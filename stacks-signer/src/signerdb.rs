--- conflicted
+++ resolved
@@ -330,10 +330,7 @@
 
 static CREATE_INDEXES_4: &str = r#"
 CREATE INDEX IF NOT EXISTS blocks_state ON blocks ((json_extract(block_info, '$.state')));
-<<<<<<< HEAD
-=======
 CREATE INDEX IF NOT EXISTS blocks_signed_group ON blocks ((json_extract(block_info, '$.signed_group')));
->>>>>>> ecb92c46
 "#;
 
 static CREATE_SIGNER_STATE_TABLE: &str = "
@@ -650,11 +647,7 @@
 
     /// Return the canonical tip -- the last globally accepted block.
     pub fn get_canonical_tip(&self) -> Result<Option<BlockInfo>, DBError> {
-<<<<<<< HEAD
-        let query = "SELECT block_info FROM blocks WHERE json_extract(block_info, '$.state') = ?1 ORDER BY stacks_height DESC LIMIT 1";
-=======
         let query = "SELECT block_info FROM blocks WHERE json_extract(block_info, '$.state') = ?1 ORDER BY stacks_height DESC, json_extract(block_info, '$.signed_group') DESC LIMIT 1";
->>>>>>> ecb92c46
         let args = params![&BlockState::GloballyAccepted.to_string()];
         let result: Option<String> = query_row(&self.db, query, args)?;
 
