// Copyright (C) 2013-2020 Blockstack PBC, a public benefit corporation
// Copyright (C) 2020 Stacks Open Internet Foundation
//
// This program is free software: you can redistribute it and/or modify
// it under the terms of the GNU General Public License as published by
// the Free Software Foundation, either version 3 of the License, or
// (at your option) any later version.
//
// This program is distributed in the hope that it will be useful,
// but WITHOUT ANY WARRANTY; without even the implied warranty of
// MERCHANTABILITY or FITNESS FOR A PARTICULAR PURPOSE.  See the
// GNU General Public License for more details.
//
// You should have received a copy of the GNU General Public License
// along with this program.  If not, see <http://www.gnu.org/licenses/>.

use std::collections::HashMap;
use std::fmt::Display;
use std::path::Path;
use std::time::{Duration, SystemTime};

use blockstack_lib::chainstate::nakamoto::NakamotoBlock;
use blockstack_lib::chainstate::stacks::TransactionPayload;
#[cfg(any(test, feature = "testing"))]
use blockstack_lib::util_lib::db::FromColumn;
use blockstack_lib::util_lib::db::{
    query_row, query_rows, sqlite_open, table_exists, tx_begin_immediate, u64_to_sql,
    Error as DBError, FromRow,
};
use clarity::types::chainstate::{BurnchainHeaderHash, StacksAddress, StacksPublicKey};
use clarity::types::Address;
use libsigner::v0::messages::{RejectReason, RejectReasonPrefix, StateMachineUpdate};
use libsigner::v0::signer_state::GlobalStateEvaluator;
use libsigner::BlockProposal;
use rusqlite::functions::FunctionFlags;
use rusqlite::{params, Connection, Error as SqliteError, OpenFlags, OptionalExtension};
use serde::{Deserialize, Serialize};
use stacks_common::codec::{read_next, write_next, Error as CodecError, StacksMessageCodec};
use stacks_common::types::chainstate::ConsensusHash;
use stacks_common::util::get_epoch_time_secs;
use stacks_common::util::hash::Sha512Trunc256Sum;
use stacks_common::util::secp256k1::MessageSignature;
use stacks_common::{debug, define_u8_enum, error, warn};

#[derive(Debug, Clone, PartialEq, Serialize, Deserialize)]
/// A vote across the signer set for a block
pub struct NakamotoBlockVote {
    /// Signer signature hash (i.e. block hash) of the Nakamoto block
    pub signer_signature_hash: Sha512Trunc256Sum,
    /// Whether or not the block was rejected
    pub rejected: bool,
}

impl StacksMessageCodec for NakamotoBlockVote {
    fn consensus_serialize<W: std::io::Write>(&self, fd: &mut W) -> Result<(), CodecError> {
        write_next(fd, &self.signer_signature_hash)?;
        if self.rejected {
            write_next(fd, &1u8)?;
        }
        Ok(())
    }

    fn consensus_deserialize<R: std::io::Read>(fd: &mut R) -> Result<Self, CodecError> {
        let signer_signature_hash = read_next(fd)?;
        let rejected_byte: Option<u8> = read_next(fd).ok();
        let rejected = rejected_byte.is_some();
        Ok(Self {
            signer_signature_hash,
            rejected,
        })
    }
}

#[derive(Serialize, Deserialize, Debug, PartialEq)]
/// Struct for storing information about a burn block
pub struct BurnBlockInfo {
    /// The hash of the burn block
    pub block_hash: BurnchainHeaderHash,
    /// The height of the burn block
    pub block_height: u64,
    /// The consensus hash of the burn block
    pub consensus_hash: ConsensusHash,
    /// The hash of the parent burn block
    pub parent_burn_block_hash: BurnchainHeaderHash,
}

impl FromRow<BurnBlockInfo> for BurnBlockInfo {
    fn from_row(row: &rusqlite::Row) -> Result<Self, DBError> {
        let block_hash: BurnchainHeaderHash = row.get(0)?;
        let block_height: u64 = row.get(1)?;
        let consensus_hash: ConsensusHash = row.get(2)?;
        let parent_burn_block_hash: BurnchainHeaderHash = row.get(3)?;
        Ok(BurnBlockInfo {
            block_hash,
            block_height,
            consensus_hash,
            parent_burn_block_hash,
        })
    }
}

#[derive(Serialize, Deserialize, Debug, PartialEq, Default, Clone)]
/// Store extra version-specific info in `BlockInfo`
pub enum ExtraBlockInfo {
    #[default]
    /// Don't know what version
    None,
    /// Extra data for Signer V0
    V0,
}

define_u8_enum!(
/// Block state relative to the signer's view of the stacks blockchain
BlockState {
    /// The block has not yet been processed by the signer
    Unprocessed = 0,
    /// The block is accepted by the signer but a threshold of signers has not yet signed it
    LocallyAccepted = 1,
    /// The block is rejected by the signer but a threshold of signers has not accepted/rejected it yet
    LocallyRejected = 2,
    /// A threshold number of signers have signed the block
    GloballyAccepted = 3,
    /// A threshold number of signers have rejected the block
    GloballyRejected = 4
});

impl TryFrom<u8> for BlockState {
    type Error = String;
    fn try_from(value: u8) -> Result<BlockState, String> {
        let state = match value {
            0 => BlockState::Unprocessed,
            1 => BlockState::LocallyAccepted,
            2 => BlockState::LocallyRejected,
            3 => BlockState::GloballyAccepted,
            4 => BlockState::GloballyRejected,
            _ => return Err("Invalid block state".into()),
        };
        Ok(state)
    }
}

impl Display for BlockState {
    fn fmt(&self, f: &mut std::fmt::Formatter<'_>) -> std::fmt::Result {
        let state = match self {
            BlockState::Unprocessed => "Unprocessed",
            BlockState::LocallyAccepted => "LocallyAccepted",
            BlockState::LocallyRejected => "LocallyRejected",
            BlockState::GloballyAccepted => "GloballyAccepted",
            BlockState::GloballyRejected => "GloballyRejected",
        };
        write!(f, "{state}")
    }
}

impl TryFrom<&str> for BlockState {
    type Error = String;
    fn try_from(value: &str) -> Result<BlockState, String> {
        let state = match value {
            "Unprocessed" => BlockState::Unprocessed,
            "LocallyAccepted" => BlockState::LocallyAccepted,
            "LocallyRejected" => BlockState::LocallyRejected,
            "GloballyAccepted" => BlockState::GloballyAccepted,
            "GloballyRejected" => BlockState::GloballyRejected,
            _ => return Err("Unparsable block state".into()),
        };
        Ok(state)
    }
}

/// Additional Info about a proposed block
#[derive(Serialize, Deserialize, Debug, PartialEq, Clone)]
pub struct BlockInfo {
    /// The block we are considering
    pub block: NakamotoBlock,
    /// The burn block height at which the block was proposed
    pub burn_block_height: u64,
    /// The reward cycle the block belongs to
    pub reward_cycle: u64,
    /// Our vote on the block if we have one yet
    pub vote: Option<NakamotoBlockVote>,
    /// Whether the block contents are valid
    pub valid: Option<bool>,
    /// Whether this block is already being signed over
    pub signed_over: bool,
    /// Time at which the proposal was received by this signer (epoch time in seconds)
    pub proposed_time: u64,
    /// Time at which the proposal was signed by this signer (epoch time in seconds)
    pub signed_self: Option<u64>,
    /// Time at which the proposal was signed by a threshold in the signer set (epoch time in seconds)
    pub signed_group: Option<u64>,
    /// The block state relative to the signer's view of the stacks blockchain
    pub state: BlockState,
    /// Consumed processing time in milliseconds to validate this block
    pub validation_time_ms: Option<u64>,
    /// Extra data specific to v0, v1, etc.
    pub ext: ExtraBlockInfo,
    /// If this signer rejected this block, what was the reason
    pub reject_reason: Option<RejectReason>,
}

impl From<BlockProposal> for BlockInfo {
    fn from(value: BlockProposal) -> Self {
        Self {
            block: value.block,
            burn_block_height: value.burn_height,
            reward_cycle: value.reward_cycle,
            vote: None,
            valid: None,
            signed_over: false,
            proposed_time: get_epoch_time_secs(),
            signed_self: None,
            signed_group: None,
            ext: ExtraBlockInfo::default(),
            state: BlockState::Unprocessed,
            validation_time_ms: None,
            reject_reason: None,
        }
    }
}
impl BlockInfo {
    /// Whether the block is a tenure change block or not
    pub fn is_tenure_change(&self) -> bool {
        self.block
            .txs
            .first()
            .map(|tx| matches!(tx.payload, TransactionPayload::TenureChange(_)))
            .unwrap_or(false)
    }

    /// Mark this block as locally accepted, valid, signed over, and records either the self or group signed timestamp in the block info if it wasn't
    ///  already set.
    pub fn mark_locally_accepted(&mut self, group_signed: bool) -> Result<(), String> {
        self.move_to(BlockState::LocallyAccepted)?;
        self.valid = Some(true);
        self.signed_over = true;
        if group_signed {
            self.signed_group.get_or_insert(get_epoch_time_secs());
        } else {
            self.signed_self.get_or_insert(get_epoch_time_secs());
        }
        Ok(())
    }

    /// Mark this block as valid, signed over, and records a group timestamp in the block info if it wasn't
    ///  already set.
    fn mark_globally_accepted(&mut self) -> Result<(), String> {
        self.move_to(BlockState::GloballyAccepted)?;
        self.valid = Some(true);
        self.signed_over = true;
        self.signed_group.get_or_insert(get_epoch_time_secs());
        Ok(())
    }

    /// Mark the block as locally rejected and invalid
    pub fn mark_locally_rejected(&mut self) -> Result<(), String> {
        self.move_to(BlockState::LocallyRejected)?;
        self.valid = Some(false);
        Ok(())
    }

    /// Mark the block as globally rejected and invalid
    fn mark_globally_rejected(&mut self) -> Result<(), String> {
        self.move_to(BlockState::GloballyRejected)?;
        self.valid = Some(false);
        Ok(())
    }

    /// Return the block's signer signature hash
    pub fn signer_signature_hash(&self) -> Sha512Trunc256Sum {
        self.block.header.signer_signature_hash()
    }

    /// Check if the block state transition is valid
    fn check_state(&self, state: BlockState) -> bool {
        let prev_state = &self.state;
        if *prev_state == state {
            return true;
        }
        match state {
            BlockState::Unprocessed => false,
            BlockState::LocallyAccepted | BlockState::LocallyRejected => !matches!(
                prev_state,
                BlockState::GloballyRejected | BlockState::GloballyAccepted
            ),
            BlockState::GloballyAccepted => !matches!(prev_state, BlockState::GloballyRejected),
            BlockState::GloballyRejected => !matches!(prev_state, BlockState::GloballyAccepted),
        }
    }

    /// Attempt to transition the block state
    pub fn move_to(&mut self, state: BlockState) -> Result<(), String> {
        if !self.check_state(state) {
            return Err(format!(
                "Invalid state transition from {} to {state}",
                self.state
            ));
        }
        self.state = state;
        Ok(())
    }

    /// Check if the block is globally accepted or rejected
    pub fn has_reached_consensus(&self) -> bool {
        matches!(
            self.state,
            BlockState::GloballyAccepted | BlockState::GloballyRejected
        )
    }

    /// Check if the block is locally accepted or rejected
    pub fn is_locally_finalized(&self) -> bool {
        matches!(
            self.state,
            BlockState::LocallyAccepted | BlockState::LocallyRejected
        )
    }
}

/// This struct manages a SQLite database connection
/// for the signer.
#[derive(Debug)]
pub struct SignerDb {
    /// Connection to the SQLite database
    db: Connection,
}

static CREATE_BLOCKS_TABLE_1: &str = "
CREATE TABLE IF NOT EXISTS blocks (
    reward_cycle INTEGER NOT NULL,
    signer_signature_hash TEXT NOT NULL,
    block_info TEXT NOT NULL,
    consensus_hash TEXT NOT NULL,
    signed_over INTEGER NOT NULL,
    stacks_height INTEGER NOT NULL,
    burn_block_height INTEGER NOT NULL,
    PRIMARY KEY (reward_cycle, signer_signature_hash)
) STRICT";

static CREATE_BLOCKS_TABLE_2: &str = "
CREATE TABLE IF NOT EXISTS blocks (
    reward_cycle INTEGER NOT NULL,
    signer_signature_hash TEXT NOT NULL,
    block_info TEXT NOT NULL,
    consensus_hash TEXT NOT NULL,
    signed_over INTEGER NOT NULL,
    broadcasted INTEGER,
    stacks_height INTEGER NOT NULL,
    burn_block_height INTEGER NOT NULL,
    PRIMARY KEY (reward_cycle, signer_signature_hash)
) STRICT";

static CREATE_INDEXES_1: &str = "
CREATE INDEX IF NOT EXISTS blocks_signed_over ON blocks (signed_over);
CREATE INDEX IF NOT EXISTS blocks_consensus_hash ON blocks (consensus_hash);
CREATE INDEX IF NOT EXISTS blocks_valid ON blocks ((json_extract(block_info, '$.valid')));
CREATE INDEX IF NOT EXISTS burn_blocks_height ON burn_blocks (block_height);
";

static CREATE_INDEXES_2: &str = r#"
CREATE INDEX IF NOT EXISTS block_signatures_on_signer_signature_hash ON block_signatures(signer_signature_hash);
"#;

static CREATE_INDEXES_3: &str = r#"
CREATE INDEX IF NOT EXISTS block_rejection_signer_addrs_on_block_signature_hash ON block_rejection_signer_addrs(signer_signature_hash);
"#;

static CREATE_INDEXES_4: &str = r#"
CREATE INDEX IF NOT EXISTS blocks_state ON blocks ((json_extract(block_info, '$.state')));
CREATE INDEX IF NOT EXISTS blocks_signed_group ON blocks ((json_extract(block_info, '$.signed_group')));
"#;

static CREATE_INDEXES_5: &str = r#"
CREATE INDEX IF NOT EXISTS blocks_signed_over ON blocks (consensus_hash, signed_over);
CREATE INDEX IF NOT EXISTS blocks_consensus_hash_state ON blocks (consensus_hash, state);
CREATE INDEX IF NOT EXISTS blocks_state ON blocks (state);
CREATE INDEX IF NOT EXISTS blocks_signed_group ON blocks (signed_group);
"#;

static CREATE_INDEXES_6: &str = r#"
CREATE INDEX IF NOT EXISTS block_validations_pending_on_added_time ON block_validations_pending(added_time ASC);
"#;

static CREATE_INDEXES_8: &str = r#"
-- Add new index for get_last_globally_accepted_block query
CREATE INDEX IF NOT EXISTS blocks_consensus_hash_state_height ON blocks (consensus_hash, state, stacks_height DESC);

-- Add new index for get_canonical_tip query
CREATE INDEX IF NOT EXISTS blocks_state_height_signed_group ON blocks (state, stacks_height DESC, signed_group DESC);

-- Index for get_first_signed_block_in_tenure
CREATE INDEX IF NOT EXISTS blocks_consensus_hash_status_height ON blocks (consensus_hash, signed_over, stacks_height ASC);

-- Index for has_unprocessed_blocks
CREATE INDEX IF NOT EXISTS blocks_reward_cycle_state on blocks (reward_cycle, state);
"#;

static CREATE_INDEXES_11: &str = r#"
CREATE INDEX IF NOT EXISTS signer_state_machine_updates_reward_cycle_received_time ON signer_state_machine_updates (reward_cycle, received_time ASC);
"#;

static CREATE_SIGNER_STATE_TABLE: &str = "
CREATE TABLE IF NOT EXISTS signer_states (
    reward_cycle INTEGER PRIMARY KEY,
    encrypted_state BLOB NOT NULL
) STRICT";

static CREATE_BURN_STATE_TABLE: &str = "
CREATE TABLE IF NOT EXISTS burn_blocks (
    block_hash TEXT PRIMARY KEY,
    block_height INTEGER NOT NULL,
    received_time INTEGER NOT NULL
) STRICT";

static CREATE_DB_CONFIG: &str = "
    CREATE TABLE db_config(
        version INTEGER NOT NULL
    ) STRICT
";

static DROP_SCHEMA_0: &str = "
   DROP TABLE IF EXISTS burn_blocks;
   DROP TABLE IF EXISTS signer_states;
   DROP TABLE IF EXISTS blocks;
   DROP TABLE IF EXISTS db_config;";

static DROP_SCHEMA_1: &str = "
   DROP TABLE IF EXISTS burn_blocks;
   DROP TABLE IF EXISTS signer_states;
   DROP TABLE IF EXISTS blocks;
   DROP TABLE IF EXISTS db_config;";

static DROP_SCHEMA_2: &str = "
    DROP TABLE IF EXISTS burn_blocks;
    DROP TABLE IF EXISTS signer_states;
    DROP TABLE IF EXISTS blocks;
    DROP TABLE IF EXISTS db_config;";

static CREATE_BLOCK_SIGNATURES_TABLE: &str = r#"
CREATE TABLE IF NOT EXISTS block_signatures (
    -- The block sighash commits to all of the stacks and burnchain state as of its parent,
    -- as well as the tenure itself so there's no need to include the reward cycle.  Just
    -- the sighash is sufficient to uniquely identify the block across all burnchain, PoX,
    -- and stacks forks.
    signer_signature_hash TEXT NOT NULL,
    -- signature itself
    signature TEXT NOT NULL,
    PRIMARY KEY (signature)
) STRICT;"#;

static CREATE_BLOCK_REJECTION_SIGNER_ADDRS_TABLE: &str = r#"
CREATE TABLE IF NOT EXISTS block_rejection_signer_addrs (
    -- The block sighash commits to all of the stacks and burnchain state as of its parent,
    -- as well as the tenure itself so there's no need to include the reward cycle.  Just
    -- the sighash is sufficient to uniquely identify the block across all burnchain, PoX,
    -- and stacks forks.
    signer_signature_hash TEXT NOT NULL,
    -- the signer address that rejected the block
    signer_addr TEXT NOT NULL,
    PRIMARY KEY (signer_addr)
) STRICT;"#;

// Migration logic necessary to move blocks from the old blocks table to the new blocks table
static MIGRATE_BLOCKS_TABLE_2_BLOCKS_TABLE_3: &str = r#"
CREATE TABLE IF NOT EXISTS temp_blocks (
    -- The block sighash commits to all of the stacks and burnchain state as of its parent,
    -- as well as the tenure itself so there's no need to include the reward cycle.  Just
    -- the sighash is sufficient to uniquely identify the block across all burnchain, PoX,
    -- and stacks forks.
    signer_signature_hash TEXT NOT NULL PRIMARY KEY,
    reward_cycle INTEGER NOT NULL,
    block_info TEXT NOT NULL,
    consensus_hash TEXT NOT NULL,
    signed_over INTEGER NOT NULL,
    broadcasted INTEGER,
    stacks_height INTEGER NOT NULL,
    burn_block_height INTEGER NOT NULL,
    valid INTEGER,
    state TEXT NOT NULL,
    signed_group INTEGER,
    signed_self INTEGER,
    proposed_time INTEGER NOT NULL,
    validation_time_ms INTEGER,
    tenure_change INTEGER NOT NULL
) STRICT;

INSERT INTO temp_blocks (
    signer_signature_hash,
    reward_cycle,
    block_info,
    consensus_hash,
    signed_over,
    broadcasted,
    stacks_height,
    burn_block_height,
    valid,
    state,
    signed_group,
    signed_self,
    proposed_time,
    validation_time_ms,
    tenure_change
)
SELECT
    signer_signature_hash,
    reward_cycle,
    block_info,
    consensus_hash,
    signed_over,
    broadcasted,
    stacks_height,
    burn_block_height,
    json_extract(block_info, '$.valid') AS valid,
    json_extract(block_info, '$.state') AS state,
    json_extract(block_info, '$.signed_group') AS signed_group,
    json_extract(block_info, '$.signed_self') AS signed_self,
    json_extract(block_info, '$.proposed_time') AS proposed_time,
    json_extract(block_info, '$.validation_time_ms') AS validation_time_ms,
    is_tenure_change(block_info) AS tenure_change
FROM blocks;

DROP TABLE blocks;

ALTER TABLE temp_blocks RENAME TO blocks;"#;

// Migration logic necessary to move burn blocks from the old burn blocks table to the new burn blocks table
// with the correct primary key
static MIGRATE_BURN_STATE_TABLE_1_TO_TABLE_2: &str = r#"
CREATE TABLE IF NOT EXISTS temp_burn_blocks (
    block_hash TEXT NOT NULL,
    block_height INTEGER NOT NULL,
    received_time INTEGER NOT NULL,
    consensus_hash TEXT PRIMARY KEY NOT NULL
) STRICT;

INSERT INTO temp_burn_blocks (block_hash, block_height, received_time, consensus_hash)
SELECT block_hash, block_height, received_time, consensus_hash
FROM (
    SELECT
        block_hash,
        block_height,
        received_time,
        consensus_hash,
        ROW_NUMBER() OVER (
            PARTITION BY consensus_hash
            ORDER BY received_time DESC
        ) AS rn
    FROM burn_blocks
    WHERE consensus_hash IS NOT NULL
      AND consensus_hash <> ''
) AS ordered
WHERE rn = 1;

DROP TABLE burn_blocks;
ALTER TABLE temp_burn_blocks RENAME TO burn_blocks;

CREATE INDEX IF NOT EXISTS idx_burn_blocks_block_hash ON burn_blocks(block_hash);
"#;

static CREATE_BLOCK_VALIDATION_PENDING_TABLE: &str = r#"
CREATE TABLE IF NOT EXISTS block_validations_pending (
    signer_signature_hash TEXT NOT NULL,
    -- the time at which the block was added to the pending table
    added_time INTEGER NOT NULL,
    PRIMARY KEY (signer_signature_hash)
) STRICT;"#;

static CREATE_TENURE_ACTIVTY_TABLE: &str = r#"
CREATE TABLE IF NOT EXISTS tenure_activity (
    consensus_hash TEXT NOT NULL PRIMARY KEY,
    last_activity_time INTEGER NOT NULL
) STRICT;"#;

static ADD_REJECT_CODE: &str = r#"
ALTER TABLE block_rejection_signer_addrs
    ADD COLUMN reject_code INTEGER;
"#;

static ADD_CONSENSUS_HASH: &str = r#"
ALTER TABLE burn_blocks
    ADD COLUMN consensus_hash TEXT;
"#;

static ADD_CONSENSUS_HASH_INDEX: &str = r#"
CREATE INDEX IF NOT EXISTS burn_blocks_ch on burn_blocks (consensus_hash);
"#;

static CREATE_SIGNER_STATE_MACHINE_UPDATES_TABLE: &str = r#"
CREATE TABLE IF NOT EXISTS signer_state_machine_updates (
    signer_addr TEXT NOT NULL,
    reward_cycle INTEGER NOT NULL,
    state_update TEXT NOT NULL,
    received_time INTEGER NOT NULL,
    PRIMARY KEY (signer_addr, reward_cycle)
) STRICT;"#;

static CREATE_BURN_BLOCK_UPDATES_RECEIVED_TIME_TABLE: &str = r#"
CREATE TABLE IF NOT EXISTS burn_block_updates_received_times (
    signer_addr TEXT NOT NULL,
    burn_block_consensus_hash TEXT NOT NULL,
    received_time INTEGER NOT NULL,
    PRIMARY KEY (signer_addr, burn_block_consensus_hash)
) STRICT;
"#;

static ADD_PARENT_BURN_BLOCK_HASH: &str = r#"
 ALTER TABLE burn_blocks
    ADD COLUMN parent_burn_block_hash TEXT;
"#;

static ADD_PARENT_BURN_BLOCK_HASH_INDEX: &str = r#"
CREATE INDEX IF NOT EXISTS burn_blocks_parent_burn_block_hash_idx on burn_blocks (parent_burn_block_hash);
"#;

static ADD_BLOCK_VALIDATED_BY_REPLAY_TXS_TABLE: &str = r#"
CREATE TABLE IF NOT EXISTS block_validated_by_replay_txs (
    signer_signature_hash TEXT NOT NULL,
    replay_tx_hash TEXT NOT NULL,
    replay_tx_exhausted INTEGER NOT NULL,
    PRIMARY KEY (signer_signature_hash, replay_tx_hash)
) STRICT;"#;

static CREATE_STACKERDB_TRACKING: &str = "
CREATE TABLE stackerdb_tracking(
   public_key TEXT NOT NULL,
   slot_id INTEGER NOT NULL,
   slot_version INTEGER NOT NULL,
   PRIMARY KEY (public_key, slot_id)
) STRICT;";

// Used by get_burn_block_received_time_from_signers
static ADD_BURN_BLOCK_RECEIVED_TIMES_CONSENSUS_HASH_INDEX: &str = r#"
CREATE INDEX IF NOT EXISTS burn_block_updates_received_times_consensus_hash ON burn_block_updates_received_times(burn_block_consensus_hash, received_time ASC);
"#;

static DROP_BLOCK_SIGNATURES_TABLE: &str = r#"
DROP TABLE IF EXISTS block_signatures;
"#;

static CREATE_BLOCK_SIGNATURES_TABLE_V16: &str = r#"
CREATE TABLE IF NOT EXISTS block_signatures (
    -- The block sighash commits to all of the stacks and burnchain state as of its parent,
    -- as well as the tenure itself so there's no need to include the reward cycle.  Just
    -- the sighash is sufficient to uniquely identify the block across all burnchain, PoX,
    -- and stacks forks.
    signer_signature_hash TEXT NOT NULL,
    -- the signer address that signed the block
    signer_addr TEXT NOT NULL,
    -- signature itself
    signature TEXT NOT NULL,
    PRIMARY KEY (signer_signature_hash, signer_addr)
) STRICT;"#;

static DROP_BLOCK_REJECTION_SIGNER_ADDRS: &str = r#"
DROP TABLE IF EXISTS block_rejection_signer_addrs;
"#;

static CREATE_BLOCK_REJECTION_SIGNER_ADDRS_V16: &str = r#"
CREATE TABLE IF NOT EXISTS block_rejection_signer_addrs (
    -- The block sighash commits to all of the stacks and burnchain state as of its parent,
    -- as well as the tenure itself so there's no need to include the reward cycle.  Just
    -- the sighash is sufficient to uniquely identify the block across all burnchain, PoX,
    -- and stacks forks.
    signer_signature_hash TEXT NOT NULL,
    -- the signer address that rejected the block
    signer_addr TEXT NOT NULL,
    -- the reject reason code
    reject_code INTEGER NOT NULL,
    PRIMARY KEY (signer_signature_hash, signer_addr)
) STRICT;"#;

static SCHEMA_1: &[&str] = &[
    DROP_SCHEMA_0,
    CREATE_DB_CONFIG,
    CREATE_BURN_STATE_TABLE,
    CREATE_BLOCKS_TABLE_1,
    CREATE_SIGNER_STATE_TABLE,
    CREATE_INDEXES_1,
    "INSERT INTO db_config (version) VALUES (1);",
];

static SCHEMA_2: &[&str] = &[
    DROP_SCHEMA_1,
    CREATE_DB_CONFIG,
    CREATE_BURN_STATE_TABLE,
    CREATE_BLOCKS_TABLE_2,
    CREATE_SIGNER_STATE_TABLE,
    CREATE_BLOCK_SIGNATURES_TABLE,
    CREATE_INDEXES_1,
    CREATE_INDEXES_2,
    "INSERT INTO db_config (version) VALUES (2);",
];

static SCHEMA_3: &[&str] = &[
    DROP_SCHEMA_2,
    CREATE_DB_CONFIG,
    CREATE_BURN_STATE_TABLE,
    CREATE_BLOCKS_TABLE_2,
    CREATE_SIGNER_STATE_TABLE,
    CREATE_BLOCK_SIGNATURES_TABLE,
    CREATE_BLOCK_REJECTION_SIGNER_ADDRS_TABLE,
    CREATE_INDEXES_1,
    CREATE_INDEXES_2,
    CREATE_INDEXES_3,
    "INSERT INTO db_config (version) VALUES (3);",
];

static SCHEMA_4: &[&str] = &[
    CREATE_INDEXES_4,
    "INSERT OR REPLACE INTO db_config (version) VALUES (4);",
];

static SCHEMA_5: &[&str] = &[
    MIGRATE_BLOCKS_TABLE_2_BLOCKS_TABLE_3,
    CREATE_INDEXES_5,
    "DELETE FROM db_config;", // Be extra careful. Make sure there is only ever one row in the table.
    "INSERT INTO db_config (version) VALUES (5);",
];

static SCHEMA_6: &[&str] = &[
    CREATE_BLOCK_VALIDATION_PENDING_TABLE,
    CREATE_INDEXES_6,
    "INSERT OR REPLACE INTO db_config (version) VALUES (6);",
];

static SCHEMA_7: &[&str] = &[
    CREATE_TENURE_ACTIVTY_TABLE,
    "INSERT OR REPLACE INTO db_config (version) VALUES (7);",
];

static SCHEMA_8: &[&str] = &[
    CREATE_INDEXES_8,
    "INSERT INTO db_config (version) VALUES (8);",
];

static SCHEMA_9: &[&str] = &[
    ADD_REJECT_CODE,
    "INSERT INTO db_config (version) VALUES (9);",
];

static SCHEMA_10: &[&str] = &[
    ADD_CONSENSUS_HASH,
    ADD_CONSENSUS_HASH_INDEX,
    "INSERT INTO db_config (version) VALUES (10);",
];

static SCHEMA_11: &[&str] = &[
    CREATE_SIGNER_STATE_MACHINE_UPDATES_TABLE,
    CREATE_INDEXES_11,
    "INSERT INTO db_config (version) VALUES (11);",
];

static SCHEMA_12: &[&str] = &[
    MIGRATE_BURN_STATE_TABLE_1_TO_TABLE_2,
    "INSERT OR REPLACE INTO db_config (version) VALUES (12);",
];

static SCHEMA_13: &[&str] = &[
    ADD_PARENT_BURN_BLOCK_HASH,
    ADD_PARENT_BURN_BLOCK_HASH_INDEX,
    "INSERT INTO db_config (version) VALUES (13);",
];

static SCHEMA_14: &[&str] = &[
    CREATE_STACKERDB_TRACKING,
    "INSERT INTO db_config (version) VALUES (14);",
];

static SCHEMA_15: &[&str] = &[
    ADD_BLOCK_VALIDATED_BY_REPLAY_TXS_TABLE,
    "INSERT INTO db_config (version) VALUES (15);",
];

static SCHEMA_16: &[&str] = &[
<<<<<<< HEAD
    CREATE_BURN_BLOCK_UPDATES_RECEIVED_TIME_TABLE,
    ADD_BURN_BLOCK_RECEIVED_TIMES_CONSENSUS_HASH_INDEX,
=======
    MIGRATE_SIGNER_STATE_MACHINE_UPDATES_TABLE_1_TO_2,
    ADD_SIGNER_STATE_MACHINE_UPDATES_BURN_BLOCK_CONSENSUS_HASH_INDEX,
    ADD_SIGNER_STATE_MACHINE_UPDATES_RECEIVED_TIME_INDEX,
    ADD_SIGNER_STATE_MACHINE_UPDATES_SIGNER_ADDR_REWARD_CYCLE_INDEX,
    DROP_BLOCK_SIGNATURES_TABLE,
    CREATE_BLOCK_SIGNATURES_TABLE_V16,
    DROP_BLOCK_REJECTION_SIGNER_ADDRS,
    CREATE_BLOCK_REJECTION_SIGNER_ADDRS_V16,
>>>>>>> bbab9e94
    "INSERT INTO db_config (version) VALUES (16);",
];

struct Migration {
    version: u32,
    statements: &'static [&'static str],
}

static MIGRATIONS: &[Migration] = &[
    Migration {
        version: 1,
        statements: SCHEMA_1,
    },
    Migration {
        version: 2,
        statements: SCHEMA_2,
    },
    Migration {
        version: 3,
        statements: SCHEMA_3,
    },
    Migration {
        version: 4,
        statements: SCHEMA_4,
    },
    Migration {
        version: 5,
        statements: SCHEMA_5,
    },
    Migration {
        version: 6,
        statements: SCHEMA_6,
    },
    Migration {
        version: 7,
        statements: SCHEMA_7,
    },
    Migration {
        version: 8,
        statements: SCHEMA_8,
    },
    Migration {
        version: 9,
        statements: SCHEMA_9,
    },
    Migration {
        version: 10,
        statements: SCHEMA_10,
    },
    Migration {
        version: 11,
        statements: SCHEMA_11,
    },
    Migration {
        version: 12,
        statements: SCHEMA_12,
    },
    Migration {
        version: 13,
        statements: SCHEMA_13,
    },
    Migration {
        version: 14,
        statements: SCHEMA_14,
    },
    Migration {
        version: 15,
        statements: SCHEMA_15,
    },
    Migration {
        version: 16,
        statements: SCHEMA_16,
    },
];

impl SignerDb {
    /// The current schema version used in this build of the signer binary.
    pub const SCHEMA_VERSION: u32 = 16;

    /// Create a new `SignerState` instance.
    /// This will create a new SQLite database at the given path
    /// or an in-memory database if the path is ":memory:"
    pub fn new(db_path: impl AsRef<Path>) -> Result<Self, DBError> {
        let connection = Self::connect(db_path)?;

        let mut signer_db = Self { db: connection };
        signer_db.create_or_migrate()?;

        Ok(signer_db)
    }

    /// Returns the schema version of the database
    fn get_schema_version(conn: &Connection) -> Result<u32, DBError> {
        if !table_exists(conn, "db_config")? {
            return Ok(0);
        }
        let result = conn
            .query_row("SELECT MAX(version) FROM db_config LIMIT 1", [], |row| {
                row.get(0)
            })
            .optional();
        match result {
            Ok(x) => Ok(x.unwrap_or(0)),
            Err(e) => Err(DBError::from(e)),
        }
    }

    /// Register custom scalar functions used by the database
    fn register_scalar_functions(&self) -> Result<(), DBError> {
        // Register helper function for determining if a block is a tenure change transaction
        // Required only for data migration from Schema 4 to Schema 5
        self.db.create_scalar_function(
            "is_tenure_change",
            1,
            FunctionFlags::SQLITE_UTF8 | FunctionFlags::SQLITE_DETERMINISTIC,
            |ctx| {
                let value = ctx.get::<String>(0)?;
                let block_info = serde_json::from_str::<BlockInfo>(&value)
                    .map_err(|e| SqliteError::UserFunctionError(e.into()))?;
                Ok(block_info.is_tenure_change())
            },
        )?;
        // Register helper function for extracting the burn_block from the state machine update content
        // Required only for data migration from Schema 14 to Schema 15
        self.db.create_scalar_function(
            "extract_burn_block_consensus_hash",
            1,
            FunctionFlags::SQLITE_UTF8 | FunctionFlags::SQLITE_DETERMINISTIC,
            |ctx| {
                let json_str = ctx.get::<String>(0)?;
                Self::extract_burn_block_consensus_hash_from_json(&json_str)
            },
        )?;
        Ok(())
    }

    /// Drop registered scalar functions used only for data migrations
    fn remove_scalar_functions(&self) -> Result<(), DBError> {
        self.db.remove_function("is_tenure_change", 1)?;
        self.db
            .remove_function("extract_burn_block_consensus_hash", 1)?;
        Ok(())
    }

    /// Either instantiate a new database, or migrate an existing one
    fn create_or_migrate(&mut self) -> Result<(), DBError> {
        self.register_scalar_functions()?;
        let sql_tx = tx_begin_immediate(&mut self.db)?;

        let mut current_db_version = Self::get_schema_version(&sql_tx)?;
        debug!("Current SignerDB schema version: {}", current_db_version);

        for migration in MIGRATIONS.iter() {
            if current_db_version >= migration.version {
                // don't need this migration, continue to see if we need later migrations
                continue;
            }
            if current_db_version != migration.version - 1 {
                // This implies a gap or out-of-order migration definition,
                // or the database is at a version X, and the next migration is X+2 instead of X+1.
                sql_tx.rollback()?;
                return Err(DBError::Other(format!(
                    "Migration step missing or out of order. Current DB version: {}, trying to apply migration for version: {}",
                    current_db_version, migration.version
                )));
            }
            debug!(
                "Applying SignerDB migration for schema version {}",
                migration.version
            );
            for statement in migration.statements.iter() {
                sql_tx.execute_batch(statement)?;
            }

            // Verify that the migration script updated the version correctly
            let new_version_check = Self::get_schema_version(&sql_tx)?;
            if new_version_check != migration.version {
                sql_tx.rollback()?;
                return Err(DBError::Other(format!(
                    "Migration to version {} failed to update DB version. Expected {}, got {}.",
                    migration.version, migration.version, new_version_check
                )));
            }
            current_db_version = new_version_check;
            debug!(
                "Successfully migrated to schema version {}",
                current_db_version
            );
        }

        match current_db_version.cmp(&Self::SCHEMA_VERSION) {
            std::cmp::Ordering::Less => {
                sql_tx.rollback()?;
                return Err(DBError::Other(format!(
                    "Database migration incomplete. Current version: {}, SCHEMA_VERSION: {}",
                    current_db_version,
                    Self::SCHEMA_VERSION
                )));
            }
            std::cmp::Ordering::Greater => {
                sql_tx.rollback()?;
                return Err(DBError::Other(format!(
                    "Database schema is newer than SCHEMA_VERSION. SCHEMA_VERSION = {}, Current version = {}. Did you forget to update SCHEMA_VERSION?",
                    Self::SCHEMA_VERSION, current_db_version
                )));
            }
            std::cmp::Ordering::Equal => {}
        }

        sql_tx.commit()?;
        self.remove_scalar_functions()?;
        Ok(())
    }

    fn connect(db_path: impl AsRef<Path>) -> Result<Connection, SqliteError> {
        sqlite_open(
            db_path,
            OpenFlags::SQLITE_OPEN_READ_WRITE | OpenFlags::SQLITE_OPEN_CREATE,
            false,
        )
    }

    /// Extracts the `burn_block` string from a JSON state machine update payload
    fn extract_burn_block_consensus_hash_from_json(json_str: &str) -> rusqlite::Result<String> {
        let v: serde_json::Value =
            serde_json::from_str(json_str).map_err(|e| SqliteError::UserFunctionError(e.into()))?;

        let content = &v["content"];
        let content_obj = if let Some(v0) = content.get("V0") {
            v0
        } else if let Some(v1) = content.get("V1") {
            v1
        } else {
            return Err(SqliteError::UserFunctionError(
                "Invalid \"content\" struct: Expected one of \"V0\" or \"V1\"".into(),
            ));
        };

        let burn_block_hex = content_obj
            .get("burn_block")
            .and_then(|v| v.as_str())
            .ok_or_else(|| SqliteError::UserFunctionError("Missing burn_block".into()))?;

        Ok(burn_block_hex.to_string())
    }

    /// Get the latest known version from the db for the given slot_id/pk pair
    pub fn get_latest_chunk_version(
        &self,
        pk: &StacksPublicKey,
        slot_id: u32,
    ) -> Result<Option<u32>, DBError> {
        self.db
            .query_row(
                "SELECT slot_version FROM stackerdb_tracking WHERE public_key = ? AND slot_id = ?",
                params![pk.to_hex(), slot_id],
                |row| row.get(0),
            )
            .optional()
            .map_err(DBError::from)
    }

    /// Set the latest known version for the given slot_id/pk pair
    pub fn set_latest_chunk_version(
        &self,
        pk: &StacksPublicKey,
        slot_id: u32,
        slot_version: u32,
    ) -> Result<(), DBError> {
        self.db.execute(
            "INSERT OR REPLACE INTO stackerdb_tracking (public_key, slot_id, slot_version) VALUES (?, ?, ?)",
            params![pk.to_hex(), slot_id, slot_version],
        )?;
        Ok(())
    }

    /// Get the signer state for the provided reward cycle if it exists in the database
    pub fn get_encrypted_signer_state(
        &self,
        reward_cycle: u64,
    ) -> Result<Option<Vec<u8>>, DBError> {
        query_row(
            &self.db,
            "SELECT encrypted_state FROM signer_states WHERE reward_cycle = ?",
            [u64_to_sql(reward_cycle)?],
        )
    }

    /// Insert the given state in the `signer_states` table for the given reward cycle
    pub fn insert_encrypted_signer_state(
        &self,
        reward_cycle: u64,
        encrypted_signer_state: &[u8],
    ) -> Result<(), DBError> {
        self.db.execute(
            "INSERT OR REPLACE INTO signer_states (reward_cycle, encrypted_state) VALUES (?1, ?2)",
            params![u64_to_sql(reward_cycle)?, encrypted_signer_state],
        )?;
        Ok(())
    }

    /// Fetch a block from the database using the block's
    /// `signer_signature_hash`
    pub fn block_lookup(&self, hash: &Sha512Trunc256Sum) -> Result<Option<BlockInfo>, DBError> {
        let result: Option<String> = query_row(
            &self.db,
            "SELECT block_info FROM blocks WHERE signer_signature_hash = ?",
            params![hash.to_string()],
        )?;

        try_deserialize(result)
    }

    /// Return whether there was signed block in a tenure (identified by its consensus hash)
    pub fn has_signed_block_in_tenure(&self, tenure: &ConsensusHash) -> Result<bool, DBError> {
        let query =
            "SELECT block_info FROM blocks WHERE consensus_hash = ? AND signed_over = 1 LIMIT 1";
        let result: Option<String> = query_row(&self.db, query, [tenure])?;

        Ok(result.is_some())
    }

    /// Return the first signed block in a tenure (identified by its consensus hash)
    pub fn get_first_signed_block_in_tenure(
        &self,
        tenure: &ConsensusHash,
    ) -> Result<Option<BlockInfo>, DBError> {
        let query = "SELECT block_info FROM blocks WHERE consensus_hash = ? AND signed_over = 1 ORDER BY stacks_height ASC LIMIT 1";
        let result: Option<String> = query_row(&self.db, query, [tenure])?;

        try_deserialize(result)
    }

    /// Return the count of globally accepted blocks in a tenure (identified by its consensus hash)
    pub fn get_globally_accepted_block_count_in_tenure(
        &self,
        tenure: &ConsensusHash,
    ) -> Result<u64, DBError> {
        let query = "SELECT COALESCE((MAX(stacks_height) - MIN(stacks_height) + 1), 0) AS block_count FROM blocks WHERE consensus_hash = ?1 AND state = ?2";
        let args = params![tenure, &BlockState::GloballyAccepted.to_string()];
        let block_count_opt: Option<u64> = query_row(&self.db, query, args)?;
        match block_count_opt {
            Some(block_count) => Ok(block_count),
            None => Ok(0),
        }
    }

    /// Return the last accepted block in a tenure (identified by its consensus hash).
    pub fn get_last_accepted_block(
        &self,
        tenure: &ConsensusHash,
    ) -> Result<Option<BlockInfo>, DBError> {
        let query = "SELECT block_info FROM blocks WHERE consensus_hash = ?1 AND state IN (?2, ?3) ORDER BY stacks_height DESC LIMIT 1";
        let args = params![
            tenure,
            &BlockState::GloballyAccepted.to_string(),
            &BlockState::LocallyAccepted.to_string()
        ];
        let result: Option<String> = query_row(&self.db, query, args)?;

        try_deserialize(result)
    }

    /// Return the last globally accepted block in a tenure (identified by its consensus hash).
    pub fn get_last_globally_accepted_block(
        &self,
        tenure: &ConsensusHash,
    ) -> Result<Option<BlockInfo>, DBError> {
        let query = "SELECT block_info FROM blocks WHERE consensus_hash = ?1 AND state = ?2 ORDER BY stacks_height DESC LIMIT 1";
        let args = params![tenure, &BlockState::GloballyAccepted.to_string()];
        let result: Option<String> = query_row(&self.db, query, args)?;

        try_deserialize(result)
    }

    /// Return the canonical tip -- the last globally accepted block.
    pub fn get_canonical_tip(&self) -> Result<Option<BlockInfo>, DBError> {
        let query = "SELECT block_info FROM blocks WHERE state = ?1 ORDER BY stacks_height DESC, signed_group DESC LIMIT 1";
        let args = params![&BlockState::GloballyAccepted.to_string()];
        let result: Option<String> = query_row(&self.db, query, args)?;

        try_deserialize(result)
    }

    /// Insert or replace a burn block into the database
    pub fn insert_burn_block(
        &mut self,
        burn_hash: &BurnchainHeaderHash,
        consensus_hash: &ConsensusHash,
        burn_height: u64,
        received_time: &SystemTime,
        parent_burn_block_hash: &BurnchainHeaderHash,
    ) -> Result<(), DBError> {
        let received_ts = received_time
            .duration_since(std::time::UNIX_EPOCH)
            .map_err(|e| DBError::Other(format!("Bad system time: {e}")))?
            .as_secs();
        debug!("Inserting burn block info";
            "burn_block_height" => burn_height,
            "burn_hash" => %burn_hash,
            "received" => received_ts,
            "ch" => %consensus_hash,
            "parent_burn_block_hash" => %parent_burn_block_hash
        );
        self.db.execute(
            "INSERT OR REPLACE INTO burn_blocks (block_hash, consensus_hash, block_height, received_time, parent_burn_block_hash) VALUES (?1, ?2, ?3, ?4, ?5)",
            params![
                burn_hash,
                consensus_hash,
                u64_to_sql(burn_height)?,
                u64_to_sql(received_ts)?,
                parent_burn_block_hash,
            ],
        )?;
        Ok(())
    }

    /// Get timestamp (epoch seconds) at which a burn block was received over the event dispatcher by this signer
    /// if that burn block has been received.
    pub fn get_burn_block_receive_time(
        &self,
        burn_hash: &BurnchainHeaderHash,
    ) -> Result<Option<u64>, DBError> {
        let query = "SELECT received_time FROM burn_blocks WHERE block_hash = ? LIMIT 1";
        let Some(receive_time_i64) = query_row::<i64, _>(&self.db, query, &[burn_hash])? else {
            return Ok(None);
        };
        let receive_time = u64::try_from(receive_time_i64).map_err(|e| {
            error!("Failed to parse db received_time as u64: {e}");
            DBError::Corruption
        })?;
        Ok(Some(receive_time))
    }

    /// Get timestamp (epoch seconds) at which a burn block was received over the event dispatcher by this signer
    /// if that burn block has been received.
    pub fn get_burn_block_receive_time_ch(
        &self,
        ch: &ConsensusHash,
    ) -> Result<Option<u64>, DBError> {
        let query = "SELECT received_time FROM burn_blocks WHERE consensus_hash = ? LIMIT 1";
        let Some(receive_time_i64) = query_row::<i64, _>(&self.db, query, &[ch])? else {
            return Ok(None);
        };
        let receive_time = u64::try_from(receive_time_i64).map_err(|e| {
            error!("Failed to parse db received_time as u64: {e}");
            DBError::Corruption
        })?;
        Ok(Some(receive_time))
    }

    /// Lookup the burn block for a given burn block hash.
    pub fn get_burn_block_by_hash(
        &self,
        burn_block_hash: &BurnchainHeaderHash,
    ) -> Result<BurnBlockInfo, DBError> {
        let query =
            "SELECT block_hash, block_height, consensus_hash, parent_burn_block_hash FROM burn_blocks WHERE block_hash = ?";
        let args = params![burn_block_hash];

        query_row(&self.db, query, args)?.ok_or(DBError::NotFoundError)
    }

    /// Lookup the burn block for a given consensus hash.
    pub fn get_burn_block_by_ch(&self, ch: &ConsensusHash) -> Result<BurnBlockInfo, DBError> {
        let query = "SELECT block_hash, block_height, consensus_hash, parent_burn_block_hash FROM burn_blocks WHERE consensus_hash = ?";
        let args = params![ch];

        query_row(&self.db, query, args)?.ok_or(DBError::NotFoundError)
    }

    /// Insert or replace a block into the database.
    /// Preserves the `broadcast` column if replacing an existing block.
    pub fn insert_block(&mut self, block_info: &BlockInfo) -> Result<(), DBError> {
        let block_json =
            serde_json::to_string(&block_info).expect("Unable to serialize block info");
        let hash = &block_info.signer_signature_hash();
        let block_id = &block_info.block.block_id();
        let signed_over = block_info.signed_over;
        let vote = block_info
            .vote
            .as_ref()
            .map(|v| if v.rejected { "REJECT" } else { "ACCEPT" });
        let broadcasted = self.get_block_broadcasted(hash)?;
        debug!("Inserting block_info.";
            "reward_cycle" => %block_info.reward_cycle,
            "burn_block_height" => %block_info.burn_block_height,
            "signer_signature_hash" => %hash,
            "block_id" => %block_id,
            "signed" => %signed_over,
            "broadcasted" => ?broadcasted,
            "vote" => vote
        );
        self.db.execute("INSERT OR REPLACE INTO blocks (reward_cycle, burn_block_height, signer_signature_hash, block_info, signed_over, broadcasted, stacks_height, consensus_hash, valid, state, signed_group, signed_self, proposed_time, validation_time_ms, tenure_change) VALUES (?1, ?2, ?3, ?4, ?5, ?6, ?7, ?8, ?9, ?10, ?11, ?12, ?13, ?14, ?15)", params![
            u64_to_sql(block_info.reward_cycle)?,
            u64_to_sql(block_info.burn_block_height)?,
            hash.to_string(),
            block_json,
            &block_info.signed_over,
            &broadcasted,
            u64_to_sql(block_info.block.header.chain_length)?,
            block_info.block.header.consensus_hash.to_hex(),
            &block_info.valid, &block_info.state.to_string(),
            &block_info.signed_group,
            &block_info.signed_self,
            &block_info.proposed_time,
            &block_info.validation_time_ms,
            &block_info.is_tenure_change()
        ])?;
        Ok(())
    }

    /// Determine if there are any unprocessed blocks
    pub fn has_unprocessed_blocks(&self, reward_cycle: u64) -> Result<bool, DBError> {
        let query = "SELECT block_info FROM blocks WHERE reward_cycle = ?1 AND state = ?2 LIMIT 1";
        let result: Option<String> = query_row(
            &self.db,
            query,
            params!(
                &u64_to_sql(reward_cycle)?,
                &BlockState::Unprocessed.to_string()
            ),
        )?;

        Ok(result.is_some())
    }

    /// Record an observed block signature
    pub fn add_block_signature(
        &self,
        block_sighash: &Sha512Trunc256Sum,
        signer_addr: &StacksAddress,
        signature: &MessageSignature,
    ) -> Result<bool, DBError> {
        // Remove any block rejection entry for this signer and block hash
        let del_qry = "DELETE FROM block_rejection_signer_addrs WHERE signer_signature_hash = ?1 AND signer_addr = ?2";
        let del_args = params![block_sighash, signer_addr.to_string()];
        self.db.execute(del_qry, del_args)?;

        // Insert the block signature
        let qry = "INSERT OR IGNORE INTO block_signatures (signer_signature_hash, signer_addr, signature) VALUES (?1, ?2, ?3);";
        let args = params![
            block_sighash,
            signer_addr.to_string(),
            serde_json::to_string(signature).map_err(DBError::SerializationError)?
        ];
        let rows_added = self.db.execute(qry, args)?;

        let is_new_signature = rows_added > 0;
        if is_new_signature {
            debug!("Added block signature.";
                "signer_signature_hash" => %block_sighash,
                "signer_address" => %signer_addr,
                "signature" => %signature
            );
        } else {
            debug!("Duplicate block signature.";
                "signer_signature_hash" => %block_sighash,
                "signer_address" => %signer_addr,
                "signature" => %signature
            );
        }
        Ok(is_new_signature)
    }

    /// Get all signatures for a block
    pub fn get_block_signatures(
        &self,
        block_sighash: &Sha512Trunc256Sum,
    ) -> Result<Vec<MessageSignature>, DBError> {
        let qry = "SELECT signature FROM block_signatures WHERE signer_signature_hash = ?1";
        let args = params![block_sighash];
        let sigs_txt: Vec<String> = query_rows(&self.db, qry, args)?;
        sigs_txt
            .into_iter()
            .map(|sig_txt| serde_json::from_str(&sig_txt).map_err(|_| DBError::ParseError))
            .collect()
    }

    /// Record an observed block rejection_signature
    pub fn add_block_rejection_signer_addr(
        &self,
        block_sighash: &Sha512Trunc256Sum,
        addr: &StacksAddress,
        reject_reason: &RejectReason,
    ) -> Result<bool, DBError> {
        // If this signer/block already has a signature, do not allow a rejection
        let sig_qry = "SELECT EXISTS(SELECT 1 FROM block_signatures WHERE signer_signature_hash = ?1 AND signer_addr = ?2)";
        let sig_args = params![block_sighash, addr.to_string()];
        let exists = self.db.query_row(sig_qry, sig_args, |row| row.get(0))?;
        if exists {
            warn!("Cannot add block rejection because a signature already exists.";
                "signer_signature_hash" => %block_sighash,
                "signer_address" => %addr,
                "reject_reason" => %reject_reason
            );
            return Ok(false);
        }

        // Check if a row exists for this sighash/signer combo
        let qry = "SELECT reject_code FROM block_rejection_signer_addrs WHERE signer_signature_hash = ?1 AND signer_addr = ?2 LIMIT 1";
        let args = params![block_sighash, addr.to_string()];
        let existing_code: Option<i64> =
            self.db.query_row(qry, args, |row| row.get(0)).optional()?;

        let reject_code = RejectReasonPrefix::from(reject_reason) as i64;

        match existing_code {
            Some(code) if code == reject_code => {
                // Row exists with same reject_reason, do nothing
                debug!("Duplicate block rejection.";
                    "signer_signature_hash" => %block_sighash,
                    "signer_address" => %addr,
                    "reject_reason" => %reject_reason
                );
                Ok(false)
            }
            Some(_) => {
                // Row exists but with different reject_reason, update it
                let update_qry = "UPDATE block_rejection_signer_addrs SET reject_code = ?1 WHERE signer_signature_hash = ?2 AND signer_addr = ?3";
                let update_args = params![reject_code, block_sighash, addr.to_string()];
                self.db.execute(update_qry, update_args)?;
                debug!("Updated block rejection reason.";
                    "signer_signature_hash" => %block_sighash,
                    "signer_address" => %addr,
                    "reject_reason" => %reject_reason
                );
                Ok(true)
            }
            None => {
                // Row does not exist, insert it
                let insert_qry = "INSERT INTO block_rejection_signer_addrs (signer_signature_hash, signer_addr, reject_code) VALUES (?1, ?2, ?3)";
                let insert_args = params![block_sighash, addr.to_string(), reject_code];
                self.db.execute(insert_qry, insert_args)?;
                debug!("Inserted block rejection.";
                    "signer_signature_hash" => %block_sighash,
                    "signer_address" => %addr,
                    "reject_reason" => %reject_reason
                );
                Ok(true)
            }
        }
    }

    /// Get all signer addresses that rejected the block (and their reject codes)
    pub fn get_block_rejection_signer_addrs(
        &self,
        block_sighash: &Sha512Trunc256Sum,
    ) -> Result<Vec<(StacksAddress, RejectReasonPrefix)>, DBError> {
        let qry =
            "SELECT signer_addr, reject_code FROM block_rejection_signer_addrs WHERE signer_signature_hash = ?1";
        let args = params![block_sighash];
        let mut stmt = self.db.prepare(qry)?;

        let rows = stmt.query_map(args, |row| {
            let addr: String = row.get(0)?;
            let addr = StacksAddress::from_string(&addr).ok_or(SqliteError::InvalidColumnType(
                0,
                "signer_addr".into(),
                rusqlite::types::Type::Text,
            ))?;
            let reject_code: i64 = row.get(1)?;

            let reject_code = u8::try_from(reject_code)
                .map_err(|_| {
                    SqliteError::InvalidColumnType(
                        1,
                        "reject_code".into(),
                        rusqlite::types::Type::Integer,
                    )
                })
                .map(RejectReasonPrefix::from)?;

            Ok((addr, reject_code))
        })?;

        rows.collect::<Result<Vec<_>, _>>().map_err(|e| e.into())
    }

    /// Mark a block as having been broadcasted and therefore GloballyAccepted
    pub fn set_block_broadcasted(
        &self,
        block_sighash: &Sha512Trunc256Sum,
        ts: u64,
    ) -> Result<(), DBError> {
        let qry = "UPDATE blocks SET broadcasted = ?1 WHERE signer_signature_hash = ?2";
        let args = params![u64_to_sql(ts)?, block_sighash];

        debug!("Marking block {} as broadcasted at {}", block_sighash, ts);
        self.db.execute(qry, args)?;
        Ok(())
    }

    /// Get the timestamp at which the block was broadcasted.
    pub fn get_block_broadcasted(
        &self,
        block_sighash: &Sha512Trunc256Sum,
    ) -> Result<Option<u64>, DBError> {
        let qry =
            "SELECT IFNULL(broadcasted,0) AS broadcasted FROM blocks WHERE signer_signature_hash = ?";
        let args = params![block_sighash];

        let Some(broadcasted): Option<u64> = query_row(&self.db, qry, args)? else {
            return Ok(None);
        };
        if broadcasted == 0 {
            return Ok(None);
        }
        Ok(Some(broadcasted))
    }

    /// Get a pending block validation, sorted by the time at which it was added to the pending table.
    /// If found, remove it from the pending table.
    pub fn get_and_remove_pending_block_validation(
        &self,
    ) -> Result<Option<(Sha512Trunc256Sum, u64)>, DBError> {
        let qry = "DELETE FROM block_validations_pending WHERE signer_signature_hash = (SELECT signer_signature_hash FROM block_validations_pending ORDER BY added_time ASC LIMIT 1) RETURNING signer_signature_hash, added_time";
        let args = params![];
        let mut stmt = self.db.prepare(qry)?;
        let result: Option<(String, i64)> = stmt
            .query_row(args, |row| Ok((row.get(0)?, row.get(1)?)))
            .optional()?;
        Ok(result.and_then(|(sighash, ts_i64)| {
            let signer_sighash = Sha512Trunc256Sum::from_hex(&sighash).ok()?;
            let ts = u64::try_from(ts_i64).ok()?;
            Some((signer_sighash, ts))
        }))
    }

    /// Remove a pending block validation
    pub fn remove_pending_block_validation(
        &self,
        sighash: &Sha512Trunc256Sum,
    ) -> Result<(), DBError> {
        self.db.execute(
            "DELETE FROM block_validations_pending WHERE signer_signature_hash = ?1",
            params![sighash.to_string()],
        )?;
        Ok(())
    }

    /// Insert a pending block validation
    pub fn insert_pending_block_validation(
        &self,
        sighash: &Sha512Trunc256Sum,
        ts: u64,
    ) -> Result<(), DBError> {
        self.db.execute(
            "INSERT INTO block_validations_pending (signer_signature_hash, added_time) VALUES (?1, ?2)",
            params![sighash.to_string(), u64_to_sql(ts)?],
        )?;
        Ok(())
    }

    /// Return the start time (epoch time in seconds) and the processing time in milliseconds of the tenure (idenfitied by consensus_hash).
    fn get_tenure_times(&self, tenure: &ConsensusHash) -> Result<(u64, u64), DBError> {
        let query = "SELECT tenure_change, proposed_time, validation_time_ms FROM blocks WHERE consensus_hash = ?1 AND state = ?2 ORDER BY stacks_height DESC";
        let args = params![tenure, BlockState::GloballyAccepted.to_string()];
        let mut stmt = self.db.prepare(query)?;
        let rows = stmt.query_map(args, |row| {
            let tenure_change_block: bool = row.get(0)?;
            let proposed_time: u64 = row.get(1)?;
            let validation_time_ms: Option<u64> = row.get(2)?;
            Ok((tenure_change_block, proposed_time, validation_time_ms))
        })?;
        let mut tenure_processing_time_ms = 0_u64;
        let mut tenure_start_time = None;
        let mut nmb_rows = 0;
        for (i, row) in rows.enumerate() {
            nmb_rows += 1;
            let (tenure_change_block, proposed_time, validation_time_ms) = row?;
            tenure_processing_time_ms =
                tenure_processing_time_ms.saturating_add(validation_time_ms.unwrap_or(0));
            tenure_start_time = Some(proposed_time);
            if tenure_change_block {
                debug!("Found tenure change block {i} blocks ago in tenure {tenure}");
                break;
            }
        }
        debug!("Calculated tenure extend timestamp from {nmb_rows} blocks in tenure {tenure}");
        Ok((
            tenure_start_time.unwrap_or(get_epoch_time_secs()),
            tenure_processing_time_ms,
        ))
    }

    /// Calculate the tenure extend timestamp. If determine the timestamp for a block rejection, check_tenure_extend should be set to false to avoid recalculating
    /// the tenure extend timestamp for a tenure extend block.
    pub fn calculate_tenure_extend_timestamp(
        &self,
        tenure_idle_timeout: Duration,
        block: &NakamotoBlock,
        check_tenure_extend: bool,
    ) -> u64 {
        if check_tenure_extend && block.get_tenure_tx_payload().is_some() {
            let tenure_extend_timestamp =
                get_epoch_time_secs().wrapping_add(tenure_idle_timeout.as_secs());
            debug!("Calculated tenure extend timestamp for a tenure extend block. Rolling over timestamp: {tenure_extend_timestamp}");
            return tenure_extend_timestamp;
        }
        let tenure_idle_timeout_secs = tenure_idle_timeout.as_secs();
        let (tenure_start_time, tenure_process_time_ms) = self.get_tenure_times(&block.header.consensus_hash).inspect_err(|e| error!("Error occurred calculating tenure extend timestamp: {e:?}. Defaulting to {tenure_idle_timeout_secs} from now.")).unwrap_or((get_epoch_time_secs(), 0));
        // Plus (ms + 999)/1000 to round up to the nearest second
        let tenure_extend_timestamp = tenure_start_time
            .saturating_add(tenure_idle_timeout_secs)
            .saturating_add(tenure_process_time_ms.div_ceil(1000));
        debug!("Calculated tenure extend timestamp";
            "tenure_extend_timestamp" => tenure_extend_timestamp,
            "tenure_start_time" => tenure_start_time,
            "tenure_process_time_ms" => tenure_process_time_ms,
            "tenure_idle_timeout_secs" => tenure_idle_timeout_secs,
            "tenure_extend_in" => tenure_extend_timestamp.saturating_sub(get_epoch_time_secs()),
            "consensus_hash" => %block.header.consensus_hash,
        );
        tenure_extend_timestamp
    }

    /// Mark a block as globally accepted. This removes the block from the pending
    /// validations table. This does **not** update the block's state in SignerDb.
    pub fn mark_block_globally_accepted(&self, block_info: &mut BlockInfo) -> Result<(), DBError> {
        block_info
            .mark_globally_accepted()
            .map_err(DBError::Other)?;
        self.remove_pending_block_validation(&block_info.signer_signature_hash())?;
        Ok(())
    }

    /// Mark a block as globally rejected. This removes the block from the pending
    /// validations table. This does **not** update the block's state in SignerDb.
    pub fn mark_block_globally_rejected(&self, block_info: &mut BlockInfo) -> Result<(), DBError> {
        block_info
            .mark_globally_rejected()
            .map_err(DBError::Other)?;
        self.remove_pending_block_validation(&block_info.signer_signature_hash())?;
        Ok(())
    }
    /// Update the tenure (identified by consensus_hash) last activity timestamp
    pub fn update_last_activity_time(
        &mut self,
        tenure: &ConsensusHash,
        last_activity_time: u64,
    ) -> Result<(), DBError> {
        debug!("Updating last activity for tenure"; "consensus_hash" => %tenure, "last_activity_time" => last_activity_time);
        self.db.execute("INSERT OR REPLACE INTO tenure_activity (consensus_hash, last_activity_time) VALUES (?1, ?2)", params![tenure, u64_to_sql(last_activity_time)?])?;
        Ok(())
    }

    /// Get the last activity timestamp for a tenure (identified by consensus_hash)
    pub fn get_last_activity_time(&self, tenure: &ConsensusHash) -> Result<Option<u64>, DBError> {
        let query =
            "SELECT last_activity_time FROM tenure_activity WHERE consensus_hash = ? LIMIT 1";
        let Some(last_activity_time_i64) = query_row::<i64, _>(&self.db, query, &[tenure])? else {
            return Ok(None);
        };
        let last_activity_time = u64::try_from(last_activity_time_i64).map_err(|e| {
            error!("Failed to parse db last_activity_time as u64: {e}");
            DBError::Corruption
        })?;
        Ok(Some(last_activity_time))
    }

    /// Insert the signer state machine update
    pub fn insert_state_machine_update(
        &mut self,
        reward_cycle: u64,
        address: &StacksAddress,
        update: &StateMachineUpdate,
        received_time: &SystemTime,
    ) -> Result<(), DBError> {
        let received_ts = received_time
            .duration_since(std::time::UNIX_EPOCH)
            .map_err(|e| DBError::Other(format!("Bad system time: {e}")))?
            .as_secs();
        let update_str =
            serde_json::to_string(&update).expect("Unable to serialize state machine update");
        debug!("Inserting update.";
            "reward_cycle" => reward_cycle,
            "address" => %address,
            "active_signer_protocol_version" => update.active_signer_protocol_version,
            "local_supported_signer_protocol_version" => update.local_supported_signer_protocol_version
        );
        self.db.execute("INSERT OR REPLACE INTO signer_state_machine_updates (signer_addr, reward_cycle, state_update, received_time) VALUES (?1, ?2, ?3, ?4)", params![
            address.to_string(),
            u64_to_sql(reward_cycle)?,
            update_str,
            u64_to_sql(received_ts)?,
        ])?;

        // Conditionally insert into burn_block_updates_received_times only if missing for (signer_addr, burn_block_consensus_hash)
        let burn_block_consensus_hash = update.content.burn_block_view().0;
        self.db.execute(
            "INSERT OR IGNORE INTO burn_block_updates_received_times
            (signer_addr, burn_block_consensus_hash, received_time)
            VALUES (?1, ?2, ?3)",
            params![
                address.to_string(),
                burn_block_consensus_hash,
                u64_to_sql(received_ts)?,
            ],
        )?;
        Ok(())
    }

    /// Get the most recent signer states from the signer state machine for the given reward cycle
    pub fn get_signer_state_machine_updates(
        &mut self,
        reward_cycle: u64,
    ) -> Result<HashMap<StacksAddress, StateMachineUpdate>, DBError> {
        let query = r#"
            SELECT signer_addr, state_update
            FROM signer_state_machine_updates
            WHERE reward_cycle = ?1;
        "#;
        let args = params![u64_to_sql(reward_cycle)?];
        let mut stmt = self.db.prepare(query)?;
        let rows = stmt.query_map(args, |row| {
            let address_str: String = row.get(0)?;
            let update_str: String = row.get(1)?;
            Ok((address_str, update_str))
        })?;
        let mut result = HashMap::new();
        for row in rows {
            let (address_str, update_str) = row?;
            let address = StacksAddress::from_string(&address_str).ok_or(DBError::Corruption)?;
            let update: StateMachineUpdate = serde_json::from_str(&update_str)?;
            result.insert(address, update);
        }
        Ok(result)
    }

    /// Insert a block validated by a replay tx
    pub fn insert_block_validated_by_replay_tx(
        &self,
        signer_signature_hash: &Sha512Trunc256Sum,
        replay_tx_hash: u64,
        replay_tx_exhausted: bool,
    ) -> Result<(), DBError> {
        self.db.execute(
            "INSERT INTO block_validated_by_replay_txs (signer_signature_hash, replay_tx_hash, replay_tx_exhausted) VALUES (?1, ?2, ?3)",
            params![
                signer_signature_hash.to_string(),
                format!("{replay_tx_hash}"),
                replay_tx_exhausted
            ],
        )?;
        Ok(())
    }

    /// Get the replay tx hash for a block validation
    pub fn get_was_block_validated_by_replay_tx(
        &self,
        signer_signature_hash: &Sha512Trunc256Sum,
        replay_tx_hash: u64,
    ) -> Result<Option<BlockValidatedByReplaySet>, DBError> {
        let query = "SELECT replay_tx_hash, replay_tx_exhausted FROM block_validated_by_replay_txs WHERE signer_signature_hash = ? AND replay_tx_hash = ?";
        let args = params![
            signer_signature_hash.to_string(),
            format!("{replay_tx_hash}")
        ];
        query_row(&self.db, query, args)
    }

    /// Get the earliest received time at which the signer state update achieved
    /// a global burn view identified by the provided ConsensusHash
    pub fn get_burn_block_received_time_from_signers(
        &self,
        eval: &GlobalStateEvaluator,
        ch: &ConsensusHash,
        local_address: &StacksAddress,
    ) -> Result<Option<u64>, DBError> {
        let mut entries = Vec::new();

        // Add our own vote if we received this consensus hash
        if let Some(local_received_time) = self.get_burn_block_receive_time_ch(ch)? {
            entries.push((*local_address, local_received_time));
        }

        // Query other signer received times from the DB
        let query = r#"
            SELECT signer_addr, received_time
            FROM burn_block_updates_received_times
            WHERE burn_block_consensus_hash = ?1
        "#;

        let mut stmt = self.db.prepare(query)?;
        let rows = stmt.query_map(params![ch], |row| {
            let signer_addr: String = row.get(0)?;
            let received_time: i64 = row.get(1)?;
            Ok((signer_addr, received_time))
        })?;
        for row in rows {
            let (signer_addr_str, received_time_i64) = row?;
            let address =
                StacksAddress::from_string(&signer_addr_str).ok_or(DBError::Corruption)?;

            let received_time = u64::try_from(received_time_i64).map_err(|e| {
                error!("Failed to convert received_time to u64: {e}");
                DBError::Corruption
            })?;

            entries.push((address, received_time));
        }

        // Sort by received_time ascending
        entries.sort_by_key(|(_, time)| *time);

        // Accumulate vote weight and stop when threshold is reached
        let mut vote_weight: u32 = 0;
        for (address, received_time) in entries {
            let weight = eval.address_weights.get(&address).copied().unwrap_or(0);
            vote_weight = vote_weight.saturating_add(weight);

            if eval.reached_agreement(vote_weight) {
                return Ok(Some(received_time));
            }
        }

        Ok(None)
    }
}

fn try_deserialize<T>(s: Option<String>) -> Result<Option<T>, DBError>
where
    T: serde::de::DeserializeOwned,
{
    s.as_deref()
        .map(serde_json::from_str)
        .transpose()
        .map_err(DBError::SerializationError)
}

/// For tests, a struct to represent a pending block validation
#[cfg(any(test, feature = "testing"))]
pub struct PendingBlockValidation {
    /// The signer signature hash of the block
    pub signer_signature_hash: Sha512Trunc256Sum,
    /// The time at which the block was added to the pending table
    pub added_time: u64,
}

#[cfg(any(test, feature = "testing"))]
impl FromRow<PendingBlockValidation> for PendingBlockValidation {
    fn from_row(row: &rusqlite::Row) -> Result<Self, DBError> {
        let signer_signature_hash = Sha512Trunc256Sum::from_column(row, "signer_signature_hash")?;
        let added_time = row.get_unwrap(1);
        Ok(PendingBlockValidation {
            signer_signature_hash,
            added_time,
        })
    }
}

/// A struct used to represent whether a block was validated by a transaction replay set
pub struct BlockValidatedByReplaySet {
    /// The hash of the transaction replay set that validated the block
    pub replay_tx_hash: String,
    /// Whether the transaction replay set exhausted the set of transactions
    pub replay_tx_exhausted: bool,
}

impl FromRow<BlockValidatedByReplaySet> for BlockValidatedByReplaySet {
    fn from_row(row: &rusqlite::Row) -> Result<Self, DBError> {
        let replay_tx_hash = row.get_unwrap(0);
        let replay_tx_exhausted = row.get_unwrap(1);
        Ok(BlockValidatedByReplaySet {
            replay_tx_hash,
            replay_tx_exhausted,
        })
    }
}

#[cfg(any(test, feature = "testing"))]
impl SignerDb {
    /// For tests, fetch all pending block validations
    pub fn get_all_pending_block_validations(
        &self,
    ) -> Result<Vec<PendingBlockValidation>, DBError> {
        let qry = "SELECT signer_signature_hash, added_time FROM block_validations_pending ORDER BY added_time ASC";
        query_rows(&self.db, qry, params![])
    }

    /// For tests, check if a pending block validation exists
    pub fn has_pending_block_validation(
        &self,
        sighash: &Sha512Trunc256Sum,
    ) -> Result<bool, DBError> {
        let qry = "SELECT signer_signature_hash FROM block_validations_pending WHERE signer_signature_hash = ?1";
        let args = params![sighash.to_string()];
        let sighash_opt: Option<String> = query_row(&self.db, qry, args)?;
        Ok(sighash_opt.is_some())
    }
}

/// Tests for SignerDb
#[cfg(test)]
pub mod tests {
    use std::fs;
    use std::path::PathBuf;

    use blockstack_lib::chainstate::nakamoto::{NakamotoBlock, NakamotoBlockHeader};
    use blockstack_lib::chainstate::stacks::{
        StacksTransaction, TenureChangeCause, TenureChangePayload, TransactionAuth,
        TransactionVersion,
    };
    use clarity::types::chainstate::{StacksBlockId, StacksPrivateKey, StacksPublicKey};
    use clarity::util::hash::Hash160;
    use clarity::util::secp256k1::MessageSignature;
    use libsigner::v0::messages::{StateMachineUpdateContent, StateMachineUpdateMinerState};
    use libsigner::{BlockProposal, BlockProposalData};

    use super::*;
    use crate::signerdb::NakamotoBlockVote;

    fn _wipe_db(db_path: &PathBuf) {
        if fs::metadata(db_path).is_ok() {
            fs::remove_file(db_path).unwrap();
        }
    }

    /// Override the creation of a block from a block proposal with the provided function
    pub fn create_block_override(
        overrides: impl FnOnce(&mut BlockProposal),
    ) -> (BlockInfo, BlockProposal) {
        let header = NakamotoBlockHeader::empty();
        let block = NakamotoBlock {
            header,
            txs: vec![],
        };
        let mut block_proposal = BlockProposal {
            block,
            burn_height: 7,
            reward_cycle: 42,
            block_proposal_data: BlockProposalData::empty(),
        };
        overrides(&mut block_proposal);
        (BlockInfo::from(block_proposal.clone()), block_proposal)
    }

    fn create_block() -> (BlockInfo, BlockProposal) {
        create_block_override(|_| {})
    }

    /// Create a temporary db path for testing purposes
    pub fn tmp_db_path() -> PathBuf {
        std::env::temp_dir().join(format!(
            "stacks-signer-test-{}.sqlite",
            rand::random::<u64>()
        ))
    }

    fn test_basic_signer_db_with_path(db_path: impl AsRef<Path>) {
        let mut db = SignerDb::new(db_path).expect("Failed to create signer db");
        let (block_info_1, block_proposal_1) = create_block_override(|b| {
            b.block.header.consensus_hash = ConsensusHash([0x01; 20]);
        });
        let (block_info_2, block_proposal_2) = create_block_override(|b| {
            b.block.header.consensus_hash = ConsensusHash([0x02; 20]);
        });
        db.insert_block(&block_info_1)
            .expect("Unable to insert block into db");
        let block_info = db
            .block_lookup(&block_proposal_1.block.header.signer_signature_hash())
            .unwrap()
            .expect("Unable to get block from db");

        assert_eq!(BlockInfo::from(block_proposal_1), block_info);

        // Test looking up a block with an unknown hash
        let block_info = db
            .block_lookup(&block_proposal_2.block.header.signer_signature_hash())
            .unwrap();
        assert!(block_info.is_none());

        db.insert_block(&block_info_2)
            .expect("Unable to insert block into db");
        let block_info = db
            .block_lookup(&block_proposal_2.block.header.signer_signature_hash())
            .unwrap()
            .expect("Unable to get block from db");

        assert_eq!(BlockInfo::from(block_proposal_2), block_info);
    }

    #[test]
    fn test_basic_signer_db() {
        let db_path = tmp_db_path();
        eprintln!("db path is {}", &db_path.display());
        test_basic_signer_db_with_path(db_path)
    }

    #[test]
    fn test_basic_signer_db_in_memory() {
        test_basic_signer_db_with_path(":memory:")
    }

    #[test]
    fn test_update_block() {
        let db_path = tmp_db_path();
        let mut db = SignerDb::new(db_path).expect("Failed to create signer db");
        let (block_info, block_proposal) = create_block();
        db.insert_block(&block_info)
            .expect("Unable to insert block into db");

        let block_info = db
            .block_lookup(&block_proposal.block.header.signer_signature_hash())
            .unwrap()
            .expect("Unable to get block from db");

        assert_eq!(BlockInfo::from(block_proposal.clone()), block_info);

        let old_block_info = block_info;
        let old_block_proposal = block_proposal;

        let (mut block_info, block_proposal) = create_block_override(|b| {
            b.block.header.signer_signature =
                old_block_proposal.block.header.signer_signature.clone();
        });
        assert_eq!(
            block_info.signer_signature_hash(),
            old_block_info.signer_signature_hash()
        );
        let vote = NakamotoBlockVote {
            signer_signature_hash: Sha512Trunc256Sum([0x01; 32]),
            rejected: false,
        };
        block_info.vote = Some(vote.clone());
        db.insert_block(&block_info)
            .expect("Unable to insert block into db");

        let block_info = db
            .block_lookup(&block_proposal.block.header.signer_signature_hash())
            .unwrap()
            .expect("Unable to get block from db");

        assert_ne!(old_block_info, block_info);
        assert_eq!(block_info.vote, Some(vote));
    }

    #[test]
    fn get_first_signed_block() {
        let db_path = tmp_db_path();
        let mut db = SignerDb::new(db_path).expect("Failed to create signer db");
        let (mut block_info, block_proposal) = create_block();
        db.insert_block(&block_info).unwrap();

        assert!(db
            .get_first_signed_block_in_tenure(&block_proposal.block.header.consensus_hash)
            .unwrap()
            .is_none());

        block_info
            .mark_locally_accepted(false)
            .expect("Failed to mark block as locally accepted");
        db.insert_block(&block_info).unwrap();

        let fetched_info = db
            .get_first_signed_block_in_tenure(&block_proposal.block.header.consensus_hash)
            .unwrap()
            .unwrap();
        assert_eq!(fetched_info, block_info);
    }

    #[test]
    fn insert_burn_block_get_time() {
        let db_path = tmp_db_path();
        let mut db = SignerDb::new(db_path).expect("Failed to create signer db");
        let test_burn_hash = BurnchainHeaderHash([10; 32]);
        let test_consensus_hash = ConsensusHash([13; 20]);
        let stime = SystemTime::now();
        let time_to_epoch = stime
            .duration_since(SystemTime::UNIX_EPOCH)
            .unwrap()
            .as_secs();
        db.insert_burn_block(
            &test_burn_hash,
            &test_consensus_hash,
            10,
            &stime,
            &test_burn_hash,
        )
        .unwrap();

        let stored_time = db
            .get_burn_block_receive_time(&test_burn_hash)
            .unwrap()
            .unwrap();
        assert_eq!(stored_time, time_to_epoch);
    }

    #[test]
    fn test_write_signer_state() {
        let db_path = tmp_db_path();
        let db = SignerDb::new(db_path).expect("Failed to create signer db");
        let state_0 = vec![0];
        let state_1 = vec![1; 1024];

        db.insert_encrypted_signer_state(10, &state_0)
            .expect("Failed to insert signer state");

        db.insert_encrypted_signer_state(11, &state_1)
            .expect("Failed to insert signer state");

        assert_eq!(
            db.get_encrypted_signer_state(10)
                .expect("Failed to get signer state")
                .unwrap(),
            state_0
        );
        assert_eq!(
            db.get_encrypted_signer_state(11)
                .expect("Failed to get signer state")
                .unwrap(),
            state_1
        );
        assert!(db
            .get_encrypted_signer_state(12)
            .expect("Failed to get signer state")
            .is_none());
        assert!(db
            .get_encrypted_signer_state(9)
            .expect("Failed to get signer state")
            .is_none());
    }

    #[test]
    fn test_has_unprocessed_blocks() {
        let db_path = tmp_db_path();
        let mut db = SignerDb::new(db_path).expect("Failed to create signer db");
        let (mut block_info_1, _block_proposal) = create_block_override(|b| {
            b.block.header.miner_signature = MessageSignature([0x01; 65]);
            b.burn_height = 1;
        });
        let (mut block_info_2, _block_proposal) = create_block_override(|b| {
            b.block.header.miner_signature = MessageSignature([0x02; 65]);
            b.burn_height = 2;
        });

        db.insert_block(&block_info_1)
            .expect("Unable to insert block into db");
        db.insert_block(&block_info_2)
            .expect("Unable to insert block into db");

        assert!(db
            .has_unprocessed_blocks(block_info_1.reward_cycle)
            .unwrap());

        block_info_1.state = BlockState::LocallyRejected;

        db.insert_block(&block_info_1)
            .expect("Unable to update block in db");

        assert!(db
            .has_unprocessed_blocks(block_info_1.reward_cycle)
            .unwrap());

        block_info_2.state = BlockState::LocallyAccepted;

        db.insert_block(&block_info_2)
            .expect("Unable to update block in db");

        assert!(!db
            .has_unprocessed_blocks(block_info_1.reward_cycle)
            .unwrap());
    }

    #[test]
    fn test_sqlite_version() {
        let db_path = tmp_db_path();
        let db = SignerDb::new(db_path).expect("Failed to create signer db");
        assert_eq!(
            query_row(&db.db, "SELECT sqlite_version()", []).unwrap(),
            Some("3.45.0".to_string())
        );
    }

    #[test]
    fn add_and_get_block_signatures() {
        let db_path = tmp_db_path();
        let db = SignerDb::new(db_path).expect("Failed to create signer db");

        let block_id = Sha512Trunc256Sum::from_data("foo".as_bytes());
        let address1 = StacksAddress::burn_address(false);
        let address2 = StacksAddress::burn_address(true);
        let sig1 = MessageSignature([0x11; 65]);
        let sig2 = MessageSignature([0x22; 65]);

        assert_eq!(db.get_block_signatures(&block_id).unwrap(), vec![]);

        db.add_block_signature(&block_id, &address1, &sig1).unwrap();
        assert_eq!(db.get_block_signatures(&block_id).unwrap(), vec![sig1]);

        db.add_block_signature(&block_id, &address2, &sig2).unwrap();
        assert_eq!(
            db.get_block_signatures(&block_id).unwrap(),
            vec![sig2, sig1]
        );
    }

    #[test]
    fn duplicate_block_signatures() {
        let db_path = tmp_db_path();
        let db = SignerDb::new(db_path).expect("Failed to create signer db");

        let block_id = Sha512Trunc256Sum::from_data("foo".as_bytes());
        let address = StacksAddress::burn_address(false);
        let sig1 = MessageSignature([0x11; 65]);
        let sig2 = MessageSignature([0x22; 65]);

        assert_eq!(db.get_block_signatures(&block_id).unwrap(), vec![]);

        assert!(db.add_block_signature(&block_id, &address, &sig1).unwrap());
        assert_eq!(db.get_block_signatures(&block_id).unwrap(), vec![sig1]);

        assert!(!db.add_block_signature(&block_id, &address, &sig2).unwrap());
        assert_eq!(db.get_block_signatures(&block_id).unwrap(), vec![sig1]);
    }

    #[test]
    fn add_and_get_block_rejections() {
        let db_path = tmp_db_path();
        let db = SignerDb::new(db_path).expect("Failed to create signer db");

        let block_id = Sha512Trunc256Sum::from_data("foo".as_bytes());
        let address1 = StacksAddress::burn_address(false);
        let address2 = StacksAddress::burn_address(true);

        assert_eq!(
            db.get_block_rejection_signer_addrs(&block_id).unwrap(),
            vec![]
        );

        assert!(db
            .add_block_rejection_signer_addr(
                &block_id,
                &address1,
                &RejectReason::DuplicateBlockFound,
            )
            .unwrap());
        assert_eq!(
            db.get_block_rejection_signer_addrs(&block_id).unwrap(),
            vec![(address1, RejectReasonPrefix::DuplicateBlockFound)]
        );

        assert!(db
            .add_block_rejection_signer_addr(
                &block_id,
                &address2,
                &RejectReason::InvalidParentBlock
            )
            .unwrap());
        assert_eq!(
            db.get_block_rejection_signer_addrs(&block_id).unwrap(),
            vec![
                (address2, RejectReasonPrefix::InvalidParentBlock),
                (address1, RejectReasonPrefix::DuplicateBlockFound),
            ]
        );
    }

    #[test]
    fn duplicate_block_rejections() {
        let db_path = tmp_db_path();
        let db = SignerDb::new(db_path).expect("Failed to create signer db");

        let block_id = Sha512Trunc256Sum::from_data("foo".as_bytes());
        let address = StacksAddress::burn_address(false);

        assert_eq!(
            db.get_block_rejection_signer_addrs(&block_id).unwrap(),
            vec![]
        );

        assert!(db
            .add_block_rejection_signer_addr(&block_id, &address, &RejectReason::InvalidParentBlock)
            .unwrap());
        assert_eq!(
            db.get_block_rejection_signer_addrs(&block_id).unwrap(),
            vec![(address, RejectReasonPrefix::InvalidParentBlock)]
        );

        assert!(db
            .add_block_rejection_signer_addr(&block_id, &address, &RejectReason::InvalidMiner)
            .unwrap());
        assert_eq!(
            db.get_block_rejection_signer_addrs(&block_id).unwrap(),
            vec![(address, RejectReasonPrefix::InvalidMiner)]
        );

        assert!(!db
            .add_block_rejection_signer_addr(&block_id, &address, &RejectReason::InvalidMiner)
            .unwrap());
        assert_eq!(
            db.get_block_rejection_signer_addrs(&block_id).unwrap(),
            vec![(address, RejectReasonPrefix::InvalidMiner)]
        );
    }

    #[test]
    fn reject_then_accept() {
        let db_path = tmp_db_path();
        let db = SignerDb::new(db_path).expect("Failed to create signer db");

        let block_id = Sha512Trunc256Sum::from_data("foo".as_bytes());
        let address = StacksAddress::burn_address(false);
        let sig1 = MessageSignature([0x11; 65]);

        assert_eq!(db.get_block_signatures(&block_id).unwrap(), vec![]);

        assert!(db
            .add_block_rejection_signer_addr(&block_id, &address, &RejectReason::InvalidParentBlock)
            .unwrap());
        assert_eq!(
            db.get_block_rejection_signer_addrs(&block_id).unwrap(),
            vec![(address, RejectReasonPrefix::InvalidParentBlock)]
        );

        assert!(db.add_block_signature(&block_id, &address, &sig1).unwrap());
        assert_eq!(db.get_block_signatures(&block_id).unwrap(), vec![sig1]);
        assert!(db
            .get_block_rejection_signer_addrs(&block_id)
            .unwrap()
            .is_empty());
    }

    #[test]
    fn accept_then_reject() {
        let db_path = tmp_db_path();
        let db = SignerDb::new(db_path).expect("Failed to create signer db");

        let block_id = Sha512Trunc256Sum::from_data("foo".as_bytes());
        let address = StacksAddress::burn_address(false);
        let sig1 = MessageSignature([0x11; 65]);

        assert_eq!(db.get_block_signatures(&block_id).unwrap(), vec![]);

        assert!(db.add_block_signature(&block_id, &address, &sig1).unwrap());
        assert_eq!(db.get_block_signatures(&block_id).unwrap(), vec![sig1]);
        assert!(db
            .get_block_rejection_signer_addrs(&block_id)
            .unwrap()
            .is_empty());

        assert!(!db
            .add_block_rejection_signer_addr(&block_id, &address, &RejectReason::InvalidParentBlock)
            .unwrap());
        assert_eq!(db.get_block_signatures(&block_id).unwrap(), vec![sig1]);
        assert!(db
            .get_block_rejection_signer_addrs(&block_id)
            .unwrap()
            .is_empty());
    }

    #[test]
    fn test_and_set_block_broadcasted() {
        let db_path = tmp_db_path();
        let mut db = SignerDb::new(db_path).expect("Failed to create signer db");

        let (block_info_1, _block_proposal) = create_block_override(|b| {
            b.block.header.miner_signature = MessageSignature([0x01; 65]);
            b.burn_height = 1;
        });

        db.insert_block(&block_info_1)
            .expect("Unable to insert block into db");

        assert!(db
            .get_block_broadcasted(&block_info_1.signer_signature_hash())
            .unwrap()
            .is_none());
        assert_eq!(
            db.block_lookup(&block_info_1.signer_signature_hash())
                .expect("Unable to get block from db")
                .expect("Unable to get block from db")
                .state,
            BlockState::Unprocessed
        );
        assert!(db
            .get_last_globally_accepted_block(&block_info_1.block.header.consensus_hash)
            .unwrap()
            .is_none());
        db.set_block_broadcasted(&block_info_1.signer_signature_hash(), 12345)
            .unwrap();
        assert_eq!(
            db.block_lookup(&block_info_1.signer_signature_hash())
                .expect("Unable to get block from db")
                .expect("Unable to get block from db")
                .state,
            BlockState::Unprocessed
        );
        db.insert_block(&block_info_1)
            .expect("Unable to insert block into db a second time");

        assert_eq!(
            db.get_block_broadcasted(&block_info_1.signer_signature_hash())
                .unwrap()
                .unwrap(),
            12345
        );
    }

    #[test]
    fn state_machine() {
        let (mut block, _) = create_block();
        assert_eq!(block.state, BlockState::Unprocessed);
        assert!(block.check_state(BlockState::Unprocessed));
        assert!(block.check_state(BlockState::LocallyAccepted));
        assert!(block.check_state(BlockState::LocallyRejected));
        assert!(block.check_state(BlockState::GloballyAccepted));
        assert!(block.check_state(BlockState::GloballyRejected));

        block.move_to(BlockState::LocallyAccepted).unwrap();
        assert_eq!(block.state, BlockState::LocallyAccepted);
        assert!(!block.check_state(BlockState::Unprocessed));
        assert!(block.check_state(BlockState::LocallyAccepted));
        assert!(block.check_state(BlockState::LocallyRejected));
        assert!(block.check_state(BlockState::GloballyAccepted));
        assert!(block.check_state(BlockState::GloballyRejected));

        block.move_to(BlockState::LocallyRejected).unwrap();
        assert!(!block.check_state(BlockState::Unprocessed));
        assert!(block.check_state(BlockState::LocallyAccepted));
        assert!(block.check_state(BlockState::LocallyRejected));
        assert!(block.check_state(BlockState::GloballyAccepted));
        assert!(block.check_state(BlockState::GloballyRejected));

        block.move_to(BlockState::GloballyAccepted).unwrap();
        assert_eq!(block.state, BlockState::GloballyAccepted);
        assert!(!block.check_state(BlockState::Unprocessed));
        assert!(!block.check_state(BlockState::LocallyAccepted));
        assert!(!block.check_state(BlockState::LocallyRejected));
        assert!(block.check_state(BlockState::GloballyAccepted));
        assert!(!block.check_state(BlockState::GloballyRejected));

        // Must manually override as will not be able to move from GloballyAccepted to GloballyRejected
        block.state = BlockState::GloballyRejected;
        assert!(!block.check_state(BlockState::Unprocessed));
        assert!(!block.check_state(BlockState::LocallyAccepted));
        assert!(!block.check_state(BlockState::LocallyRejected));
        assert!(!block.check_state(BlockState::GloballyAccepted));
        assert!(block.check_state(BlockState::GloballyRejected));
    }

    #[test]
    fn test_get_canonical_tip() {
        let db_path = tmp_db_path();
        let mut db = SignerDb::new(db_path).expect("Failed to create signer db");

        let (mut block_info_1, _block_proposal_1) = create_block_override(|b| {
            b.block.header.miner_signature = MessageSignature([0x01; 65]);
            b.block.header.chain_length = 1;
            b.burn_height = 1;
        });

        let (mut block_info_2, _block_proposal_2) = create_block_override(|b| {
            b.block.header.miner_signature = MessageSignature([0x02; 65]);
            b.block.header.chain_length = 2;
            b.burn_height = 2;
        });

        db.insert_block(&block_info_1)
            .expect("Unable to insert block into db");
        db.insert_block(&block_info_2)
            .expect("Unable to insert block into db");

        assert!(db.get_canonical_tip().unwrap().is_none());

        block_info_1
            .mark_globally_accepted()
            .expect("Failed to mark block as globally accepted");
        db.insert_block(&block_info_1)
            .expect("Unable to insert block into db");

        assert_eq!(db.get_canonical_tip().unwrap().unwrap(), block_info_1);

        block_info_2
            .mark_globally_accepted()
            .expect("Failed to mark block as globally accepted");
        db.insert_block(&block_info_2)
            .expect("Unable to insert block into db");

        assert_eq!(db.get_canonical_tip().unwrap().unwrap(), block_info_2);
    }

    #[test]
    fn get_accepted_blocks() {
        let db_path = tmp_db_path();
        let mut db = SignerDb::new(db_path).expect("Failed to create signer db");
        let consensus_hash_1 = ConsensusHash([0x01; 20]);
        let consensus_hash_2 = ConsensusHash([0x02; 20]);
        let consensus_hash_3 = ConsensusHash([0x03; 20]);
        let (mut block_info_1, _block_proposal) = create_block_override(|b| {
            b.block.header.consensus_hash = consensus_hash_1;
            b.block.header.miner_signature = MessageSignature([0x01; 65]);
            b.block.header.chain_length = 1;
            b.burn_height = 1;
        });
        let (mut block_info_2, _block_proposal) = create_block_override(|b| {
            b.block.header.consensus_hash = consensus_hash_1;
            b.block.header.miner_signature = MessageSignature([0x02; 65]);
            b.block.header.chain_length = 2;
            b.burn_height = 2;
        });
        let (mut block_info_3, _block_proposal) = create_block_override(|b| {
            b.block.header.consensus_hash = consensus_hash_1;
            b.block.header.miner_signature = MessageSignature([0x03; 65]);
            b.block.header.chain_length = 3;
            b.burn_height = 3;
        });
        let (mut block_info_4, _block_proposal) = create_block_override(|b| {
            b.block.header.consensus_hash = consensus_hash_2;
            b.block.header.miner_signature = MessageSignature([0x03; 65]);
            b.block.header.chain_length = 3;
            b.burn_height = 4;
        });
        block_info_1.mark_globally_accepted().unwrap();
        block_info_2.mark_locally_accepted(false).unwrap();
        block_info_3.mark_locally_accepted(false).unwrap();
        block_info_4.mark_globally_accepted().unwrap();

        db.insert_block(&block_info_1).unwrap();
        db.insert_block(&block_info_2).unwrap();
        db.insert_block(&block_info_3).unwrap();
        db.insert_block(&block_info_4).unwrap();

        // Verify tenure consensus_hash_1
        let block_info = db
            .get_last_accepted_block(&consensus_hash_1)
            .unwrap()
            .unwrap();
        assert_eq!(block_info, block_info_3);
        let block_info = db
            .get_last_globally_accepted_block(&consensus_hash_1)
            .unwrap()
            .unwrap();
        assert_eq!(block_info, block_info_1);

        // Verify tenure consensus_hash_2
        let block_info = db
            .get_last_accepted_block(&consensus_hash_2)
            .unwrap()
            .unwrap();
        assert_eq!(block_info, block_info_4);
        let block_info = db
            .get_last_globally_accepted_block(&consensus_hash_2)
            .unwrap()
            .unwrap();
        assert_eq!(block_info, block_info_4);

        // Verify tenure consensus_hash_3
        assert!(db
            .get_last_accepted_block(&consensus_hash_3)
            .unwrap()
            .is_none());
        assert!(db
            .get_last_globally_accepted_block(&consensus_hash_3)
            .unwrap()
            .is_none());
    }

    fn generate_tenure_blocks() -> Vec<BlockInfo> {
        let tenure_change_payload = TenureChangePayload {
            tenure_consensus_hash: ConsensusHash([0x04; 20]), // same as in nakamoto header
            prev_tenure_consensus_hash: ConsensusHash([0x01; 20]),
            burn_view_consensus_hash: ConsensusHash([0x04; 20]),
            previous_tenure_end: StacksBlockId([0x03; 32]),
            previous_tenure_blocks: 1,
            cause: TenureChangeCause::BlockFound,
            pubkey_hash: Hash160::from_node_public_key(&StacksPublicKey::from_private(
                &StacksPrivateKey::random(),
            )),
        };
        let tenure_change_tx_payload = TransactionPayload::TenureChange(tenure_change_payload);
        let tenure_change_tx = StacksTransaction::new(
            TransactionVersion::Testnet,
            TransactionAuth::from_p2pkh(&StacksPrivateKey::random()).unwrap(),
            tenure_change_tx_payload,
        );

        let consensus_hash_1 = ConsensusHash([0x01; 20]);
        let consensus_hash_2 = ConsensusHash([0x02; 20]);
        let (mut block_info_1, _block_proposal) = create_block_override(|b| {
            b.block.header.consensus_hash = consensus_hash_1;
            b.block.header.miner_signature = MessageSignature([0x01; 65]);
            b.block.header.chain_length = 1;
            b.burn_height = 1;
        });
        block_info_1.state = BlockState::GloballyAccepted;
        block_info_1.block.txs.push(tenure_change_tx.clone());
        block_info_1.validation_time_ms = Some(1000);
        block_info_1.proposed_time = get_epoch_time_secs() + 500;

        let (mut block_info_2, _block_proposal) = create_block_override(|b| {
            b.block.header.consensus_hash = consensus_hash_1;
            b.block.header.miner_signature = MessageSignature([0x02; 65]);
            b.block.header.chain_length = 2;
            b.burn_height = 2;
        });
        block_info_2.state = BlockState::GloballyAccepted;
        block_info_2.validation_time_ms = Some(2000);
        block_info_2.proposed_time = block_info_1.proposed_time + 5;

        let (mut block_info_3, _block_proposal) = create_block_override(|b| {
            b.block.header.consensus_hash = consensus_hash_1;
            b.block.header.miner_signature = MessageSignature([0x03; 65]);
            b.block.header.chain_length = 3;
            b.burn_height = 2;
        });
        block_info_3.state = BlockState::GloballyAccepted;
        block_info_3.block.txs.push(tenure_change_tx);
        block_info_3.validation_time_ms = Some(5000);
        block_info_3.proposed_time = block_info_1.proposed_time + 10;

        // This should have no effect on the time calculations as its not a globally accepted block
        let (mut block_info_4, _block_proposal) = create_block_override(|b| {
            b.block.header.consensus_hash = consensus_hash_1;
            b.block.header.miner_signature = MessageSignature([0x04; 65]);
            b.block.header.chain_length = 3;
            b.burn_height = 2;
        });
        block_info_4.state = BlockState::LocallyAccepted;
        block_info_4.validation_time_ms = Some(9000);
        block_info_4.proposed_time = block_info_1.proposed_time + 15;

        let (mut block_info_5, _block_proposal) = create_block_override(|b| {
            b.block.header.consensus_hash = consensus_hash_2;
            b.block.header.miner_signature = MessageSignature([0x05; 65]);
            b.block.header.chain_length = 4;
            b.burn_height = 3;
        });
        block_info_5.state = BlockState::GloballyAccepted;
        block_info_5.validation_time_ms = Some(20000);
        block_info_5.proposed_time = block_info_1.proposed_time + 20;

        // This should have no effect on the time calculations as its not a globally accepted block
        let (mut block_info_6, _block_proposal) = create_block_override(|b| {
            b.block.header.consensus_hash = consensus_hash_2;
            b.block.header.miner_signature = MessageSignature([0x06; 65]);
            b.block.header.chain_length = 5;
            b.burn_height = 3;
        });
        block_info_6.state = BlockState::LocallyAccepted;
        block_info_6.validation_time_ms = Some(40000);
        block_info_6.proposed_time = block_info_1.proposed_time + 25;

        vec![
            block_info_1,
            block_info_2,
            block_info_3,
            block_info_4,
            block_info_5,
            block_info_6,
        ]
    }

    #[test]
    fn tenure_times() {
        let db_path = tmp_db_path();
        let mut db = SignerDb::new(db_path).expect("Failed to create signer db");
        let block_infos = generate_tenure_blocks();
        let consensus_hash_1 = block_infos[0].block.header.consensus_hash;
        let consensus_hash_2 = block_infos.last().unwrap().block.header.consensus_hash;
        let consensus_hash_3 = ConsensusHash([0x03; 20]);

        db.insert_block(&block_infos[0]).unwrap();
        db.insert_block(&block_infos[1]).unwrap();

        // Verify tenure consensus_hash_1
        let (start_time, processing_time) = db.get_tenure_times(&consensus_hash_1).unwrap();
        assert_eq!(start_time, block_infos[0].proposed_time);
        assert_eq!(processing_time, 3000);

        db.insert_block(&block_infos[2]).unwrap();
        db.insert_block(&block_infos[3]).unwrap();

        let (start_time, processing_time) = db.get_tenure_times(&consensus_hash_1).unwrap();
        assert_eq!(start_time, block_infos[2].proposed_time);
        assert_eq!(processing_time, 5000);

        db.insert_block(&block_infos[4]).unwrap();
        db.insert_block(&block_infos[5]).unwrap();

        // Verify tenure consensus_hash_2
        let (start_time, processing_time) = db.get_tenure_times(&consensus_hash_2).unwrap();
        assert_eq!(start_time, block_infos[4].proposed_time);
        assert_eq!(processing_time, 20000);

        // Verify tenure consensus_hash_3 (unknown hash)
        let (start_time, validation_time) = db.get_tenure_times(&consensus_hash_3).unwrap();
        assert!(start_time < block_infos[0].proposed_time, "Should have been generated from get_epoch_time_secs() making it much older than our artificially late proposal times");
        assert_eq!(validation_time, 0);
    }

    #[test]
    fn tenure_extend_timestamp() {
        let db_path = tmp_db_path();
        let mut db = SignerDb::new(db_path).expect("Failed to create signer db");

        let block_infos = generate_tenure_blocks();
        let mut unknown_block = block_infos[0].block.clone();
        unknown_block.header.consensus_hash = ConsensusHash([0x03; 20]);

        db.insert_block(&block_infos[0]).unwrap();
        db.insert_block(&block_infos[1]).unwrap();

        let tenure_idle_timeout = Duration::from_secs(10);
        // Verify tenure consensus_hash_1
        let timestamp_hash_1_before =
            db.calculate_tenure_extend_timestamp(tenure_idle_timeout, &block_infos[0].block, true);
        assert_eq!(
            timestamp_hash_1_before,
            block_infos[0]
                .proposed_time
                .saturating_add(tenure_idle_timeout.as_secs())
                .saturating_add(3)
        );

        db.insert_block(&block_infos[2]).unwrap();
        db.insert_block(&block_infos[3]).unwrap();

        let timestamp_hash_1_after =
            db.calculate_tenure_extend_timestamp(tenure_idle_timeout, &block_infos[0].block, true);

        assert_eq!(
            timestamp_hash_1_after,
            block_infos[2]
                .proposed_time
                .saturating_add(tenure_idle_timeout.as_secs())
                .saturating_add(5)
        );

        db.insert_block(&block_infos[4]).unwrap();
        db.insert_block(&block_infos[5]).unwrap();

        // Verify tenure consensus_hash_2
        let timestamp_hash_2 = db.calculate_tenure_extend_timestamp(
            tenure_idle_timeout,
            &block_infos.last().unwrap().block,
            true,
        );
        assert_eq!(
            timestamp_hash_2,
            block_infos[4]
                .proposed_time
                .saturating_add(tenure_idle_timeout.as_secs())
                .saturating_add(20)
        );

        let now = get_epoch_time_secs().saturating_add(tenure_idle_timeout.as_secs());
        let timestamp_hash_2_no_tenure_extend =
            db.calculate_tenure_extend_timestamp(tenure_idle_timeout, &block_infos[0].block, false);
        assert_ne!(timestamp_hash_2, timestamp_hash_2_no_tenure_extend);
        assert!(now < timestamp_hash_2_no_tenure_extend);

        // Verify tenure consensus_hash_3 (unknown hash)
        let timestamp_hash_3 =
            db.calculate_tenure_extend_timestamp(tenure_idle_timeout, &unknown_block, true);
        assert!(
            timestamp_hash_3.saturating_add(tenure_idle_timeout.as_secs())
                < block_infos[0].proposed_time
        );
    }

    #[test]
    fn test_get_and_remove_pending_block_validation() {
        let db_path = tmp_db_path();
        let db = SignerDb::new(db_path).expect("Failed to create signer db");

        let pending_hash = db.get_and_remove_pending_block_validation().unwrap();
        assert!(pending_hash.is_none());

        db.insert_pending_block_validation(&Sha512Trunc256Sum([0x01; 32]), 1000)
            .unwrap();
        db.insert_pending_block_validation(&Sha512Trunc256Sum([0x02; 32]), 2000)
            .unwrap();
        db.insert_pending_block_validation(&Sha512Trunc256Sum([0x03; 32]), 3000)
            .unwrap();

        let (pending_hash, _) = db
            .get_and_remove_pending_block_validation()
            .unwrap()
            .unwrap();
        assert_eq!(pending_hash, Sha512Trunc256Sum([0x01; 32]));

        let pendings = db.get_all_pending_block_validations().unwrap();
        assert_eq!(pendings.len(), 2);

        let (pending_hash, _) = db
            .get_and_remove_pending_block_validation()
            .unwrap()
            .unwrap();
        assert_eq!(pending_hash, Sha512Trunc256Sum([0x02; 32]));

        let pendings = db.get_all_pending_block_validations().unwrap();
        assert_eq!(pendings.len(), 1);

        let (pending_hash, _) = db
            .get_and_remove_pending_block_validation()
            .unwrap()
            .unwrap();
        assert_eq!(pending_hash, Sha512Trunc256Sum([0x03; 32]));

        let pendings = db.get_all_pending_block_validations().unwrap();
        assert!(pendings.is_empty());
    }

    #[test]
    fn check_globally_signed_block_count() {
        let db_path = tmp_db_path();
        let consensus_hash_1 = ConsensusHash([0x01; 20]);
        let mut db = SignerDb::new(db_path).expect("Failed to create signer db");
        let (mut block_info, _) = create_block_override(|b| {
            b.block.header.consensus_hash = consensus_hash_1;
        });

        assert!(matches!(
            db.get_globally_accepted_block_count_in_tenure(&consensus_hash_1)
                .unwrap(),
            0
        ));

        // locally accepted still returns 0
        block_info.signed_over = true;
        block_info.state = BlockState::LocallyAccepted;
        block_info.block.header.chain_length = 1;
        db.insert_block(&block_info).unwrap();

        assert_eq!(
            db.get_globally_accepted_block_count_in_tenure(&consensus_hash_1)
                .unwrap(),
            0
        );

        block_info.signed_over = true;
        block_info.state = BlockState::GloballyAccepted;
        block_info.block.header.chain_length = 2;
        db.insert_block(&block_info).unwrap();

        block_info.signed_over = true;
        block_info.state = BlockState::GloballyAccepted;
        block_info.block.header.chain_length = 3;
        db.insert_block(&block_info).unwrap();

        assert_eq!(
            db.get_globally_accepted_block_count_in_tenure(&consensus_hash_1)
                .unwrap(),
            2
        );

        // add an unsigned block
        block_info.signed_over = false;
        block_info.state = BlockState::GloballyAccepted;
        block_info.block.header.chain_length = 4;
        db.insert_block(&block_info).unwrap();

        assert_eq!(
            db.get_globally_accepted_block_count_in_tenure(&consensus_hash_1)
                .unwrap(),
            3
        );

        // add a locally signed block
        block_info.signed_over = true;
        block_info.state = BlockState::LocallyAccepted;
        block_info.block.header.chain_length = 5;
        db.insert_block(&block_info).unwrap();

        assert_eq!(
            db.get_globally_accepted_block_count_in_tenure(&consensus_hash_1)
                .unwrap(),
            3
        );
    }

    #[test]
    fn has_signed_block() {
        let db_path = tmp_db_path();
        let consensus_hash_1 = ConsensusHash([0x01; 20]);
        let consensus_hash_2 = ConsensusHash([0x02; 20]);
        let mut db = SignerDb::new(db_path).expect("Failed to create signer db");
        let (mut block_info, _) = create_block_override(|b| {
            b.block.header.consensus_hash = consensus_hash_1;
            b.block.header.chain_length = 1;
        });

        assert!(!db.has_signed_block_in_tenure(&consensus_hash_1).unwrap());
        assert!(!db.has_signed_block_in_tenure(&consensus_hash_2).unwrap());

        block_info.signed_over = true;
        db.insert_block(&block_info).unwrap();

        assert!(db.has_signed_block_in_tenure(&consensus_hash_1).unwrap());
        assert!(!db.has_signed_block_in_tenure(&consensus_hash_2).unwrap());

        block_info.block.header.consensus_hash = consensus_hash_2;
        block_info.block.header.chain_length = 2;
        block_info.signed_over = false;

        db.insert_block(&block_info).unwrap();

        assert!(db.has_signed_block_in_tenure(&consensus_hash_1).unwrap());
        assert!(!db.has_signed_block_in_tenure(&consensus_hash_2).unwrap());

        block_info.signed_over = true;

        db.insert_block(&block_info).unwrap();

        assert!(db.has_signed_block_in_tenure(&consensus_hash_1).unwrap());
        assert!(db.has_signed_block_in_tenure(&consensus_hash_2).unwrap());
    }

    #[test]
    fn update_last_activity() {
        let db_path = tmp_db_path();
        let consensus_hash_1 = ConsensusHash([0x01; 20]);
        let consensus_hash_2 = ConsensusHash([0x02; 20]);
        let mut db = SignerDb::new(db_path).expect("Failed to create signer db");

        assert!(db
            .get_last_activity_time(&consensus_hash_1)
            .unwrap()
            .is_none());
        assert!(db
            .get_last_activity_time(&consensus_hash_2)
            .unwrap()
            .is_none());

        let time = get_epoch_time_secs();
        db.update_last_activity_time(&consensus_hash_1, time)
            .unwrap();
        let retrieved_time = db
            .get_last_activity_time(&consensus_hash_1)
            .unwrap()
            .unwrap();
        assert_eq!(time, retrieved_time);
        assert!(db
            .get_last_activity_time(&consensus_hash_2)
            .unwrap()
            .is_none());
    }

    /// BlockInfo without the `reject_reason` field for backwards compatibility testing
    #[derive(Serialize, Deserialize, Debug, PartialEq)]
    pub struct BlockInfoPrev {
        /// The block we are considering
        pub block: NakamotoBlock,
        /// The burn block height at which the block was proposed
        pub burn_block_height: u64,
        /// The reward cycle the block belongs to
        pub reward_cycle: u64,
        /// Our vote on the block if we have one yet
        pub vote: Option<NakamotoBlockVote>,
        /// Whether the block contents are valid
        pub valid: Option<bool>,
        /// Whether this block is already being signed over
        pub signed_over: bool,
        /// Time at which the proposal was received by this signer (epoch time in seconds)
        pub proposed_time: u64,
        /// Time at which the proposal was signed by this signer (epoch time in seconds)
        pub signed_self: Option<u64>,
        /// Time at which the proposal was signed by a threshold in the signer set (epoch time in seconds)
        pub signed_group: Option<u64>,
        /// The block state relative to the signer's view of the stacks blockchain
        pub state: BlockState,
        /// Consumed processing time in milliseconds to validate this block
        pub validation_time_ms: Option<u64>,
        /// Extra data specific to v0, v1, etc.
        pub ext: ExtraBlockInfo,
    }

    /// Verify that we can deserialize the old BlockInfo struct into the new version
    #[test]
    fn deserialize_old_block_info() {
        let block_info_prev = BlockInfoPrev {
            block: NakamotoBlock {
                header: NakamotoBlockHeader::genesis(),
                txs: vec![],
            },
            burn_block_height: 2,
            reward_cycle: 3,
            vote: None,
            valid: None,
            signed_over: true,
            proposed_time: 4,
            signed_self: None,
            signed_group: None,
            state: BlockState::Unprocessed,
            validation_time_ms: Some(5),
            ext: ExtraBlockInfo::default(),
        };

        let block_info: BlockInfo =
            serde_json::from_value(serde_json::to_value(&block_info_prev).unwrap()).unwrap();
        assert_eq!(block_info.block, block_info_prev.block);
        assert_eq!(
            block_info.burn_block_height,
            block_info_prev.burn_block_height
        );
        assert_eq!(block_info.reward_cycle, block_info_prev.reward_cycle);
        assert_eq!(block_info.vote, block_info_prev.vote);
        assert_eq!(block_info.valid, block_info_prev.valid);
        assert_eq!(block_info.signed_over, block_info_prev.signed_over);
        assert_eq!(block_info.proposed_time, block_info_prev.proposed_time);
        assert_eq!(block_info.signed_self, block_info_prev.signed_self);
        assert_eq!(block_info.signed_group, block_info_prev.signed_group);
        assert_eq!(block_info.state, block_info_prev.state);
        assert_eq!(
            block_info.validation_time_ms,
            block_info_prev.validation_time_ms
        );
        assert_eq!(block_info.ext, block_info_prev.ext);
        assert!(block_info.reject_reason.is_none());
    }

    #[test]
    fn insert_and_get_state_machine_updates() {
        let db_path = tmp_db_path();
        let mut db = SignerDb::new(db_path).expect("Failed to create signer db");
        let reward_cycle_1 = 1;
        let address_1 = StacksAddress::p2pkh(false, &StacksPublicKey::new());
        let update_1 = StateMachineUpdate::new(
            0,
            3,
            StateMachineUpdateContent::V0 {
                burn_block: ConsensusHash([0x55; 20]),
                burn_block_height: 100,
                current_miner: StateMachineUpdateMinerState::ActiveMiner {
                    current_miner_pkh: Hash160([0xab; 20]),
                    tenure_id: ConsensusHash([0x44; 20]),
                    parent_tenure_id: ConsensusHash([0x22; 20]),
                    parent_tenure_last_block: StacksBlockId([0x33; 32]),
                    parent_tenure_last_block_height: 1,
                },
            },
        )
        .unwrap();

        let address_2 = StacksAddress::p2pkh(false, &StacksPublicKey::new());
        let update_2 = StateMachineUpdate::new(
            0,
            4,
            StateMachineUpdateContent::V0 {
                burn_block: ConsensusHash([0x55; 20]),
                burn_block_height: 100,
                current_miner: StateMachineUpdateMinerState::NoValidMiner,
            },
        )
        .unwrap();

        let address_3 = StacksAddress::p2pkh(false, &StacksPublicKey::new());
        let update_3 = StateMachineUpdate::new(
            0,
            2,
            StateMachineUpdateContent::V0 {
                burn_block: ConsensusHash([0x66; 20]),
                burn_block_height: 101,
                current_miner: StateMachineUpdateMinerState::NoValidMiner,
            },
        )
        .unwrap();

        assert!(
            db.get_signer_state_machine_updates(reward_cycle_1)
                .unwrap()
                .is_empty(),
            "The database should be empty for reward_cycle {reward_cycle_1}"
        );

        db.insert_state_machine_update(reward_cycle_1, &address_1, &update_1, &SystemTime::now())
            .expect("Unable to insert block into db");
        db.insert_state_machine_update(reward_cycle_1, &address_2, &update_2, &SystemTime::now())
            .expect("Unable to insert block into db");
        db.insert_state_machine_update(
            reward_cycle_1 + 1,
            &address_3,
            &update_3,
            &SystemTime::now(),
        )
        .expect("Unable to insert block into db");

        let updates = db.get_signer_state_machine_updates(reward_cycle_1).unwrap();
        assert_eq!(updates.len(), 2);

        assert_eq!(updates.get(&address_1), Some(&update_1));
        assert_eq!(updates.get(&address_2), Some(&update_2));
        assert_eq!(updates.get(&address_3), None);

        db.insert_state_machine_update(reward_cycle_1, &address_2, &update_3, &SystemTime::now())
            .expect("Unable to insert block into db");
        let updates = db.get_signer_state_machine_updates(reward_cycle_1).unwrap();
        assert_eq!(updates.len(), 2);

        assert_eq!(updates.get(&address_1), Some(&update_1));
        assert_eq!(updates.get(&address_2), Some(&update_3));
        assert_eq!(updates.get(&address_3), None);

        let updates = db
            .get_signer_state_machine_updates(reward_cycle_1 + 1)
            .unwrap();
        assert_eq!(updates.len(), 1);
        assert_eq!(updates.get(&address_1), None);
        assert_eq!(updates.get(&address_2), None);
        assert_eq!(updates.get(&address_3), Some(&update_3));
    }

    #[test]
    fn burn_state_migration_consensus_hash_primary_key() {
        // Construct the old table
        let conn = rusqlite::Connection::open_in_memory().expect("Failed to create in mem db");
        conn.execute_batch(CREATE_BURN_STATE_TABLE)
            .expect("Failed to create old table");
        conn.execute_batch(ADD_CONSENSUS_HASH)
            .expect("Failed to add consensus hash to old table");
        conn.execute_batch(ADD_CONSENSUS_HASH_INDEX)
            .expect("Failed to add consensus hash index to old table");

        let consensus_hash = ConsensusHash([0; 20]);
        let total_nmb_rows = 5;
        // Fill with old data with conflicting consensus hashes
        for i in 0..=total_nmb_rows {
            let now = SystemTime::now();
            let received_ts = now.duration_since(std::time::UNIX_EPOCH).unwrap().as_secs();
            let burn_hash = BurnchainHeaderHash([i; 32]);
            let burn_height = i;
            if i % 2 == 0 {
                // Make sure we have some one empty consensus hash options that will get dropped
                conn.execute(
                    "INSERT OR REPLACE INTO burn_blocks (block_hash, block_height, received_time) VALUES (?1, ?2, ?3)",
                    params![
                        burn_hash,
                        u64_to_sql(burn_height.into()).unwrap(),
                        u64_to_sql(received_ts + i as u64).unwrap(), // Ensure increasing received_time
                    ]
                ).unwrap();
            } else {
                conn.execute(
                    "INSERT OR REPLACE INTO burn_blocks (block_hash, consensus_hash, block_height, received_time) VALUES (?1, ?2, ?3, ?4)",
                    params![
                        burn_hash,
                        consensus_hash,
                        u64_to_sql(burn_height.into()).unwrap(),
                        u64_to_sql(received_ts + i as u64).unwrap(), // Ensure increasing received_time
                    ]
                ).unwrap();
            };
        }

        // Migrate the data and make sure that the primary key conflict is resolved by using the last received time
        // and that the block height and consensus hash of the surviving row is as expected
        conn.execute_batch(MIGRATE_BURN_STATE_TABLE_1_TO_TABLE_2)
            .expect("Failed to migrate data");
        let migrated_count: u64 = conn
            .query_row("SELECT COUNT(*) FROM burn_blocks;", [], |row| row.get(0))
            .expect("Failed to get row count");

        assert_eq!(
            migrated_count, 1,
            "Expected exactly one row after migration"
        );

        let (block_height, hex_hash): (u64, String) = conn
            .query_row(
                "SELECT block_height, consensus_hash FROM burn_blocks;",
                [],
                |row| Ok((row.get(0)?, row.get(1)?)),
            )
            .expect("Failed to get block_height and consensus_hash");

        assert_eq!(
            block_height, total_nmb_rows as u64,
            "Expected block_height {total_nmb_rows} to be retained (has the latest received time)"
        );

        assert_eq!(
            hex_hash,
            consensus_hash.to_hex(),
            "Expected the surviving row to have the correct consensus_hash"
        );
    }

    #[test]
    fn insert_block_validated_by_replay_tx() {
        let db_path = tmp_db_path();
        let db = SignerDb::new(db_path).expect("Failed to create signer db");

        let signer_signature_hash = Sha512Trunc256Sum([0; 32]);
        let replay_tx_hash = 15559610262907183370_u64;
        let replay_tx_exhausted = true;

        db.insert_block_validated_by_replay_tx(
            &signer_signature_hash,
            replay_tx_hash,
            replay_tx_exhausted,
        )
        .expect("Failed to insert block validated by replay tx");

        let result = db
            .get_was_block_validated_by_replay_tx(&signer_signature_hash, replay_tx_hash)
            .expect("Failed to get block validated by replay tx")
            .expect("Expected block validation result to be stored");
        assert_eq!(result.replay_tx_hash, format!("{replay_tx_hash}"));
        assert!(result.replay_tx_exhausted);

        let replay_tx_hash = 15559610262907183369_u64;
        let replay_tx_exhausted = false;

        db.insert_block_validated_by_replay_tx(
            &signer_signature_hash,
            replay_tx_hash,
            replay_tx_exhausted,
        )
        .expect("Failed to insert block validated by replay tx");

        let result = db
            .get_was_block_validated_by_replay_tx(&signer_signature_hash, replay_tx_hash)
            .expect("Failed to get block validated by replay tx")
            .expect("Expected block validation result to be stored");
        assert_eq!(result.replay_tx_hash, format!("{replay_tx_hash}"));
        assert!(!result.replay_tx_exhausted);
    }

    #[test]
    fn check_burn_block_received_time_from_signers() {
        let db_path = tmp_db_path();
        let mut db = SignerDb::new(db_path).expect("Failed to create signer db");
        let reward_cycle_1 = 1;
        let local_address = StacksAddress::p2pkh(false, &StacksPublicKey::new());
        let address_1 = StacksAddress::p2pkh(false, &StacksPublicKey::new());
        let burn_block_1 = ConsensusHash([0x55; 20]);
        let burn_block_2 = ConsensusHash([0x66; 20]);
        let update_1 = StateMachineUpdate::new(
            0,
            3,
            StateMachineUpdateContent::V0 {
                burn_block: burn_block_1,
                burn_block_height: 100,
                current_miner: StateMachineUpdateMinerState::ActiveMiner {
                    current_miner_pkh: Hash160([0xab; 20]),
                    tenure_id: ConsensusHash([0x44; 20]),
                    parent_tenure_id: ConsensusHash([0x22; 20]),
                    parent_tenure_last_block: StacksBlockId([0x33; 32]),
                    parent_tenure_last_block_height: 1,
                },
            },
        )
        .unwrap();

        let address_2 = StacksAddress::p2pkh(false, &StacksPublicKey::new());
        let update_2 = StateMachineUpdate::new(
            0,
            4,
            StateMachineUpdateContent::V0 {
                burn_block: burn_block_1,
                burn_block_height: 100,
                current_miner: StateMachineUpdateMinerState::NoValidMiner,
            },
        )
        .unwrap();

        let address_3 = StacksAddress::p2pkh(false, &StacksPublicKey::new());
        let update_3 = StateMachineUpdate::new(
            0,
            2,
            StateMachineUpdateContent::V0 {
                burn_block: burn_block_2,
                burn_block_height: 101,
                current_miner: StateMachineUpdateMinerState::NoValidMiner,
            },
        )
        .unwrap();

        let mut address_weights = HashMap::new();
        address_weights.insert(local_address, 10);
        address_weights.insert(address_1, 10);
        address_weights.insert(address_2, 10);
        address_weights.insert(address_3, 10);
        let eval = GlobalStateEvaluator::new(HashMap::new(), address_weights);

        assert!(db
            .get_burn_block_received_time_from_signers(&eval, &burn_block_1, &local_address)
            .unwrap()
            .is_none());

        db.insert_state_machine_update(reward_cycle_1, &address_1, &update_1, &SystemTime::now())
            .expect("Unable to insert block into db");
        db.insert_state_machine_update(reward_cycle_1, &address_2, &update_2, &SystemTime::now())
            .expect("Unable to insert block into db");
        db.insert_state_machine_update(reward_cycle_1, &address_3, &update_3, &SystemTime::now())
            .expect("Unable to insert block into db");
        assert!(db
            .get_burn_block_received_time_from_signers(&eval, &burn_block_1, &local_address)
            .unwrap()
            .is_none());

        let burn_hash = BurnchainHeaderHash([10; 32]);
        let stime = SystemTime::now() + Duration::from_secs(30);
        let time_to_epoch = stime
            .duration_since(SystemTime::UNIX_EPOCH)
            .unwrap()
            .as_secs();

        db.insert_burn_block(
            &burn_hash,
            &burn_block_1,
            101,
            &stime,
            &BurnchainHeaderHash([11; 32]),
        )
        .unwrap();
        assert_eq!(
            time_to_epoch,
            db.get_burn_block_received_time_from_signers(&eval, &burn_block_1, &local_address)
                .unwrap()
                .unwrap()
        );
        assert!(db
            .get_burn_block_received_time_from_signers(&eval, &burn_block_2, &local_address)
            .unwrap()
            .is_none());
    }
}<|MERGE_RESOLUTION|>--- conflicted
+++ resolved
@@ -771,19 +771,12 @@
 ];
 
 static SCHEMA_16: &[&str] = &[
-<<<<<<< HEAD
     CREATE_BURN_BLOCK_UPDATES_RECEIVED_TIME_TABLE,
     ADD_BURN_BLOCK_RECEIVED_TIMES_CONSENSUS_HASH_INDEX,
-=======
-    MIGRATE_SIGNER_STATE_MACHINE_UPDATES_TABLE_1_TO_2,
-    ADD_SIGNER_STATE_MACHINE_UPDATES_BURN_BLOCK_CONSENSUS_HASH_INDEX,
-    ADD_SIGNER_STATE_MACHINE_UPDATES_RECEIVED_TIME_INDEX,
-    ADD_SIGNER_STATE_MACHINE_UPDATES_SIGNER_ADDR_REWARD_CYCLE_INDEX,
     DROP_BLOCK_SIGNATURES_TABLE,
     CREATE_BLOCK_SIGNATURES_TABLE_V16,
     DROP_BLOCK_REJECTION_SIGNER_ADDRS,
     CREATE_BLOCK_REJECTION_SIGNER_ADDRS_V16,
->>>>>>> bbab9e94
     "INSERT INTO db_config (version) VALUES (16);",
 ];
 
