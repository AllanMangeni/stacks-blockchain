--- conflicted
+++ resolved
@@ -17,37 +17,23 @@
 use std::sync::mpsc::Sender;
 use std::time::Duration;
 
-<<<<<<< HEAD
+use blockstack_lib::burnchains::PoxConstants;
 use blockstack_lib::chainstate::burn::ConsensusHashExtensions;
-use blockstack_lib::chainstate::stacks::boot::SIGNERS_NAME;
-=======
-use blockstack_lib::burnchains::PoxConstants;
 use blockstack_lib::chainstate::stacks::boot::{NakamotoSignerEntry, SIGNERS_NAME};
->>>>>>> 80adc276
 use blockstack_lib::util_lib::boot::boot_code_id;
 use hashbrown::HashMap;
 use libsigner::{ParsedSignerEntries, SignerEvent, SignerRunLoop};
 use slog::{slog_debug, slog_error, slog_info, slog_warn};
-<<<<<<< HEAD
-use stacks_common::types::chainstate::{ConsensusHash, StacksAddress};
+use stacks_common::types::chainstate::{ConsensusHash, StacksAddress, StacksPublicKey};
 use stacks_common::{debug, error, info, warn};
+use wsts::curve::ecdsa;
+use wsts::curve::point::{Compressed, Point};
 use wsts::state_machine::coordinator::State as CoordinatorState;
-use wsts::state_machine::OperationResult;
+use wsts::state_machine::{OperationResult, PublicKeys};
 
 use crate::client::{retry_with_exponential_backoff, ClientError, StacksClient};
 use crate::config::{GlobalConfig, SignerConfig};
 use crate::signer::{Command as SignerCommand, Signer, SignerSlotID, State as SignerState};
-=======
-use stacks_common::types::chainstate::{StacksAddress, StacksPublicKey};
-use stacks_common::{debug, error, info, warn};
-use wsts::curve::ecdsa;
-use wsts::curve::point::{Compressed, Point};
-use wsts::state_machine::{OperationResult, PublicKeys};
-
-use crate::client::{retry_with_exponential_backoff, ClientError, StacksClient};
-use crate::config::{GlobalConfig, ParsedSignerEntries, SignerConfig};
-use crate::signer::{Command as SignerCommand, Signer, SignerSlotID};
->>>>>>> 80adc276
 
 /// Which operation to perform
 #[derive(PartialEq, Clone, Debug)]
@@ -323,23 +309,7 @@
         Ok(())
     }
 
-<<<<<<< HEAD
-    /// Refresh the signer configuration by retrieving the necessary information from the stacks node
-    /// Note: this will trigger DKG if required
-    fn refresh_signers(
-        &mut self,
-        current_reward_cycle: u64,
-        _in_prepare_phase: bool,
-    ) -> Result<(), ClientError> {
-        let next_reward_cycle = current_reward_cycle.saturating_add(1);
-        self.refresh_signer_config(current_reward_cycle, true);
-        // don't try to refresh the next reward cycle's signer state if there's no state for that cycle yet.
-        self.refresh_signer_config(next_reward_cycle, false);
-        // TODO: do not use an empty consensus hash
-        let pox_consensus_hash = ConsensusHash::empty();
-=======
     fn cleanup_stale_signers(&mut self, current_reward_cycle: u64) {
->>>>>>> 80adc276
         let mut to_delete = Vec::new();
         for (idx, signer) in &mut self.stacks_signers {
             if signer.reward_cycle < current_reward_cycle {
@@ -347,40 +317,6 @@
                 to_delete.push(*idx);
                 continue;
             }
-<<<<<<< HEAD
-            let old_coordinator_id = signer.coordinator_selector.get_coordinator().0;
-            let updated_coordinator_id = signer
-                .coordinator_selector
-                .refresh_coordinator(&pox_consensus_hash);
-            if old_coordinator_id != updated_coordinator_id {
-                debug!(
-                    "{signer}: Coordinator updated. Resetting state to Idle.";
-                    "old_coordinator_id" => {old_coordinator_id},
-                    "updated_coordinator_id" => {updated_coordinator_id},
-                    "pox_consensus_hash" => %pox_consensus_hash
-                );
-                signer.coordinator.state = CoordinatorState::Idle;
-                signer.state = SignerState::Idle;
-            }
-            if signer.approved_aggregate_public_key.is_none() {
-                retry_with_exponential_backoff(|| {
-                    signer
-                        .update_dkg(&self.stacks_client, current_reward_cycle)
-                        .map_err(backoff::Error::transient)
-                })?;
-            }
-        }
-        for i in to_delete.into_iter() {
-            if let Some(signer) = self.stacks_signers.remove(&i) {
-                info!("{signer}: Tenure has completed. Removing signer from runloop.",);
-            }
-        }
-        if self.stacks_signers.is_empty() {
-            info!("Signer is not registered for the current reward cycle ({current_reward_cycle}) or next reward cycle ({next_reward_cycle}). Waiting for confirmed registration...");
-            self.state = State::Uninitialized;
-            return Err(ClientError::NotRegistered);
-=======
->>>>>>> 80adc276
         }
         for idx in to_delete {
             self.stacks_signers.remove(&idx);
@@ -410,30 +346,12 @@
         if let Some(cmd) = cmd {
             self.commands.push_back(cmd);
         }
-<<<<<<< HEAD
-        // TODO: queue events and process them potentially after initialization success (similar to commands)?
-        let Ok((current_reward_cycle, in_prepare_phase)) = retry_with_exponential_backoff(|| {
-            self.stacks_client
-                .get_current_reward_cycle_and_prepare_status()
-                .map_err(backoff::Error::transient)
-        }) else {
-            error!("Failed to retrieve current reward cycle");
-            warn!("Ignoring event: {event:?}");
-            return None;
-        };
-        if let Err(e) = self.refresh_signers(current_reward_cycle, in_prepare_phase) {
-            if self.state == State::Uninitialized {
-                // If we were never actually initialized, we cannot process anything. Just return.
-                warn!("Failed to initialize signers. Are you sure this signer is correctly registered for the current or next reward cycle?");
-                warn!("Ignoring event: {event:?}");
-=======
         if self.state == State::Uninitialized {
             if let Err(e) = self.initialize_runloop() {
                 error!("Failed to initialize signer runloop: {e}.");
                 if let Some(event) = event {
                     warn!("Ignoring event: {event:?}");
                 }
->>>>>>> 80adc276
                 return None;
             }
         } else if let Some(SignerEvent::NewBurnBlock(current_burn_block_height)) = event {
@@ -460,14 +378,10 @@
                 Some(SignerEvent::BlockValidationResponse(_)) => Some(current_reward_cycle % 2),
                 // Block proposal events do have reward cycles, but each proposal has its own cycle,
                 //  and the vec could be heterogenous, so, don't differentiate.
-<<<<<<< HEAD
-                Some(SignerEvent::MinerMessages(..)) => None,
-=======
-                Some(SignerEvent::ProposedBlocks(_))
+                Some(SignerEvent::MinerMessages(..))
                 | Some(SignerEvent::NewBurnBlock(_))
                 | Some(SignerEvent::StatusCheck)
                 | None => None,
->>>>>>> 80adc276
                 Some(SignerEvent::SignerMessages(msg_parity, ..)) => {
                     Some(u64::from(msg_parity) % 2)
                 }
@@ -480,7 +394,7 @@
             if signer.approved_aggregate_public_key.is_none() {
                 if let Err(e) = retry_with_exponential_backoff(|| {
                     signer
-                        .update_dkg(&self.stacks_client)
+                        .update_dkg(&self.stacks_client, current_reward_cycle)
                         .map_err(backoff::Error::transient)
                 }) {
                     error!("{signer}: failed to update DKG: {e}");
