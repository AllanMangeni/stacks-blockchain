--- conflicted
+++ resolved
@@ -235,21 +235,8 @@
                 ConfigError::BadField("endpoint".to_string(), raw_data.endpoint.clone())
             })?;
 
-<<<<<<< HEAD
-        let stacks_private_key =
-            StacksPrivateKey::from_hex(&raw_data.stacks_private_key).map_err(|_| {
-                ConfigError::BadField(
-                    "stacks_private_key".to_string(),
-                    raw_data.stacks_private_key.clone(),
-                )
-            })?;
-=======
         let stacks_private_key = StacksPrivateKey::from_hex(&raw_data.stacks_private_key)
             .map_err(|e| ConfigError::BadField("stacks_private_key".to_string(), e.into()))?;
-
-        let ecdsa_private_key = Scalar::try_from(&stacks_private_key.to_bytes()[..32])
-            .map_err(|e| ConfigError::BadField("stacks_private_key".to_string(), e.to_string()))?;
->>>>>>> 9c90c5c3
         let stacks_public_key = StacksPublicKey::from_private(&stacks_private_key);
         let signer_hash = Hash160::from_data(stacks_public_key.to_bytes_compressed().as_slice());
         let stacks_address =
