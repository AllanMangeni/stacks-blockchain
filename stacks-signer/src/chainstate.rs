--- conflicted
+++ resolved
@@ -211,18 +211,6 @@
             // - If the tip is in the current tenure, we are in the process of mining this tenure.
             // - If the tip is not in the current tenure, then we’re starting a new tenure,
             //   and the current sortition's parent tenure must match the tenure of the tip.
-<<<<<<< HEAD
-            // - Else the miner of the current sortition has committed to an incorrect parent tenure.
-            if self.cur_sortition.consensus_hash != tip.block.header.consensus_hash
-                && self.cur_sortition.parent_tenure_id != tip.block.header.consensus_hash
-            {
-                warn!(
-                    "Current sortition does not build off of canonical tip tenure, marking as invalid";
-                    "current_sortition_parent" => ?self.cur_sortition.parent_tenure_id,
-                    "tip_consensus_hash" => ?tip.block.header.consensus_hash,
-                );
-                self.cur_sortition.miner_status = SortitionMinerStatus::InvalidatedBeforeFirstBlock;
-=======
             // - If the tip is not building off of the current sortition's parent tenure, then
             //   check to see if the tip's parent is within the first proposal burn block timeout,
             //   which allows for forks when a burn block arrives quickly.
@@ -249,7 +237,6 @@
                     self.cur_sortition.miner_status =
                         SortitionMinerStatus::InvalidatedBeforeFirstBlock;
                 }
->>>>>>> ecb92c46
             }
         }
 
