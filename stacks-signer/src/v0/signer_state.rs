// Copyright (C) 2025 Stacks Open Internet Foundation
//
// This program is free software: you can redistribute it and/or modify
// it under the terms of the GNU General Public License as published by
// the Free Software Foundation, either version 3 of the License, or
// (at your option) any later version.
//
// This program is distributed in the hope that it will be useful,
// but WITHOUT ANY WARRANTY; without even the implied warranty of
// MERCHANTABILITY or FITNESS FOR A PARTICULAR PURPOSE.  See the
// GNU General Public License for more details.
//
// You should have received a copy of the GNU General Public License
// along with this program.  If not, see <http://www.gnu.org/licenses/>.

use std::collections::{HashMap, HashSet};
#[cfg(any(test, feature = "testing"))]
use std::sync::LazyLock;
use std::time::{Duration, SystemTime};

use blockstack_lib::chainstate::burn::ConsensusHashExtensions;
use blockstack_lib::chainstate::stacks::{StacksTransaction, TransactionPayload};
use blockstack_lib::net::api::postblock_proposal::NakamotoBlockProposal;
#[cfg(any(test, feature = "testing"))]
use clarity::util::tests::TestFlag;
use libsigner::v0::messages::{
    MessageSlotID, SignerMessage, StateMachineUpdate as StateMachineUpdateMessage,
    StateMachineUpdateContent, StateMachineUpdateMinerState,
};
use libsigner::v0::signer_state::{
    GlobalStateEvaluator, MinerState, ReplayTransactionSet, SignerStateMachine, UpdateTime,
};
use serde::{Deserialize, Serialize};
use stacks_common::codec::Error as CodecError;
use stacks_common::types::chainstate::{ConsensusHash, StacksBlockId};
use stacks_common::util::hash::Sha512Trunc256Sum;
#[cfg(any(test, feature = "testing"))]
use stacks_common::util::secp256k1::Secp256k1PublicKey;
use stacks_common::{debug, info, warn};

use crate::chainstate::v1::{
    SortitionMinerStatus, SortitionState as SortitionStateV1, SortitionsView,
};
use crate::chainstate::v2::SortitionState as SortitionStateV2;
use crate::chainstate::{ProposalEvalConfig, SignerChainstateError, SortitionData, SortitionState};
use crate::client::{ClientError, CurrentAndLastSortition, StackerDB, StacksClient};
use crate::signerdb::{BlockValidatedByReplaySet, SignerDb};

/// This is the latest supported protocol version for this signer binary
pub static SUPPORTED_SIGNER_PROTOCOL_VERSION: u64 = 1;

/// Vec of pubkeys that should ignore checking for a bitcoin fork
#[cfg(any(test, feature = "testing"))]
pub static TEST_IGNORE_BITCOIN_FORK_PUBKEYS: LazyLock<TestFlag<Vec<Secp256k1PublicKey>>> =
    LazyLock::new(TestFlag::default);

/// The local signer state machine
#[derive(Debug, Clone, PartialEq, Serialize, Deserialize)]
pub enum LocalStateMachine {
    /// The local state machine couldn't be instantiated
    Uninitialized,
    /// The local state machine is instantiated
    Initialized(SignerStateMachine),
    /// The local state machine has a pending update
    Pending {
        /// The pending update
        update: StateMachineUpdate,
        /// The local state machine before the pending update
        prior: SignerStateMachine,
    },
}

/// A pending update for a signer state machine
#[derive(Debug, Clone, PartialEq, Serialize, Deserialize)]
pub enum StateMachineUpdate {
    /// A new burn block is expected
    BurnBlock(NewBurnBlock),
}

/// Minimal struct for a new burn block
#[derive(Debug, Clone, PartialEq, Serialize, Deserialize)]
pub struct NewBurnBlock {
    /// The height of the new burn block
    pub burn_block_height: u64,
    /// The hash of the new burn block
    pub consensus_hash: ConsensusHash,
}

/// Represents the scope of Tx Replay in terms of burn block boundaries.
#[derive(Debug, Clone)]
pub struct ReplayScope {
    /// The burn block where the fork that originated the transaction replay began.
    pub fork_origin: NewBurnBlock,
    /// The canonical burn chain tip at the time the transaction replay started.
    pub past_tip: NewBurnBlock,
}

/// Optional `TxReplayScope`, representing the potential absence of a replay scope.
pub type ReplayScopeOpt = Option<ReplayScope>;

/// Represents the Tx Replay state
pub enum ReplayState {
    /// No replay has started yet, or the previous replay was cleared.
    Unset,
    /// A replay is currently in progress, with an associated transaction set and scope.
    InProgress(ReplayTransactionSet, ReplayScope),
}

impl ReplayState {
    /// Infers the appropriate `ReplayState` based on the contents of the replay transaction set
    /// and the optional scope.
    ///
    /// # Arguments
    ///
    /// * `replay_set` - A reference to a set of transactions intended for replay.
    /// * `scope_opt` - An optional scope defining the boundaries or context for the replay.
    ///
    /// # Returns
    ///
    /// * `Some(ReplayState::Unset)` if the `replay_set` is empty.
    /// * `Some(ReplayState::InProgress)` if the `replay_set` is non-empty and a `scope` is provided.
    /// * `None` if the `replay_set` is non-empty but no `scope` is provided.
    ///   - Possibly caused by the scope being a local state in the `Signer` struct, which is not persisted.
    fn infer_state(replay_set: &ReplayTransactionSet, scope_opt: &ReplayScopeOpt) -> Option<Self> {
        if replay_set.is_empty() {
            return Some(Self::Unset);
        }

        scope_opt
            .as_ref()
            .map(|scope| Self::InProgress(replay_set.clone(), scope.clone()))
    }
}

impl LocalStateMachine {
    /// Initialize a local state machine by querying the local stacks-node
    ///  and signerdb for the current sortition information
    pub fn new(
        db: &SignerDb,
        client: &StacksClient,
        proposal_config: &ProposalEvalConfig,
        eval: &GlobalStateEvaluator,
    ) -> Result<Self, SignerChainstateError> {
        let mut instance = Self::Uninitialized;
<<<<<<< HEAD
        instance.bitcoin_block_arrival(db, client, proposal_config, None, eval)?;
=======
        instance.bitcoin_block_arrival(db, client, proposal_config, None, &mut None)?;
>>>>>>> 391262c7

        Ok(instance)
    }

    /// Convert the local state machine into update message with the specificed supported protocol version
    pub fn try_into_update_message_with_version(
        &self,
        local_supported_signer_protocol_version: u64,
    ) -> Result<StateMachineUpdateMessage, CodecError> {
        let LocalStateMachine::Initialized(state_machine) = self else {
            return Err(CodecError::SerializeError(
                "Local state machine is not ready to be serialized into an update message".into(),
            ));
        };

        let current_miner = match state_machine.current_miner {
            MinerState::ActiveMiner {
                current_miner_pkh,
                tenure_id,
                parent_tenure_id,
                parent_tenure_last_block,
                parent_tenure_last_block_height,
            } => StateMachineUpdateMinerState::ActiveMiner {
                current_miner_pkh,
                tenure_id,
                parent_tenure_id,
                parent_tenure_last_block,
                parent_tenure_last_block_height,
            },
            MinerState::NoValidMiner => StateMachineUpdateMinerState::NoValidMiner,
        };

        let content = match state_machine.active_signer_protocol_version {
            0 => StateMachineUpdateContent::V0 {
                burn_block: state_machine.burn_block,
                burn_block_height: state_machine.burn_block_height,
                current_miner,
            },
            1 => StateMachineUpdateContent::V1 {
                burn_block: state_machine.burn_block,
                burn_block_height: state_machine.burn_block_height,
                current_miner,
                replay_transactions: state_machine.tx_replay_set.clone().unwrap_or_default(),
            },
            other => {
                return Err(CodecError::DeserializeError(format!(
                    "Active signer protocol version is unknown: {other}"
                )))
            }
        };
        StateMachineUpdateMessage::new(
            state_machine.active_signer_protocol_version,
            local_supported_signer_protocol_version,
            content,
        )
    }

    fn place_holder() -> SignerStateMachine {
        SignerStateMachine {
            burn_block: ConsensusHash::empty(),
            burn_block_height: 0,
            current_miner: MinerState::NoValidMiner,
            active_signer_protocol_version: SUPPORTED_SIGNER_PROTOCOL_VERSION,
            tx_replay_set: ReplayTransactionSet::none(),
            update_time: UpdateTime::now(),
        }
    }

    /// Return the update time of the internal signer state machine
    pub fn get_update_time(&self) -> Option<SystemTime> {
        match self {
            LocalStateMachine::Initialized(update)
            | LocalStateMachine::Pending { prior: update, .. } => Some(update.update_time.0),
            LocalStateMachine::Uninitialized => None,
        }
    }

    /// Send the local state machine as a signer update message to stackerdb
    pub fn send_signer_update_message(
        &self,
        stackerdb: &mut StackerDB<MessageSlotID>,
        version: u64,
    ) {
        let update: Result<StateMachineUpdateMessage, _> =
            self.try_into_update_message_with_version(version);
        match update {
            Ok(update) => {
                debug!("Sending signer update message to stackerdb: {update:?}");
                if let Err(e) = stackerdb.send_message_with_retry::<SignerMessage>(update.into()) {
                    warn!("Failed to send signer update to stacker-db: {e:?}",);
                }
            }
            Err(e) => {
                warn!("Failed to convert local signer state to a signer message: {e:?}");
            }
        }
    }

    /// If this local state machine has pending updates, process them
    pub fn handle_pending_update(
        &mut self,
        db: &SignerDb,
        client: &StacksClient,
        proposal_config: &ProposalEvalConfig,
<<<<<<< HEAD
        eval: &GlobalStateEvaluator,
=======
        tx_replay_scope: &mut ReplayScopeOpt,
>>>>>>> 391262c7
    ) -> Result<(), SignerChainstateError> {
        let LocalStateMachine::Pending { update, .. } = self else {
            return self.check_miner_inactivity(db, client, proposal_config, eval);
        };
        match update.clone() {
            StateMachineUpdate::BurnBlock(expected_burn_height) => self.bitcoin_block_arrival(
                db,
                client,
                proposal_config,
                Some(expected_burn_height),
<<<<<<< HEAD
                eval,
            ),
=======
                tx_replay_scope,
            ),
        }
    }

    fn is_timed_out(
        sortition: &ConsensusHash,
        db: &SignerDb,
        proposal_config: &ProposalEvalConfig,
    ) -> Result<bool, SignerChainstateError> {
        // if we've already signed a block in this tenure, the miner can't have timed out.
        let has_block = db.has_signed_block_in_tenure(sortition)?;
        if has_block {
            return Ok(false);
        }
        let Some(received_ts) = db.get_burn_block_receive_time_ch(sortition)? else {
            return Ok(false);
        };
        let received_time = UNIX_EPOCH + Duration::from_secs(received_ts);
        let last_activity = db
            .get_last_activity_time(sortition)?
            .map(|time| UNIX_EPOCH + Duration::from_secs(time))
            .unwrap_or(received_time);

        let Ok(elapsed) = std::time::SystemTime::now().duration_since(last_activity) else {
            return Ok(false);
        };

        if elapsed > proposal_config.block_proposal_timeout {
            info!(
                "Tenure miner was inactive too long and timed out";
                "tenure_ch" => %sortition,
                "elapsed_inactive" => elapsed.as_secs(),
                "config_block_proposal_timeout" => proposal_config.block_proposal_timeout.as_secs()
            );
>>>>>>> 391262c7
        }
    }

    /// Check and update our local view of the current miner based on it's tenure's
    /// validity and the validity of the prior sortition
    pub fn check_miner_inactivity(
        &mut self,
        db: &SignerDb,
        client: &StacksClient,
        proposal_config: &ProposalEvalConfig,
        eval: &GlobalStateEvaluator,
    ) -> Result<(), SignerChainstateError> {
        let Self::Initialized(ref mut state_machine) = self else {
            // no inactivity if the state machine isn't initialized
            return Ok(());
        };

        let MinerState::ActiveMiner { ref tenure_id, .. } = state_machine.current_miner else {
            // no inactivity if there's no active miner
            return Ok(());
        };

        let is_timed_out = if state_machine.active_signer_protocol_version < 2 {
            SortitionStateV1::is_timed_out(tenure_id, db, proposal_config.block_proposal_timeout)
        } else {
            SortitionStateV2::is_timed_out(
                tenure_id,
                db,
                eval,
                client.get_signer_address(),
                proposal_config.block_proposal_timeout,
            )
        }?;

        if !is_timed_out {
            return Ok(());
        }

        // the tenure timed out, try to see if we can use the prior tenure instead
        let CurrentAndLastSortition { last_sortition, .. } =
            client.get_current_and_last_sortition()?;
        let Some(last_sortition) = last_sortition
            .and_then(|val| SortitionData::try_from(val).ok())
            .and_then(|data| {
                SortitionState::new(state_machine.active_signer_protocol_version, data).ok()
            })
        else {
            warn!("Signer State: Current miner timed out due to inactivity, but could not find a valid prior miner. Allowing current miner to continue");
            return Ok(());
        };

        let sortition_data = last_sortition.data();
        // If we already reverted to the last sortition miner, don't time it out as it means we have already timed out the current sorititon miner
        // as there is no other miner available.
        if sortition_data.consensus_hash == *tenure_id {
            warn!("Signer State: Last sortition miner has timed out, but no prior valid miner. Allowing last sortition miner to continue");
            return Ok(());
        }

        if !last_sortition.is_tenure_valid(db, client, proposal_config, eval)? {
            warn!("Signer State: Current miner timed out due to inactivity, but prior miner is not valid. Allowing current miner to continue");
            return Ok(());
        }
        let new_active_tenure_ch = sortition_data.consensus_hash;
        let inactive_tenure_ch = *tenure_id;
        state_machine.current_miner = Self::make_miner_state(
            sortition_data.clone(),
            client,
            db,
            proposal_config.tenure_last_block_proposal_timeout,
        )?;
        state_machine.update_time = UpdateTime::now();
        info!(
            "Signer State: Current tenure timed out, setting the active miner to the prior tenure";
            "inactive_tenure_ch" => %inactive_tenure_ch,
            "new_active_tenure_ch" => %new_active_tenure_ch
        );

        crate::monitoring::actions::increment_signer_agreement_state_change_reason(
            crate::monitoring::SignerAgreementStateChangeReason::InactiveMiner,
        );

        Ok(())
    }

    /// Retrieves the last known block height and ID for a given parent tenure, querying
    /// both the connected stacks-node and local signer database to determine the most
    /// recent block associated with the specified `parent_tenure_id`.
    pub fn get_parent_tenure_last_block(
        client: &StacksClient,
        db: &SignerDb,
        tenure_last_block_proposal_timeout: Duration,
        parent_tenure_id: &ConsensusHash,
    ) -> Result<(u64, StacksBlockId), SignerChainstateError> {
        let stacks_node_last_block = client
            .get_tenure_tip(parent_tenure_id)
            .inspect_err(|e| {
                warn!(
                    "Signer State: Failed to fetch last block in parent tenure from stacks-node";
                    "parent_tenure_id" => %parent_tenure_id,
                    "err" => ?e,
                )
            })
            .ok()
            .map(|header| {
                (
                    header.height(),
                    StacksBlockId::new(parent_tenure_id, &header.block_hash()),
                )
            });
        let signerdb_last_block = SortitionData::get_tenure_last_block_info(
            parent_tenure_id,
            db,
            tenure_last_block_proposal_timeout,
        )?
        .map(|info| (info.block.header.chain_length, info.block.block_id()));

        let (parent_tenure_last_block_height, parent_tenure_last_block) =
            match (stacks_node_last_block, signerdb_last_block) {
                (Some(stacks_node_info), Some(signerdb_info)) => {
                    std::cmp::max_by_key(stacks_node_info, signerdb_info, |(chain_length, _)| {
                        *chain_length
                    })
                }
                (None, Some(signerdb_info)) => signerdb_info,
                (Some(stacks_node_info), None) => stacks_node_info,
                (None, None) => {
                    return Err(SignerChainstateError::NoParentTenureInfo(*parent_tenure_id))
                }
            };
        Ok((parent_tenure_last_block_height, parent_tenure_last_block))
    }

    fn make_miner_state(
        sortition_to_set: SortitionData,
        client: &StacksClient,
        db: &SignerDb,
        tenure_last_block_proposal_timeout: Duration,
    ) -> Result<MinerState, SignerChainstateError> {
        let next_current_miner_pkh = sortition_to_set.miner_pkh;
        let next_parent_tenure_id = sortition_to_set.parent_tenure_id;

        let stacks_node_last_block = client
            .get_tenure_tip(&next_parent_tenure_id)
            .inspect_err(|e| {
                warn!(
                    "Signer State: Failed to fetch last block in parent tenure from stacks-node";
                    "parent_tenure_id" => %sortition_to_set.parent_tenure_id,
                    "err" => ?e,
                )
            })
            .ok()
            .map(|header| {
                (
                    header.height(),
                    StacksBlockId::new(&next_parent_tenure_id, &header.block_hash()),
                )
            });
        let signerdb_last_block = SortitionData::get_tenure_last_block_info(
            &next_parent_tenure_id,
            db,
            tenure_last_block_proposal_timeout,
        )?
        .map(|info| (info.block.header.chain_length, info.block.block_id()));

        let (parent_tenure_last_block_height, parent_tenure_last_block) =
            match (stacks_node_last_block, signerdb_last_block) {
                (Some(stacks_node_info), Some(signerdb_info)) => {
                    std::cmp::max_by_key(stacks_node_info, signerdb_info, |(chain_length, _)| {
                        *chain_length
                    })
                }
                (None, Some(signerdb_info)) => signerdb_info,
                (Some(stacks_node_info), None) => stacks_node_info,
                (None, None) => {
                    return Err(SignerChainstateError::NoParentTenureInfo(
                        next_parent_tenure_id,
                    ))
                }
            };

        let miner_state = MinerState::ActiveMiner {
            current_miner_pkh: next_current_miner_pkh,
            tenure_id: sortition_to_set.consensus_hash,
            parent_tenure_id: next_parent_tenure_id,
            parent_tenure_last_block,
            parent_tenure_last_block_height,
        };

        Ok(miner_state)
    }

    /// Handle a new stacks block arrival
    pub fn stacks_block_arrival(
        &mut self,
        ch: &ConsensusHash,
        height: u64,
        block_id: &StacksBlockId,
        signer_signature_hash: &Sha512Trunc256Sum,
        db: &SignerDb,
        txs: &Vec<StacksTransaction>,
    ) -> Result<(), SignerChainstateError> {
        // set self to uninitialized so that if this function errors,
        //  self is left as uninitialized.
        let prior_state = std::mem::replace(self, Self::Uninitialized);
        let mut prior_state_machine = match prior_state {
            // if the local state machine was uninitialized, just initialize it
            LocalStateMachine::Initialized(signer_state_machine) => signer_state_machine,
            LocalStateMachine::Uninitialized => {
                // we don't need to update any state when we're uninitialized for new stacks block
                //  arrivals
                return Ok(());
            }
            LocalStateMachine::Pending { update, prior } => {
                // This works as long as the pending updates are only burn blocks,
                //  but if we have other kinds of pending updates, this logic will need
                //  to be changed.
                match &update {
                    StateMachineUpdate::BurnBlock(..) => {
                        *self = LocalStateMachine::Pending { update, prior };
                        return Ok(());
                    }
                }
            }
        };

        if let Some(replay_set_hash) = NakamotoBlockProposal::tx_replay_hash(
            &prior_state_machine.tx_replay_set.clone_as_optional(),
        ) {
            match db.get_was_block_validated_by_replay_tx(signer_signature_hash, replay_set_hash) {
                Ok(Some(BlockValidatedByReplaySet {
                    replay_tx_exhausted,
                    ..
                })) => {
                    if replay_tx_exhausted {
                        // This block was validated by our current state machine's replay set,
                        // and the block exhausted the replay set. Therefore, clear the tx replay set.
                        info!("Signer State: Incoming Stacks block exhausted the replay set, clearing the tx replay set";
                            "signer_signature_hash" => %signer_signature_hash,
                        );
                        prior_state_machine.tx_replay_set = ReplayTransactionSet::none();
                        prior_state_machine.update_time = UpdateTime::now();
                    }
                }
                Ok(None) => {
                    info!("Signer State: got a new block during replay that wasn't validated by our replay set. Clearing the local replay set.";
                        "txs" => ?txs,
                    );
                    prior_state_machine.tx_replay_set = ReplayTransactionSet::none();
                    prior_state_machine.update_time = UpdateTime::now()
                }
                Err(e) => {
                    warn!("Signer State: Failed to check if block was validated by replay tx";
                        "err" => ?e,
                        "signer_signature_hash" => %signer_signature_hash,
                    );
                }
            }
        }

        let MinerState::ActiveMiner {
            parent_tenure_id,
            parent_tenure_last_block,
            parent_tenure_last_block_height,
            ..
        } = &mut prior_state_machine.current_miner
        else {
            // if there's no valid miner, then we don't need to update any state for new stacks blocks
            *self = LocalStateMachine::Initialized(prior_state_machine);
            return Ok(());
        };

        if parent_tenure_id != ch {
            // if the new block isn't from the parent tenure, we don't need any updates
            *self = LocalStateMachine::Initialized(prior_state_machine);
            return Ok(());
        }

        if height <= *parent_tenure_last_block_height {
            // if the new block isn't higher than we already expected, we don't need any updates
            *self = LocalStateMachine::Initialized(prior_state_machine);
            return Ok(());
        }

        info!("Signer State: got a delayed parent tenure block. Updating miner parent tenure info";
            "old_parent_tenure_last_block" => %*parent_tenure_last_block,
            "old_parent_tenure_last_block_height" => *parent_tenure_last_block_height,
            "new_parent_tenure_last_block" => %*block_id,
            "new_parent_tenre_last_block_height" => height,
        );

        *parent_tenure_last_block = *block_id;
        *parent_tenure_last_block_height = height;
        prior_state_machine.update_time = UpdateTime::now();
        *self = LocalStateMachine::Initialized(prior_state_machine);

        crate::monitoring::actions::increment_signer_agreement_state_change_reason(
            crate::monitoring::SignerAgreementStateChangeReason::StacksBlockArrival,
        );

        Ok(())
    }

    /// Handle a new bitcoin block arrival
    pub fn bitcoin_block_arrival(
        &mut self,
        db: &SignerDb,
        client: &StacksClient,
        proposal_config: &ProposalEvalConfig,
        mut expected_burn_block: Option<NewBurnBlock>,
<<<<<<< HEAD
        eval: &GlobalStateEvaluator,
=======
        tx_replay_scope: &mut ReplayScopeOpt,
>>>>>>> 391262c7
    ) -> Result<(), SignerChainstateError> {
        // set self to uninitialized so that if this function errors,
        //  self is left as uninitialized.
        let prior_state = std::mem::replace(self, Self::Uninitialized);
        let prior_state_machine = match prior_state.clone() {
            // if the local state machine was uninitialized, just initialize it
            LocalStateMachine::Uninitialized => Self::place_holder(),
            LocalStateMachine::Initialized(signer_state_machine) => signer_state_machine,
            LocalStateMachine::Pending { update, prior } => {
                // This works as long as the pending updates are only burn blocks,
                //  but if we have other kinds of pending updates, this logic will need
                //  to be changed.
                match update {
                    StateMachineUpdate::BurnBlock(pending_burn_block) => {
                        match expected_burn_block {
                            None => expected_burn_block = Some(pending_burn_block),
                            Some(ref expected) => {
                                if pending_burn_block.burn_block_height > expected.burn_block_height
                                {
                                    expected_burn_block = Some(pending_burn_block);
                                }
                            }
                        }
                    }
                }

                prior.clone()
            }
        };

        let peer_info = client.get_peer_info()?;
        let next_burn_block_height = peer_info.burn_block_height;
        let next_burn_block_hash = peer_info.pox_consensus;
        let mut tx_replay_set = prior_state_machine.tx_replay_set.clone();

        if let Some(expected_burn_block) = expected_burn_block {
            // If the next height is less than the expected height, we need to wait.
            // OR if the next height is the same, but with a different hash, we need to wait.
            let node_behind_expected =
                next_burn_block_height < expected_burn_block.burn_block_height;
            let node_on_equal_fork = next_burn_block_height
                == expected_burn_block.burn_block_height
                && next_burn_block_hash != expected_burn_block.consensus_hash;
            if node_behind_expected || node_on_equal_fork {
                let err_msg = format!(
                    "Node has not processed the next burn block yet. Expected height = {}, Expected consensus hash = {}",
                    expected_burn_block.burn_block_height,
                    expected_burn_block.consensus_hash,
                );
                *self = Self::Pending {
                    update: StateMachineUpdate::BurnBlock(expected_burn_block),
                    prior: prior_state_machine,
                };
                return Err(ClientError::InvalidResponse(err_msg).into());
            }

            let replay_state = match ReplayState::infer_state(&tx_replay_set, tx_replay_scope) {
                Some(valid_state) => valid_state,
                None => {
                    warn!(
                        "Tx Replay: Invalid state due to scope being not set while in replay mode!"
                    );
                    return Err(SignerChainstateError::LocalStateMachineNotReady);
                }
            };

            if let Some(new_replay_state) = self.handle_possible_bitcoin_fork(
                db,
                client,
                &expected_burn_block,
                &prior_state_machine,
                replay_state,
            )? {
                match new_replay_state {
                    ReplayState::Unset => {
                        tx_replay_set = ReplayTransactionSet::none();
                        *tx_replay_scope = None;
                    }
                    ReplayState::InProgress(new_txs_set, new_scope) => {
                        tx_replay_set = new_txs_set;
                        *tx_replay_scope = Some(new_scope);
                    }
                }
            }
        }

        let CurrentAndLastSortition {
            current_sortition,
            last_sortition,
        } = client.get_current_and_last_sortition()?;

        let cur_sortition = SortitionState::new(
            prior_state_machine.active_signer_protocol_version,
            current_sortition.try_into()?,
        )?;
        let is_current_valid = cur_sortition.is_tenure_valid(db, client, proposal_config, eval)?;

        let miner_state = if is_current_valid {
            Self::make_miner_state(
                cur_sortition.data().clone(),
                client,
                db,
                proposal_config.tenure_last_block_proposal_timeout,
            )?
        } else {
            let last_sortition_data = last_sortition
                .ok_or_else(|| {
                    ClientError::InvalidResponse(
                        "Fetching latest and last sortitions failed to return both sortitions"
                            .into(),
                    )
                })?
                .try_into()?;

            let last_sortition = SortitionState::new(
                prior_state_machine.active_signer_protocol_version,
                last_sortition_data,
            )?;
            let is_last_valid =
                last_sortition.is_tenure_valid(db, client, proposal_config, eval)?;

            if is_last_valid {
                Self::make_miner_state(
                    last_sortition.data().clone(),
                    client,
                    db,
                    proposal_config.tenure_last_block_proposal_timeout,
                )?
            } else {
                warn!("Signer State: Neither the current nor the prior sortition winner is considered a valid tenure");
                MinerState::NoValidMiner
            }
        };

        // Note: we do this at the end so that the transform isn't fallible.
        //  we should come up with a better scheme here.
        *self = Self::Initialized(SignerStateMachine {
            burn_block: next_burn_block_hash,
            burn_block_height: next_burn_block_height,
            current_miner: miner_state,
            active_signer_protocol_version: prior_state_machine.active_signer_protocol_version,
            tx_replay_set,
            update_time: UpdateTime::now(),
        });

        if prior_state != *self {
            crate::monitoring::actions::increment_signer_agreement_state_change_reason(
                crate::monitoring::SignerAgreementStateChangeReason::BurnBlockArrival,
            );
        }

        Ok(())
    }

    /// Updates the local state machine's viewpoint as necessary based on the global state
    #[allow(clippy::too_many_arguments)]
    pub fn capitulate_viewpoint(
        &mut self,
        stacks_client: &StacksClient,
        signerdb: &mut SignerDb,
        eval: &mut GlobalStateEvaluator,
        local_supported_signer_protocol_version: u64,
        reward_cycle: u64,
        sortition_state: &mut Option<SortitionsView>,
        capitulate_miner_view_timeout: Duration,
        tenure_last_block_proposal_timeout: Duration,
    ) {
        // Before we ever access eval...we should make sure to include our own local state machine update message in the evaluation
        let Ok(mut local_update) =
            self.try_into_update_message_with_version(local_supported_signer_protocol_version)
        else {
            return;
        };
        // call this BEFORE updating active signer protocol version as we still may
        // want to update our miner view and don't want a protocol version update to prevent it
        let should_capitulate_miner_view = SystemTime::now()
            .duration_since(self.get_update_time().unwrap_or(SystemTime::now()))
            .map(|elapsed| elapsed > capitulate_miner_view_timeout)
            .unwrap_or_default();

        let old_protocol_version = local_update.active_signer_protocol_version;
        // First check if we should update our active protocol version
        eval.insert_update(*stacks_client.get_signer_address(), local_update.clone());
        let active_signer_protocol_version = eval
            .determine_latest_supported_signer_protocol_version()
            .unwrap_or(old_protocol_version);

        if active_signer_protocol_version != old_protocol_version {
            info!("Signer State: Updating active signer protocol version from {old_protocol_version} to {active_signer_protocol_version}");
            crate::monitoring::actions::increment_signer_agreement_state_change_reason(
                crate::monitoring::SignerAgreementStateChangeReason::ProtocolUpgrade,
            );
            let (burn_block, burn_block_height) = local_update.content.burn_block_view();
            let current_miner = local_update.content.current_miner();
            let tx_replay_set = local_update.content.tx_replay_set();

            *self = Self::Initialized(SignerStateMachine {
                burn_block: *burn_block,
                burn_block_height,
                current_miner: current_miner.into(),
                active_signer_protocol_version,
                tx_replay_set,
                update_time: UpdateTime::now(),
            });
            // Because we updated our active signer protocol version, update local_update so its included in the subsequent evaluations
            let Ok(update) =
                self.try_into_update_message_with_version(local_supported_signer_protocol_version)
            else {
                return;
            };
            local_update = update;
        }

        if !should_capitulate_miner_view {
            return;
        }

        // Is there a miner view to which we should capitulate?
        let Some(new_miner) = self.capitulate_miner_view(
            stacks_client,
            eval,
            signerdb,
            &local_update,
            tenure_last_block_proposal_timeout,
        ) else {
            return;
        };

        let (burn_block, burn_block_height) = local_update.content.burn_block_view();
        let current_miner = local_update.content.current_miner();
        let tx_replay_set = local_update.content.tx_replay_set();

        if current_miner != &new_miner {
            info!("Signer State: Capitulating local state machine's current miner viewpoint";
                "current_miner" => ?current_miner,
                "new_miner" => ?new_miner,
                "burn_block" => %burn_block,
                "burn_block_height" => burn_block_height,
                "tx_replay_set" => ?tx_replay_set,
            );
            crate::monitoring::actions::increment_signer_agreement_state_change_reason(
                crate::monitoring::SignerAgreementStateChangeReason::MinerViewUpdate,
            );
            Self::monitor_miner_parent_tenure_update(current_miner, &new_miner);
            Self::monitor_capitulation_latency(signerdb, reward_cycle);

            *self = Self::Initialized(SignerStateMachine {
                burn_block: *burn_block,
                burn_block_height,
                current_miner: (&new_miner).into(),
                active_signer_protocol_version,
                tx_replay_set,
                update_time: UpdateTime::now(),
            });

            match new_miner {
                StateMachineUpdateMinerState::ActiveMiner {
                    current_miner_pkh, ..
                } => {
                    if let Some(sortition_state) = sortition_state {
                        // if there is a mismatch between the new_miner ad the current sortition view, mark the current miner as invalid
                        if current_miner_pkh != sortition_state.cur_sortition.data.miner_pkh {
                            sortition_state.cur_sortition.miner_status =
                                SortitionMinerStatus::InvalidatedBeforeFirstBlock
                        }
                    }
                }
                StateMachineUpdateMinerState::NoValidMiner => (),
            }
        }
    }

    /// Determines whether a signer with the `local_address` and `local_update` should capitulate
    /// its current miner view to a new state. This is not necessarily the same as the current global
    /// view of the miner as it is up to signers to capitulate before this becomes the finalized view.
    pub fn capitulate_miner_view(
        &mut self,
        stacks_client: &StacksClient,
        eval: &mut GlobalStateEvaluator,
        signerdb: &mut SignerDb,
        local_update: &StateMachineUpdateMessage,
        tenure_last_block_proposal_timeout: Duration,
    ) -> Option<StateMachineUpdateMinerState> {
        // First always make sure we consider our own viewpoint
        eval.insert_update(*stacks_client.get_signer_address(), local_update.clone());

        // Determine the current burn block from the local update
        let (current_burn_block, current_burn_block_height) =
            local_update.content.burn_block_view();

        // Determine the global burn view
        let (global_burn_block, global_burn_block_height) = eval.determine_global_burn_view()?;
        if *current_burn_block != global_burn_block {
            debug!(
                "Signer State: Burn block mismatch. Cannot capitulate.";
                "current_burn_block" => %current_burn_block,
                "current_burn_block_height" => current_burn_block_height,
                "global_burn_block" => %current_burn_block,
                "global_burn_block_height" => global_burn_block_height,
            );
            // We don't have the majority's burn block yet...will have to wait
            crate::monitoring::actions::increment_signer_agreement_state_conflict(
                crate::monitoring::SignerAgreementStateConflict::BurnBlockDelay,
            );
            return None;
        }

        let mut miners = HashMap::new();
        let mut potential_matches = HashSet::new();

        for (address, update) in &eval.address_updates {
            let Some(weight) = eval.address_weights.get(address) else {
                continue;
            };
            let burn_block = update.content.burn_block_view().0;
            if *burn_block != global_burn_block {
                continue;
            }
            let miner_state = update.content.current_miner();
            let StateMachineUpdateMinerState::ActiveMiner {
                tenure_id,
                parent_tenure_last_block_height,
                parent_tenure_id,
                ..
            } = miner_state
            else {
                // Only consider potential active miners
                continue;
            };

            let entry = miners.entry(miner_state).or_insert(0);
            *entry += weight;
            if *entry <= eval.total_weight * 3 / 10 {
                // We don't even see a blocking minority threshold. Ignore.
                continue;
            }

            let nmb_blocks = signerdb
                .get_globally_accepted_block_count_in_tenure(tenure_id)
                .unwrap_or(0);
            if nmb_blocks == 0 && !eval.reached_agreement(*entry) {
                continue;
            }

            match signerdb.get_burn_block_by_ch(tenure_id) {
                Ok(block) => {
                    // Don't query the node or signer db every time if we don't have to...
                    let potential_match = (block.block_height, miner_state);
                    if potential_matches.contains(&potential_match) {
                        continue;
                    };
                    let Ok((local_parent_tenure_last_block_height, _)) =
                        Self::get_parent_tenure_last_block(
                            stacks_client,
                            signerdb,
                            tenure_last_block_proposal_timeout,
                            parent_tenure_id,
                        )
                        .inspect_err(|e| {
                            warn!(
                                "Signer State: Failed to fetch last block in parent tenure";
                                "parent_tenure_id" => %parent_tenure_id,
                                "err" => ?e,
                            )
                        })
                    else {
                        continue;
                    };
                    if local_parent_tenure_last_block_height < *parent_tenure_last_block_height {
                        warn!(
                            "Signer State: A threshold number of signers have a longer active miner parent tenure view. Signer may have an oudated view.";
                            "parent_tenure_id" => %parent_tenure_id,
                            "local_parent_tenure_last_block_height" => local_parent_tenure_last_block_height,
                            "parent_tenure_last_block_height" => parent_tenure_last_block_height,
                        );
                        continue;
                    }
                    potential_matches.insert(potential_match);
                }
                Err(e) => {
                    warn!("Signer State: Error retrieving burn block for consensus_hash {tenure_id} from signerdb: {e}");
                }
            }
        }

        let mut potential_matches: Vec<_> = potential_matches.into_iter().collect();
        potential_matches.sort_by_key(|(block_height, _)| *block_height);

        let new_miner = potential_matches.last().map(|(_, miner)| (*miner).clone());
        if new_miner.is_none() {
            crate::monitoring::actions::increment_signer_agreement_state_conflict(
                crate::monitoring::SignerAgreementStateConflict::MinerView,
            );
        }

        new_miner
    }

    #[allow(unused_variables)]
    fn monitor_miner_parent_tenure_update(
        current_miner: &StateMachineUpdateMinerState,
        new_miner: &StateMachineUpdateMinerState,
    ) {
        #[cfg(feature = "monitoring_prom")]
        if let (
            StateMachineUpdateMinerState::ActiveMiner {
                parent_tenure_id: current_parent_tenure,
                ..
            },
            StateMachineUpdateMinerState::ActiveMiner {
                parent_tenure_id: new_parent_tenure,
                ..
            },
        ) = (&current_miner, &new_miner)
        {
            if current_parent_tenure != new_parent_tenure {
                crate::monitoring::actions::increment_signer_agreement_state_change_reason(
                    crate::monitoring::SignerAgreementStateChangeReason::MinerParentTenureUpdate,
                );
            }
        }
    }

    #[allow(unused_variables)]
    fn monitor_capitulation_latency(signer_db: &SignerDb, reward_cycle: u64) {
        #[cfg(feature = "monitoring_prom")]
        {
            let latency_result = signer_db.get_signer_state_machine_updates_latency(reward_cycle);
            match latency_result {
                Ok(seconds) => {
                    crate::monitoring::actions::record_signer_agreement_capitulation_latency(
                        seconds,
                    )
                }
                Err(e) => warn!("Failed to retrieve state updates latency in signerdb: {e}"),
            }
        }
    }

    /// Extract out the tx replay set if it exists
    pub fn get_tx_replay_set(&self) -> Option<Vec<StacksTransaction>> {
        let Self::Initialized(state) = self else {
            return None;
        };
        state.tx_replay_set.clone_as_optional()
    }

    /// Handle a possible bitcoin fork. If a fork is detected,
    /// try to handle the possible replay state.
    ///
    /// # Returns
    /// - `Ok(None)` if nothing need to be done about replay
    /// - `Ok(Some(ReplayState))` if a change (new or update) to the replay state is required
    /// - `Err(SignerChainstateError)` in case of chain state errors
    pub fn handle_possible_bitcoin_fork(
        &self,
        db: &SignerDb,
        client: &StacksClient,
        expected_burn_block: &NewBurnBlock,
        prior_state_machine: &SignerStateMachine,
        replay_state: ReplayState,
    ) -> Result<Option<ReplayState>, SignerChainstateError> {
        if expected_burn_block.burn_block_height > prior_state_machine.burn_block_height {
            // no bitcoin fork, because we're advancing the burn block height
            return Ok(None);
        }
        if expected_burn_block.consensus_hash == prior_state_machine.burn_block {
            // no bitcoin fork, because we're at the same burn block hash as before
            return Ok(None);
        }
<<<<<<< HEAD
        if is_in_tx_replay_mode {
            // TODO: handle fork while still in replay
            info!("Signer State: Detected bitcoin fork while in replay mode, will not try to handle the fork");
            return Ok(None);
=======

        match replay_state {
            ReplayState::Unset => self.handle_fork_for_new_replay(
                db,
                client,
                expected_burn_block,
                prior_state_machine,
            ),
            ReplayState::InProgress(_, scope) => self.handle_fork_on_in_progress_replay(
                db,
                client,
                expected_burn_block,
                prior_state_machine,
                scope,
            ),
>>>>>>> 391262c7
        }
    }

    /// Understand if the fork produces a replay set to be managed
    ///
    /// # Returns
    ///
    /// - `Ok(None)` if nothing need to be done
    /// - `Ok(Some(ReplayState::InProgress(..)))` in case a replay need to be started
    fn handle_fork_for_new_replay(
        &self,
        db: &SignerDb,
        client: &StacksClient,
        expected_burn_block: &NewBurnBlock,
        prior_state_machine: &SignerStateMachine,
    ) -> Result<Option<ReplayState>, SignerChainstateError> {
        info!("Signer State: fork detected";
            "expected_burn_block.height" => expected_burn_block.burn_block_height,
            "expected_burn_block.hash" => %expected_burn_block.consensus_hash,
            "prior_state_machine.burn_block_height" => prior_state_machine.burn_block_height,
            "prior_state_machine.burn_block" => %prior_state_machine.burn_block,
        );
        #[cfg(any(test, feature = "testing"))]
        {
            use clarity::types::chainstate::StacksAddress;

            let ignore_bitcoin_fork = TEST_IGNORE_BITCOIN_FORK_PUBKEYS
                .get()
                .iter()
                .any(|pubkey| &StacksAddress::p2pkh(false, pubkey) == client.get_signer_address());
            if ignore_bitcoin_fork {
                warn!("Ignoring bitcoin fork due to test flag");
                return Ok(None);
            }
        }

        let potential_replay_tip = NewBurnBlock {
            burn_block_height: prior_state_machine.burn_block_height,
            consensus_hash: prior_state_machine.burn_block,
        };

        match self.compute_forked_txs_set_in_same_cycle(
            db,
            client,
            expected_burn_block,
            &potential_replay_tip,
        )? {
            None => {
                info!("Detected bitcoin fork occurred in previous reward cycle. Tx replay won't be executed");
                Ok(None)
            }
            Some(replay_set) => {
                if replay_set.is_empty() {
                    info!("Tx Replay: no transactions to be replayed.");
                    Ok(None)
                } else {
                    let scope = ReplayScope {
                        fork_origin: expected_burn_block.clone(),
                        past_tip: potential_replay_tip,
                    };
                    info!("Tx Replay: replay set updated with {} tx(s)", replay_set.len();
                        "tx_replay_set" => ?replay_set,
                        "tx_replay_scope" => ?scope);
                    let replay_state =
                        ReplayState::InProgress(ReplayTransactionSet::new(replay_set), scope);
                    Ok(Some(replay_state))
                }
            }
        }
    }

    /// Understand if the fork produces changes over an in-progress replay
    ///
    /// # Returns
    ///
    /// - `Ok(None)` if nothing need to be done
    /// - `Ok(Some(ReplayState::Unset))` in case a replay set need to be cleared
    /// - `Ok(Some(ReplayState::InProgress(..)))` in case a replay set need to be updated
    fn handle_fork_on_in_progress_replay(
        &self,
        db: &SignerDb,
        client: &StacksClient,
        expected_burn_block: &NewBurnBlock,
        prior_state_machine: &SignerStateMachine,
        scope: ReplayScope,
    ) -> Result<Option<ReplayState>, SignerChainstateError> {
        info!("Tx Replay: detected bitcoin fork while in replay mode. Tryng to handle the fork";
            "expected_burn_block.height" => expected_burn_block.burn_block_height,
            "expected_burn_block.hash" => %expected_burn_block.consensus_hash,
            "prior_state_machine.burn_block_height" => prior_state_machine.burn_block_height,
            "prior_state_machine.burn_block" => %prior_state_machine.burn_block,
        );

        let is_deepest_fork =
            expected_burn_block.burn_block_height < scope.fork_origin.burn_block_height;
        if !is_deepest_fork {
            //if it is within the scope or after - this is not a new fork, but the continue of a reorg
            info!("Tx Replay: nothing todo. Reorg in progress!");
            return Ok(None);
        }

        let replay_state;
        if let Some(replay_set) = self.compute_forked_txs_set_in_same_cycle(
            db,
            client,
            expected_burn_block,
            &scope.past_tip,
        )? {
            let scope = ReplayScope {
                fork_origin: expected_burn_block.clone(),
                past_tip: scope.past_tip.clone(),
            };

            info!("Tx Replay: replay set updated with {} tx(s)", replay_set.len();
                    "tx_replay_set" => ?replay_set,
                    "tx_replay_scope" => ?scope);
            replay_state = ReplayState::InProgress(ReplayTransactionSet::new(replay_set), scope);
        } else {
            info!("Tx Replay: replay set will be cleared, because the fork involves the previous reward cycle.");
            replay_state = ReplayState::Unset;
        }
        Ok(Some(replay_state))
    }

    /// Retrieves the set of transactions that were part of a Bitcoin fork within the same reward cycle.
    ///
    /// This method identifies the range of Tenures affected by a fork, from the `fork_tip` down to the `fork_origin`
    ///
    /// It then verifies whether the fork occurred entirely within the reward cycle related to the `fork_tip`. If so,
    /// collect the relevant transactions (skipping TenureChange, Coinbase, and PoisonMicroblock).
    /// Otherwise, if fork involve a different reward cycle cancel the search.
    ///
    /// # Arguments
    ///
    /// * `db` - A reference to the SignerDb, used to fetch burn block information.
    /// * `client` - A reference to a `StacksClient`, used to query chain state and fork information.
    /// * `fork_origin` - The burn block that originated the fork.
    /// * `fork_tip` - The burn block tip in the fork sequence.
    ///
    /// # Returns
    ///
    /// Returns a `Result` containing either:
    /// * `Ok(Some(Vec<StacksTransaction>))` — A list of transactions to be considered for replay, or
    /// * `Ok(None)` — If the fork occurred outside the current reward cycle, or
    /// * `Err(SignerChainstateError)` — If there was an error accessing chain state.
    fn compute_forked_txs_set_in_same_cycle(
        &self,
        db: &SignerDb,
        client: &StacksClient,
        fork_origin: &NewBurnBlock,
        fork_tip: &NewBurnBlock,
    ) -> Result<Option<Vec<StacksTransaction>>, SignerChainstateError> {
        // Determine the tenures that were forked
        let mut parent_burn_block_info = db.get_burn_block_by_ch(&fork_tip.consensus_hash)?;
        let last_forked_tenure = fork_tip.consensus_hash;
        let mut first_forked_tenure = fork_tip.consensus_hash;
        while parent_burn_block_info.block_height > fork_origin.burn_block_height {
            parent_burn_block_info =
                db.get_burn_block_by_hash(&parent_burn_block_info.parent_burn_block_hash)?;
            first_forked_tenure = parent_burn_block_info.consensus_hash;
        }
        let fork_info =
            client.get_tenure_forking_info(&first_forked_tenure, &last_forked_tenure)?;

        // Check if fork occurred within current reward cycle. Reject tx replay otherwise.
        let reward_cycle_info = client.get_current_reward_cycle_info()?;

        let target_reward_cycle = reward_cycle_info.get_reward_cycle(fork_tip.burn_block_height);
        let is_fork_in_current_reward_cycle = fork_info.iter().all(|fork_info| {
            let block_height = fork_info.burn_block_height;
            let block_rc = reward_cycle_info.get_reward_cycle(block_height);
            block_rc == target_reward_cycle
        });

        if !is_fork_in_current_reward_cycle {
<<<<<<< HEAD
            info!("Signer State: Detected bitcoin fork occurred in previous reward cycle. Tx replay won't be executed");
=======
>>>>>>> 391262c7
            return Ok(None);
        }

        // Collect transactions to be replayed across the forked blocks
        let mut forked_blocks = fork_info
            .iter()
            .flat_map(|fork_info| fork_info.nakamoto_blocks.iter().flatten())
            .collect::<Vec<_>>();
        forked_blocks.sort_by_key(|block| block.header.chain_length);
        let forked_txs = forked_blocks
            .iter()
            .flat_map(|block| block.txs.iter())
            .filter(|tx|
                // Don't include Coinbase, TenureChange, or PoisonMicroblock transactions
                !matches!(
                    tx.payload,
                    TransactionPayload::TenureChange(..)
                        | TransactionPayload::Coinbase(..)
                        | TransactionPayload::PoisonMicroblock(..)
                ))
            .cloned()
            .collect::<Vec<_>>();
        Ok(Some(forked_txs))
    }
}<|MERGE_RESOLUTION|>--- conflicted
+++ resolved
@@ -142,11 +142,7 @@
         eval: &GlobalStateEvaluator,
     ) -> Result<Self, SignerChainstateError> {
         let mut instance = Self::Uninitialized;
-<<<<<<< HEAD
-        instance.bitcoin_block_arrival(db, client, proposal_config, None, eval)?;
-=======
-        instance.bitcoin_block_arrival(db, client, proposal_config, None, &mut None)?;
->>>>>>> 391262c7
+        instance.bitcoin_block_arrival(db, client, proposal_config, None, &mut None, eval)?;
 
         Ok(instance)
     }
@@ -251,11 +247,8 @@
         db: &SignerDb,
         client: &StacksClient,
         proposal_config: &ProposalEvalConfig,
-<<<<<<< HEAD
+        tx_replay_scope: &mut ReplayScopeOpt,
         eval: &GlobalStateEvaluator,
-=======
-        tx_replay_scope: &mut ReplayScopeOpt,
->>>>>>> 391262c7
     ) -> Result<(), SignerChainstateError> {
         let LocalStateMachine::Pending { update, .. } = self else {
             return self.check_miner_inactivity(db, client, proposal_config, eval);
@@ -266,46 +259,9 @@
                 client,
                 proposal_config,
                 Some(expected_burn_height),
-<<<<<<< HEAD
+                tx_replay_scope,
                 eval,
             ),
-=======
-                tx_replay_scope,
-            ),
-        }
-    }
-
-    fn is_timed_out(
-        sortition: &ConsensusHash,
-        db: &SignerDb,
-        proposal_config: &ProposalEvalConfig,
-    ) -> Result<bool, SignerChainstateError> {
-        // if we've already signed a block in this tenure, the miner can't have timed out.
-        let has_block = db.has_signed_block_in_tenure(sortition)?;
-        if has_block {
-            return Ok(false);
-        }
-        let Some(received_ts) = db.get_burn_block_receive_time_ch(sortition)? else {
-            return Ok(false);
-        };
-        let received_time = UNIX_EPOCH + Duration::from_secs(received_ts);
-        let last_activity = db
-            .get_last_activity_time(sortition)?
-            .map(|time| UNIX_EPOCH + Duration::from_secs(time))
-            .unwrap_or(received_time);
-
-        let Ok(elapsed) = std::time::SystemTime::now().duration_since(last_activity) else {
-            return Ok(false);
-        };
-
-        if elapsed > proposal_config.block_proposal_timeout {
-            info!(
-                "Tenure miner was inactive too long and timed out";
-                "tenure_ch" => %sortition,
-                "elapsed_inactive" => elapsed.as_secs(),
-                "config_block_proposal_timeout" => proposal_config.block_proposal_timeout.as_secs()
-            );
->>>>>>> 391262c7
         }
     }
 
@@ -616,11 +572,8 @@
         client: &StacksClient,
         proposal_config: &ProposalEvalConfig,
         mut expected_burn_block: Option<NewBurnBlock>,
-<<<<<<< HEAD
+        tx_replay_scope: &mut ReplayScopeOpt,
         eval: &GlobalStateEvaluator,
-=======
-        tx_replay_scope: &mut ReplayScopeOpt,
->>>>>>> 391262c7
     ) -> Result<(), SignerChainstateError> {
         // set self to uninitialized so that if this function errors,
         //  self is left as uninitialized.
@@ -1091,12 +1044,6 @@
             // no bitcoin fork, because we're at the same burn block hash as before
             return Ok(None);
         }
-<<<<<<< HEAD
-        if is_in_tx_replay_mode {
-            // TODO: handle fork while still in replay
-            info!("Signer State: Detected bitcoin fork while in replay mode, will not try to handle the fork");
-            return Ok(None);
-=======
 
         match replay_state {
             ReplayState::Unset => self.handle_fork_for_new_replay(
@@ -1112,7 +1059,6 @@
                 prior_state_machine,
                 scope,
             ),
->>>>>>> 391262c7
         }
     }
 
@@ -1288,10 +1234,7 @@
         });
 
         if !is_fork_in_current_reward_cycle {
-<<<<<<< HEAD
             info!("Signer State: Detected bitcoin fork occurred in previous reward cycle. Tx replay won't be executed");
-=======
->>>>>>> 391262c7
             return Ok(None);
         }
 
