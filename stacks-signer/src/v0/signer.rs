--- conflicted
+++ resolved
@@ -1407,10 +1407,10 @@
             self.signer_db
                 .insert_block(&block_info)
                 .unwrap_or_else(|e| self.handle_insert_block_error(e));
-            self.send_block_pre_commit(signer_signature_hash);
+            self.send_block_pre_commit(signer_signature_hash.clone());
             // have to save the signature _after_ the block info
             let address = self.stacks_address.clone();
-            self.handle_block_pre_commit(stacks_client, &address, &signer_signature_hash);
+            self.handle_block_pre_commit(stacks_client, &address, signer_signature_hash);
         }
     }
 
@@ -1491,18 +1491,6 @@
             .remove_pending_block_validation(signer_sig_hash)
             .unwrap_or_else(|e| warn!("{self}: Failed to remove pending block validation: {e:?}"));
 
-<<<<<<< HEAD
-        if let Some(response) = block_response {
-            let block = self
-                .signer_db
-                .block_lookup(signer_sig_hash)
-                .unwrap_or_default()
-                .map(|info| info.block);
-            self.impl_send_block_response(block.as_ref(), response);
-        };
-
-=======
->>>>>>> ab6459b2
         // Check if there is a pending block validation that we need to submit to the node
         self.check_pending_block_validations(stacks_client);
     }
