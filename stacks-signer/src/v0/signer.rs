--- conflicted
+++ resolved
@@ -347,13 +347,9 @@
                 };
                 debug!(
                     "{self}: Received a new block event.";
-<<<<<<< HEAD
-                    "signer_signature_hash" => %block_hash,
-=======
                     "block_id" => %block_id,
-                    "signer_sighash" => %signer_sighash,
+                    "signer_signature_hash" => %signer_sighash,
                     "consensus_hash" => %consensus_hash,
->>>>>>> be3bcae0
                     "block_height" => block_height
                 );
                 self.local_state_machine
