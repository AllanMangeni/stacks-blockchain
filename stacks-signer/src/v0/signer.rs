--- conflicted
+++ resolved
@@ -130,10 +130,8 @@
     pub validate_with_replay_tx: bool,
     /// Scope of Tx Replay in terms of Burn block boundaries
     pub tx_replay_scope: ReplayScopeOpt,
-<<<<<<< HEAD
     /// The number of blocks after the past tip to reset the replay set
     pub reset_replay_set_after_fork_blocks: u64,
-=======
     /// Time to wait between updating our local state machine view point and capitulating to other signers miner view
     pub capitulate_miner_view_timeout: Duration,
     /// The last time we capitulated our miner viewpoint
@@ -141,7 +139,6 @@
     /// The signer supported protocol version. used only in testing
     #[cfg(any(test, feature = "testing"))]
     pub supported_signer_protocol_version: u64,
->>>>>>> 4f3676fa
 }
 
 impl std::fmt::Display for SignerMode {
@@ -315,14 +312,11 @@
             global_state_evaluator,
             validate_with_replay_tx: signer_config.validate_with_replay_tx,
             tx_replay_scope: None,
-<<<<<<< HEAD
             reset_replay_set_after_fork_blocks: signer_config.reset_replay_set_after_fork_blocks,
-=======
             capitulate_miner_view_timeout: signer_config.capitulate_miner_view_timeout,
             last_capitulate_miner_view: SystemTime::now(),
             #[cfg(any(test, feature = "testing"))]
             supported_signer_protocol_version: signer_config.supported_signer_protocol_version,
->>>>>>> 4f3676fa
         }
     }
 
