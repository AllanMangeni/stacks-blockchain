--- conflicted
+++ resolved
@@ -12,13 +12,8 @@
 
 
 @v1proofs.route('/users/<openname>/verifications')
-<<<<<<< HEAD
-@auth_required(exception_paths=['/v1/users/gavin/verifications',
+@auth_required(exception_paths=['/v1/users/fredwilson/verifications',
                                 '/v1/users/example/verifications'])
-=======
-@auth_required(exception_paths=['/v1/users/fredwilson/verifications',
-								'/v1/users/example/verifications'])
->>>>>>> 3da555ee
 @crossdomain(origin='*')
 def verify_profile(openname):
     profile = get_blockchain_profile(openname)
