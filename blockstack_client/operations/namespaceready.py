--- conflicted
+++ resolved
@@ -25,21 +25,6 @@
 
 from binascii import hexlify
 
-<<<<<<< HEAD
-import os
-import sys
-
-# Hack around absolute paths
-current_dir = os.path.abspath(os.path.dirname(__file__))
-parent_dir = os.path.abspath(current_dir + "/../")
-if parent_dir not in sys.path:
-    sys.path.insert(0, parent_dir)
-
-from b40 import is_b40
-from config import *
-from scripts import *
-from logger import get_logger
-=======
 from ..constants import (
     LENGTH_MAX_NAMESPACE_ID, DEFAULT_DUST_FEE, DEFAULT_OP_RETURN_FEE)
 from ..scripts import (
@@ -53,7 +38,6 @@
 
 from ..b40 import is_b40
 from ..logger import get_logger
->>>>>>> 486c35b3
 
 import virtualchain
 log = get_logger("blockstack-client")
