--- conflicted
+++ resolved
@@ -4,12 +4,7 @@
 
 ENV CARGO_MANIFEST_DIR="$(pwd)"
 
-<<<<<<< HEAD
-RUN rustup override set nightly-2022-01-14 && \
-    rustup component add llvm-tools-preview && \
-=======
 RUN rustup component add llvm-tools-preview && \
->>>>>>> 9e1620cd
     cargo install grcov
 
 ENV RUSTFLAGS="-Cinstrument-coverage" \
