name: Cargo Hack Check

on:
  workflow_call:

env:
  RUST_BACKTRACE: full

concurrency:
  group: cargo-hack-check-${{ github.head_ref || github.ref || github.run_id }}
  cancel-in-progress: ${{ github.event_name == 'pull_request' }}

jobs:
  # Setup job to prepare common dependencies
  setup:
    name: Setup
    runs-on: ubuntu-latest
    outputs:
      rust-toolchain: ${{ steps.toolchain.outputs.rust-toolchain }}
    steps:
      - name: Checkout
        uses: actions/checkout@11bd71901bbe5b1630ceea73d27597364c9af683 # v4.2.2
        with:
          persist-credentials: false

      - name: Get Rust toolchain
        id: toolchain
        run: echo "rust-toolchain=$(cat ./rust-toolchain)" >> $GITHUB_OUTPUT

  # Native targets (Windows/Linux)
  native-targets:
    name: All Crates (Windows/Linux)
    runs-on: ubuntu-latest
    needs: setup
    steps:
      - name: Checkout
        uses: actions/checkout@11bd71901bbe5b1630ceea73d27597364c9af683 # v4.2.2
        with:
          persist-credentials: false

      - name: Setup Rust
        uses: actions-rust-lang/setup-rust-toolchain@11df97af8e8102fd60b60a77dfbf58d40cd843b8 # v1.10.1
        with:
          toolchain: ${{ needs.setup.outputs.rust-toolchain }}
          target: x86_64-pc-windows-gnu,x86_64-unknown-linux-gnu
          cache: false

      - name: Install cargo-hack
        uses: taiki-e/install-action@2383334cf567d78771fc7d89b6b3802ef1412cf6  # v2.56.8
        with:
          tool: cargo-hack

      - name: Install Windows cross-compilation tools
        run: |
          sudo apt-get update
          sudo apt-get install -y gcc-mingw-w64-x86-64

      - name: Run cargo hack check
        run: |
          cargo hack check \
            --all \
            --each-feature \
            --no-dev-deps \
            --exclude-features=wasm-deterministic,wasm-web \
            --target x86_64-pc-windows-gnu \
            --target x86_64-unknown-linux-gnu

  # WASM targets - No caching needed as it runs in parallel with longer jobs
  wasm-targets:
    name: WASM targets
    runs-on: ubuntu-latest
    needs: setup
<<<<<<< HEAD
    strategy:
      fail-fast: false
      matrix:
        include:
          - name: "Clarity & Stacks-Common WASM Web"
            command: |
              cargo hack check \
                -p clarity \
                -p clarity-serialization \
                -p stacks-common \
                --each-feature \
                --no-dev-deps \
                --exclude-features=default,rusqlite,ctrlc-handler,wasm-deterministic,testing \
                --features=wasm-web

          - name: "Clarity & Stacks-Common WASM Deterministic"
            command: |
              cargo hack check \
                -p clarity-serialization \
                -p stacks-common \
                --each-feature \
                --no-dev-deps \
                --include-features=wasm-deterministic,slog_json \
                --features=wasm-deterministic

=======
>>>>>>> 03d84fab
    steps:
      - name: Checkout
        uses: actions/checkout@11bd71901bbe5b1630ceea73d27597364c9af683 # v4.2.2
        with:
          persist-credentials: false

      - name: Setup Rust
        uses: actions-rust-lang/setup-rust-toolchain@11df97af8e8102fd60b60a77dfbf58d40cd843b8 # v1.10.1
        with:
          toolchain: ${{ needs.setup.outputs.rust-toolchain }}
          target: wasm32-unknown-unknown
          cache: false

      - name: Install cargo-hack
        uses: taiki-e/install-action@2383334cf567d78771fc7d89b6b3802ef1412cf6 # v2.56.8
        with:
          tool: cargo-hack

      - name: Run cargo hack check (WASM Web)
        run: |
          cargo hack check \
            -p clarity-serialization \
            -p stacks-common \
            --each-feature \
            --no-dev-deps \
            --exclude-features=default,rusqlite,ctrlc-handler,wasm-deterministic \
            --features=wasm-web

      - name: Run cargo hack check (WASM Deterministic)
        run: |
          cargo hack check \
            -p clarity-serialization \
            -p stacks-common \
            --each-feature \
            --no-dev-deps \
            --include-features=wasm-deterministic,slog_json \
            --features=wasm-deterministic

      - name: Run cargo hack check
        run: ${{ matrix.command }}

  fuzz-targets:
    name: Fuzz targets (nightly)
    runs-on: ubuntu-latest
    steps:
      - name: Checkout
        uses: actions/checkout@11bd71901bbe5b1630ceea73d27597364c9af683 # v4.2.2
        with:
          persist-credentials: false

      - name: Install Rust nightly toolchain
        uses: actions-rust-lang/setup-rust-toolchain@fb51252c7ba57d633bc668f941da052e410add48 # v1.13.0
        with:
          toolchain: nightly
          cache: false

      - name: Check fuzz targets
        run: |
          cargo +nightly check \
            --manifest-path clarity/fuzz/Cargo.toml \
            --bins \
            --locked<|MERGE_RESOLUTION|>--- conflicted
+++ resolved
@@ -70,34 +70,6 @@
     name: WASM targets
     runs-on: ubuntu-latest
     needs: setup
-<<<<<<< HEAD
-    strategy:
-      fail-fast: false
-      matrix:
-        include:
-          - name: "Clarity & Stacks-Common WASM Web"
-            command: |
-              cargo hack check \
-                -p clarity \
-                -p clarity-serialization \
-                -p stacks-common \
-                --each-feature \
-                --no-dev-deps \
-                --exclude-features=default,rusqlite,ctrlc-handler,wasm-deterministic,testing \
-                --features=wasm-web
-
-          - name: "Clarity & Stacks-Common WASM Deterministic"
-            command: |
-              cargo hack check \
-                -p clarity-serialization \
-                -p stacks-common \
-                --each-feature \
-                --no-dev-deps \
-                --include-features=wasm-deterministic,slog_json \
-                --features=wasm-deterministic
-
-=======
->>>>>>> 03d84fab
     steps:
       - name: Checkout
         uses: actions/checkout@11bd71901bbe5b1630ceea73d27597364c9af683 # v4.2.2
@@ -119,11 +91,12 @@
       - name: Run cargo hack check (WASM Web)
         run: |
           cargo hack check \
+            -p clarity \
             -p clarity-serialization \
             -p stacks-common \
             --each-feature \
             --no-dev-deps \
-            --exclude-features=default,rusqlite,ctrlc-handler,wasm-deterministic \
+            --exclude-features=default,rusqlite,ctrlc-handler,wasm-deterministic,testing \
             --features=wasm-web
 
       - name: Run cargo hack check (WASM Deterministic)
@@ -135,9 +108,6 @@
             --no-dev-deps \
             --include-features=wasm-deterministic,slog_json \
             --features=wasm-deterministic
-
-      - name: Run cargo hack check
-        run: ${{ matrix.command }}
 
   fuzz-targets:
     name: Fuzz targets (nightly)
