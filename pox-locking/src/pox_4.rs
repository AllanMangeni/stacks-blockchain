// Copyright (C) 2013-2020 Blockstack PBC, a public benefit corporation
// Copyright (C) 2020-2023 Stacks Open Internet Foundation
//
// This program is free software: you can redistribute it and/or modify
// it under the terms of the GNU General Public License as published by
// the Free Software Foundation, either version 3 of the License, or
// (at your option) any later version.
//
// This program is distributed in the hope that it will be useful,
// but WITHOUT ANY WARRANTY; without even the implied warranty of
// MERCHANTABILITY or FITNESS FOR A PARTICULAR PURPOSE.  See the
// GNU General Public License for more details.
//
// You should have received a copy of the GNU General Public License
// along with this program.  If not, see <http://www.gnu.org/licenses/>.

use clarity::boot_util::boot_code_id;
use clarity::vm::contexts::GlobalContext;
use clarity::vm::costs::cost_functions::ClarityCostFunction;
use clarity::vm::costs::runtime_cost;
use clarity::vm::database::{ClarityDatabase, STXBalance};
<<<<<<< HEAD
use clarity::vm::errors::{RuntimeError, VmExecutionError};
=======
use clarity::vm::errors::{Error as ClarityError, InterpreterError, RuntimeErrorType};
>>>>>>> ab68e4ae
use clarity::vm::events::{STXEventType, STXLockEventData, StacksTransactionEvent};
use clarity::vm::types::{PrincipalData, QualifiedContractIdentifier};
use clarity::vm::{Environment, Value};
use stacks_common::{debug, error};

use crate::events::synthesize_pox_event_info;
// Note: PoX-4 uses the same contract-call result parsing routines as PoX-2
use crate::pox_2::{parse_pox_extend_result, parse_pox_increase, parse_pox_stacking_result};
use crate::{LockingError, POX_4_NAME};

/////////////////////// PoX-4 /////////////////////////////////

/// Lock up STX for PoX for a time.  Does NOT touch the account nonce.
pub fn pox_lock_v4(
    db: &mut ClarityDatabase,
    principal: &PrincipalData,
    lock_amount: u128,
    unlock_burn_height: u64,
) -> Result<(), LockingError> {
    assert!(unlock_burn_height > 0);
    assert!(lock_amount > 0);

    let mut snapshot = db.get_stx_balance_snapshot(principal)?;

    if snapshot.has_locked_tokens()? {
        return Err(LockingError::PoxAlreadyLocked);
    }
    if !snapshot.can_transfer(lock_amount)? {
        return Err(LockingError::PoxInsufficientBalance);
    }
    snapshot.lock_tokens_v4(lock_amount, unlock_burn_height)?;

    debug!(
        "PoX v4 lock applied";
        "pox_locked_ustx" => snapshot.balance().amount_locked(),
        "available_ustx" => snapshot.balance().amount_unlocked(),
        "unlock_burn_height" => unlock_burn_height,
        "account" => %principal,
    );

    snapshot.save()?;
    Ok(())
}

/// Extend a STX lock up for PoX for a time.  Does NOT touch the account nonce.
/// Returns Ok(lock_amount) when successful
///
/// # Errors
/// - Returns Error::PoxExtendNotLocked if this function was called on an account
///   which isn't locked. This *should* have been checked by the PoX v4 contract,
///   so this should surface in a panic.
pub fn pox_lock_extend_v4(
    db: &mut ClarityDatabase,
    principal: &PrincipalData,
    unlock_burn_height: u64,
) -> Result<u128, LockingError> {
    assert!(unlock_burn_height > 0);

    let mut snapshot = db.get_stx_balance_snapshot(principal)?;

    if !snapshot.has_locked_tokens()? {
        return Err(LockingError::PoxExtendNotLocked);
    }

    snapshot.extend_lock_v4(unlock_burn_height)?;

    let amount_locked = snapshot.balance().amount_locked();

    debug!(
        "PoX v4 lock applied";
        "pox_locked_ustx" => amount_locked,
        "available_ustx" => snapshot.balance().amount_unlocked(),
        "unlock_burn_height" => unlock_burn_height,
        "account" => %principal,
    );

    snapshot.save()?;
    Ok(amount_locked)
}

/// Increase a STX lock up for PoX-4.  Does NOT touch the account nonce.
/// Returns Ok( account snapshot ) when successful
///
/// # Errors
/// - Returns Error::PoxExtendNotLocked if this function was called on an account
///   which isn't locked. This *should* have been checked by the PoX v4 contract,
///   so this should surface in a panic.
pub fn pox_lock_increase_v4(
    db: &mut ClarityDatabase,
    principal: &PrincipalData,
    new_total_locked: u128,
) -> Result<STXBalance, LockingError> {
    assert!(new_total_locked > 0);

    let mut snapshot = db.get_stx_balance_snapshot(principal)?;

    if !snapshot.has_locked_tokens()? {
        return Err(LockingError::PoxExtendNotLocked);
    }

    let bal = snapshot.canonical_balance_repr()?;
    let total_amount = bal
        .amount_unlocked()
        .checked_add(bal.amount_locked())
        .expect("STX balance overflowed u128");
    if total_amount < new_total_locked {
        return Err(LockingError::PoxInsufficientBalance);
    }

    if bal.amount_locked() > new_total_locked {
        return Err(LockingError::PoxInvalidIncrease);
    }

    snapshot.increase_lock_v4(new_total_locked)?;

    let out_balance = snapshot.canonical_balance_repr()?;

    debug!(
        "PoX v4 lock increased";
        "pox_locked_ustx" => out_balance.amount_locked(),
        "available_ustx" => out_balance.amount_unlocked(),
        "unlock_burn_height" => out_balance.unlock_height(),
        "account" => %principal,
    );

    snapshot.save()?;
    Ok(out_balance)
}

/// Handle responses from stack-stx and delegate-stack-stx in pox-4 -- functions that *lock up* STX
fn handle_stack_lockup_pox_v4(
    global_context: &mut GlobalContext,
    function_name: &str,
    value: &Value,
) -> Result<Option<StacksTransactionEvent>, VmExecutionError> {
    debug!(
        "Handle special-case contract-call to {:?} {function_name} (which returned {value:?})",
        boot_code_id(POX_4_NAME, global_context.mainnet)
    );
    // applying a pox lock at this point is equivalent to evaluating a transfer
    runtime_cost(
        ClarityCostFunction::StxTransfer,
        &mut global_context.cost_track,
        1,
    )?;

    let (stacker, locked_amount, unlock_height) = match parse_pox_stacking_result(value) {
        Ok(x) => x,
        Err(_) => {
            // nothing to do -- the function failed
            return Ok(None);
        }
    };

    match pox_lock_v4(
        &mut global_context.database,
        &stacker,
        locked_amount,
        unlock_height,
    ) {
        Ok(_) => {
            // For direct stacking, we log the locked amount in the asset map.
            if function_name == "stack-stx" {
                global_context.log_stacking(&stacker, locked_amount)?;
            }

            let event =
                StacksTransactionEvent::STXEvent(STXEventType::STXLockEvent(STXLockEventData {
                    locked_amount,
                    unlock_height,
                    locked_address: stacker,
                    contract_identifier: boot_code_id(POX_4_NAME, global_context.mainnet),
                }));
            Ok(Some(event))
        }
        Err(LockingError::DefunctPoxContract) => Err(VmExecutionError::Runtime(
            RuntimeError::DefunctPoxContract,
            None,
        )),
        Err(LockingError::PoxAlreadyLocked) => {
            // the caller tried to lock tokens into multiple pox contracts
            Err(VmExecutionError::Runtime(
                RuntimeError::PoxAlreadyLocked,
                None,
            ))
        }
        Err(e) => {
            panic!(
                "FATAL: failed to lock {locked_amount} from {stacker} until {unlock_height}: '{e:?}'"
            );
        }
    }
}

/// Handle responses from stack-extend and delegate-stack-extend in pox-4 -- functions that *extend
/// already-locked* STX.
fn handle_stack_lockup_extension_pox_v4(
    global_context: &mut GlobalContext,
    function_name: &str,
    value: &Value,
) -> Result<Option<StacksTransactionEvent>, VmExecutionError> {
    // in this branch case, the PoX-4 contract has stored the extension information
    //  and performed the extension checks. Now, the VM needs to update the account locks
    //  (because the locks cannot be applied directly from the Clarity code itself)
    // applying a pox lock at this point is equivalent to evaluating a transfer
    debug!(
        "Handle special-case contract-call to {:?} {function_name} (which returned {value:?})",
        boot_code_id("pox-4", global_context.mainnet),
    );

    runtime_cost(
        ClarityCostFunction::StxTransfer,
        &mut global_context.cost_track,
        1,
    )?;

    let (stacker, unlock_height) = match parse_pox_extend_result(value) {
        Ok(x) => x,
        Err(_) => {
            // The stack-extend function returned an error: we do not need to apply a lock
            //  in this case, and can just return and let the normal VM codepath surface the
            //  error response type.
            return Ok(None);
        }
    };

    match pox_lock_extend_v4(&mut global_context.database, &stacker, unlock_height) {
        Ok(locked_amount) => {
            // For direct stacking, we log the locked amount in the asset map.
            if function_name == "stack-extend" {
                global_context.log_stacking(&stacker, locked_amount)?;
            }

            let event =
                StacksTransactionEvent::STXEvent(STXEventType::STXLockEvent(STXLockEventData {
                    locked_amount,
                    unlock_height,
                    locked_address: stacker,
                    contract_identifier: boot_code_id(POX_4_NAME, global_context.mainnet),
                }));
            Ok(Some(event))
        }
        Err(LockingError::DefunctPoxContract) => Err(VmExecutionError::Runtime(
            RuntimeError::DefunctPoxContract,
            None,
        )),
        Err(e) => {
            // Error results *other* than a DefunctPoxContract panic, because
            //  those errors should have been caught by the PoX contract before
            //  getting to this code path.
            panic!("FATAL: failed to extend lock from {stacker} until {unlock_height}: '{e:?}'");
        }
    }
}

/// Handle responses from stack-increase and delegate-stack-increase in PoX-4 -- functions
/// that *increase already-locked* STX amounts.
fn handle_stack_lockup_increase_pox_v4(
    global_context: &mut GlobalContext,
    function_name: &str,
    value: &Value,
) -> Result<Option<StacksTransactionEvent>, VmExecutionError> {
    // in this branch case, the PoX-4 contract has stored the increase information
    //  and performed the increase checks. Now, the VM needs to update the account locks
    //  (because the locks cannot be applied directly from the Clarity code itself)
    // applying a pox lock at this point is equivalent to evaluating a transfer
    debug!(
        "Handle special-case contract-call";
        "contract" => ?boot_code_id("pox-4", global_context.mainnet),
        "function" => function_name,
        "return-value" => %value,
    );

    runtime_cost(
        ClarityCostFunction::StxTransfer,
        &mut global_context.cost_track,
        1,
    )?;

    let (stacker, total_locked) = match parse_pox_increase(value) {
        Ok(x) => x,
        Err(_) => {
            // nothing to do -- function failed
            return Ok(None);
        }
    };
    match pox_lock_increase_v4(&mut global_context.database, &stacker, total_locked) {
        Ok(new_balance) => {
            // For direct stacking, we log the locked amount in the asset map.
            if function_name == "stack-increase" {
                global_context.log_stacking(&stacker, new_balance.amount_locked())?;
            }

            let event =
                StacksTransactionEvent::STXEvent(STXEventType::STXLockEvent(STXLockEventData {
                    locked_amount: new_balance.amount_locked(),
                    unlock_height: new_balance.unlock_height(),
                    locked_address: stacker,
                    contract_identifier: boot_code_id(POX_4_NAME, global_context.mainnet),
                }));

            Ok(Some(event))
        }
        Err(LockingError::DefunctPoxContract) => Err(VmExecutionError::Runtime(
            RuntimeError::DefunctPoxContract,
            None,
        )),
        Err(e) => {
            // Error results *other* than a DefunctPoxContract panic, because
            //  those errors should have been caught by the PoX contract before
            //  getting to this code path.
            panic!("FATAL: failed to increase lock from {stacker}: '{e:?}'");
        }
    }
}

/// Handle special cases when calling into the PoX-4 API contract
pub fn handle_contract_call(
    global_context: &mut GlobalContext,
    sender_opt: Option<&PrincipalData>,
    contract_id: &QualifiedContractIdentifier,
    function_name: &str,
    args: &[Value],
    value: &Value,
) -> Result<(), VmExecutionError> {
    // Generate a synthetic print event for all functions that alter stacking state
    let print_event_opt = if let Value::Response(response) = value {
        if response.committed {
            // method succeeded.  Synthesize event info, but default to no event report if we fail
            // for some reason.
            // Failure to synthesize an event due to a bug is *NOT* an excuse to crash the whole
            // network!  Event capture is not consensus-critical.
            let event_info_opt = match synthesize_pox_event_info(
                global_context,
                contract_id,
                sender_opt,
                function_name,
                args,
                response,
            ) {
                Ok(Some(event_info)) => Some(event_info),
                Ok(None) => None,
                Err(e) => {
                    error!("Failed to synthesize PoX-4 event info: {e:?}");
                    None
                }
            };
            if let Some(event_info) = event_info_opt {
                let event_response =
                    Value::okay(event_info).expect("FATAL: failed to construct (ok event-info)");
                let tx_event =
                    Environment::construct_print_transaction_event(contract_id, &event_response);
                Some(tx_event)
            } else {
                None
            }
        } else {
            None
        }
    } else {
        None
    };

    // Execute function specific logic to complete the lock-up
    let lock_event_opt = if function_name == "stack-stx" || function_name == "delegate-stack-stx" {
        handle_stack_lockup_pox_v4(global_context, function_name, value)?
    } else if function_name == "stack-extend" || function_name == "delegate-stack-extend" {
        handle_stack_lockup_extension_pox_v4(global_context, function_name, value)?
    } else if function_name == "stack-increase" || function_name == "delegate-stack-increase" {
        handle_stack_lockup_increase_pox_v4(global_context, function_name, value)?
    } else {
        None
    };

    if function_name == "delegate-stx" {
        // Update the asset map to reflect the delegation
        match (sender_opt, args.first()) {
            (Some(sender), Some(Value::UInt(amount))) => {
                global_context.log_stacking(sender, *amount)?;
            }
            _ => {
                let msg = "Unreachable: failed to log STX delegation in PoX-4 delegate-stx call";
                // This should be unreachable!
                error!(
                    "{msg}";
                    "sender" => ?sender_opt,
                    "arg0" => ?args.first(),
                );
<<<<<<< HEAD
                return Err(VmExecutionError::Runtime(RuntimeError::Unreachable, None));
=======
                return Err(ClarityError::Interpreter(InterpreterError::Expect(
                    msg.into(),
                )));
>>>>>>> ab68e4ae
            }
        }
    }

    // append the lockup event, so it looks as if the print event happened before the lock-up
    if let Some(batch) = global_context.event_batches.last_mut() {
        if let Some(print_event) = print_event_opt {
            batch.events.push(print_event);
        }
        if let Some(lock_event) = lock_event_opt {
            batch.events.push(lock_event);
        }
    }

    Ok(())
}<|MERGE_RESOLUTION|>--- conflicted
+++ resolved
@@ -19,11 +19,7 @@
 use clarity::vm::costs::cost_functions::ClarityCostFunction;
 use clarity::vm::costs::runtime_cost;
 use clarity::vm::database::{ClarityDatabase, STXBalance};
-<<<<<<< HEAD
-use clarity::vm::errors::{RuntimeError, VmExecutionError};
-=======
-use clarity::vm::errors::{Error as ClarityError, InterpreterError, RuntimeErrorType};
->>>>>>> ab68e4ae
+use clarity::vm::errors::{RuntimeError, VmExecutionError, VmInternalError};
 use clarity::vm::events::{STXEventType, STXLockEventData, StacksTransactionEvent};
 use clarity::vm::types::{PrincipalData, QualifiedContractIdentifier};
 use clarity::vm::{Environment, Value};
@@ -412,13 +408,9 @@
                     "sender" => ?sender_opt,
                     "arg0" => ?args.first(),
                 );
-<<<<<<< HEAD
-                return Err(VmExecutionError::Runtime(RuntimeError::Unreachable, None));
-=======
-                return Err(ClarityError::Interpreter(InterpreterError::Expect(
+                return Err(VmExecutionError::Internal(VmInternalError::Expect(
                     msg.into(),
                 )));
->>>>>>> ab68e4ae
             }
         }
     }
