// Copyright (C) 2013-2020 Blockstack PBC, a public benefit corporation
// Copyright (C) 2020-2023 Stacks Open Internet Foundation
//
// This program is free software: you can redistribute it and/or modify
// it under the terms of the GNU General Public License as published by
// the Free Software Foundation, either version 3 of the License, or
// (at your option) any later version.
//
// This program is distributed in the hope that it will be useful,
// but WITHOUT ANY WARRANTY; without even the implied warranty of
// MERCHANTABILITY or FITNESS FOR A PARTICULAR PURPOSE.  See the
// GNU General Public License for more details.
//
// You should have received a copy of the GNU General Public License
// along with this program.  If not, see <http://www.gnu.org/licenses/>.

//! Special contract-call handling for updating PoX locks on user
//! accounts.
//!
//! This library provides a contract-call special case handler
//! `crate::handle_contract_call_special_cases()` which matches a
//! contract-call result against zero-address published contracts
//! `pox`, `pox-2`, and `pox-3`. For each of those contracts, it
//! checks if the function called requires applying or updating the
//! `STXBalance` struct's locks, and if the function was successfully
//! invoked. If so, it updates the PoX lock.
use clarity::boot_util::boot_code_id;
use clarity::vm::contexts::GlobalContext;
<<<<<<< HEAD
use clarity::vm::errors::{RuntimeErrorType, VmExecutionError};
=======
use clarity::vm::errors::{Error as ClarityError, RuntimeError};
>>>>>>> aa1d5aac
use clarity::vm::types::{PrincipalData, QualifiedContractIdentifier};
use clarity::vm::Value;
use stacks_common::types::StacksEpochId;
use stacks_common::warn;

mod events;
mod events_24;
mod pox_1;
mod pox_2;
mod pox_3;
mod pox_4;

#[derive(Debug)]
#[allow(clippy::large_enum_variant)]
pub enum LockingError {
    DefunctPoxContract,
    PoxAlreadyLocked,
    PoxInsufficientBalance,
    PoxExtendNotLocked,
    PoxIncreaseOnV1,
    PoxInvalidIncrease,
    Clarity(VmExecutionError),
}

impl From<VmExecutionError> for LockingError {
    fn from(e: VmExecutionError) -> LockingError {
        LockingError::Clarity(e)
    }
}

pub const POX_1_NAME: &str = "pox";
pub const POX_2_NAME: &str = "pox-2";
pub const POX_3_NAME: &str = "pox-3";
pub const POX_4_NAME: &str = "pox-4";

/// Handle special cases of contract-calls -- namely, those into PoX that should lock up STX
pub fn handle_contract_call_special_cases(
    global_context: &mut GlobalContext,
    sender: Option<&PrincipalData>,
    _sponsor: Option<&PrincipalData>,
    contract_id: &QualifiedContractIdentifier,
    function_name: &str,
    args: &[Value],
    result: &Value,
) -> Result<(), VmExecutionError> {
    if *contract_id == boot_code_id(POX_1_NAME, global_context.mainnet) {
        if !pox_1::is_read_only(function_name)
            && global_context.database.get_v1_unlock_height()
                <= global_context
                    .database
                    .get_current_burnchain_block_height()?
        {
            // NOTE: get-pox-info is read-only, so it can call old pox v1 stuff
            warn!("PoX-1 function call attempted on an account after v1 unlock height";
                  "v1_unlock_ht" => global_context.database.get_v1_unlock_height(),
                  "current_burn_ht" => global_context.database.get_current_burnchain_block_height()?,
                  "function_name" => function_name,
                  "contract_id" => %contract_id
            );
<<<<<<< HEAD
            return Err(VmExecutionError::Runtime(
                RuntimeErrorType::DefunctPoxContract,
=======
            return Err(ClarityError::Runtime(
                RuntimeError::DefunctPoxContract,
>>>>>>> aa1d5aac
                None,
            ));
        }
        return pox_1::handle_contract_call(global_context, sender, function_name, result);
    } else if *contract_id == boot_code_id(POX_2_NAME, global_context.mainnet) {
        if !pox_2::is_read_only(function_name) && global_context.epoch_id >= StacksEpochId::Epoch22
        {
            warn!("PoX-2 function call attempted on an account after Epoch 2.2";
                  "v2_unlock_ht" => global_context.database.get_v2_unlock_height()?,
                  "current_burn_ht" => global_context.database.get_current_burnchain_block_height()?,
                  "function_name" => function_name,
                  "contract_id" => %contract_id
            );
<<<<<<< HEAD
            return Err(VmExecutionError::Runtime(
                RuntimeErrorType::DefunctPoxContract,
=======
            return Err(ClarityError::Runtime(
                RuntimeError::DefunctPoxContract,
>>>>>>> aa1d5aac
                None,
            ));
        }

        return pox_2::handle_contract_call(
            global_context,
            sender,
            contract_id,
            function_name,
            args,
            result,
        );
    } else if *contract_id == boot_code_id(POX_3_NAME, global_context.mainnet) {
        if !pox_3::is_read_only(function_name) && global_context.epoch_id >= StacksEpochId::Epoch25
        {
            warn!("PoX-3 function call attempted on an account after Epoch 2.5";
                  "v3_unlock_ht" => global_context.database.get_v3_unlock_height()?,
                  "current_burn_ht" => global_context.database.get_current_burnchain_block_height()?,
                  "function_name" => function_name,
                  "contract_id" => %contract_id
            );
<<<<<<< HEAD
            return Err(VmExecutionError::Runtime(
                RuntimeErrorType::DefunctPoxContract,
=======
            return Err(ClarityError::Runtime(
                RuntimeError::DefunctPoxContract,
>>>>>>> aa1d5aac
                None,
            ));
        }

        return pox_3::handle_contract_call(
            global_context,
            sender,
            contract_id,
            function_name,
            args,
            result,
        );
    } else if *contract_id == boot_code_id(POX_4_NAME, global_context.mainnet) {
        return pox_4::handle_contract_call(
            global_context,
            sender,
            contract_id,
            function_name,
            args,
            result,
        );
    }

    Ok(())
}<|MERGE_RESOLUTION|>--- conflicted
+++ resolved
@@ -26,11 +26,7 @@
 //! invoked. If so, it updates the PoX lock.
 use clarity::boot_util::boot_code_id;
 use clarity::vm::contexts::GlobalContext;
-<<<<<<< HEAD
-use clarity::vm::errors::{RuntimeErrorType, VmExecutionError};
-=======
-use clarity::vm::errors::{Error as ClarityError, RuntimeError};
->>>>>>> aa1d5aac
+use clarity::vm::errors::{RuntimeError, VmExecutionError};
 use clarity::vm::types::{PrincipalData, QualifiedContractIdentifier};
 use clarity::vm::Value;
 use stacks_common::types::StacksEpochId;
@@ -90,13 +86,8 @@
                   "function_name" => function_name,
                   "contract_id" => %contract_id
             );
-<<<<<<< HEAD
             return Err(VmExecutionError::Runtime(
-                RuntimeErrorType::DefunctPoxContract,
-=======
-            return Err(ClarityError::Runtime(
                 RuntimeError::DefunctPoxContract,
->>>>>>> aa1d5aac
                 None,
             ));
         }
@@ -110,13 +101,8 @@
                   "function_name" => function_name,
                   "contract_id" => %contract_id
             );
-<<<<<<< HEAD
             return Err(VmExecutionError::Runtime(
-                RuntimeErrorType::DefunctPoxContract,
-=======
-            return Err(ClarityError::Runtime(
                 RuntimeError::DefunctPoxContract,
->>>>>>> aa1d5aac
                 None,
             ));
         }
@@ -138,13 +124,8 @@
                   "function_name" => function_name,
                   "contract_id" => %contract_id
             );
-<<<<<<< HEAD
             return Err(VmExecutionError::Runtime(
-                RuntimeErrorType::DefunctPoxContract,
-=======
-            return Err(ClarityError::Runtime(
                 RuntimeError::DefunctPoxContract,
->>>>>>> aa1d5aac
                 None,
             ));
         }
