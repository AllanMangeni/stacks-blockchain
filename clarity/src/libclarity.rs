// Copyright (C) 2013-2020 Blockstack PBC, a public benefit corporation
// Copyright (C) 2020 Stacks Open Internet Foundation
//
// This program is free software: you can redistribute it and/or modify
// it under the terms of the GNU General Public License as published by
// the Free Software Foundation, either version 3 of the License, or
// (at your option) any later version.
//
// This program is distributed in the hope that it will be useful,
// but WITHOUT ANY WARRANTY; without even the implied warranty of
// MERCHANTABILITY or FITNESS FOR A PARTICULAR PURPOSE.  See the
// GNU General Public License for more details.
//
// You should have received a copy of the GNU General Public License
// along with this program.  If not, see <http://www.gnu.org/licenses/>.

#![allow(unused_imports)]
#![allow(dead_code)]
#![allow(non_camel_case_types)]
#![allow(non_snake_case)]
#![allow(non_upper_case_globals)]
#![cfg_attr(test, allow(unused_variables, unused_assignments))]

#[macro_use(o, slog_log, slog_trace, slog_debug, slog_info, slog_warn, slog_error)]
extern crate slog;

#[macro_use]
extern crate serde_derive;
<<<<<<< HEAD
=======

#[macro_use]
extern crate serde_json;
>>>>>>> 3e0ba615

#[cfg(any(test, feature = "testing"))]
#[macro_use]
extern crate rstest;

#[cfg(any(test, feature = "testing"))]
#[macro_use]
pub extern crate rstest_reuse;

#[macro_use]
extern crate stacks_common;

pub use stacks_common::codec;
pub use stacks_common::consts;
pub use stacks_common::types;
pub use stacks_common::util;
pub use stacks_common::{
    impl_array_hexstring_fmt, impl_array_newtype, impl_byte_array_message_codec,
    impl_byte_array_serde,
};

#[macro_use]
/// The Clarity virtual machine
pub mod vm;

pub mod boot_util {
    use std::convert::TryFrom;

    use stacks_common::types::chainstate::StacksAddress;

<<<<<<< HEAD
pub mod boot_util {
    use std::convert::TryFrom;

    use stacks_common::types::chainstate::StacksAddress;

=======
>>>>>>> 3e0ba615
    use crate::vm::representations::ContractName;
    use crate::vm::types::QualifiedContractIdentifier;

    pub fn boot_code_id(name: &str, mainnet: bool) -> QualifiedContractIdentifier {
        let addr = boot_code_addr(mainnet);
        QualifiedContractIdentifier::new(
            addr.into(),
            ContractName::try_from(name.to_string()).unwrap(),
        )
    }

    pub fn boot_code_addr(mainnet: bool) -> StacksAddress {
        StacksAddress::burn_address(mainnet)
    }
}

// set via _compile-time_ envars
const GIT_BRANCH: Option<&'static str> = option_env!("GIT_BRANCH");
const GIT_COMMIT: Option<&'static str> = option_env!("GIT_COMMIT");
const GIT_TREE_CLEAN: Option<&'static str> = option_env!("GIT_TREE_CLEAN");

#[cfg(debug_assertions)]
const BUILD_TYPE: &str = "debug";
#[cfg(not(debug_assertions))]
const BUILD_TYPE: &str = "release";

pub fn version_string(pkg_name: &str, pkg_version: &str) -> String {
    let git_branch = GIT_BRANCH.unwrap_or("");
    let git_commit = GIT_COMMIT.unwrap_or("");
    let git_tree_clean = GIT_TREE_CLEAN.unwrap_or("");

    format!(
        "{} {} ({}:{}{}, {} build, {} [{}])",
        pkg_name,
        pkg_version,
        &git_branch,
        git_commit,
        git_tree_clean,
        BUILD_TYPE,
        std::env::consts::OS,
        std::env::consts::ARCH
    )
}<|MERGE_RESOLUTION|>--- conflicted
+++ resolved
@@ -26,12 +26,9 @@
 
 #[macro_use]
 extern crate serde_derive;
-<<<<<<< HEAD
-=======
 
 #[macro_use]
 extern crate serde_json;
->>>>>>> 3e0ba615
 
 #[cfg(any(test, feature = "testing"))]
 #[macro_use]
@@ -62,14 +59,6 @@
 
     use stacks_common::types::chainstate::StacksAddress;
 
-<<<<<<< HEAD
-pub mod boot_util {
-    use std::convert::TryFrom;
-
-    use stacks_common::types::chainstate::StacksAddress;
-
-=======
->>>>>>> 3e0ba615
     use crate::vm::representations::ContractName;
     use crate::vm::types::QualifiedContractIdentifier;
 
