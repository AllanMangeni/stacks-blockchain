--- conflicted
+++ resolved
@@ -16,17 +16,12 @@
 /// Top-level error type for Clarity contract processing, encompassing errors from parsing,
 /// type-checking, runtime evaluation, and transaction execution.
 #[derive(Debug)]
-<<<<<<< HEAD
 pub enum ClarityError {
     /// Error during static type-checking or semantic analysis.
     /// The `StaticCheckError` wraps the specific type-checking error, including diagnostic details.
-    Analysis(CheckError),
+    StaticCheck(StaticCheckError),
     /// Error during lexical or syntactic parsing.
     /// The `ParseError` wraps the specific parsing error, such as invalid syntax or tokens.
-=======
-pub enum Error {
-    StaticCheck(StaticCheckError),
->>>>>>> 5d371873
     Parse(ParseError),
     /// Error during runtime evaluation in the virtual machine.
     /// The `VmExecutionError` wraps the specific error, such as runtime errors or dynamic type-checking errors.
@@ -57,15 +52,9 @@
             ClarityError::CostError(ref a, ref b) => {
                 write!(f, "Cost Error: {a} cost exceeded budget of {b} cost")
             }
-<<<<<<< HEAD
-            ClarityError::Analysis(ref e) => fmt::Display::fmt(e, f),
+            ClarityError::StaticCheck(ref e) => fmt::Display::fmt(e, f),
             ClarityError::Parse(ref e) => fmt::Display::fmt(e, f),
             ClarityError::AbortedByCallback { reason, .. } => {
-=======
-            Error::StaticCheck(ref e) => fmt::Display::fmt(e, f),
-            Error::Parse(ref e) => fmt::Display::fmt(e, f),
-            Error::AbortedByCallback { reason, .. } => {
->>>>>>> 5d371873
                 write!(f, "Post condition aborted transaction: {reason}")
             }
             ClarityError::Interpreter(ref e) => fmt::Display::fmt(e, f),
@@ -77,10 +66,9 @@
 impl std::error::Error for ClarityError {
     fn cause(&self) -> Option<&dyn std::error::Error> {
         match *self {
-<<<<<<< HEAD
             ClarityError::CostError(ref _a, ref _b) => None,
             ClarityError::AbortedByCallback { .. } => None,
-            ClarityError::Analysis(ref e) => Some(e),
+            ClarityError::StaticCheck(ref e) => Some(e),
             ClarityError::Parse(ref e) => Some(e),
             ClarityError::Interpreter(ref e) => Some(e),
             ClarityError::BadTransaction(ref _s) => None,
@@ -88,22 +76,8 @@
     }
 }
 
-impl From<CheckError> for ClarityError {
-    fn from(e: CheckError) -> Self {
-=======
-            Error::CostError(ref _a, ref _b) => None,
-            Error::AbortedByCallback { .. } => None,
-            Error::StaticCheck(ref e) => Some(e),
-            Error::Parse(ref e) => Some(e),
-            Error::Interpreter(ref e) => Some(e),
-            Error::BadTransaction(ref _s) => None,
-        }
-    }
-}
-
-impl From<StaticCheckError> for Error {
+impl From<StaticCheckError> for ClarityError {
     fn from(e: StaticCheckError) -> Self {
->>>>>>> 5d371873
         match *e.err {
             CheckErrors::CostOverflow => {
                 ClarityError::CostError(ExecutionCost::max_value(), ExecutionCost::max_value())
@@ -115,11 +89,7 @@
             CheckErrors::ExecutionTimeExpired => {
                 ClarityError::CostError(ExecutionCost::max_value(), ExecutionCost::max_value())
             }
-<<<<<<< HEAD
-            _ => ClarityError::Analysis(e),
-=======
-            _ => Error::StaticCheck(e),
->>>>>>> 5d371873
+            _ => ClarityError::StaticCheck(e),
         }
     }
 }
