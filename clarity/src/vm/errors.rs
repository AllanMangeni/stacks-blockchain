--- conflicted
+++ resolved
@@ -15,13 +15,8 @@
 // along with this program.  If not, see <http://www.gnu.org/licenses/>.
 
 pub use clarity_types::errors::{
-<<<<<<< HEAD
-    IncomparableError, InterpreterError, InterpreterResult, RuntimeErrorType, ShortReturnType,
+    EarlyReturnError, IncomparableError, InterpreterError, InterpreterResult, RuntimeErrorType,
     VmExecutionError,
-=======
-    EarlyReturnError, Error, IncomparableError, InterpreterError, InterpreterResult,
-    RuntimeErrorType,
->>>>>>> 5d371873
 };
 
 pub use crate::vm::analysis::errors::{
