--- conflicted
+++ resolved
@@ -409,7 +409,15 @@
 
         // Check the method count against the maximum allowed
         if epoch.limits_parameter_and_method_count() && functions_types.len() > MAX_TRAIT_METHODS {
-            return Err(CheckErrors::TraitTooManyMethods(
+            return Err(CheckErrorKind::TraitTooManyMethods(
+                functions_types.len(),
+                MAX_TRAIT_METHODS,
+            ));
+        }
+
+        // Check the method count against the maximum allowed
+        if epoch.limits_parameter_and_method_count() && functions_types.len() > MAX_TRAIT_METHODS {
+            return Err(CheckErrorKind::TraitTooManyMethods(
                 functions_types.len(),
                 MAX_TRAIT_METHODS,
             ));
@@ -431,22 +439,18 @@
             // Extract function's arguments
             let fn_args_exprs = args[1]
                 .match_list()
-<<<<<<< HEAD
                 .ok_or(CheckErrorKind::DefineTraitBadSignature)?;
-=======
-                .ok_or(CheckErrors::DefineTraitBadSignature)?;
 
             // Check the argument count against the maximum allowed
             if epoch.limits_parameter_and_method_count()
                 && fn_args_exprs.len() > MAX_FUNCTION_PARAMETERS
             {
-                return Err(CheckErrors::TooManyFunctionParameters(
+                return Err(CheckErrorKind::TooManyFunctionParameters(
                     fn_args_exprs.len(),
                     MAX_FUNCTION_PARAMETERS,
                 ));
             }
 
->>>>>>> aa20011b
             let fn_args = fn_args_exprs
                 .iter()
                 .map(|arg_type| TypeSignature::parse_type_repr(epoch, arg_type, accounting))
