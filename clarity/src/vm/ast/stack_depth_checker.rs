--- conflicted
+++ resolved
@@ -19,11 +19,7 @@
 use crate::vm::representations::PreSymbolicExpression;
 use crate::vm::representations::PreSymbolicExpressionType::List;
 
-<<<<<<< HEAD
-use vm::{ClarityVersion, MAX_CALL_STACK_DEPTH};
-=======
-use crate::vm::MAX_CALL_STACK_DEPTH;
->>>>>>> 9dd09ab7
+use crate::vm::{ClarityVersion, MAX_CALL_STACK_DEPTH};
 
 // allow  the AST to get deeper than the max call stack depth,
 //    but not much deeper (things like tuples would increase the
