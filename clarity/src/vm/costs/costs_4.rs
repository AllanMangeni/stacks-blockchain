// Copyright (C) 2025 Stacks Open Internet Foundation
//
// This program is free software: you can redistribute it and/or modify
// it under the terms of the GNU General Public License as published by
// the Free Software Foundation, either version 3 of the License, or
// (at your option) any later version.
//
// This program is distributed in the hope that it will be useful,
// but WITHOUT ANY WARRANTY; without even the implied warranty of
// MERCHANTABILITY or FITNESS FOR A PARTICULAR PURPOSE.  See the
// GNU General Public License for more details.
//
// You should have received a copy of the GNU General Public License
// along with this program.  If not, see <http://www.gnu.org/licenses/>.

/// This file implements the cost functions from costs-4.clar in Rust.
/// For Clarity 4, all cost functions are the same as in costs-3, except
/// for the new `cost_contract_hash` function. To avoid duplication, this
/// implementation forwards to `Costs3` for all existing functions and
/// overrides only `cost_contract_hash`.
use super::cost_functions::CostValues;
use super::costs_3::Costs3;
use super::ExecutionCost;
use crate::vm::costs::cost_functions::linear;
use crate::vm::errors::InterpreterResult;

pub struct Costs4;

impl CostValues for Costs4 {
    // Forward all costs to Costs3 to avoid duplication.
    fn cost_analysis_type_annotate(n: u64) -> InterpreterResult<ExecutionCost> {
        Costs3::cost_analysis_type_annotate(n)
    }
    fn cost_analysis_type_check(n: u64) -> InterpreterResult<ExecutionCost> {
        Costs3::cost_analysis_type_check(n)
    }
    fn cost_analysis_type_lookup(n: u64) -> InterpreterResult<ExecutionCost> {
        Costs3::cost_analysis_type_lookup(n)
    }
    fn cost_analysis_visit(n: u64) -> InterpreterResult<ExecutionCost> {
        Costs3::cost_analysis_visit(n)
    }
    fn cost_analysis_iterable_func(n: u64) -> InterpreterResult<ExecutionCost> {
        Costs3::cost_analysis_iterable_func(n)
    }
    fn cost_analysis_option_cons(n: u64) -> InterpreterResult<ExecutionCost> {
        Costs3::cost_analysis_option_cons(n)
    }
    fn cost_analysis_option_check(n: u64) -> InterpreterResult<ExecutionCost> {
        Costs3::cost_analysis_option_check(n)
    }
    fn cost_analysis_bind_name(n: u64) -> InterpreterResult<ExecutionCost> {
        Costs3::cost_analysis_bind_name(n)
    }
    fn cost_analysis_list_items_check(n: u64) -> InterpreterResult<ExecutionCost> {
        Costs3::cost_analysis_list_items_check(n)
    }
    fn cost_analysis_check_tuple_get(n: u64) -> InterpreterResult<ExecutionCost> {
        Costs3::cost_analysis_check_tuple_get(n)
    }
    fn cost_analysis_check_tuple_merge(n: u64) -> InterpreterResult<ExecutionCost> {
        Costs3::cost_analysis_check_tuple_merge(n)
    }
    fn cost_analysis_check_tuple_cons(n: u64) -> InterpreterResult<ExecutionCost> {
        Costs3::cost_analysis_check_tuple_cons(n)
    }
    fn cost_analysis_tuple_items_check(n: u64) -> InterpreterResult<ExecutionCost> {
        Costs3::cost_analysis_tuple_items_check(n)
    }
    fn cost_analysis_check_let(n: u64) -> InterpreterResult<ExecutionCost> {
        Costs3::cost_analysis_check_let(n)
    }
    fn cost_analysis_lookup_function(n: u64) -> InterpreterResult<ExecutionCost> {
        Costs3::cost_analysis_lookup_function(n)
    }
    fn cost_analysis_lookup_function_types(n: u64) -> InterpreterResult<ExecutionCost> {
        Costs3::cost_analysis_lookup_function_types(n)
    }
    fn cost_analysis_lookup_variable_const(n: u64) -> InterpreterResult<ExecutionCost> {
        Costs3::cost_analysis_lookup_variable_const(n)
    }
    fn cost_analysis_lookup_variable_depth(n: u64) -> InterpreterResult<ExecutionCost> {
        Costs3::cost_analysis_lookup_variable_depth(n)
    }
    fn cost_ast_parse(n: u64) -> InterpreterResult<ExecutionCost> {
        Costs3::cost_ast_parse(n)
    }
    fn cost_ast_cycle_detection(n: u64) -> InterpreterResult<ExecutionCost> {
        Costs3::cost_ast_cycle_detection(n)
    }
    fn cost_analysis_storage(n: u64) -> InterpreterResult<ExecutionCost> {
        Costs3::cost_analysis_storage(n)
    }
    fn cost_analysis_use_trait_entry(n: u64) -> InterpreterResult<ExecutionCost> {
        Costs3::cost_analysis_use_trait_entry(n)
    }
    fn cost_analysis_get_function_entry(n: u64) -> InterpreterResult<ExecutionCost> {
        Costs3::cost_analysis_get_function_entry(n)
    }
    fn cost_analysis_fetch_contract_entry(n: u64) -> InterpreterResult<ExecutionCost> {
        Costs3::cost_analysis_fetch_contract_entry(n)
    }
    fn cost_lookup_variable_depth(n: u64) -> InterpreterResult<ExecutionCost> {
        Costs3::cost_lookup_variable_depth(n)
    }
    fn cost_lookup_variable_size(n: u64) -> InterpreterResult<ExecutionCost> {
        Costs3::cost_lookup_variable_size(n)
    }
    fn cost_lookup_function(n: u64) -> InterpreterResult<ExecutionCost> {
        Costs3::cost_lookup_function(n)
    }
    fn cost_bind_name(n: u64) -> InterpreterResult<ExecutionCost> {
        Costs3::cost_bind_name(n)
    }
    fn cost_inner_type_check_cost(n: u64) -> InterpreterResult<ExecutionCost> {
        Costs3::cost_inner_type_check_cost(n)
    }
    fn cost_user_function_application(n: u64) -> InterpreterResult<ExecutionCost> {
        Costs3::cost_user_function_application(n)
    }
    fn cost_let(n: u64) -> InterpreterResult<ExecutionCost> {
        Costs3::cost_let(n)
    }
    fn cost_if(n: u64) -> InterpreterResult<ExecutionCost> {
        Costs3::cost_if(n)
    }
    fn cost_asserts(n: u64) -> InterpreterResult<ExecutionCost> {
        Costs3::cost_asserts(n)
    }
    fn cost_map(n: u64) -> InterpreterResult<ExecutionCost> {
        Costs3::cost_map(n)
    }
    fn cost_filter(n: u64) -> InterpreterResult<ExecutionCost> {
        Costs3::cost_filter(n)
    }
    fn cost_len(n: u64) -> InterpreterResult<ExecutionCost> {
        Costs3::cost_len(n)
    }
    fn cost_element_at(n: u64) -> InterpreterResult<ExecutionCost> {
        Costs3::cost_element_at(n)
    }
    fn cost_index_of(n: u64) -> InterpreterResult<ExecutionCost> {
        Costs3::cost_index_of(n)
    }
    fn cost_fold(n: u64) -> InterpreterResult<ExecutionCost> {
        Costs3::cost_fold(n)
    }
    fn cost_list_cons(n: u64) -> InterpreterResult<ExecutionCost> {
        Costs3::cost_list_cons(n)
    }
    fn cost_type_parse_step(n: u64) -> InterpreterResult<ExecutionCost> {
        Costs3::cost_type_parse_step(n)
    }
    fn cost_tuple_get(n: u64) -> InterpreterResult<ExecutionCost> {
        Costs3::cost_tuple_get(n)
    }
    fn cost_tuple_merge(n: u64) -> InterpreterResult<ExecutionCost> {
        Costs3::cost_tuple_merge(n)
    }
    fn cost_tuple_cons(n: u64) -> InterpreterResult<ExecutionCost> {
        Costs3::cost_tuple_cons(n)
    }
    fn cost_add(n: u64) -> InterpreterResult<ExecutionCost> {
        Costs3::cost_add(n)
    }
    fn cost_sub(n: u64) -> InterpreterResult<ExecutionCost> {
        Costs3::cost_sub(n)
    }
    fn cost_mul(n: u64) -> InterpreterResult<ExecutionCost> {
        Costs3::cost_mul(n)
    }
    fn cost_div(n: u64) -> InterpreterResult<ExecutionCost> {
        Costs3::cost_div(n)
    }
    fn cost_geq(n: u64) -> InterpreterResult<ExecutionCost> {
        Costs3::cost_geq(n)
    }
    fn cost_leq(n: u64) -> InterpreterResult<ExecutionCost> {
        Costs3::cost_leq(n)
    }
    fn cost_le(n: u64) -> InterpreterResult<ExecutionCost> {
        Costs3::cost_le(n)
    }
    fn cost_ge(n: u64) -> InterpreterResult<ExecutionCost> {
        Costs3::cost_ge(n)
    }
    fn cost_int_cast(n: u64) -> InterpreterResult<ExecutionCost> {
        Costs3::cost_int_cast(n)
    }
    fn cost_mod(n: u64) -> InterpreterResult<ExecutionCost> {
        Costs3::cost_mod(n)
    }
    fn cost_pow(n: u64) -> InterpreterResult<ExecutionCost> {
        Costs3::cost_pow(n)
    }
    fn cost_sqrti(n: u64) -> InterpreterResult<ExecutionCost> {
        Costs3::cost_sqrti(n)
    }
    fn cost_log2(n: u64) -> InterpreterResult<ExecutionCost> {
        Costs3::cost_log2(n)
    }
    fn cost_xor(n: u64) -> InterpreterResult<ExecutionCost> {
        Costs3::cost_xor(n)
    }
    fn cost_not(n: u64) -> InterpreterResult<ExecutionCost> {
        Costs3::cost_not(n)
    }
    fn cost_eq(n: u64) -> InterpreterResult<ExecutionCost> {
        Costs3::cost_eq(n)
    }
    fn cost_begin(n: u64) -> InterpreterResult<ExecutionCost> {
        Costs3::cost_begin(n)
    }
    fn cost_hash160(n: u64) -> InterpreterResult<ExecutionCost> {
        Costs3::cost_hash160(n)
    }
    fn cost_sha256(n: u64) -> InterpreterResult<ExecutionCost> {
        Costs3::cost_sha256(n)
    }
    fn cost_sha512(n: u64) -> InterpreterResult<ExecutionCost> {
        Costs3::cost_sha512(n)
    }
    fn cost_sha512t256(n: u64) -> InterpreterResult<ExecutionCost> {
        Costs3::cost_sha512t256(n)
    }
    fn cost_keccak256(n: u64) -> InterpreterResult<ExecutionCost> {
        Costs3::cost_keccak256(n)
    }
    fn cost_secp256k1recover(n: u64) -> InterpreterResult<ExecutionCost> {
        Costs3::cost_secp256k1recover(n)
    }
    fn cost_secp256k1verify(n: u64) -> InterpreterResult<ExecutionCost> {
        Costs3::cost_secp256k1verify(n)
    }
    fn cost_print(n: u64) -> InterpreterResult<ExecutionCost> {
        Costs3::cost_print(n)
    }
    fn cost_some_cons(n: u64) -> InterpreterResult<ExecutionCost> {
        Costs3::cost_some_cons(n)
    }
    fn cost_ok_cons(n: u64) -> InterpreterResult<ExecutionCost> {
        Costs3::cost_ok_cons(n)
    }
    fn cost_err_cons(n: u64) -> InterpreterResult<ExecutionCost> {
        Costs3::cost_err_cons(n)
    }
    fn cost_default_to(n: u64) -> InterpreterResult<ExecutionCost> {
        Costs3::cost_default_to(n)
    }
    fn cost_unwrap_ret(n: u64) -> InterpreterResult<ExecutionCost> {
        Costs3::cost_unwrap_ret(n)
    }
    fn cost_unwrap_err_or_ret(n: u64) -> InterpreterResult<ExecutionCost> {
        Costs3::cost_unwrap_err_or_ret(n)
    }
    fn cost_is_okay(n: u64) -> InterpreterResult<ExecutionCost> {
        Costs3::cost_is_okay(n)
    }
    fn cost_is_none(n: u64) -> InterpreterResult<ExecutionCost> {
        Costs3::cost_is_none(n)
    }
    fn cost_is_err(n: u64) -> InterpreterResult<ExecutionCost> {
        Costs3::cost_is_err(n)
    }
    fn cost_is_some(n: u64) -> InterpreterResult<ExecutionCost> {
        Costs3::cost_is_some(n)
    }
    fn cost_unwrap(n: u64) -> InterpreterResult<ExecutionCost> {
        Costs3::cost_unwrap(n)
    }
    fn cost_unwrap_err(n: u64) -> InterpreterResult<ExecutionCost> {
        Costs3::cost_unwrap_err(n)
    }
    fn cost_try_ret(n: u64) -> InterpreterResult<ExecutionCost> {
        Costs3::cost_try_ret(n)
    }
    fn cost_match(n: u64) -> InterpreterResult<ExecutionCost> {
        Costs3::cost_match(n)
    }
    fn cost_or(n: u64) -> InterpreterResult<ExecutionCost> {
        Costs3::cost_or(n)
    }
    fn cost_and(n: u64) -> InterpreterResult<ExecutionCost> {
        Costs3::cost_and(n)
    }
    fn cost_append(n: u64) -> InterpreterResult<ExecutionCost> {
        Costs3::cost_append(n)
    }
    fn cost_concat(n: u64) -> InterpreterResult<ExecutionCost> {
        Costs3::cost_concat(n)
    }
    fn cost_as_max_len(n: u64) -> InterpreterResult<ExecutionCost> {
        Costs3::cost_as_max_len(n)
    }
    fn cost_contract_call(n: u64) -> InterpreterResult<ExecutionCost> {
        Costs3::cost_contract_call(n)
    }
    fn cost_contract_of(n: u64) -> InterpreterResult<ExecutionCost> {
        Costs3::cost_contract_of(n)
    }
    fn cost_principal_of(n: u64) -> InterpreterResult<ExecutionCost> {
        Costs3::cost_principal_of(n)
    }
    fn cost_at_block(n: u64) -> InterpreterResult<ExecutionCost> {
        Costs3::cost_at_block(n)
    }
    fn cost_load_contract(n: u64) -> InterpreterResult<ExecutionCost> {
        Costs3::cost_load_contract(n)
    }
    fn cost_create_map(n: u64) -> InterpreterResult<ExecutionCost> {
        Costs3::cost_create_map(n)
    }
    fn cost_create_var(n: u64) -> InterpreterResult<ExecutionCost> {
        Costs3::cost_create_var(n)
    }
    fn cost_create_nft(n: u64) -> InterpreterResult<ExecutionCost> {
        Costs3::cost_create_nft(n)
    }
    fn cost_create_ft(n: u64) -> InterpreterResult<ExecutionCost> {
        Costs3::cost_create_ft(n)
    }
    fn cost_fetch_entry(n: u64) -> InterpreterResult<ExecutionCost> {
        Costs3::cost_fetch_entry(n)
    }
    fn cost_set_entry(n: u64) -> InterpreterResult<ExecutionCost> {
        Costs3::cost_set_entry(n)
    }
    fn cost_fetch_var(n: u64) -> InterpreterResult<ExecutionCost> {
        Costs3::cost_fetch_var(n)
    }
    fn cost_set_var(n: u64) -> InterpreterResult<ExecutionCost> {
        Costs3::cost_set_var(n)
    }
    fn cost_contract_storage(n: u64) -> InterpreterResult<ExecutionCost> {
        Costs3::cost_contract_storage(n)
    }
    fn cost_block_info(n: u64) -> InterpreterResult<ExecutionCost> {
        Costs3::cost_block_info(n)
    }
    fn cost_stx_balance(n: u64) -> InterpreterResult<ExecutionCost> {
        Costs3::cost_stx_balance(n)
    }
    fn cost_stx_transfer(n: u64) -> InterpreterResult<ExecutionCost> {
        Costs3::cost_stx_transfer(n)
    }
    fn cost_ft_mint(n: u64) -> InterpreterResult<ExecutionCost> {
        Costs3::cost_ft_mint(n)
    }
    fn cost_ft_transfer(n: u64) -> InterpreterResult<ExecutionCost> {
        Costs3::cost_ft_transfer(n)
    }
    fn cost_ft_balance(n: u64) -> InterpreterResult<ExecutionCost> {
        Costs3::cost_ft_balance(n)
    }
    fn cost_ft_get_supply(n: u64) -> InterpreterResult<ExecutionCost> {
        Costs3::cost_ft_get_supply(n)
    }
    fn cost_ft_burn(n: u64) -> InterpreterResult<ExecutionCost> {
        Costs3::cost_ft_burn(n)
    }
    fn cost_nft_mint(n: u64) -> InterpreterResult<ExecutionCost> {
        Costs3::cost_nft_mint(n)
    }
    fn cost_nft_transfer(n: u64) -> InterpreterResult<ExecutionCost> {
        Costs3::cost_nft_transfer(n)
    }
    fn cost_nft_owner(n: u64) -> InterpreterResult<ExecutionCost> {
        Costs3::cost_nft_owner(n)
    }
    fn cost_nft_burn(n: u64) -> InterpreterResult<ExecutionCost> {
        Costs3::cost_nft_burn(n)
    }
    fn poison_microblock(n: u64) -> InterpreterResult<ExecutionCost> {
        Costs3::poison_microblock(n)
    }
    fn cost_buff_to_int_le(n: u64) -> InterpreterResult<ExecutionCost> {
        Costs3::cost_buff_to_int_le(n)
    }
    fn cost_buff_to_uint_le(n: u64) -> InterpreterResult<ExecutionCost> {
        Costs3::cost_buff_to_uint_le(n)
    }
    fn cost_buff_to_int_be(n: u64) -> InterpreterResult<ExecutionCost> {
        Costs3::cost_buff_to_int_be(n)
    }
    fn cost_buff_to_uint_be(n: u64) -> InterpreterResult<ExecutionCost> {
        Costs3::cost_buff_to_uint_be(n)
    }
    fn cost_is_standard(n: u64) -> InterpreterResult<ExecutionCost> {
        Costs3::cost_is_standard(n)
    }
    fn cost_principal_destruct(n: u64) -> InterpreterResult<ExecutionCost> {
        Costs3::cost_principal_destruct(n)
    }
    fn cost_principal_construct(n: u64) -> InterpreterResult<ExecutionCost> {
        Costs3::cost_principal_construct(n)
    }
    fn cost_string_to_int(n: u64) -> InterpreterResult<ExecutionCost> {
        Costs3::cost_string_to_int(n)
    }
    fn cost_string_to_uint(n: u64) -> InterpreterResult<ExecutionCost> {
        Costs3::cost_string_to_uint(n)
    }
    fn cost_int_to_ascii(n: u64) -> InterpreterResult<ExecutionCost> {
        Costs3::cost_int_to_ascii(n)
    }
    fn cost_int_to_utf8(n: u64) -> InterpreterResult<ExecutionCost> {
        Costs3::cost_int_to_utf8(n)
    }
    fn cost_burn_block_info(n: u64) -> InterpreterResult<ExecutionCost> {
        Costs3::cost_burn_block_info(n)
    }
    fn cost_stx_account(n: u64) -> InterpreterResult<ExecutionCost> {
        Costs3::cost_stx_account(n)
    }
    fn cost_slice(n: u64) -> InterpreterResult<ExecutionCost> {
        Costs3::cost_slice(n)
    }
    fn cost_to_consensus_buff(n: u64) -> InterpreterResult<ExecutionCost> {
        Costs3::cost_to_consensus_buff(n)
    }
    fn cost_from_consensus_buff(n: u64) -> InterpreterResult<ExecutionCost> {
        Costs3::cost_from_consensus_buff(n)
    }
    fn cost_stx_transfer_memo(n: u64) -> InterpreterResult<ExecutionCost> {
        Costs3::cost_stx_transfer_memo(n)
    }
    fn cost_replace_at(n: u64) -> InterpreterResult<ExecutionCost> {
        Costs3::cost_replace_at(n)
    }
    fn cost_as_contract(n: u64) -> InterpreterResult<ExecutionCost> {
        Costs3::cost_as_contract(n)
    }
    fn cost_bitwise_and(n: u64) -> InterpreterResult<ExecutionCost> {
        Costs3::cost_bitwise_and(n)
    }
    fn cost_bitwise_or(n: u64) -> InterpreterResult<ExecutionCost> {
        Costs3::cost_bitwise_or(n)
    }
    fn cost_bitwise_not(n: u64) -> InterpreterResult<ExecutionCost> {
        Costs3::cost_bitwise_not(n)
    }
    fn cost_bitwise_left_shift(n: u64) -> InterpreterResult<ExecutionCost> {
        Costs3::cost_bitwise_left_shift(n)
    }
    fn cost_bitwise_right_shift(n: u64) -> InterpreterResult<ExecutionCost> {
        Costs3::cost_bitwise_right_shift(n)
    }

    // --- New in costs-4 ---

    fn cost_contract_hash(_n: u64) -> InterpreterResult<ExecutionCost> {
        Ok(ExecutionCost {
            runtime: 100, // TODO: needs criterion benchmark
            write_length: 0,
            write_count: 0,
            read_count: 1,
            read_length: 32,
        })
    }

    fn cost_to_ascii(n: u64) -> InterpreterResult<ExecutionCost> {
        // TODO: needs criterion benchmark
        Ok(ExecutionCost::runtime(linear(n, 1, 100)))
    }

<<<<<<< HEAD
    fn cost_secp256r1verify(n: u64) -> InterpreterResult<ExecutionCost> {
        // TODO: needs criterion benchmark
        Ok(ExecutionCost::runtime(1))
=======
    fn cost_restrict_assets(n: u64) -> InterpreterResult<ExecutionCost> {
        // TODO: needs criterion benchmark
        Ok(ExecutionCost::runtime(linear(n, 1, 100)))
    }

    fn cost_as_contract_safe(n: u64) -> InterpreterResult<ExecutionCost> {
        // TODO: needs criterion benchmark
        Ok(ExecutionCost::runtime(linear(n, 1, 100)))
>>>>>>> 0efc005f
    }
}<|MERGE_RESOLUTION|>--- conflicted
+++ resolved
@@ -463,19 +463,18 @@
         Ok(ExecutionCost::runtime(linear(n, 1, 100)))
     }
 
-<<<<<<< HEAD
+    fn cost_restrict_assets(n: u64) -> InterpreterResult<ExecutionCost> {
+        // TODO: needs criterion benchmark
+        Ok(ExecutionCost::runtime(linear(n, 1, 100)))
+    }
+
+    fn cost_as_contract_safe(n: u64) -> InterpreterResult<ExecutionCost> {
+        // TODO: needs criterion benchmark
+        Ok(ExecutionCost::runtime(linear(n, 1, 100)))
+    }
+
     fn cost_secp256r1verify(n: u64) -> InterpreterResult<ExecutionCost> {
         // TODO: needs criterion benchmark
         Ok(ExecutionCost::runtime(1))
-=======
-    fn cost_restrict_assets(n: u64) -> InterpreterResult<ExecutionCost> {
-        // TODO: needs criterion benchmark
-        Ok(ExecutionCost::runtime(linear(n, 1, 100)))
-    }
-
-    fn cost_as_contract_safe(n: u64) -> InterpreterResult<ExecutionCost> {
-        // TODO: needs criterion benchmark
-        Ok(ExecutionCost::runtime(linear(n, 1, 100)))
->>>>>>> 0efc005f
     }
 }