// Copyright (C) 2013-2020 Blockstack PBC, a public benefit corporation
// Copyright (C) 2020 Stacks Open Internet Foundation
//
// This program is free software: you can redistribute it and/or modify
// it under the terms of the GNU General Public License as published by
// the Free Software Foundation, either version 3 of the License, or
// (at your option) any later version.
//
// This program is distributed in the hope that it will be useful,
// but WITHOUT ANY WARRANTY; without even the implied warranty of
// MERCHANTABILITY or FITNESS FOR A PARTICULAR PURPOSE.  See the
// GNU General Public License for more details.
//
// You should have received a copy of the GNU General Public License
// along with this program.  If not, see <http://www.gnu.org/licenses/>.

use std::collections::HashMap;
use std::{cmp, fmt};

pub use clarity_types::errors::CostErrors;
pub use clarity_types::execution_cost::{CostOverflowingMath, ExecutionCost};
use clarity_types::VmExecutionError;
use costs_1::Costs1;
use costs_2::Costs2;
use costs_2_testnet::Costs2Testnet;
use costs_3::Costs3;
use costs_4::Costs4;
use lazy_static::lazy_static;
use serde::{Deserialize, Serialize};
use stacks_common::types::StacksEpochId;

use super::errors::{CheckErrorKind, RuntimeError};
use crate::boot_util::boot_code_id;
use crate::vm::contexts::{ContractContext, GlobalContext};
use crate::vm::costs::cost_functions::ClarityCostFunction;
use crate::vm::database::clarity_store::NullBackingStore;
use crate::vm::database::ClarityDatabase;
use crate::vm::errors::InterpreterResult;
use crate::vm::types::signatures::FunctionType::Fixed;
use crate::vm::types::signatures::TupleTypeSignature;
use crate::vm::types::Value::UInt;
use crate::vm::types::{
    FunctionType, PrincipalData, QualifiedContractIdentifier, TupleData, TypeSignature,
};
use crate::vm::{CallStack, ClarityName, Environment, LocalContext, SymbolicExpression, Value};
pub mod constants;
pub mod cost_functions;
#[allow(unused_variables)]
pub mod costs_1;
#[allow(unused_variables)]
pub mod costs_2;
#[allow(unused_variables)]
pub mod costs_2_testnet;
#[allow(unused_variables)]
pub mod costs_3;
#[allow(unused_variables)]
pub mod costs_4;

pub const CLARITY_MEMORY_LIMIT: u64 = 100 * 1000 * 1000;

// TODO: factor out into a boot lib?
pub const COSTS_1_NAME: &str = "costs";
pub const COSTS_2_NAME: &str = "costs-2";
pub const COSTS_3_NAME: &str = "costs-3";
pub const COSTS_4_NAME: &str = "costs-4";

lazy_static! {
    static ref COST_TUPLE_TYPE_SIGNATURE: TypeSignature = {
        #[allow(clippy::expect_used)]
        TypeSignature::TupleType(
            TupleTypeSignature::try_from(vec![
                ("runtime".into(), TypeSignature::UIntType),
                ("write_length".into(), TypeSignature::UIntType),
                ("write_count".into(), TypeSignature::UIntType),
                ("read_count".into(), TypeSignature::UIntType),
                ("read_length".into(), TypeSignature::UIntType),
            ])
            .expect("BUG: failed to construct type signature for cost tuple"),
        )
    };
}

pub fn runtime_cost<T: TryInto<u64>, C: CostTracker>(
    cost_function: ClarityCostFunction,
    tracker: &mut C,
    input: T,
) -> Result<(), CostErrors> {
    let size: u64 = input.try_into().map_err(|_| CostErrors::CostOverflow)?;
    let cost = tracker.compute_cost(cost_function, &[size])?;

    tracker.add_cost(cost)
}

macro_rules! finally_drop_memory {
    ( $env: expr, $used_mem:expr; $exec:expr ) => {{
        let result = (|| $exec)();
        $env.drop_memory($used_mem)?;
        result
    }};
}

pub fn analysis_typecheck_cost<T: CostTracker>(
    track: &mut T,
    t1: &TypeSignature,
    t2: &TypeSignature,
) -> Result<(), CostErrors> {
    let t1_size = t1.type_size().map_err(|_| CostErrors::CostOverflow)?;
    let t2_size = t2.type_size().map_err(|_| CostErrors::CostOverflow)?;
    let cost = track.compute_cost(
        ClarityCostFunction::AnalysisTypeCheck,
        &[cmp::max(t1_size, t2_size) as u64],
    )?;
    track.add_cost(cost)
}

pub trait MemoryConsumer {
    fn get_memory_use(&self) -> Result<u64, CostErrors>;
}

impl MemoryConsumer for Value {
    fn get_memory_use(&self) -> Result<u64, CostErrors> {
        Ok(self
            .size()
            .map_err(|_| CostErrors::InterpreterFailure)?
            .into())
    }
}

pub trait CostTracker {
    fn compute_cost(
        &mut self,
        cost_function: ClarityCostFunction,
        input: &[u64],
    ) -> Result<ExecutionCost, CostErrors>;
    fn add_cost(&mut self, cost: ExecutionCost) -> Result<(), CostErrors>;
    fn add_memory(&mut self, memory: u64) -> Result<(), CostErrors>;
    fn drop_memory(&mut self, memory: u64) -> Result<(), CostErrors>;
    fn reset_memory(&mut self);
    /// Check if the given contract-call should be short-circuited.
    ///  If so: this charges the cost to the CostTracker, and return true
    ///  If not: return false
    fn short_circuit_contract_call(
        &mut self,
        contract: &QualifiedContractIdentifier,
        function: &ClarityName,
        input: &[u64],
    ) -> Result<bool, CostErrors>;
}

// Don't track!
impl CostTracker for () {
    fn compute_cost(
        &mut self,
        _cost_function: ClarityCostFunction,
        _input: &[u64],
    ) -> Result<ExecutionCost, CostErrors> {
        Ok(ExecutionCost::ZERO)
    }
    fn add_cost(&mut self, _cost: ExecutionCost) -> Result<(), CostErrors> {
        Ok(())
    }
    fn add_memory(&mut self, _memory: u64) -> Result<(), CostErrors> {
        Ok(())
    }
    fn drop_memory(&mut self, _memory: u64) -> Result<(), CostErrors> {
        Ok(())
    }
    fn reset_memory(&mut self) {}
    fn short_circuit_contract_call(
        &mut self,
        _contract: &QualifiedContractIdentifier,
        _function: &ClarityName,
        _input: &[u64],
    ) -> Result<bool, CostErrors> {
        Ok(false)
    }
}

#[derive(Debug, Deserialize, Serialize, Clone, PartialEq, Eq)]
pub struct ClarityCostFunctionReference {
    pub contract_id: QualifiedContractIdentifier,
    pub function_name: String,
}

impl ::std::fmt::Display for ClarityCostFunctionReference {
    fn fmt(&self, f: &mut ::std::fmt::Formatter<'_>) -> ::std::fmt::Result {
        write!(f, "{}.{}", &self.contract_id, &self.function_name)
    }
}

#[derive(Debug, Deserialize, Serialize, Clone, PartialEq, Eq, Copy)]
pub enum DefaultVersion {
    Costs1,
    Costs2,
    Costs2Testnet,
    Costs3,
    Costs4,
}

impl DefaultVersion {
    pub fn evaluate(
        &self,
        cost_function_ref: &ClarityCostFunctionReference,
        f: &ClarityCostFunction,
        input: &[u64],
    ) -> Result<ExecutionCost, CostErrors> {
        let n = input.first().ok_or_else(|| {
            CostErrors::Expect("Default cost function supplied with 0 args".into())
        })?;
        let r = match self {
            DefaultVersion::Costs1 => f.eval::<Costs1>(*n),
            DefaultVersion::Costs2 => f.eval::<Costs2>(*n),
            DefaultVersion::Costs2Testnet => f.eval::<Costs2Testnet>(*n),
            DefaultVersion::Costs3 => f.eval::<Costs3>(*n),
            DefaultVersion::Costs4 => f.eval::<Costs4>(*n),
        };
        r.map_err(|e| {
            let e = match e {
<<<<<<< HEAD
                VmExecutionError::Runtime(RuntimeErrorType::NotImplemented, _) => {
=======
                crate::vm::errors::Error::Runtime(RuntimeError::NotImplemented, _) => {
>>>>>>> aa1d5aac
                    CheckErrorKind::UndefinedFunction(cost_function_ref.function_name.clone())
                        .into()
                }
                other => other,
            };

            CostErrors::CostComputationFailed(format!(
                "Error evaluating result of cost function {cost_function_ref}: {e}",
            ))
        })
    }
}

impl DefaultVersion {
    pub fn try_from(mainnet: bool, value: &QualifiedContractIdentifier) -> Result<Self, String> {
        if !value.is_boot() {
            return Err("Not a boot contract".into());
        }
        if value.name.as_str() == COSTS_1_NAME {
            Ok(Self::Costs1)
        } else if value.name.as_str() == COSTS_2_NAME {
            if mainnet {
                Ok(Self::Costs2)
            } else {
                Ok(Self::Costs2Testnet)
            }
        } else if value.name.as_str() == COSTS_3_NAME {
            Ok(Self::Costs3)
        } else if value.name.as_str() == COSTS_4_NAME {
            Ok(Self::Costs4)
        } else {
            Err(format!("Unknown default contract {}", &value.name))
        }
    }
}

#[derive(Debug, Deserialize, Serialize, Clone, PartialEq, Eq)]
pub enum ClarityCostFunctionEvaluator {
    Default(
        ClarityCostFunctionReference,
        ClarityCostFunction,
        DefaultVersion,
    ),
    Clarity(ClarityCostFunctionReference),
}

impl ClarityCostFunctionReference {
    fn new(id: QualifiedContractIdentifier, name: String) -> ClarityCostFunctionReference {
        ClarityCostFunctionReference {
            contract_id: id,
            function_name: name,
        }
    }
}

#[derive(Debug, Clone)]
pub struct CostStateSummary {
    pub contract_call_circuits:
        HashMap<(QualifiedContractIdentifier, ClarityName), ClarityCostFunctionReference>,
    pub cost_function_references: HashMap<ClarityCostFunction, ClarityCostFunctionReference>,
}

#[derive(Debug, Clone, Serialize, Deserialize)]
struct SerializedCostStateSummary {
    contract_call_circuits: Vec<(
        (QualifiedContractIdentifier, ClarityName),
        ClarityCostFunctionReference,
    )>,
    cost_function_references: Vec<(ClarityCostFunction, ClarityCostFunctionReference)>,
}

impl From<CostStateSummary> for SerializedCostStateSummary {
    fn from(other: CostStateSummary) -> SerializedCostStateSummary {
        let CostStateSummary {
            contract_call_circuits,
            cost_function_references,
        } = other;
        SerializedCostStateSummary {
            contract_call_circuits: contract_call_circuits.into_iter().collect(),
            cost_function_references: cost_function_references.into_iter().collect(),
        }
    }
}

impl From<SerializedCostStateSummary> for CostStateSummary {
    fn from(other: SerializedCostStateSummary) -> CostStateSummary {
        let SerializedCostStateSummary {
            contract_call_circuits,
            cost_function_references,
        } = other;
        CostStateSummary {
            contract_call_circuits: contract_call_circuits.into_iter().collect(),
            cost_function_references: cost_function_references.into_iter().collect(),
        }
    }
}

impl CostStateSummary {
    pub fn empty() -> CostStateSummary {
        CostStateSummary {
            contract_call_circuits: HashMap::new(),
            cost_function_references: HashMap::new(),
        }
    }
}

#[derive(Clone)]
/// This struct holds all of the data required for non-free LimitedCostTracker instances
pub struct TrackerData {
    cost_function_references: HashMap<&'static ClarityCostFunction, ClarityCostFunctionEvaluator>,
    cost_contracts: HashMap<QualifiedContractIdentifier, ContractContext>,
    contract_call_circuits:
        HashMap<(QualifiedContractIdentifier, ClarityName), ClarityCostFunctionReference>,
    total: ExecutionCost,
    limit: ExecutionCost,
    memory: u64,
    memory_limit: u64,
    /// if the cost tracker is non-free, this holds the StacksEpochId that should be used to evaluate
    ///  the Clarity cost functions. If the tracker *is* free, then those functions do not need to be
    ///  evaluated, so no epoch identifier is necessary.
    pub epoch: StacksEpochId,
    mainnet: bool,
    chain_id: u32,
}

#[derive(Clone)]
#[allow(clippy::large_enum_variant)]
pub enum LimitedCostTracker {
    Limited(TrackerData),
    Free,
}

#[cfg(any(test, feature = "testing"))]
impl LimitedCostTracker {
    pub fn contract_call_circuits(
        &self,
    ) -> HashMap<(QualifiedContractIdentifier, ClarityName), ClarityCostFunctionReference> {
        match self {
            Self::Free => panic!("Cannot get contract call circuits on free tracker"),
            Self::Limited(TrackerData {
                ref contract_call_circuits,
                ..
            }) => contract_call_circuits.clone(),
        }
    }
    pub fn cost_function_references(
        &self,
    ) -> HashMap<&'static ClarityCostFunction, ClarityCostFunctionEvaluator> {
        match self {
            Self::Free => panic!("Cannot get cost function references on free tracker"),
            Self::Limited(TrackerData {
                ref cost_function_references,
                ..
            }) => cost_function_references.clone(),
        }
    }
}

impl fmt::Debug for LimitedCostTracker {
    fn fmt(&self, f: &mut fmt::Formatter<'_>) -> fmt::Result {
        match self {
            Self::Free => f.debug_struct("LimitedCostTracker::Free").finish(),
            Self::Limited(TrackerData {
                total,
                limit,
                memory,
                memory_limit,
                ..
            }) => f
                .debug_struct("LimitedCostTracker")
                .field("total", total)
                .field("limit", limit)
                .field("memory", memory)
                .field("memory_limit", memory_limit)
                .finish(),
        }
    }
}

impl PartialEq for LimitedCostTracker {
    fn eq(&self, other: &Self) -> bool {
        match (self, other) {
            (Self::Free, Self::Free) => true,
            (Self::Limited(self_data), Self::Limited(other_data)) => {
                self_data.total == other_data.total
                    && other_data.limit == self_data.limit
                    && self_data.memory == other_data.memory
                    && self_data.memory_limit == other_data.memory_limit
            }
            (_, _) => false,
        }
    }
}

fn load_state_summary(
    mainnet: bool,
    clarity_db: &mut ClarityDatabase,
) -> Result<CostStateSummary, CostErrors> {
    let cost_voting_contract = boot_code_id("cost-voting", mainnet);

    let clarity_epoch = clarity_db
        .get_clarity_epoch_version()
        .map_err(|e| CostErrors::CostComputationFailed(e.to_string()))?;
    let last_processed_at = match clarity_db.get_value(
        "vm-costs::last-processed-at-height",
        &TypeSignature::UIntType,
        &clarity_epoch,
    ) {
        Ok(Some(v)) => u32::try_from(
            v.value
                .expect_u128()
                .map_err(|_| CostErrors::InterpreterFailure)?,
        )
        .map_err(|_| CostErrors::InterpreterFailure)?,
        Ok(None) => return Ok(CostStateSummary::empty()),
        Err(e) => return Err(CostErrors::CostComputationFailed(e.to_string())),
    };

    let metadata_result = clarity_db
        .fetch_metadata_manual::<String>(
            last_processed_at,
            &cost_voting_contract,
            "::state_summary",
        )
        .map_err(|e| CostErrors::CostComputationFailed(e.to_string()))?;
    let serialized: SerializedCostStateSummary = match metadata_result {
        Some(serialized) => {
            serde_json::from_str(&serialized).map_err(|_| CostErrors::InterpreterFailure)?
        }
        None => return Ok(CostStateSummary::empty()),
    };
    Ok(CostStateSummary::from(serialized))
}

fn store_state_summary(
    mainnet: bool,
    clarity_db: &mut ClarityDatabase,
    to_store: &CostStateSummary,
) -> Result<(), CostErrors> {
    let block_height = clarity_db.get_current_block_height();
    let cost_voting_contract = boot_code_id("cost-voting", mainnet);
    let epoch = clarity_db
        .get_clarity_epoch_version()
        .map_err(|e| CostErrors::CostComputationFailed(e.to_string()))?;
    clarity_db
        .put_value(
            "vm-costs::last-processed-at-height",
            Value::UInt(block_height as u128),
            &epoch,
        )
        .map_err(|_e| CostErrors::CostContractLoadFailure)?;
    let serialized_summary =
        serde_json::to_string(&SerializedCostStateSummary::from(to_store.clone()))
            .map_err(|_| CostErrors::InterpreterFailure)?;
    clarity_db
        .set_metadata(
            &cost_voting_contract,
            "::state_summary",
            &serialized_summary,
        )
        .map_err(|e| CostErrors::Expect(e.to_string()))?;

    Ok(())
}

///
/// This method loads a cost state summary structure from the currently open stacks chain tip
///   In doing so, it reads from the cost-voting contract to find any newly confirmed proposals,
///    checks those proposals for validity, and then applies those changes to the cached set
///    of cost functions.
///
/// `apply_updates` - tells this function to look for any changes in the cost voting contract
///   which would need to be applied. if `false`, just load the last computed cost state in this
///   fork.
///
fn load_cost_functions(
    mainnet: bool,
    clarity_db: &mut ClarityDatabase,
    apply_updates: bool,
) -> Result<CostStateSummary, CostErrors> {
    let clarity_epoch = clarity_db
        .get_clarity_epoch_version()
        .map_err(|e| CostErrors::CostComputationFailed(e.to_string()))?;
    let last_processed_count = clarity_db
        .get_value(
            "vm-costs::last_processed_count",
            &TypeSignature::UIntType,
            &clarity_epoch,
        )
        .map_err(|_e| CostErrors::CostContractLoadFailure)?
        .map(|result| result.value)
        .unwrap_or(Value::UInt(0))
        .expect_u128()
        .map_err(|_| CostErrors::InterpreterFailure)?;
    let cost_voting_contract = boot_code_id("cost-voting", mainnet);
    let confirmed_proposals_count = clarity_db
        .lookup_variable_unknown_descriptor(
            &cost_voting_contract,
            "confirmed-proposal-count",
            &clarity_epoch,
        )
        .map_err(|e| CostErrors::CostComputationFailed(e.to_string()))?
        .expect_u128()
        .map_err(|_| CostErrors::InterpreterFailure)?;
    debug!("Check cost voting contract";
           "confirmed_proposal_count" => confirmed_proposals_count,
           "last_processed_count" => last_processed_count);

    // we need to process any confirmed proposals in the range [fetch-start, fetch-end)
    let (fetch_start, fetch_end) = (last_processed_count, confirmed_proposals_count);
    let mut state_summary = load_state_summary(mainnet, clarity_db)?;
    if !apply_updates {
        return Ok(state_summary);
    }

    for confirmed_proposal in fetch_start..fetch_end {
        // fetch the proposal data
        let entry = clarity_db
            .fetch_entry_unknown_descriptor(
                &cost_voting_contract,
                "confirmed-proposals",
                &Value::from(
                    TupleData::from_data(vec![(
                        "confirmed-id".into(),
                        Value::UInt(confirmed_proposal),
                    )])
                    .map_err(|_| {
                        CostErrors::Expect("BUG: failed to construct simple tuple".into())
                    })?,
                ),
                &clarity_epoch,
            )
            .map_err(|_| CostErrors::Expect("BUG: Failed querying confirmed-proposals".into()))?
            .expect_optional()
            .map_err(|_| CostErrors::InterpreterFailure)?
            .ok_or_else(|| {
                CostErrors::Expect("BUG: confirmed-proposal-count exceeds stored proposals".into())
            })?
            .expect_tuple()
            .map_err(|_| CostErrors::InterpreterFailure)?;
        let target_contract = match entry
            .get("function-contract")
            .map_err(|_| CostErrors::Expect("BUG: malformed cost proposal tuple".into()))?
            .clone()
            .expect_principal()
            .map_err(|_| CostErrors::InterpreterFailure)?
        {
            PrincipalData::Contract(contract_id) => contract_id,
            _ => {
                warn!("Confirmed cost proposal invalid: function-contract is not a contract principal";
                          "confirmed_proposal_id" => confirmed_proposal);
                continue;
            }
        };
        let target_function = match ClarityName::try_from(
            entry
                .get("function-name")
                .map_err(|_| CostErrors::Expect("BUG: malformed cost proposal tuple".into()))?
                .clone()
                .expect_ascii()
                .map_err(|_| CostErrors::InterpreterFailure)?,
        ) {
            Ok(x) => x,
            Err(_) => {
                warn!("Confirmed cost proposal invalid: function-name is not a valid function name";
                          "confirmed_proposal_id" => confirmed_proposal);
                continue;
            }
        };
        let cost_contract = match entry
            .get("cost-function-contract")
            .map_err(|_| CostErrors::Expect("BUG: malformed cost proposal tuple".into()))?
            .clone()
            .expect_principal()
            .map_err(|_| CostErrors::InterpreterFailure)?
        {
            PrincipalData::Contract(contract_id) => contract_id,
            _ => {
                warn!("Confirmed cost proposal invalid: cost-function-contract is not a contract principal";
                          "confirmed_proposal_id" => confirmed_proposal);
                continue;
            }
        };

        let cost_function = match ClarityName::try_from(
            entry
                .get_owned("cost-function-name")
                .map_err(|_| CostErrors::Expect("BUG: malformed cost proposal tuple".into()))?
                .expect_ascii()
                .map_err(|_| CostErrors::InterpreterFailure)?,
        ) {
            Ok(x) => x,
            Err(_) => {
                warn!("Confirmed cost proposal invalid: cost-function-name is not a valid function name";
                          "confirmed_proposal_id" => confirmed_proposal);
                continue;
            }
        };

        // Here is where we perform the required validity checks for a confirmed proposal:
        //  * Replaced contract-calls _must_ be `define-read-only` _or_ refer to one of the boot code
        //      cost functions
        //  * cost-function contracts must be arithmetic only

        // make sure the contract is "cost contract eligible" via the
        //  arithmetic-checking analysis pass
        let (cost_func_ref, cost_func_type) = match clarity_db
            .load_contract_analysis(&cost_contract)
            .map_err(|e| CostErrors::CostComputationFailed(e.to_string()))?
        {
            Some(c) => {
                if !c.is_cost_contract_eligible {
                    warn!("Confirmed cost proposal invalid: cost-function-contract uses non-arithmetic or otherwise illegal operations";
                          "confirmed_proposal_id" => confirmed_proposal,
                          "contract_name" => %cost_contract,
                    );
                    continue;
                }

                if let Some(FunctionType::Fixed(cost_function_type)) = c
                    .read_only_function_types
                    .get(&cost_function)
                    .or_else(|| c.private_function_types.get(&cost_function))
                {
                    if !cost_function_type.returns.eq(&COST_TUPLE_TYPE_SIGNATURE) {
                        warn!("Confirmed cost proposal invalid: cost-function-name does not return a cost tuple";
                              "confirmed_proposal_id" => confirmed_proposal,
                              "contract_name" => %cost_contract,
                              "function_name" => %cost_function,
                              "return_type" => %cost_function_type.returns,
                        );
                        continue;
                    }
                    if !cost_function_type.args.len() == 1
                        || cost_function_type.args[0].signature != TypeSignature::UIntType
                    {
                        warn!("Confirmed cost proposal invalid: cost-function-name args should be length-1 and only uint";
                              "confirmed_proposal_id" => confirmed_proposal,
                              "contract_name" => %cost_contract,
                              "function_name" => %cost_function,
                        );
                        continue;
                    }
                    (
                        ClarityCostFunctionReference {
                            contract_id: cost_contract,
                            function_name: cost_function.to_string(),
                        },
                        cost_function_type.clone(),
                    )
                } else {
                    warn!("Confirmed cost proposal invalid: cost-function-name not defined";
                          "confirmed_proposal_id" => confirmed_proposal,
                          "contract_name" => %cost_contract,
                          "function_name" => %cost_function,
                    );
                    continue;
                }
            }
            None => {
                warn!("Confirmed cost proposal invalid: cost-function-contract is not a published contract";
                      "confirmed_proposal_id" => confirmed_proposal,
                      "contract_name" => %cost_contract,
                );
                continue;
            }
        };

        if target_contract == boot_code_id("costs", mainnet) {
            // refering to one of the boot code cost functions
            let target = match ClarityCostFunction::lookup_by_name(&target_function) {
                Some(ClarityCostFunction::Unimplemented) => {
                    warn!("Attempted vote on unimplemented cost function";
                              "confirmed_proposal_id" => confirmed_proposal,
                              "cost_function" => %target_function);
                    continue;
                }
                Some(cost_func) => cost_func,
                None => {
                    warn!("Confirmed cost proposal invalid: function-name does not reference a Clarity cost function";
                              "confirmed_proposal_id" => confirmed_proposal,
                              "cost_function" => %target_function);
                    continue;
                }
            };
            state_summary
                .cost_function_references
                .insert(target, cost_func_ref);
        } else {
            // referring to a user-defined function
            match clarity_db
                .load_contract_analysis(&target_contract)
                .map_err(|e| CostErrors::CostComputationFailed(e.to_string()))?
            {
                Some(c) => {
                    if let Some(Fixed(tf)) = c.read_only_function_types.get(&target_function) {
                        if cost_func_type.args.len() != tf.args.len() {
                            warn!("Confirmed cost proposal invalid: cost-function contains the wrong number of arguments";
                                  "confirmed_proposal_id" => confirmed_proposal,
                                  "target_contract_name" => %target_contract,
                                  "target_function_name" => %target_function,
                            );
                            continue;
                        }
                        for arg in &cost_func_type.args {
                            if arg.signature != TypeSignature::UIntType {
                                warn!("Confirmed cost proposal invalid: contains non uint argument";
                                      "confirmed_proposal_id" => confirmed_proposal,
                                );
                                continue;
                            }
                        }
                    } else {
                        warn!("Confirmed cost proposal invalid: function-name not defined or is not read-only";
                              "confirmed_proposal_id" => confirmed_proposal,
                              "target_contract_name" => %target_contract,
                              "target_function_name" => %target_function,
                        );
                        continue;
                    }
                }
                None => {
                    warn!("Confirmed cost proposal invalid: contract-name not a published contract";
                          "confirmed_proposal_id" => confirmed_proposal,
                          "target_contract_name" => %target_contract,
                    );
                    continue;
                }
            }
            state_summary
                .contract_call_circuits
                .insert((target_contract, target_function), cost_func_ref);
        }
    }
    if confirmed_proposals_count > last_processed_count {
        store_state_summary(mainnet, clarity_db, &state_summary)?;
        clarity_db
            .put_value(
                "vm-costs::last_processed_count",
                Value::UInt(confirmed_proposals_count),
                &clarity_epoch,
            )
            .map_err(|_e| CostErrors::CostContractLoadFailure)?;
    }

    Ok(state_summary)
}

impl LimitedCostTracker {
    pub fn new(
        mainnet: bool,
        chain_id: u32,
        limit: ExecutionCost,
        clarity_db: &mut ClarityDatabase,
        epoch: StacksEpochId,
    ) -> Result<LimitedCostTracker, CostErrors> {
        let mut cost_tracker = TrackerData {
            cost_function_references: HashMap::new(),
            cost_contracts: HashMap::new(),
            contract_call_circuits: HashMap::new(),
            limit,
            memory_limit: CLARITY_MEMORY_LIMIT,
            total: ExecutionCost::ZERO,
            memory: 0,
            epoch,
            mainnet,
            chain_id,
        };
        assert!(clarity_db.is_stack_empty());
        cost_tracker.load_costs(clarity_db, true)?;
        Ok(Self::Limited(cost_tracker))
    }

    pub fn new_mid_block(
        mainnet: bool,
        chain_id: u32,
        limit: ExecutionCost,
        clarity_db: &mut ClarityDatabase,
        epoch: StacksEpochId,
    ) -> Result<LimitedCostTracker, CostErrors> {
        let mut cost_tracker = TrackerData {
            cost_function_references: HashMap::new(),
            cost_contracts: HashMap::new(),
            contract_call_circuits: HashMap::new(),
            limit,
            memory_limit: CLARITY_MEMORY_LIMIT,
            total: ExecutionCost::ZERO,
            memory: 0,
            epoch,
            mainnet,
            chain_id,
        };
        cost_tracker.load_costs(clarity_db, false)?;
        Ok(Self::Limited(cost_tracker))
    }

    #[cfg(any(test, feature = "testing"))]
    pub fn new_max_limit(
        clarity_db: &mut ClarityDatabase,
        epoch: StacksEpochId,
        use_mainnet: bool,
    ) -> Result<LimitedCostTracker, CostErrors> {
        use crate::vm::tests::test_only_mainnet_to_chain_id;
        let chain_id = test_only_mainnet_to_chain_id(use_mainnet);
        assert!(clarity_db.is_stack_empty());
        LimitedCostTracker::new(
            use_mainnet,
            chain_id,
            ExecutionCost::max_value(),
            clarity_db,
            epoch,
        )
    }

    pub fn new_free() -> LimitedCostTracker {
        Self::Free
    }

    pub fn default_cost_contract_for_epoch(epoch_id: StacksEpochId) -> Result<String, CostErrors> {
        let result = match epoch_id {
            StacksEpochId::Epoch10 => {
                return Err(CostErrors::Expect("Attempted to get default cost functions for Epoch 1.0 where Clarity does not exist".into()));
            }
            StacksEpochId::Epoch20 => COSTS_1_NAME.to_string(),
            StacksEpochId::Epoch2_05 => COSTS_2_NAME.to_string(),
            StacksEpochId::Epoch21
            | StacksEpochId::Epoch22
            | StacksEpochId::Epoch23
            | StacksEpochId::Epoch24
            | StacksEpochId::Epoch25
            | StacksEpochId::Epoch30
            | StacksEpochId::Epoch31
            | StacksEpochId::Epoch32 => COSTS_3_NAME.to_string(),
            StacksEpochId::Epoch33 => COSTS_4_NAME.to_string(),
        };
        Ok(result)
    }
}

impl TrackerData {
    // TODO: add tests from mutation testing results #4831
    #[cfg_attr(test, mutants::skip)]
    /// `apply_updates` - tells this function to look for any changes in the cost voting contract
    ///   which would need to be applied. if `false`, just load the last computed cost state in this
    ///   fork.
    fn load_costs(
        &mut self,
        clarity_db: &mut ClarityDatabase,
        apply_updates: bool,
    ) -> Result<(), CostErrors> {
        clarity_db.begin();
        let epoch_id = clarity_db
            .get_clarity_epoch_version()
            .map_err(|e| CostErrors::CostComputationFailed(e.to_string()))?;
        let boot_costs_id = boot_code_id(
            &LimitedCostTracker::default_cost_contract_for_epoch(epoch_id)?,
            self.mainnet,
        );

        let v = DefaultVersion::try_from(self.mainnet, &boot_costs_id).map_err(|e| {
            CostErrors::Expect(format!(
                "Failed to get version of default costs contract {e}"
            ))
        })?;

        let CostStateSummary {
            contract_call_circuits,
            mut cost_function_references,
        } = load_cost_functions(self.mainnet, clarity_db, apply_updates).map_err(|e| {
            let result = clarity_db
                .roll_back()
                .map_err(|e| CostErrors::Expect(e.to_string()));
            match result {
                Ok(_) => e,
                Err(rollback_err) => rollback_err,
            }
        })?;

        self.contract_call_circuits = contract_call_circuits;

        let iter = ClarityCostFunction::ALL.iter();
        let iter_len = iter.len();
        let mut cost_contracts = HashMap::with_capacity(iter_len);
        let mut m = HashMap::with_capacity(iter_len);

        for f in iter {
            let cost_function_ref = cost_function_references.remove(f).unwrap_or_else(|| {
                ClarityCostFunctionReference::new(boot_costs_id.clone(), f.get_name())
            });
            if !cost_contracts.contains_key(&cost_function_ref.contract_id) {
                let contract_context = match clarity_db.get_contract(&cost_function_ref.contract_id)
                {
                    Ok(contract) => contract.contract_context,
                    Err(e) => {
                        error!("Failed to load intended Clarity cost contract";
                               "contract" => %cost_function_ref.contract_id,
                               "error" => ?e);
                        clarity_db
                            .roll_back()
                            .map_err(|e| CostErrors::Expect(e.to_string()))?;
                        return Err(CostErrors::CostContractLoadFailure);
                    }
                };
                cost_contracts.insert(cost_function_ref.contract_id.clone(), contract_context);
            }

            if cost_function_ref.contract_id == boot_costs_id {
                m.insert(
                    f,
                    ClarityCostFunctionEvaluator::Default(cost_function_ref, f.clone(), v),
                );
            } else {
                m.insert(f, ClarityCostFunctionEvaluator::Clarity(cost_function_ref));
            }
        }

        for (_, circuit_target) in self.contract_call_circuits.iter() {
            if !cost_contracts.contains_key(&circuit_target.contract_id) {
                let contract_context = match clarity_db.get_contract(&circuit_target.contract_id) {
                    Ok(contract) => contract.contract_context,
                    Err(e) => {
                        error!("Failed to load intended Clarity cost contract";
                               "contract" => %boot_costs_id.to_string(),
                               "error" => %format!("{:?}", e));
                        clarity_db
                            .roll_back()
                            .map_err(|e| CostErrors::Expect(e.to_string()))?;
                        return Err(CostErrors::CostContractLoadFailure);
                    }
                };
                cost_contracts.insert(circuit_target.contract_id.clone(), contract_context);
            }
        }

        self.cost_function_references = m;
        self.cost_contracts = cost_contracts;

        if apply_updates {
            clarity_db
                .commit()
                .map_err(|e| CostErrors::Expect(e.to_string()))?;
        } else {
            clarity_db
                .roll_back()
                .map_err(|e| CostErrors::Expect(e.to_string()))?;
        }

        Ok(())
    }
}

impl LimitedCostTracker {
    pub fn get_total(&self) -> ExecutionCost {
        match self {
            Self::Limited(TrackerData { total, .. }) => total.clone(),
            Self::Free => ExecutionCost::ZERO,
        }
    }
    #[allow(clippy::panic)]
    pub fn set_total(&mut self, total: ExecutionCost) {
        // used by the miner to "undo" the cost of a transaction when trying to pack a block.
        match self {
            Self::Limited(ref mut data) => data.total = total,
            Self::Free => panic!("Cannot set total on free tracker"),
        }
    }
    pub fn get_limit(&self) -> ExecutionCost {
        match self {
            Self::Limited(TrackerData { limit, .. }) => limit.clone(),
            Self::Free => ExecutionCost::max_value(),
        }
    }

    pub fn get_memory(&self) -> u64 {
        match self {
            Self::Limited(TrackerData { memory, .. }) => *memory,
            Self::Free => 0,
        }
    }
    pub fn get_memory_limit(&self) -> u64 {
        match self {
            Self::Limited(TrackerData { memory_limit, .. }) => *memory_limit,
            Self::Free => u64::MAX,
        }
    }
}

pub fn parse_cost(
    cost_function_name: &str,
    eval_result: InterpreterResult<Option<Value>>,
) -> Result<ExecutionCost, CostErrors> {
    match eval_result {
        Ok(Some(Value::Tuple(data))) => {
            let results = (
                data.data_map.get("write_length"),
                data.data_map.get("write_count"),
                data.data_map.get("runtime"),
                data.data_map.get("read_length"),
                data.data_map.get("read_count"),
            );

            match results {
                (
                    Some(UInt(write_length)),
                    Some(UInt(write_count)),
                    Some(UInt(runtime)),
                    Some(UInt(read_length)),
                    Some(UInt(read_count)),
                ) => Ok(ExecutionCost {
                    write_length: (*write_length).try_into().unwrap_or(u64::MAX),
                    write_count: (*write_count).try_into().unwrap_or(u64::MAX),
                    runtime: (*runtime).try_into().unwrap_or(u64::MAX),
                    read_length: (*read_length).try_into().unwrap_or(u64::MAX),
                    read_count: (*read_count).try_into().unwrap_or(u64::MAX),
                }),
                _ => Err(CostErrors::CostComputationFailed(
                    "Execution Cost tuple does not contain only UInts".to_string(),
                )),
            }
        }
        Ok(Some(_)) => Err(CostErrors::CostComputationFailed(
            "Clarity cost function returned something other than a Cost tuple".to_string(),
        )),
        Ok(None) => Err(CostErrors::CostComputationFailed(
            "Clarity cost function returned nothing".to_string(),
        )),
        Err(e) => Err(CostErrors::CostComputationFailed(format!(
            "Error evaluating result of cost function {cost_function_name}: {e}"
        ))),
    }
}

// TODO: add tests from mutation testing results #4832
#[cfg_attr(test, mutants::skip)]
pub fn compute_cost(
    cost_tracker: &TrackerData,
    cost_function_reference: ClarityCostFunctionReference,
    input_sizes: &[u64],
    eval_in_epoch: StacksEpochId,
) -> Result<ExecutionCost, CostErrors> {
    let mainnet = cost_tracker.mainnet;
    let chain_id = cost_tracker.chain_id;
    let mut null_store = NullBackingStore::new();
    let conn = null_store.as_clarity_db();
    let mut global_context = GlobalContext::new(
        mainnet,
        chain_id,
        conn,
        LimitedCostTracker::new_free(),
        eval_in_epoch,
    );

    let cost_contract = cost_tracker
        .cost_contracts
        .get(&cost_function_reference.contract_id)
        .ok_or(CostErrors::CostComputationFailed(format!(
            "CostFunction not found: {cost_function_reference}"
        )))?;

    let mut program = vec![SymbolicExpression::atom(
        cost_function_reference.function_name[..].into(),
    )];

    for input_size in input_sizes.iter() {
        program.push(SymbolicExpression::atom_value(Value::UInt(
            *input_size as u128,
        )));
    }

    let function_invocation = SymbolicExpression::list(program);
    let eval_result = global_context.execute(|global_context| {
        let context = LocalContext::new();
        let mut call_stack = CallStack::new();
        let publisher: PrincipalData = cost_contract.contract_identifier.issuer.clone().into();
        let mut env = Environment::new(
            global_context,
            cost_contract,
            &mut call_stack,
            Some(publisher.clone()),
            Some(publisher.clone()),
            None,
        );

        let result = super::eval(&function_invocation, &mut env, &context)?;
        Ok(Some(result))
    });

    parse_cost(&cost_function_reference.to_string(), eval_result)
}

fn add_cost(s: &mut TrackerData, cost: ExecutionCost) -> Result<(), CostErrors> {
    s.total.add(&cost)?;
    if cfg!(feature = "disable-costs") {
        // Disable check for exceeding the cost limit to allow mining large blocks for profiling purposes.
        return Ok(());
    }
    if s.total.exceeds(&s.limit) {
        Err(CostErrors::CostBalanceExceeded(
            s.total.clone(),
            s.limit.clone(),
        ))
    } else {
        Ok(())
    }
}

fn add_memory(s: &mut TrackerData, memory: u64) -> Result<(), CostErrors> {
    s.memory = s.memory.cost_overflow_add(memory)?;
    if s.memory > s.memory_limit {
        Err(CostErrors::MemoryBalanceExceeded(s.memory, s.memory_limit))
    } else {
        Ok(())
    }
}

fn drop_memory(s: &mut TrackerData, memory: u64) -> Result<(), CostErrors> {
    s.memory = s
        .memory
        .checked_sub(memory)
        .ok_or_else(|| CostErrors::Expect("Underflowed dropped memory".into()))?;
    Ok(())
}

impl CostTracker for LimitedCostTracker {
    fn compute_cost(
        &mut self,
        cost_function: ClarityCostFunction,
        input: &[u64],
    ) -> Result<ExecutionCost, CostErrors> {
        match self {
            Self::Free => {
                // tracker is free, return zero!
                Ok(ExecutionCost::ZERO)
            }
            Self::Limited(ref mut data) => {
                if cost_function == ClarityCostFunction::Unimplemented {
                    return Err(CostErrors::Expect(
                        "Used unimplemented cost function".into(),
                    ));
                }
                let cost_function_ref = data.cost_function_references.get(&cost_function).ok_or(
                    CostErrors::CostComputationFailed(format!(
                        "CostFunction not defined: {cost_function}"
                    )),
                )?;

                match cost_function_ref {
                    ClarityCostFunctionEvaluator::Default(
                        cost_function_ref,
                        clarity_cost_function,
                        default_version,
                    ) => default_version.evaluate(cost_function_ref, clarity_cost_function, input),
                    ClarityCostFunctionEvaluator::Clarity(cost_function_ref) => {
                        compute_cost(data, cost_function_ref.clone(), input, data.epoch)
                    }
                }
            }
        }
    }
    fn add_cost(&mut self, cost: ExecutionCost) -> Result<(), CostErrors> {
        match self {
            Self::Free => Ok(()),
            Self::Limited(ref mut data) => add_cost(data, cost),
        }
    }
    fn add_memory(&mut self, memory: u64) -> Result<(), CostErrors> {
        match self {
            Self::Free => Ok(()),
            Self::Limited(ref mut data) => add_memory(data, memory),
        }
    }
    fn drop_memory(&mut self, memory: u64) -> Result<(), CostErrors> {
        match self {
            Self::Free => Ok(()),
            Self::Limited(ref mut data) => drop_memory(data, memory),
        }
    }
    fn reset_memory(&mut self) {
        match self {
            Self::Free => {}
            Self::Limited(ref mut data) => {
                data.memory = 0;
            }
        }
    }
    fn short_circuit_contract_call(
        &mut self,
        contract: &QualifiedContractIdentifier,
        function: &ClarityName,
        input: &[u64],
    ) -> Result<bool, CostErrors> {
        match self {
            Self::Free => {
                // if we're already free, no need to worry about short circuiting contract-calls
                Ok(false)
            }
            Self::Limited(data) => {
                // grr, if HashMap::get didn't require Borrow, we wouldn't need this cloning.
                let lookup_key = (contract.clone(), function.clone());
                if let Some(cost_function) = data.contract_call_circuits.get(&lookup_key).cloned() {
                    compute_cost(data, cost_function, input, data.epoch)?;
                    Ok(true)
                } else {
                    Ok(false)
                }
            }
        }
    }
}

impl CostTracker for &mut LimitedCostTracker {
    fn compute_cost(
        &mut self,
        cost_function: ClarityCostFunction,
        input: &[u64],
    ) -> Result<ExecutionCost, CostErrors> {
        LimitedCostTracker::compute_cost(self, cost_function, input)
    }
    fn add_cost(&mut self, cost: ExecutionCost) -> Result<(), CostErrors> {
        LimitedCostTracker::add_cost(self, cost)
    }
    fn add_memory(&mut self, memory: u64) -> Result<(), CostErrors> {
        LimitedCostTracker::add_memory(self, memory)
    }
    fn drop_memory(&mut self, memory: u64) -> Result<(), CostErrors> {
        LimitedCostTracker::drop_memory(self, memory)
    }
    fn reset_memory(&mut self) {
        LimitedCostTracker::reset_memory(self)
    }
    fn short_circuit_contract_call(
        &mut self,
        contract: &QualifiedContractIdentifier,
        function: &ClarityName,
        input: &[u64],
    ) -> Result<bool, CostErrors> {
        LimitedCostTracker::short_circuit_contract_call(self, contract, function, input)
    }
}

// ONLY WORKS IF INPUT IS u64
fn int_log2(input: u64) -> Option<u64> {
    63_u32.checked_sub(input.leading_zeros()).map(|floor_log| {
        if input.trailing_zeros() == floor_log {
            u64::from(floor_log)
        } else {
            u64::from(floor_log + 1)
        }
    })
}

#[cfg(test)]
mod unit_tests {
    use super::*;

    #[test]
    fn test_simple_overflows() {
        assert_eq!(u64::MAX.cost_overflow_add(1), Err(CostErrors::CostOverflow));
        assert_eq!(u64::MAX.cost_overflow_mul(2), Err(CostErrors::CostOverflow));
    }

    #[test]
    fn test_simple_sub() {
        assert_eq!(0u64.cost_overflow_sub(1), Err(CostErrors::CostOverflow));
    }

    #[test]
    fn test_simple_log2s() {
        let inputs = [
            1,
            2,
            4,
            8,
            16,
            31,
            32,
            33,
            39,
            64,
            128,
            2_u64.pow(63),
            u64::MAX,
        ];
        let expected = [0, 1, 2, 3, 4, 5, 5, 6, 6, 6, 7, 63, 64];
        for (input, expected) in inputs.iter().zip(expected.iter()) {
            assert_eq!(int_log2(*input).unwrap(), *expected);
        }
    }
}<|MERGE_RESOLUTION|>--- conflicted
+++ resolved
@@ -216,11 +216,7 @@
         };
         r.map_err(|e| {
             let e = match e {
-<<<<<<< HEAD
-                VmExecutionError::Runtime(RuntimeErrorType::NotImplemented, _) => {
-=======
-                crate::vm::errors::Error::Runtime(RuntimeError::NotImplemented, _) => {
->>>>>>> aa1d5aac
+                VmExecutionError::Runtime(RuntimeError::NotImplemented, _) => {
                     CheckErrorKind::UndefinedFunction(cost_function_ref.function_name.clone())
                         .into()
                 }
