// Copyright (C) 2013-2020 Blockstack PBC, a public benefit corporation
// Copyright (C) 2020 Stacks Open Internet Foundation
//
// This program is free software: you can redistribute it and/or modify
// it under the terms of the GNU General Public License as published by
// the Free Software Foundation, either version 3 of the License, or
// (at your option) any later version.
//
// This program is distributed in the hope that it will be useful,
// but WITHOUT ANY WARRANTY; without even the implied warranty of
// MERCHANTABILITY or FITNESS FOR A PARTICULAR PURPOSE.  See the
// GNU General Public License for more details.
//
// You should have received a copy of the GNU General Public License
// along with this program.  If not, see <http://www.gnu.org/licenses/>.

use clarity_types::VmExecutionError;

use super::ExecutionCost;
use crate::vm::errors::{InterpreterResult, RuntimeError};

define_named_enum!(ClarityCostFunction {
    AnalysisTypeAnnotate("cost_analysis_type_annotate"),
    AnalysisTypeCheck("cost_analysis_type_check"),
    AnalysisTypeLookup("cost_analysis_type_lookup"),
    AnalysisVisit("cost_analysis_visit"),
    AnalysisIterableFunc("cost_analysis_iterable_func"),
    AnalysisOptionCons("cost_analysis_option_cons"),
    AnalysisOptionCheck("cost_analysis_option_check"),
    AnalysisBindName("cost_analysis_bind_name"),
    AnalysisListItemsCheck("cost_analysis_list_items_check"),
    AnalysisCheckTupleGet("cost_analysis_check_tuple_get"),
    AnalysisCheckTupleMerge("cost_analysis_check_tuple_merge"),
    AnalysisCheckTupleCons("cost_analysis_check_tuple_cons"),
    AnalysisTupleItemsCheck("cost_analysis_tuple_items_check"),
    AnalysisCheckLet("cost_analysis_check_let"),
    AnalysisLookupFunction("cost_analysis_lookup_function"),
    AnalysisLookupFunctionTypes("cost_analysis_lookup_function_types"),
    AnalysisLookupVariableConst("cost_analysis_lookup_variable_const"),
    AnalysisLookupVariableDepth("cost_analysis_lookup_variable_depth"),
    AstParse("cost_ast_parse"),
    AstCycleDetection("cost_ast_cycle_detection"),
    AnalysisStorage("cost_analysis_storage"),
    AnalysisUseTraitEntry("cost_analysis_use_trait_entry"),
    AnalysisGetFunctionEntry("cost_analysis_get_function_entry"),
    AnalysisFetchContractEntry("cost_analysis_fetch_contract_entry"),
    LookupVariableDepth("cost_lookup_variable_depth"),
    LookupVariableSize("cost_lookup_variable_size"),
    LookupFunction("cost_lookup_function"),
    BindName("cost_bind_name"),
    InnerTypeCheckCost("cost_inner_type_check_cost"),
    UserFunctionApplication("cost_user_function_application"),
    Let("cost_let"),
    If("cost_if"),
    Asserts("cost_asserts"),
    Map("cost_map"),
    Filter("cost_filter"),
    Len("cost_len"),
    ElementAt("cost_element_at"),
    IndexOf("cost_index_of"),
    Fold("cost_fold"),
    ListCons("cost_list_cons"),
    TypeParseStep("cost_type_parse_step"),
    TupleGet("cost_tuple_get"),
    TupleMerge("cost_tuple_merge"),
    TupleCons("cost_tuple_cons"),
    Add("cost_add"),
    Sub("cost_sub"),
    Mul("cost_mul"),
    Div("cost_div"),
    Geq("cost_geq"),
    Leq("cost_leq"),
    Le("cost_le"),
    Ge("cost_ge"),
    IntCast("cost_int_cast"),
    Mod("cost_mod"),
    Pow("cost_pow"),
    Sqrti("cost_sqrti"),
    Log2("cost_log2"),
    Xor("cost_xor"),
    Not("cost_not"),
    Eq("cost_eq"),
    Begin("cost_begin"),
    Hash160("cost_hash160"),
    Sha256("cost_sha256"),
    Sha512("cost_sha512"),
    Sha512t256("cost_sha512t256"),
    Keccak256("cost_keccak256"),
    Secp256k1recover("cost_secp256k1recover"),
    Secp256k1verify("cost_secp256k1verify"),
    Print("cost_print"),
    SomeCons("cost_some_cons"),
    OkCons("cost_ok_cons"),
    ErrCons("cost_err_cons"),
    DefaultTo("cost_default_to"),
    UnwrapRet("cost_unwrap_ret"),
    UnwrapErrOrRet("cost_unwrap_err_or_ret"),
    IsOkay("cost_is_okay"),
    IsNone("cost_is_none"),
    IsErr("cost_is_err"),
    IsSome("cost_is_some"),
    Unwrap("cost_unwrap"),
    UnwrapErr("cost_unwrap_err"),
    TryRet("cost_try_ret"),
    Match("cost_match"),
    Or("cost_or"),
    And("cost_and"),
    Append("cost_append"),
    Concat("cost_concat"),
    AsMaxLen("cost_as_max_len"),
    ContractCall("cost_contract_call"),
    ContractOf("cost_contract_of"),
    PrincipalOf("cost_principal_of"),
    AtBlock("cost_at_block"),
    LoadContract("cost_load_contract"),
    CreateMap("cost_create_map"),
    CreateVar("cost_create_var"),
    CreateNft("cost_create_nft"),
    CreateFt("cost_create_ft"),
    FetchEntry("cost_fetch_entry"),
    SetEntry("cost_set_entry"),
    FetchVar("cost_fetch_var"),
    SetVar("cost_set_var"),
    ContractStorage("cost_contract_storage"),
    BlockInfo("cost_block_info"),
    StxBalance("cost_stx_balance"),
    StxTransfer("cost_stx_transfer"),
    FtMint("cost_ft_mint"),
    FtTransfer("cost_ft_transfer"),
    FtBalance("cost_ft_balance"),
    FtSupply("cost_ft_get_supply"),
    FtBurn("cost_ft_burn"),
    NftMint("cost_nft_mint"),
    NftTransfer("cost_nft_transfer"),
    NftOwner("cost_nft_owner"),
    NftBurn("cost_nft_burn"),
    PoisonMicroblock("poison_microblock"),
    BuffToIntLe("cost_buff_to_int_le"),
    BuffToUIntLe("cost_buff_to_uint_le"),
    BuffToIntBe("cost_buff_to_int_be"),
    BuffToUIntBe("cost_buff_to_uint_be"),
    IsStandard("cost_is_standard"),
    PrincipalDestruct("cost_principal_destruct"),
    PrincipalConstruct("cost_principal_construct"),
    StringToInt("cost_string_to_int"),
    StringToUInt("cost_string_to_uint"),
    IntToAscii("cost_int_to_ascii"),
    IntToUtf8("cost_int_to_utf8"),
    GetBurnBlockInfo("cost_burn_block_info"),
    StxGetAccount("cost_stx_account"),
    Slice("cost_slice"),
    ToConsensusBuff("cost_to_consensus_buff"),
    FromConsensusBuff("cost_from_consensus_buff"),
    StxTransferMemo("cost_stx_transfer_memo"),
    ReplaceAt("cost_replace_at"),
    AsContract("cost_as_contract"),
    BitwiseAnd("cost_bitwise_and"),
    BitwiseOr("cost_bitwise_or"),
    BitwiseNot("cost_bitwise_not"),
    BitwiseLShift("cost_bitwise_left_shift"),
    BitwiseRShift("cost_bitwise_right_shift"),
    ContractHash("cost_contract_hash"),
    ToAscii("cost_to_ascii"),
    Unimplemented("cost_unimplemented"),
});

// Helper functions used by `CostValues` implementations

pub fn linear(n: u64, a: u64, b: u64) -> u64 {
    a.saturating_mul(n).saturating_add(b)
}
pub fn logn(n: u64, a: u64, b: u64) -> InterpreterResult<u64> {
    if n < 1 {
<<<<<<< HEAD
        return Err(VmExecutionError::Runtime(
            RuntimeErrorType::Arithmetic("log2 must be passed a positive integer".to_string()),
=======
        return Err(crate::vm::errors::Error::Runtime(
            RuntimeError::Arithmetic("log2 must be passed a positive integer".to_string()),
>>>>>>> aa1d5aac
            Some(vec![]),
        ));
    }
    let nlog2 = u64::from(64 - 1 - n.leading_zeros());
    Ok(a.saturating_mul(nlog2).saturating_add(b))
}
pub fn nlogn(n: u64, a: u64, b: u64) -> InterpreterResult<u64> {
    if n < 1 {
<<<<<<< HEAD
        return Err(VmExecutionError::Runtime(
            RuntimeErrorType::Arithmetic("log2 must be passed a positive integer".to_string()),
=======
        return Err(crate::vm::errors::Error::Runtime(
            RuntimeError::Arithmetic("log2 must be passed a positive integer".to_string()),
>>>>>>> aa1d5aac
            Some(vec![]),
        ));
    }
    let nlog2 = u64::from(64 - 1 - n.leading_zeros());
    Ok(a.saturating_mul(nlog2.saturating_mul(n)).saturating_add(b))
}

pub trait CostValues {
    fn cost_analysis_type_annotate(n: u64) -> InterpreterResult<ExecutionCost>;
    fn cost_analysis_type_check(n: u64) -> InterpreterResult<ExecutionCost>;
    fn cost_analysis_type_lookup(n: u64) -> InterpreterResult<ExecutionCost>;
    fn cost_analysis_visit(n: u64) -> InterpreterResult<ExecutionCost>;
    fn cost_analysis_iterable_func(n: u64) -> InterpreterResult<ExecutionCost>;
    fn cost_analysis_option_cons(n: u64) -> InterpreterResult<ExecutionCost>;
    fn cost_analysis_option_check(n: u64) -> InterpreterResult<ExecutionCost>;
    fn cost_analysis_bind_name(n: u64) -> InterpreterResult<ExecutionCost>;
    fn cost_analysis_list_items_check(n: u64) -> InterpreterResult<ExecutionCost>;
    fn cost_analysis_check_tuple_get(n: u64) -> InterpreterResult<ExecutionCost>;
    fn cost_analysis_check_tuple_merge(n: u64) -> InterpreterResult<ExecutionCost>;
    fn cost_analysis_check_tuple_cons(n: u64) -> InterpreterResult<ExecutionCost>;
    fn cost_analysis_tuple_items_check(n: u64) -> InterpreterResult<ExecutionCost>;
    fn cost_analysis_check_let(n: u64) -> InterpreterResult<ExecutionCost>;
    fn cost_analysis_lookup_function(n: u64) -> InterpreterResult<ExecutionCost>;
    fn cost_analysis_lookup_function_types(n: u64) -> InterpreterResult<ExecutionCost>;
    fn cost_analysis_lookup_variable_const(n: u64) -> InterpreterResult<ExecutionCost>;
    fn cost_analysis_lookup_variable_depth(n: u64) -> InterpreterResult<ExecutionCost>;
    fn cost_ast_parse(n: u64) -> InterpreterResult<ExecutionCost>;
    fn cost_ast_cycle_detection(n: u64) -> InterpreterResult<ExecutionCost>;
    fn cost_analysis_storage(n: u64) -> InterpreterResult<ExecutionCost>;
    fn cost_analysis_use_trait_entry(n: u64) -> InterpreterResult<ExecutionCost>;
    fn cost_analysis_get_function_entry(n: u64) -> InterpreterResult<ExecutionCost>;
    fn cost_analysis_fetch_contract_entry(n: u64) -> InterpreterResult<ExecutionCost>;
    fn cost_lookup_variable_depth(n: u64) -> InterpreterResult<ExecutionCost>;
    fn cost_lookup_variable_size(n: u64) -> InterpreterResult<ExecutionCost>;
    fn cost_lookup_function(n: u64) -> InterpreterResult<ExecutionCost>;
    fn cost_bind_name(n: u64) -> InterpreterResult<ExecutionCost>;
    fn cost_inner_type_check_cost(n: u64) -> InterpreterResult<ExecutionCost>;
    fn cost_user_function_application(n: u64) -> InterpreterResult<ExecutionCost>;
    fn cost_let(n: u64) -> InterpreterResult<ExecutionCost>;
    fn cost_if(n: u64) -> InterpreterResult<ExecutionCost>;
    fn cost_asserts(n: u64) -> InterpreterResult<ExecutionCost>;
    fn cost_map(n: u64) -> InterpreterResult<ExecutionCost>;
    fn cost_filter(n: u64) -> InterpreterResult<ExecutionCost>;
    fn cost_len(n: u64) -> InterpreterResult<ExecutionCost>;
    fn cost_element_at(n: u64) -> InterpreterResult<ExecutionCost>;
    fn cost_index_of(n: u64) -> InterpreterResult<ExecutionCost>;
    fn cost_fold(n: u64) -> InterpreterResult<ExecutionCost>;
    fn cost_list_cons(n: u64) -> InterpreterResult<ExecutionCost>;
    fn cost_type_parse_step(n: u64) -> InterpreterResult<ExecutionCost>;
    fn cost_tuple_get(n: u64) -> InterpreterResult<ExecutionCost>;
    fn cost_tuple_merge(n: u64) -> InterpreterResult<ExecutionCost>;
    fn cost_tuple_cons(n: u64) -> InterpreterResult<ExecutionCost>;
    fn cost_add(n: u64) -> InterpreterResult<ExecutionCost>;
    fn cost_sub(n: u64) -> InterpreterResult<ExecutionCost>;
    fn cost_mul(n: u64) -> InterpreterResult<ExecutionCost>;
    fn cost_div(n: u64) -> InterpreterResult<ExecutionCost>;
    fn cost_geq(n: u64) -> InterpreterResult<ExecutionCost>;
    fn cost_leq(n: u64) -> InterpreterResult<ExecutionCost>;
    fn cost_le(n: u64) -> InterpreterResult<ExecutionCost>;
    fn cost_ge(n: u64) -> InterpreterResult<ExecutionCost>;
    fn cost_int_cast(n: u64) -> InterpreterResult<ExecutionCost>;
    fn cost_mod(n: u64) -> InterpreterResult<ExecutionCost>;
    fn cost_pow(n: u64) -> InterpreterResult<ExecutionCost>;
    fn cost_sqrti(n: u64) -> InterpreterResult<ExecutionCost>;
    fn cost_log2(n: u64) -> InterpreterResult<ExecutionCost>;
    fn cost_xor(n: u64) -> InterpreterResult<ExecutionCost>;
    fn cost_not(n: u64) -> InterpreterResult<ExecutionCost>;
    fn cost_eq(n: u64) -> InterpreterResult<ExecutionCost>;
    fn cost_begin(n: u64) -> InterpreterResult<ExecutionCost>;
    fn cost_hash160(n: u64) -> InterpreterResult<ExecutionCost>;
    fn cost_sha256(n: u64) -> InterpreterResult<ExecutionCost>;
    fn cost_sha512(n: u64) -> InterpreterResult<ExecutionCost>;
    fn cost_sha512t256(n: u64) -> InterpreterResult<ExecutionCost>;
    fn cost_keccak256(n: u64) -> InterpreterResult<ExecutionCost>;
    fn cost_secp256k1recover(n: u64) -> InterpreterResult<ExecutionCost>;
    fn cost_secp256k1verify(n: u64) -> InterpreterResult<ExecutionCost>;
    fn cost_print(n: u64) -> InterpreterResult<ExecutionCost>;
    fn cost_some_cons(n: u64) -> InterpreterResult<ExecutionCost>;
    fn cost_ok_cons(n: u64) -> InterpreterResult<ExecutionCost>;
    fn cost_err_cons(n: u64) -> InterpreterResult<ExecutionCost>;
    fn cost_default_to(n: u64) -> InterpreterResult<ExecutionCost>;
    fn cost_unwrap_ret(n: u64) -> InterpreterResult<ExecutionCost>;
    fn cost_unwrap_err_or_ret(n: u64) -> InterpreterResult<ExecutionCost>;
    fn cost_is_okay(n: u64) -> InterpreterResult<ExecutionCost>;
    fn cost_is_none(n: u64) -> InterpreterResult<ExecutionCost>;
    fn cost_is_err(n: u64) -> InterpreterResult<ExecutionCost>;
    fn cost_is_some(n: u64) -> InterpreterResult<ExecutionCost>;
    fn cost_unwrap(n: u64) -> InterpreterResult<ExecutionCost>;
    fn cost_unwrap_err(n: u64) -> InterpreterResult<ExecutionCost>;
    fn cost_try_ret(n: u64) -> InterpreterResult<ExecutionCost>;
    fn cost_match(n: u64) -> InterpreterResult<ExecutionCost>;
    fn cost_or(n: u64) -> InterpreterResult<ExecutionCost>;
    fn cost_and(n: u64) -> InterpreterResult<ExecutionCost>;
    fn cost_append(n: u64) -> InterpreterResult<ExecutionCost>;
    fn cost_concat(n: u64) -> InterpreterResult<ExecutionCost>;
    fn cost_as_max_len(n: u64) -> InterpreterResult<ExecutionCost>;
    fn cost_contract_call(n: u64) -> InterpreterResult<ExecutionCost>;
    fn cost_contract_of(n: u64) -> InterpreterResult<ExecutionCost>;
    fn cost_principal_of(n: u64) -> InterpreterResult<ExecutionCost>;
    fn cost_at_block(n: u64) -> InterpreterResult<ExecutionCost>;
    fn cost_load_contract(n: u64) -> InterpreterResult<ExecutionCost>;
    fn cost_create_map(n: u64) -> InterpreterResult<ExecutionCost>;
    fn cost_create_var(n: u64) -> InterpreterResult<ExecutionCost>;
    fn cost_create_nft(n: u64) -> InterpreterResult<ExecutionCost>;
    fn cost_create_ft(n: u64) -> InterpreterResult<ExecutionCost>;
    fn cost_fetch_entry(n: u64) -> InterpreterResult<ExecutionCost>;
    fn cost_set_entry(n: u64) -> InterpreterResult<ExecutionCost>;
    fn cost_fetch_var(n: u64) -> InterpreterResult<ExecutionCost>;
    fn cost_set_var(n: u64) -> InterpreterResult<ExecutionCost>;
    fn cost_contract_storage(n: u64) -> InterpreterResult<ExecutionCost>;
    fn cost_block_info(n: u64) -> InterpreterResult<ExecutionCost>;
    fn cost_stx_balance(n: u64) -> InterpreterResult<ExecutionCost>;
    fn cost_stx_transfer(n: u64) -> InterpreterResult<ExecutionCost>;
    fn cost_ft_mint(n: u64) -> InterpreterResult<ExecutionCost>;
    fn cost_ft_transfer(n: u64) -> InterpreterResult<ExecutionCost>;
    fn cost_ft_balance(n: u64) -> InterpreterResult<ExecutionCost>;
    fn cost_ft_get_supply(n: u64) -> InterpreterResult<ExecutionCost>;
    fn cost_ft_burn(n: u64) -> InterpreterResult<ExecutionCost>;
    fn cost_nft_mint(n: u64) -> InterpreterResult<ExecutionCost>;
    fn cost_nft_transfer(n: u64) -> InterpreterResult<ExecutionCost>;
    fn cost_nft_owner(n: u64) -> InterpreterResult<ExecutionCost>;
    fn cost_nft_burn(n: u64) -> InterpreterResult<ExecutionCost>;
    fn poison_microblock(n: u64) -> InterpreterResult<ExecutionCost>;
    fn cost_buff_to_int_le(n: u64) -> InterpreterResult<ExecutionCost>;
    fn cost_buff_to_uint_le(n: u64) -> InterpreterResult<ExecutionCost>;
    fn cost_buff_to_int_be(n: u64) -> InterpreterResult<ExecutionCost>;
    fn cost_buff_to_uint_be(n: u64) -> InterpreterResult<ExecutionCost>;
    fn cost_is_standard(n: u64) -> InterpreterResult<ExecutionCost>;
    fn cost_principal_destruct(n: u64) -> InterpreterResult<ExecutionCost>;
    fn cost_principal_construct(n: u64) -> InterpreterResult<ExecutionCost>;
    fn cost_string_to_int(n: u64) -> InterpreterResult<ExecutionCost>;
    fn cost_string_to_uint(n: u64) -> InterpreterResult<ExecutionCost>;
    fn cost_int_to_ascii(n: u64) -> InterpreterResult<ExecutionCost>;
    fn cost_int_to_utf8(n: u64) -> InterpreterResult<ExecutionCost>;
    fn cost_burn_block_info(n: u64) -> InterpreterResult<ExecutionCost>;
    fn cost_stx_account(n: u64) -> InterpreterResult<ExecutionCost>;
    fn cost_slice(n: u64) -> InterpreterResult<ExecutionCost>;
    fn cost_to_consensus_buff(n: u64) -> InterpreterResult<ExecutionCost>;
    fn cost_from_consensus_buff(n: u64) -> InterpreterResult<ExecutionCost>;
    fn cost_stx_transfer_memo(n: u64) -> InterpreterResult<ExecutionCost>;
    fn cost_replace_at(n: u64) -> InterpreterResult<ExecutionCost>;
    fn cost_as_contract(n: u64) -> InterpreterResult<ExecutionCost>;
    fn cost_bitwise_and(n: u64) -> InterpreterResult<ExecutionCost>;
    fn cost_bitwise_or(n: u64) -> InterpreterResult<ExecutionCost>;
    fn cost_bitwise_not(n: u64) -> InterpreterResult<ExecutionCost>;
    fn cost_bitwise_left_shift(n: u64) -> InterpreterResult<ExecutionCost>;
    fn cost_bitwise_right_shift(n: u64) -> InterpreterResult<ExecutionCost>;
    fn cost_contract_hash(n: u64) -> InterpreterResult<ExecutionCost>;
    fn cost_to_ascii(n: u64) -> InterpreterResult<ExecutionCost>;
}

impl ClarityCostFunction {
    pub fn eval<C: CostValues>(&self, n: u64) -> InterpreterResult<ExecutionCost> {
        match self {
            ClarityCostFunction::AnalysisTypeAnnotate => C::cost_analysis_type_annotate(n),
            ClarityCostFunction::AnalysisTypeCheck => C::cost_analysis_type_check(n),
            ClarityCostFunction::AnalysisTypeLookup => C::cost_analysis_type_lookup(n),
            ClarityCostFunction::AnalysisVisit => C::cost_analysis_visit(n),
            ClarityCostFunction::AnalysisIterableFunc => C::cost_analysis_iterable_func(n),
            ClarityCostFunction::AnalysisOptionCons => C::cost_analysis_option_cons(n),
            ClarityCostFunction::AnalysisOptionCheck => C::cost_analysis_option_check(n),
            ClarityCostFunction::AnalysisBindName => C::cost_analysis_bind_name(n),
            ClarityCostFunction::AnalysisListItemsCheck => C::cost_analysis_list_items_check(n),
            ClarityCostFunction::AnalysisCheckTupleGet => C::cost_analysis_check_tuple_get(n),
            ClarityCostFunction::AnalysisCheckTupleMerge => C::cost_analysis_check_tuple_merge(n),
            ClarityCostFunction::AnalysisCheckTupleCons => C::cost_analysis_check_tuple_cons(n),
            ClarityCostFunction::AnalysisTupleItemsCheck => C::cost_analysis_tuple_items_check(n),
            ClarityCostFunction::AnalysisCheckLet => C::cost_analysis_check_let(n),
            ClarityCostFunction::AnalysisLookupFunction => C::cost_analysis_lookup_function(n),
            ClarityCostFunction::AnalysisLookupFunctionTypes => {
                C::cost_analysis_lookup_function_types(n)
            }
            ClarityCostFunction::AnalysisLookupVariableConst => {
                C::cost_analysis_lookup_variable_const(n)
            }
            ClarityCostFunction::AnalysisLookupVariableDepth => {
                C::cost_analysis_lookup_variable_depth(n)
            }
            ClarityCostFunction::AstParse => C::cost_ast_parse(n),
            ClarityCostFunction::AstCycleDetection => C::cost_ast_cycle_detection(n),
            ClarityCostFunction::AnalysisStorage => C::cost_analysis_storage(n),
            ClarityCostFunction::AnalysisUseTraitEntry => C::cost_analysis_use_trait_entry(n),
            ClarityCostFunction::AnalysisGetFunctionEntry => C::cost_analysis_get_function_entry(n),
            ClarityCostFunction::AnalysisFetchContractEntry => {
                C::cost_analysis_fetch_contract_entry(n)
            }
            ClarityCostFunction::LookupVariableDepth => C::cost_lookup_variable_depth(n),
            ClarityCostFunction::LookupVariableSize => C::cost_lookup_variable_size(n),
            ClarityCostFunction::LookupFunction => C::cost_lookup_function(n),
            ClarityCostFunction::BindName => C::cost_bind_name(n),
            ClarityCostFunction::InnerTypeCheckCost => C::cost_inner_type_check_cost(n),
            ClarityCostFunction::UserFunctionApplication => C::cost_user_function_application(n),
            ClarityCostFunction::Let => C::cost_let(n),
            ClarityCostFunction::If => C::cost_if(n),
            ClarityCostFunction::Asserts => C::cost_asserts(n),
            ClarityCostFunction::Map => C::cost_map(n),
            ClarityCostFunction::Filter => C::cost_filter(n),
            ClarityCostFunction::Len => C::cost_len(n),
            ClarityCostFunction::ElementAt => C::cost_element_at(n),
            ClarityCostFunction::IndexOf => C::cost_index_of(n),
            ClarityCostFunction::Fold => C::cost_fold(n),
            ClarityCostFunction::ListCons => C::cost_list_cons(n),
            ClarityCostFunction::TypeParseStep => C::cost_type_parse_step(n),
            ClarityCostFunction::TupleGet => C::cost_tuple_get(n),
            ClarityCostFunction::TupleMerge => C::cost_tuple_merge(n),
            ClarityCostFunction::TupleCons => C::cost_tuple_cons(n),
            ClarityCostFunction::Add => C::cost_add(n),
            ClarityCostFunction::Sub => C::cost_sub(n),
            ClarityCostFunction::Mul => C::cost_mul(n),
            ClarityCostFunction::Div => C::cost_div(n),
            ClarityCostFunction::Geq => C::cost_geq(n),
            ClarityCostFunction::Leq => C::cost_leq(n),
            ClarityCostFunction::Le => C::cost_le(n),
            ClarityCostFunction::Ge => C::cost_ge(n),
            ClarityCostFunction::IntCast => C::cost_int_cast(n),
            ClarityCostFunction::Mod => C::cost_mod(n),
            ClarityCostFunction::Pow => C::cost_pow(n),
            ClarityCostFunction::Sqrti => C::cost_sqrti(n),
            ClarityCostFunction::Log2 => C::cost_log2(n),
            ClarityCostFunction::Xor => C::cost_xor(n),
            ClarityCostFunction::Not => C::cost_not(n),
            ClarityCostFunction::Eq => C::cost_eq(n),
            ClarityCostFunction::Begin => C::cost_begin(n),
            ClarityCostFunction::Hash160 => C::cost_hash160(n),
            ClarityCostFunction::Sha256 => C::cost_sha256(n),
            ClarityCostFunction::Sha512 => C::cost_sha512(n),
            ClarityCostFunction::Sha512t256 => C::cost_sha512t256(n),
            ClarityCostFunction::Keccak256 => C::cost_keccak256(n),
            ClarityCostFunction::Secp256k1recover => C::cost_secp256k1recover(n),
            ClarityCostFunction::Secp256k1verify => C::cost_secp256k1verify(n),
            ClarityCostFunction::Print => C::cost_print(n),
            ClarityCostFunction::SomeCons => C::cost_some_cons(n),
            ClarityCostFunction::OkCons => C::cost_ok_cons(n),
            ClarityCostFunction::ErrCons => C::cost_err_cons(n),
            ClarityCostFunction::DefaultTo => C::cost_default_to(n),
            ClarityCostFunction::UnwrapRet => C::cost_unwrap_ret(n),
            ClarityCostFunction::UnwrapErrOrRet => C::cost_unwrap_err_or_ret(n),
            ClarityCostFunction::IsOkay => C::cost_is_okay(n),
            ClarityCostFunction::IsNone => C::cost_is_none(n),
            ClarityCostFunction::IsErr => C::cost_is_err(n),
            ClarityCostFunction::IsSome => C::cost_is_some(n),
            ClarityCostFunction::Unwrap => C::cost_unwrap(n),
            ClarityCostFunction::UnwrapErr => C::cost_unwrap_err(n),
            ClarityCostFunction::TryRet => C::cost_try_ret(n),
            ClarityCostFunction::Match => C::cost_match(n),
            ClarityCostFunction::Or => C::cost_or(n),
            ClarityCostFunction::And => C::cost_and(n),
            ClarityCostFunction::Append => C::cost_append(n),
            ClarityCostFunction::Concat => C::cost_concat(n),
            ClarityCostFunction::AsMaxLen => C::cost_as_max_len(n),
            ClarityCostFunction::ContractCall => C::cost_contract_call(n),
            ClarityCostFunction::ContractOf => C::cost_contract_of(n),
            ClarityCostFunction::PrincipalOf => C::cost_principal_of(n),
            ClarityCostFunction::AtBlock => C::cost_at_block(n),
            ClarityCostFunction::LoadContract => C::cost_load_contract(n),
            ClarityCostFunction::CreateMap => C::cost_create_map(n),
            ClarityCostFunction::CreateVar => C::cost_create_var(n),
            ClarityCostFunction::CreateNft => C::cost_create_nft(n),
            ClarityCostFunction::CreateFt => C::cost_create_ft(n),
            ClarityCostFunction::FetchEntry => C::cost_fetch_entry(n),
            ClarityCostFunction::SetEntry => C::cost_set_entry(n),
            ClarityCostFunction::FetchVar => C::cost_fetch_var(n),
            ClarityCostFunction::SetVar => C::cost_set_var(n),
            ClarityCostFunction::ContractStorage => C::cost_contract_storage(n),
            ClarityCostFunction::BlockInfo => C::cost_block_info(n),
            ClarityCostFunction::StxBalance => C::cost_stx_balance(n),
            ClarityCostFunction::StxTransfer => C::cost_stx_transfer(n),
            ClarityCostFunction::FtMint => C::cost_ft_mint(n),
            ClarityCostFunction::FtTransfer => C::cost_ft_transfer(n),
            ClarityCostFunction::FtBalance => C::cost_ft_balance(n),
            ClarityCostFunction::FtSupply => C::cost_ft_get_supply(n),
            ClarityCostFunction::FtBurn => C::cost_ft_burn(n),
            ClarityCostFunction::NftMint => C::cost_nft_mint(n),
            ClarityCostFunction::NftTransfer => C::cost_nft_transfer(n),
            ClarityCostFunction::NftOwner => C::cost_nft_owner(n),
            ClarityCostFunction::NftBurn => C::cost_nft_burn(n),
            ClarityCostFunction::PoisonMicroblock => C::poison_microblock(n),
            ClarityCostFunction::BuffToIntLe => C::cost_buff_to_int_le(n),
            ClarityCostFunction::BuffToUIntLe => C::cost_buff_to_uint_le(n),
            ClarityCostFunction::BuffToIntBe => C::cost_buff_to_int_be(n),
            ClarityCostFunction::BuffToUIntBe => C::cost_buff_to_uint_be(n),
            ClarityCostFunction::IsStandard => C::cost_is_standard(n),
            ClarityCostFunction::PrincipalDestruct => C::cost_principal_destruct(n),
            ClarityCostFunction::PrincipalConstruct => C::cost_principal_construct(n),
            ClarityCostFunction::StringToInt => C::cost_string_to_int(n),
            ClarityCostFunction::StringToUInt => C::cost_string_to_uint(n),
            ClarityCostFunction::IntToAscii => C::cost_int_to_ascii(n),
            ClarityCostFunction::IntToUtf8 => C::cost_int_to_utf8(n),
            ClarityCostFunction::GetBurnBlockInfo => C::cost_burn_block_info(n),
            ClarityCostFunction::StxGetAccount => C::cost_stx_account(n),
            ClarityCostFunction::Slice => C::cost_slice(n),
            ClarityCostFunction::ToConsensusBuff => C::cost_to_consensus_buff(n),
            ClarityCostFunction::FromConsensusBuff => C::cost_from_consensus_buff(n),
            ClarityCostFunction::StxTransferMemo => C::cost_stx_transfer_memo(n),
            ClarityCostFunction::ReplaceAt => C::cost_replace_at(n),
            ClarityCostFunction::AsContract => C::cost_as_contract(n),
            ClarityCostFunction::BitwiseAnd => C::cost_bitwise_and(n),
            ClarityCostFunction::BitwiseOr => C::cost_bitwise_or(n),
            ClarityCostFunction::BitwiseNot => C::cost_bitwise_not(n),
            ClarityCostFunction::BitwiseLShift => C::cost_bitwise_left_shift(n),
            ClarityCostFunction::BitwiseRShift => C::cost_bitwise_right_shift(n),
            ClarityCostFunction::ContractHash => C::cost_contract_hash(n),
            ClarityCostFunction::ToAscii => C::cost_to_ascii(n),
            ClarityCostFunction::Unimplemented => Err(RuntimeError::NotImplemented.into()),
        }
    }
}<|MERGE_RESOLUTION|>--- conflicted
+++ resolved
@@ -171,13 +171,8 @@
 }
 pub fn logn(n: u64, a: u64, b: u64) -> InterpreterResult<u64> {
     if n < 1 {
-<<<<<<< HEAD
         return Err(VmExecutionError::Runtime(
-            RuntimeErrorType::Arithmetic("log2 must be passed a positive integer".to_string()),
-=======
-        return Err(crate::vm::errors::Error::Runtime(
             RuntimeError::Arithmetic("log2 must be passed a positive integer".to_string()),
->>>>>>> aa1d5aac
             Some(vec![]),
         ));
     }
@@ -186,13 +181,8 @@
 }
 pub fn nlogn(n: u64, a: u64, b: u64) -> InterpreterResult<u64> {
     if n < 1 {
-<<<<<<< HEAD
         return Err(VmExecutionError::Runtime(
-            RuntimeErrorType::Arithmetic("log2 must be passed a positive integer".to_string()),
-=======
-        return Err(crate::vm::errors::Error::Runtime(
             RuntimeError::Arithmetic("log2 must be passed a positive integer".to_string()),
->>>>>>> aa1d5aac
             Some(vec![]),
         ));
     }
