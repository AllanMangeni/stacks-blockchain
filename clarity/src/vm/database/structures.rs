// Copyright (C) 2013-2020 Blockstack PBC, a public benefit corporation
// Copyright (C) 2020 Stacks Open Internet Foundation
//
// This program is free software: you can redistribute it and/or modify
// it under the terms of the GNU General Public License as published by
// the Free Software Foundation, either version 3 of the License, or
// (at your option) any later version.
//
// This program is distributed in the hope that it will be useful,
// but WITHOUT ANY WARRANTY; without even the implied warranty of
// MERCHANTABILITY or FITNESS FOR A PARTICULAR PURPOSE.  See the
// GNU General Public License for more details.
//
// You should have received a copy of the GNU General Public License
// along with this program.  If not, see <http://www.gnu.org/licenses/>.

use std::io::Write;

use serde::Deserialize;
use stacks_common::util::hash::{hex_bytes, to_hex};

use crate::vm::analysis::ContractAnalysis;
use crate::vm::contracts::Contract;
use crate::vm::database::ClarityDatabase;
<<<<<<< HEAD
use crate::vm::errors::{InterpreterError, RuntimeErrorType, VmExecutionError};
=======
use crate::vm::errors::{Error, InterpreterError, RuntimeError};
>>>>>>> aa1d5aac
use crate::vm::types::{PrincipalData, TypeSignature};

pub trait ClaritySerializable {
    fn serialize(&self) -> String;
}

pub trait ClarityDeserializable<T> {
    fn deserialize(json: &str) -> Result<T, VmExecutionError>;
}

impl ClaritySerializable for String {
    fn serialize(&self) -> String {
        self.into()
    }
}

impl ClarityDeserializable<String> for String {
    fn deserialize(serialized: &str) -> Result<String, VmExecutionError> {
        Ok(serialized.into())
    }
}

macro_rules! clarity_serializable {
    ($Name:ident) => {
        impl ClaritySerializable for $Name {
            fn serialize(&self) -> String {
                serde_json::to_string(self).expect("Failed to serialize vm.Value")
            }
        }
        impl ClarityDeserializable<$Name> for $Name {
            #[cfg(not(target_family = "wasm"))]
            fn deserialize(json: &str) -> Result<Self, VmExecutionError> {
                let mut deserializer = serde_json::Deserializer::from_str(&json);
                // serde's default 128 depth limit can be exhausted
                //  by a 64-stack-depth AST, so disable the recursion limit
                deserializer.disable_recursion_limit();
                // use stacker to prevent the deserializer from overflowing.
                //  this will instead spill to the heap
                let deserializer = serde_stacker::Deserializer::new(&mut deserializer);
                Deserialize::deserialize(deserializer).map_err(|_| {
                    InterpreterError::Expect("Failed to deserialize vm.Value".into()).into()
                })
            }
            #[cfg(target_family = "wasm")]
            fn deserialize(json: &str) -> Result<Self, VmExecutionError> {
                serde_json::from_str(json).map_err(|_| {
                    InterpreterError::Expect("Failed to deserialize vm.Value".into()).into()
                })
            }
        }
    };
}

#[derive(Debug, Clone, PartialEq, Eq, Serialize, Deserialize)]
pub struct FungibleTokenMetadata {
    pub total_supply: Option<u128>,
}

clarity_serializable!(FungibleTokenMetadata);

#[derive(Debug, Clone, PartialEq, Eq, Serialize, Deserialize)]
pub struct NonFungibleTokenMetadata {
    pub key_type: TypeSignature,
}

clarity_serializable!(NonFungibleTokenMetadata);

#[derive(Debug, Clone, PartialEq, Eq, Serialize, Deserialize)]
pub struct DataMapMetadata {
    pub key_type: TypeSignature,
    pub value_type: TypeSignature,
}

clarity_serializable!(DataMapMetadata);

#[derive(Debug, Clone, PartialEq, Eq, Serialize, Deserialize)]
pub struct DataVariableMetadata {
    pub value_type: TypeSignature,
}

clarity_serializable!(DataVariableMetadata);

#[derive(Serialize, Deserialize)]
pub struct ContractMetadata {
    pub contract: Contract,
}

clarity_serializable!(ContractMetadata);

#[derive(Serialize, Deserialize)]
pub struct SimmedBlock {
    pub block_height: u64,
    pub block_time: u64,
    pub block_header_hash: [u8; 32],
    pub burn_chain_header_hash: [u8; 32],
    pub vrf_seed: [u8; 32],
}

clarity_serializable!(SimmedBlock);

clarity_serializable!(PrincipalData);
clarity_serializable!(i128);
clarity_serializable!(u128);
clarity_serializable!(u64);
clarity_serializable!(Contract);
clarity_serializable!(ContractAnalysis);

#[derive(Debug, Clone, PartialEq, Serialize, Deserialize)]
pub enum STXBalance {
    Unlocked {
        amount: u128,
    },
    LockedPoxOne {
        amount_unlocked: u128,
        amount_locked: u128,
        unlock_height: u64,
    },
    LockedPoxTwo {
        amount_unlocked: u128,
        amount_locked: u128,
        unlock_height: u64,
    },
    LockedPoxThree {
        amount_unlocked: u128,
        amount_locked: u128,
        unlock_height: u64,
    },
    LockedPoxFour {
        amount_unlocked: u128,
        amount_locked: u128,
        unlock_height: u64,
    },
}

/// Lifetime-limited handle to an uncommitted balance structure.
/// All balance mutations (debits, credits, locks, unlocks) must go through this structure.
pub struct STXBalanceSnapshot<'db, 'conn> {
    principal: PrincipalData,
    balance: STXBalance,
    burn_block_height: u64,
    db_ref: &'conn mut ClarityDatabase<'db>,
}

impl ClaritySerializable for STXBalance {
    #[allow(clippy::expect_used)]
    fn serialize(&self) -> String {
        let mut buffer = Vec::new();
        match self {
            STXBalance::Unlocked { amount } => {
                buffer
                    .write_all(&amount.to_be_bytes())
                    .expect("STXBalance serialization: failed writing amount_unlocked.");
                buffer
                    .write_all(&0u128.to_be_bytes())
                    .expect("STXBalance serialization: failed writing amount_locked.");
                buffer
                    .write_all(&0u64.to_be_bytes())
                    .expect("STXBalance serialization: failed writing unlock_height.");
            }
            STXBalance::LockedPoxOne {
                amount_unlocked,
                amount_locked,
                unlock_height,
            } => {
                buffer
                    .write_all(&amount_unlocked.to_be_bytes())
                    .expect("STXBalance serialization: failed writing amount_unlocked.");
                buffer
                    .write_all(&amount_locked.to_be_bytes())
                    .expect("STXBalance serialization: failed writing amount_locked.");
                buffer
                    .write_all(&unlock_height.to_be_bytes())
                    .expect("STXBalance serialization: failed writing unlock_height.");
            }
            STXBalance::LockedPoxTwo {
                amount_unlocked,
                amount_locked,
                unlock_height,
            } => {
                buffer
                    .write_all(&[STXBalance::pox_2_version])
                    .expect("STXBalance serialization: failed to write PoX version byte");
                buffer
                    .write_all(&amount_unlocked.to_be_bytes())
                    .expect("STXBalance serialization: failed writing amount_unlocked.");
                buffer
                    .write_all(&amount_locked.to_be_bytes())
                    .expect("STXBalance serialization: failed writing amount_locked.");
                buffer
                    .write_all(&unlock_height.to_be_bytes())
                    .expect("STXBalance serialization: failed writing unlock_height.");
            }
            STXBalance::LockedPoxThree {
                amount_unlocked,
                amount_locked,
                unlock_height,
            } => {
                buffer
                    .write_all(&[STXBalance::pox_3_version])
                    .expect("STXBalance serialization: failed to write PoX version byte");
                buffer
                    .write_all(&amount_unlocked.to_be_bytes())
                    .expect("STXBalance serialization: failed writing amount_unlocked.");
                buffer
                    .write_all(&amount_locked.to_be_bytes())
                    .expect("STXBalance serialization: failed writing amount_locked.");
                buffer
                    .write_all(&unlock_height.to_be_bytes())
                    .expect("STXBalance serialization: failed writing unlock_height.");
            }
            STXBalance::LockedPoxFour {
                amount_unlocked,
                amount_locked,
                unlock_height,
            } => {
                buffer
                    .write_all(&[STXBalance::pox_4_version])
                    .expect("STXBalance serialization: failed to write PoX version byte");
                buffer
                    .write_all(&amount_unlocked.to_be_bytes())
                    .expect("STXBalance serialization: failed writing amount_unlocked.");
                buffer
                    .write_all(&amount_locked.to_be_bytes())
                    .expect("STXBalance serialization: failed writing amount_locked.");
                buffer
                    .write_all(&unlock_height.to_be_bytes())
                    .expect("STXBalance serialization: failed writing unlock_height.");
            }
        }
        to_hex(buffer.as_slice())
    }
}

impl ClarityDeserializable<STXBalance> for STXBalance {
    fn deserialize(input: &str) -> Result<Self, VmExecutionError> {
        let bytes = hex_bytes(input).map_err(|_| {
            InterpreterError::Expect("STXBalance deserialization: failed decoding bytes.".into())
        })?;
        let result = if bytes.len() == STXBalance::unlocked_and_v1_size {
            let amount_unlocked = u128::from_be_bytes(bytes[0..16].try_into().map_err(|_| {
                InterpreterError::Expect(
                    "STXBalance deserialization: failed reading amount_unlocked.".into(),
                )
            })?);
            let amount_locked = u128::from_be_bytes(bytes[16..32].try_into().map_err(|_| {
                InterpreterError::Expect(
                    "STXBalance deserialization: failed reading amount_locked.".into(),
                )
            })?);
            let unlock_height = u64::from_be_bytes(bytes[32..40].try_into().map_err(|_| {
                InterpreterError::Expect(
                    "STXBalance deserialization: failed reading unlock_height.".into(),
                )
            })?);

            if amount_locked == 0 {
                STXBalance::Unlocked {
                    amount: amount_unlocked,
                }
            } else {
                STXBalance::LockedPoxOne {
                    amount_unlocked,
                    amount_locked,
                    unlock_height,
                }
            }
        } else if bytes.len() == STXBalance::v2_to_v4_size {
            let version = &bytes[0];
            if version != &STXBalance::pox_2_version
                && version != &STXBalance::pox_3_version
                && version != &STXBalance::pox_4_version
            {
                return Err(InterpreterError::Expect(format!(
                    "Bad version byte in STX Balance serialization = {version}"
                ))
                .into());
            }
            let amount_unlocked = u128::from_be_bytes(bytes[1..17].try_into().map_err(|_| {
                InterpreterError::Expect(
                    "STXBalance deserialization: failed reading amount_unlocked.".into(),
                )
            })?);
            let amount_locked = u128::from_be_bytes(bytes[17..33].try_into().map_err(|_| {
                InterpreterError::Expect(
                    "STXBalance deserialization: failed reading amount_locked.".into(),
                )
            })?);
            let unlock_height = u64::from_be_bytes(bytes[33..41].try_into().map_err(|_| {
                InterpreterError::Expect(
                    "STXBalance deserialization: failed reading unlock_height.".into(),
                )
            })?);

            if amount_locked == 0 {
                STXBalance::Unlocked {
                    amount: amount_unlocked,
                }
            } else if version == &STXBalance::pox_2_version {
                STXBalance::LockedPoxTwo {
                    amount_unlocked,
                    amount_locked,
                    unlock_height,
                }
            } else if version == &STXBalance::pox_3_version {
                STXBalance::LockedPoxThree {
                    amount_unlocked,
                    amount_locked,
                    unlock_height,
                }
            } else if version == &STXBalance::pox_4_version {
                STXBalance::LockedPoxFour {
                    amount_unlocked,
                    amount_locked,
                    unlock_height,
                }
            } else {
                return Err(InterpreterError::Expect(
                    "Version is checked for pox_3 or pox_2 version compliance above".into(),
                )
                .into());
            }
        } else {
            return Err(InterpreterError::Expect(format!(
                "Bad STX Balance serialization size = {}",
                bytes.len()
            ))
            .into());
        };
        Ok(result)
    }
}

impl<'db, 'conn> STXBalanceSnapshot<'db, 'conn> {
    pub fn new(
        principal: &PrincipalData,
        balance: STXBalance,
        burn_height: u64,
        db_ref: &'conn mut ClarityDatabase<'db>,
    ) -> STXBalanceSnapshot<'db, 'conn> {
        STXBalanceSnapshot {
            principal: principal.clone(),
            balance,
            burn_block_height: burn_height,
            db_ref,
        }
    }

    pub fn balance(&self) -> &STXBalance {
        &self.balance
    }

    pub fn save(self) -> Result<(), VmExecutionError> {
        let key = ClarityDatabase::make_key_for_account_balance(&self.principal);
        self.db_ref.put_data(&key, &self.balance)
    }

    pub fn transfer_to(
        mut self,
        recipient: &PrincipalData,
        amount: u128,
    ) -> Result<(), VmExecutionError> {
        if !self.can_transfer(amount)? {
            return Err(InterpreterError::InsufficientBalance.into());
        }

        let recipient_key = ClarityDatabase::make_key_for_account_balance(recipient);
        let mut recipient_balance = self
            .db_ref
            .get_data(&recipient_key)?
            .unwrap_or(STXBalance::zero());

        recipient_balance
            .checked_add_unlocked_amount(amount)
<<<<<<< HEAD
            .ok_or(VmExecutionError::Runtime(
                RuntimeErrorType::ArithmeticOverflow,
                None,
            ))?;
=======
            .ok_or(Error::Runtime(RuntimeError::ArithmeticOverflow, None))?;
>>>>>>> aa1d5aac

        self.debit(amount)?;
        self.db_ref.put_data(&recipient_key, &recipient_balance)?;
        self.save()?;
        Ok(())
    }

    pub fn get_available_balance(&mut self) -> Result<u128, VmExecutionError> {
        let v1_unlock_height = self.db_ref.get_v1_unlock_height();
        let v2_unlock_height = self.db_ref.get_v2_unlock_height()?;
        let v3_unlock_height = self.db_ref.get_v3_unlock_height()?;
        self.balance.get_available_balance_at_burn_block(
            self.burn_block_height,
            v1_unlock_height,
            v2_unlock_height,
            v3_unlock_height,
        )
    }

    pub fn canonical_balance_repr(&mut self) -> Result<STXBalance, VmExecutionError> {
        let v1_unlock_height = self.db_ref.get_v1_unlock_height();
        let v2_unlock_height = self.db_ref.get_v2_unlock_height()?;
        let v3_unlock_height = self.db_ref.get_v3_unlock_height()?;
        Ok(self
            .balance
            .canonical_repr_at_block(
                self.burn_block_height,
                v1_unlock_height,
                v2_unlock_height,
                v3_unlock_height,
            )?
            .0)
    }

    pub fn has_locked_tokens(&mut self) -> Result<bool, VmExecutionError> {
        let v1_unlock_height = self.db_ref.get_v1_unlock_height();
        let v2_unlock_height = self.db_ref.get_v2_unlock_height()?;
        let v3_unlock_height = self.db_ref.get_v3_unlock_height()?;
        Ok(self.balance.has_locked_tokens_at_burn_block(
            self.burn_block_height,
            v1_unlock_height,
            v2_unlock_height,
            v3_unlock_height,
        ))
    }

    pub fn has_unlockable_tokens(&mut self) -> Result<bool, VmExecutionError> {
        let v1_unlock_height = self.db_ref.get_v1_unlock_height();
        let v2_unlock_height = self.db_ref.get_v2_unlock_height()?;
        let v3_unlock_height = self.db_ref.get_v3_unlock_height()?;
        Ok(self.balance.has_unlockable_tokens_at_burn_block(
            self.burn_block_height,
            v1_unlock_height,
            v2_unlock_height,
            v3_unlock_height,
        ))
    }

    pub fn can_transfer(&mut self, amount: u128) -> Result<bool, VmExecutionError> {
        Ok(self.get_available_balance()? >= amount)
    }

    pub fn debit(&mut self, amount: u128) -> Result<(), VmExecutionError> {
        let unlocked = self.unlock_available_tokens_if_any()?;
        if unlocked > 0 {
            debug!("Consolidated after account-debit");
        }

        self.balance.debit_unlocked_amount(amount)
    }

    pub fn credit(&mut self, amount: u128) -> Result<(), VmExecutionError> {
        let unlocked = self.unlock_available_tokens_if_any()?;
        if unlocked > 0 {
            debug!("Consolidated after account-credit");
        }

        self.balance
            .checked_add_unlocked_amount(amount)
            .ok_or_else(|| InterpreterError::Expect("STX balance overflow".into()))?;
        Ok(())
    }

    pub fn set_balance(&mut self, balance: STXBalance) {
        self.balance = balance;
    }

    pub fn lock_tokens_v1(
        &mut self,
        amount_to_lock: u128,
        unlock_burn_height: u64,
    ) -> Result<(), VmExecutionError> {
        let unlocked = self.unlock_available_tokens_if_any()?;
        if unlocked > 0 {
            debug!("Consolidated after account-token-lock");
        }

        // caller needs to have checked this
        assert!(amount_to_lock > 0, "BUG: cannot lock 0 tokens");

        if unlock_burn_height <= self.burn_block_height {
            // caller needs to have checked this
            return Err(InterpreterError::Expect(
                "FATAL: cannot set a lock with expired unlock burn height".into(),
            )
            .into());
        }

        if self.has_locked_tokens()? {
            // caller needs to have checked this
            return Err(InterpreterError::Expect(
                "FATAL: account already has locked tokens".into(),
            )
            .into());
        }

        // from `unlock_available_tokens_if_any` call above, `self.balance` should
        //  be canonicalized already

        let new_amount_unlocked = self
            .balance
            .get_total_balance()?
            .checked_sub(amount_to_lock)
            .ok_or_else(|| InterpreterError::Expect("STX underflow".into()))?;

        self.balance = STXBalance::LockedPoxOne {
            amount_unlocked: new_amount_unlocked,
            amount_locked: amount_to_lock,
            unlock_height: unlock_burn_height,
        };
        Ok(())
    }

    ////////////// Pox-2 /////////////////

    /// Return true iff `self` represents a snapshot that has a lock
    ///  created by PoX v2.
    pub fn is_v2_locked(&mut self) -> Result<bool, VmExecutionError> {
        match self.canonical_balance_repr()? {
            STXBalance::LockedPoxTwo { .. } => Ok(true),
            _ => Ok(false),
        }
    }

    /// Increase the account's current lock to `new_total_locked`.
    /// Panics if `self` was not locked by V2 PoX.
    pub fn increase_lock_v2(&mut self, new_total_locked: u128) -> Result<(), VmExecutionError> {
        let unlocked = self.unlock_available_tokens_if_any()?;
        if unlocked > 0 {
            debug!("Consolidated after extend-token-lock");
        }

        if !self.has_locked_tokens()? {
            // caller needs to have checked this
            return Err(InterpreterError::Expect(
                "FATAL: account does not have locked tokens".into(),
            )
            .into());
        }

        if !self.is_v2_locked()? {
            // caller needs to have checked this
            return Err(
                InterpreterError::Expect("FATAL: account must be locked by pox-2".into()).into(),
            );
        }

        if self.balance.amount_locked() > new_total_locked {
            return Err(InterpreterError::Expect(
                "FATAL: account must lock more after `increase_lock_v2`".into(),
            )
            .into());
        }

        let total_amount = self
            .balance
            .amount_unlocked()
            .checked_add(self.balance.amount_locked())
            .ok_or_else(|| InterpreterError::Expect("STX balance overflowed u128".into()))?;
        let amount_unlocked = total_amount.checked_sub(new_total_locked).ok_or_else(|| {
            InterpreterError::Expect("STX underflow: more is locked than total balance".into())
        })?;

        self.balance = STXBalance::LockedPoxTwo {
            amount_unlocked,
            amount_locked: new_total_locked,
            unlock_height: self.balance.unlock_height(),
        };

        Ok(())
    }

    /// Extend this account's current lock to `unlock_burn_height`.
    /// After calling, this method will set the balance to a "LockedPoxTwo" balance,
    ///  because this method is only invoked as a result of PoX2 interactions
    pub fn extend_lock_v2(&mut self, unlock_burn_height: u64) -> Result<(), VmExecutionError> {
        let unlocked = self.unlock_available_tokens_if_any()?;
        if unlocked > 0 {
            debug!("Consolidated after extend-token-lock");
        }

        if !self.has_locked_tokens()? {
            // caller needs to have checked this
            return Err(InterpreterError::Expect(
                "FATAL: account does not have locked tokens".into(),
            )
            .into());
        }

        if unlock_burn_height <= self.burn_block_height {
            // caller needs to have checked this
            return Err(InterpreterError::Expect(
                "FATAL: cannot set a lock with expired unlock burn height".into(),
            )
            .into());
        }

        self.balance = STXBalance::LockedPoxTwo {
            amount_unlocked: self.balance.amount_unlocked(),
            amount_locked: self.balance.amount_locked(),
            unlock_height: unlock_burn_height,
        };
        Ok(())
    }

    /// Lock `amount_to_lock` tokens on this account until `unlock_burn_height`.
    /// After calling, this method will set the balance to a "LockedPoxTwo" balance,
    ///  because this method is only invoked as a result of PoX2 interactions
    pub fn lock_tokens_v2(
        &mut self,
        amount_to_lock: u128,
        unlock_burn_height: u64,
    ) -> Result<(), VmExecutionError> {
        let unlocked = self.unlock_available_tokens_if_any()?;
        if unlocked > 0 {
            debug!("Consolidated after account-token-lock");
        }

        // caller needs to have checked this
        if amount_to_lock == 0 {
            return Err(InterpreterError::Expect("BUG: cannot lock 0 tokens".into()).into());
        }

        if unlock_burn_height <= self.burn_block_height {
            // caller needs to have checked this
            return Err(InterpreterError::Expect(
                "FATAL: cannot set a lock with expired unlock burn height".into(),
            )
            .into());
        }

        if self.has_locked_tokens()? {
            // caller needs to have checked this
            return Err(InterpreterError::Expect(
                "FATAL: account already has locked tokens".into(),
            )
            .into());
        }

        // from `unlock_available_tokens_if_any` call above, `self.balance` should
        //  be canonicalized already

        let new_amount_unlocked = self
            .balance
            .get_total_balance()?
            .checked_sub(amount_to_lock)
            .ok_or_else(|| InterpreterError::Expect("STX underflow".into()))?;

        self.balance = STXBalance::LockedPoxTwo {
            amount_unlocked: new_amount_unlocked,
            amount_locked: amount_to_lock,
            unlock_height: unlock_burn_height,
        };
        Ok(())
    }

    //////////////// Pox-3 //////////////////

    /// Lock `amount_to_lock` tokens on this account until `unlock_burn_height`.
    /// After calling, this method will set the balance to a "LockedPoxThree" balance,
    ///  because this method is only invoked as a result of PoX3 interactions
    pub fn lock_tokens_v3(
        &mut self,
        amount_to_lock: u128,
        unlock_burn_height: u64,
    ) -> Result<(), VmExecutionError> {
        let unlocked = self.unlock_available_tokens_if_any()?;
        if unlocked > 0 {
            debug!("Consolidated after account-token-lock");
        }

        // caller needs to have checked this
        assert!(amount_to_lock > 0, "BUG: cannot lock 0 tokens");

        if unlock_burn_height <= self.burn_block_height {
            // caller needs to have checked this
            return Err(InterpreterError::Expect(
                "FATAL: cannot set a lock with expired unlock burn height".into(),
            )
            .into());
        }

        if self.has_locked_tokens()? {
            // caller needs to have checked this
            return Err(InterpreterError::Expect(
                "FATAL: account already has locked tokens".into(),
            )
            .into());
        }

        // from `unlock_available_tokens_if_any` call above, `self.balance` should
        //  be canonicalized already

        let new_amount_unlocked = self
            .balance
            .get_total_balance()?
            .checked_sub(amount_to_lock)
            .ok_or_else(|| {
                InterpreterError::Expect(
                    "FATAL: account locks more STX than balance possessed".into(),
                )
            })?;

        self.balance = STXBalance::LockedPoxThree {
            amount_unlocked: new_amount_unlocked,
            amount_locked: amount_to_lock,
            unlock_height: unlock_burn_height,
        };

        Ok(())
    }

    /// Extend this account's current lock to `unlock_burn_height`.
    /// After calling, this method will set the balance to a "LockedPoxThree" balance,
    ///  because this method is only invoked as a result of PoX3 interactions
    pub fn extend_lock_v3(&mut self, unlock_burn_height: u64) -> Result<(), VmExecutionError> {
        let unlocked = self.unlock_available_tokens_if_any()?;
        if unlocked > 0 {
            debug!("Consolidated after extend-token-lock");
        }

        if !self.has_locked_tokens()? {
            // caller needs to have checked this
            return Err(InterpreterError::Expect(
                "FATAL: account does not have locked tokens".into(),
            )
            .into());
        }

        if unlock_burn_height <= self.burn_block_height {
            // caller needs to have checked this
            return Err(InterpreterError::Expect(
                "FATAL: cannot set a lock with expired unlock burn height".into(),
            )
            .into());
        }

        self.balance = STXBalance::LockedPoxThree {
            amount_unlocked: self.balance.amount_unlocked(),
            amount_locked: self.balance.amount_locked(),
            unlock_height: unlock_burn_height,
        };
        Ok(())
    }

    /// Increase the account's current lock to `new_total_locked`.
    /// Panics if `self` was not locked by V3 PoX.
    pub fn increase_lock_v3(&mut self, new_total_locked: u128) -> Result<(), VmExecutionError> {
        let unlocked = self.unlock_available_tokens_if_any()?;
        if unlocked > 0 {
            debug!("Consolidated after extend-token-lock");
        }

        if !self.has_locked_tokens()? {
            // caller needs to have checked this
            return Err(InterpreterError::Expect(
                "FATAL: account does not have locked tokens".into(),
            )
            .into());
        }

        if !self.is_v3_locked()? {
            // caller needs to have checked this
            return Err(
                InterpreterError::Expect("FATAL: account must be locked by pox-3".into()).into(),
            );
        }

        assert!(
            self.balance.amount_locked() <= new_total_locked,
            "FATAL: account must lock more after `increase_lock_v3`"
        );

        let total_amount = self
            .balance
            .amount_unlocked()
            .checked_add(self.balance.amount_locked())
            .ok_or_else(|| InterpreterError::Expect("STX balance overflowed u128".into()))?;
        let amount_unlocked = total_amount.checked_sub(new_total_locked).ok_or_else(|| {
            InterpreterError::Expect("STX underflow: more is locked than total balance".into())
        })?;

        self.balance = STXBalance::LockedPoxThree {
            amount_unlocked,
            amount_locked: new_total_locked,
            unlock_height: self.balance.unlock_height(),
        };
        Ok(())
    }

    /// Return true iff `self` represents a snapshot that has a lock
    ///  created by PoX v3.
    pub fn is_v3_locked(&mut self) -> Result<bool, VmExecutionError> {
        match self.canonical_balance_repr()? {
            STXBalance::LockedPoxThree { .. } => Ok(true),
            _ => Ok(false),
        }
    }

    //////////////// Pox-4 //////////////////

    /// Lock `amount_to_lock` tokens on this account until `unlock_burn_height`.
    /// After calling, this method will set the balance to a "LockedPoxFour" balance,
    ///  because this method is only invoked as a result of PoX4 interactions
    pub fn lock_tokens_v4(
        &mut self,
        amount_to_lock: u128,
        unlock_burn_height: u64,
    ) -> Result<(), VmExecutionError> {
        let unlocked = self.unlock_available_tokens_if_any()?;
        if unlocked > 0 {
            debug!("Consolidated after account-token-lock");
        }

        // caller needs to have checked this
        assert!(amount_to_lock > 0, "BUG: cannot lock 0 tokens");

        if unlock_burn_height <= self.burn_block_height {
            // caller needs to have checked this
            panic!("FATAL: cannot set a lock with expired unlock burn height");
        }

        if self.has_locked_tokens()? {
            // caller needs to have checked this
            panic!("FATAL: account already has locked tokens");
        }

        // from `unlock_available_tokens_if_any` call above, `self.balance` should
        //  be canonicalized already

        let new_amount_unlocked = self
            .balance
            .get_total_balance()?
            .checked_sub(amount_to_lock)
            .expect("FATAL: account locks more STX than balance possessed");

        self.balance = STXBalance::LockedPoxFour {
            amount_unlocked: new_amount_unlocked,
            amount_locked: amount_to_lock,
            unlock_height: unlock_burn_height,
        };
        Ok(())
    }

    /// Extend this account's current lock to `unlock_burn_height`.
    /// After calling, this method will set the balance to a "LockedPoxFour" balance,
    ///  because this method is only invoked as a result of PoX3 interactions
    pub fn extend_lock_v4(&mut self, unlock_burn_height: u64) -> Result<(), VmExecutionError> {
        let unlocked = self.unlock_available_tokens_if_any()?;
        if unlocked > 0 {
            debug!("Consolidated after extend-token-lock");
        }

        if !self.has_locked_tokens()? {
            // caller needs to have checked this
            panic!("FATAL: account does not have locked tokens");
        }

        if unlock_burn_height <= self.burn_block_height {
            // caller needs to have checked this
            panic!("FATAL: cannot set a lock with expired unlock burn height");
        }

        self.balance = STXBalance::LockedPoxFour {
            amount_unlocked: self.balance.amount_unlocked(),
            amount_locked: self.balance.amount_locked(),
            unlock_height: unlock_burn_height,
        };
        Ok(())
    }

    /// Increase the account's current lock to `new_total_locked`.
    /// Panics if `self` was not locked by V3 PoX.
    pub fn increase_lock_v4(&mut self, new_total_locked: u128) -> Result<(), VmExecutionError> {
        let unlocked = self.unlock_available_tokens_if_any()?;
        if unlocked > 0 {
            debug!("Consolidated after extend-token-lock");
        }

        if !self.has_locked_tokens()? {
            // caller needs to have checked this
            panic!("FATAL: account does not have locked tokens");
        }

        if !self.is_v4_locked()? {
            // caller needs to have checked this
            panic!("FATAL: account must be locked by pox-3");
        }

        assert!(
            self.balance.amount_locked() <= new_total_locked,
            "FATAL: account must lock more after `increase_lock_v3`"
        );

        let total_amount = self
            .balance
            .amount_unlocked()
            .checked_add(self.balance.amount_locked())
            .expect("STX balance overflowed u128");
        let amount_unlocked = total_amount
            .checked_sub(new_total_locked)
            .expect("STX underflow: more is locked than total balance");

        self.balance = STXBalance::LockedPoxFour {
            amount_unlocked,
            amount_locked: new_total_locked,
            unlock_height: self.balance.unlock_height(),
        };
        Ok(())
    }

    /// Return true iff `self` represents a snapshot that has a lock
    ///  created by PoX v3.
    pub fn is_v4_locked(&mut self) -> Result<bool, VmExecutionError> {
        match self.canonical_balance_repr()? {
            STXBalance::LockedPoxFour { .. } => Ok(true),
            _ => Ok(false),
        }
    }

    /////////////// GENERAL //////////////////////

    /// If this snapshot is locked, then alter the lock height to be
    /// the next burn block (i.e., `self.burn_block_height + 1`)
    pub fn accelerate_unlock(&mut self) -> Result<(), VmExecutionError> {
        let unlocked = self.unlock_available_tokens_if_any()?;
        if unlocked > 0 {
            debug!("Consolidated after account-token-lock");
        }

        let new_unlock_height = self.burn_block_height + 1;
        self.balance = match self.balance {
            STXBalance::Unlocked { amount } => STXBalance::Unlocked { amount },
            STXBalance::LockedPoxOne { .. } => {
                return Err(InterpreterError::Expect(
                    "Attempted to accelerate the unlock of a lockup created by PoX-1".into(),
                )
                .into())
            }
            STXBalance::LockedPoxTwo {
                amount_unlocked,
                amount_locked,
                ..
            } => STXBalance::LockedPoxTwo {
                amount_unlocked,
                amount_locked,
                unlock_height: new_unlock_height,
            },
            STXBalance::LockedPoxThree {
                amount_unlocked,
                amount_locked,
                ..
            } => STXBalance::LockedPoxThree {
                amount_unlocked,
                amount_locked,
                unlock_height: new_unlock_height,
            },
            STXBalance::LockedPoxFour {
                amount_unlocked,
                amount_locked,
                ..
            } => STXBalance::LockedPoxFour {
                amount_unlocked,
                amount_locked,
                unlock_height: new_unlock_height,
            },
        };
        Ok(())
    }

    /// Unlock any tokens that are unlockable at the current
    ///  burn block height, and return the amount newly unlocked
    fn unlock_available_tokens_if_any(&mut self) -> Result<u128, VmExecutionError> {
        let (new_balance, unlocked) = self.balance.canonical_repr_at_block(
            self.burn_block_height,
            self.db_ref.get_v1_unlock_height(),
            self.db_ref.get_v2_unlock_height()?,
            self.db_ref.get_v3_unlock_height()?,
        )?;
        self.balance = new_balance;
        Ok(unlocked)
    }
}

impl Default for STXBalance {
    fn default() -> Self {
        STXBalance::zero()
    }
}

// NOTE: do _not_ add mutation methods to this struct. Put them in STXBalanceSnapshot!
impl STXBalance {
    pub const unlocked_and_v1_size: usize = 40;
    pub const v2_to_v4_size: usize = 41;
    pub const pox_2_version: u8 = 0;
    pub const pox_3_version: u8 = 1;
    pub const pox_4_version: u8 = 2;

    pub fn zero() -> STXBalance {
        STXBalance::Unlocked { amount: 0 }
    }

    pub fn initial(amount: u128) -> STXBalance {
        STXBalance::Unlocked { amount }
    }

    /// This method returns the datastructure's lazy view of the unlock_height:
    ///  this *may* be updated by a canonicalized view of the account
    pub fn unlock_height(&self) -> u64 {
        match self {
            STXBalance::Unlocked { .. } => 0,
            STXBalance::LockedPoxOne { unlock_height, .. }
            | STXBalance::LockedPoxTwo { unlock_height, .. }
            | STXBalance::LockedPoxThree { unlock_height, .. }
            | STXBalance::LockedPoxFour { unlock_height, .. } => *unlock_height,
        }
    }

    /// This method returns the datastructure's lazy view of the unlock_height
    ///  *while* factoring in the PoX 2 early unlock for PoX 1 and PoX 3 early unlock for PoX 2.
    /// This value is still lazy: this unlock height may be less than the current
    ///  burn block height, if so it will be updated in a canonicalized view.
    pub fn effective_unlock_height(
        &self,
        v1_unlock_height: u32,
        v2_unlock_height: u32,
        v3_unlock_height: u32,
    ) -> u64 {
        match self {
            STXBalance::Unlocked { .. } => 0,
            STXBalance::LockedPoxOne { unlock_height, .. } => {
                if *unlock_height >= u64::from(v1_unlock_height) {
                    u64::from(v1_unlock_height)
                } else {
                    *unlock_height
                }
            }
            STXBalance::LockedPoxTwo { unlock_height, .. } => {
                if *unlock_height >= u64::from(v2_unlock_height) {
                    u64::from(v2_unlock_height)
                } else {
                    *unlock_height
                }
            }
            STXBalance::LockedPoxThree { unlock_height, .. } => {
                if *unlock_height >= u64::from(v3_unlock_height) {
                    u64::from(v3_unlock_height)
                } else {
                    *unlock_height
                }
            }
            STXBalance::LockedPoxFour { unlock_height, .. } => *unlock_height,
        }
    }

    /// This method returns the datastructure's lazy view of the amount locked:
    ///  this *may* be updated by a canonicalized view of the account
    pub fn amount_locked(&self) -> u128 {
        match self {
            STXBalance::Unlocked { .. } => 0,
            STXBalance::LockedPoxOne { amount_locked, .. }
            | STXBalance::LockedPoxTwo { amount_locked, .. }
            | STXBalance::LockedPoxThree { amount_locked, .. }
            | STXBalance::LockedPoxFour { amount_locked, .. } => *amount_locked,
        }
    }

    /// This method returns the datastructure's lazy view of the amount unlocked:
    ///  this *may* be updated by a canonicalized view of the account
    pub fn amount_unlocked(&self) -> u128 {
        match self {
            STXBalance::Unlocked {
                amount: amount_unlocked,
            }
            | STXBalance::LockedPoxOne {
                amount_unlocked, ..
            }
            | STXBalance::LockedPoxTwo {
                amount_unlocked, ..
            }
            | STXBalance::LockedPoxThree {
                amount_unlocked, ..
            }
            | STXBalance::LockedPoxFour {
                amount_unlocked, ..
            } => *amount_unlocked,
        }
    }

    fn debit_unlocked_amount(&mut self, delta: u128) -> Result<(), VmExecutionError> {
        match self {
            STXBalance::Unlocked {
                amount: amount_unlocked,
            }
            | STXBalance::LockedPoxOne {
                amount_unlocked, ..
            }
            | STXBalance::LockedPoxTwo {
                amount_unlocked, ..
            }
            | STXBalance::LockedPoxThree {
                amount_unlocked, ..
            }
            | STXBalance::LockedPoxFour {
                amount_unlocked, ..
            } => {
                *amount_unlocked = amount_unlocked
                    .checked_sub(delta)
                    .ok_or_else(|| InterpreterError::Expect("STX underflow".into()))?;
                Ok(())
            }
        }
    }

    fn checked_add_unlocked_amount(&mut self, delta: u128) -> Option<u128> {
        match self {
            STXBalance::Unlocked {
                amount: amount_unlocked,
            }
            | STXBalance::LockedPoxOne {
                amount_unlocked, ..
            }
            | STXBalance::LockedPoxTwo {
                amount_unlocked, ..
            }
            | STXBalance::LockedPoxThree {
                amount_unlocked, ..
            }
            | STXBalance::LockedPoxFour {
                amount_unlocked, ..
            } => {
                if let Some(new_amount) = amount_unlocked.checked_add(delta) {
                    *amount_unlocked = new_amount;
                    Some(new_amount)
                } else {
                    None
                }
            }
        }
    }

    /// Returns a canonicalized STXBalance at a given burn_block_height
    /// (i.e., if burn_block_height >= unlock_height, then return struct where
    ///   amount_unlocked = 0, unlock_height = 0), and the amount of tokens which
    ///   are "unlocked" by the canonicalization
    pub fn canonical_repr_at_block(
        &self,
        burn_block_height: u64,
        v1_unlock_height: u32,
        v2_unlock_height: u32,
        v3_unlock_height: u32,
    ) -> Result<(STXBalance, u128), VmExecutionError> {
        if self.has_unlockable_tokens_at_burn_block(
            burn_block_height,
            v1_unlock_height,
            v2_unlock_height,
            v3_unlock_height,
        ) {
            Ok((
                STXBalance::Unlocked {
                    amount: self.get_total_balance()?,
                },
                self.amount_locked(),
            ))
        } else {
            Ok((self.clone(), 0))
        }
    }

    pub fn get_available_balance_at_burn_block(
        &self,
        burn_block_height: u64,
        v1_unlock_height: u32,
        v2_unlock_height: u32,
        v3_unlock_height: u32,
    ) -> Result<u128, VmExecutionError> {
        if self.has_unlockable_tokens_at_burn_block(
            burn_block_height,
            v1_unlock_height,
            v2_unlock_height,
            v3_unlock_height,
        ) {
            self.get_total_balance()
        } else {
            let out = match self {
                STXBalance::Unlocked { amount } => *amount,
                STXBalance::LockedPoxOne {
                    amount_unlocked, ..
                } => *amount_unlocked,
                STXBalance::LockedPoxTwo {
                    amount_unlocked, ..
                } => *amount_unlocked,
                STXBalance::LockedPoxThree {
                    amount_unlocked, ..
                } => *amount_unlocked,
                STXBalance::LockedPoxFour {
                    amount_unlocked, ..
                } => *amount_unlocked,
            };
            Ok(out)
        }
    }

    pub fn get_locked_balance_at_burn_block(
        &self,
        burn_block_height: u64,
        v1_unlock_height: u32,
        v2_unlock_height: u32,
        v3_unlock_height: u32,
    ) -> (u128, u64) {
        if self.has_unlockable_tokens_at_burn_block(
            burn_block_height,
            v1_unlock_height,
            v2_unlock_height,
            v3_unlock_height,
        ) {
            (0, 0)
        } else {
            match self {
                STXBalance::Unlocked { .. } => (0, 0),
                STXBalance::LockedPoxOne {
                    amount_locked,
                    unlock_height,
                    ..
                } => (*amount_locked, *unlock_height),
                STXBalance::LockedPoxTwo {
                    amount_locked,
                    unlock_height,
                    ..
                } => (*amount_locked, *unlock_height),
                STXBalance::LockedPoxThree {
                    amount_locked,
                    unlock_height,
                    ..
                } => (*amount_locked, *unlock_height),
                STXBalance::LockedPoxFour {
                    amount_locked,
                    unlock_height,
                    ..
                } => (*amount_locked, *unlock_height),
            }
        }
    }

    pub fn get_total_balance(&self) -> Result<u128, VmExecutionError> {
        let (unlocked, locked) = match self {
            STXBalance::Unlocked { amount } => (*amount, 0),
            STXBalance::LockedPoxOne {
                amount_unlocked,
                amount_locked,
                ..
            } => (*amount_unlocked, *amount_locked),
            STXBalance::LockedPoxTwo {
                amount_unlocked,
                amount_locked,
                ..
            } => (*amount_unlocked, *amount_locked),
            STXBalance::LockedPoxThree {
                amount_unlocked,
                amount_locked,
                ..
            } => (*amount_unlocked, *amount_locked),
            STXBalance::LockedPoxFour {
                amount_unlocked,
                amount_locked,
                ..
            } => (*amount_unlocked, *amount_locked),
        };
        unlocked
            .checked_add(locked)
            .ok_or_else(|| InterpreterError::Expect("STX overflow".into()).into())
    }

    pub fn was_locked_by_v1(&self) -> bool {
        matches!(self, STXBalance::LockedPoxOne { .. })
    }

    pub fn was_locked_by_v2(&self) -> bool {
        matches!(self, STXBalance::LockedPoxTwo { .. })
    }

    pub fn was_locked_by_v3(&self) -> bool {
        matches!(self, STXBalance::LockedPoxThree { .. })
    }

    pub fn has_locked_tokens_at_burn_block(
        &self,
        burn_block_height: u64,
        v1_unlock_height: u32,
        v2_unlock_height: u32,
        v3_unlock_height: u32,
    ) -> bool {
        match self {
            STXBalance::Unlocked { .. } => false,
            STXBalance::LockedPoxOne {
                amount_locked,
                unlock_height,
                ..
            } => {
                if *amount_locked == 0 {
                    return false;
                }
                // if normally unlockable, return false
                if *unlock_height <= burn_block_height {
                    return false;
                }
                // if unlockable due to Stacks 2.1 early unlock
                if u64::from(v1_unlock_height) <= burn_block_height {
                    return false;
                }
                true
            }
            STXBalance::LockedPoxTwo {
                amount_locked,
                unlock_height,
                ..
            } => {
                if *amount_locked == 0 {
                    return false;
                }
                if *unlock_height <= burn_block_height {
                    return false;
                }
                // if unlockable due to Stacks 2.2 early unlock
                if u64::from(v2_unlock_height) <= burn_block_height {
                    return false;
                }
                true
            }
            STXBalance::LockedPoxThree {
                amount_locked,
                unlock_height,
                ..
            } => {
                if *amount_locked == 0 {
                    return false;
                }
                if *unlock_height <= burn_block_height {
                    return false;
                }
                // if unlockable due to Stacks 2.5 early unlock
                if u64::from(v3_unlock_height) <= burn_block_height {
                    return false;
                }
                true
            }
            STXBalance::LockedPoxFour {
                amount_locked,
                unlock_height,
                ..
            } => {
                if *amount_locked == 0 {
                    return false;
                }
                if *unlock_height <= burn_block_height {
                    return false;
                }
                true
            }
        }
    }

    pub fn has_unlockable_tokens_at_burn_block(
        &self,
        burn_block_height: u64,
        v1_unlock_height: u32,
        v2_unlock_height: u32,
        v3_unlock_height: u32,
    ) -> bool {
        match self {
            STXBalance::Unlocked { .. } => false,
            STXBalance::LockedPoxOne {
                amount_locked,
                unlock_height,
                ..
            } => {
                if *amount_locked == 0 {
                    return false;
                }
                // if normally unlockable, return true
                if *unlock_height <= burn_block_height {
                    return true;
                }
                // if unlockable due to Stacks 2.1 early unlock
                if u64::from(v1_unlock_height) <= burn_block_height {
                    return true;
                }
                false
            }
            STXBalance::LockedPoxTwo {
                amount_locked,
                unlock_height,
                ..
            } => {
                if *amount_locked == 0 {
                    return false;
                }
                // if normally unlockable, return true
                if *unlock_height <= burn_block_height {
                    return true;
                }
                // if unlockable due to Stacks 2.2 early unlock
                if u64::from(v2_unlock_height) <= burn_block_height {
                    return true;
                }
                false
            }
            STXBalance::LockedPoxThree {
                amount_locked,
                unlock_height,
                ..
            } => {
                if *amount_locked == 0 {
                    return false;
                }
                // if normally unlockable, return true
                if *unlock_height <= burn_block_height {
                    return true;
                }
                // if unlockable due to Stacks 2.5 early unlock
                if u64::from(v3_unlock_height) <= burn_block_height {
                    return true;
                }
                false
            }
            STXBalance::LockedPoxFour {
                amount_locked,
                unlock_height,
                ..
            } => {
                if *amount_locked == 0 {
                    return false;
                }
                // if normally unlockable, return true
                if *unlock_height <= burn_block_height {
                    return true;
                }
                false
            }
        }
    }

    pub fn can_transfer_at_burn_block(
        &self,
        amount: u128,
        burn_block_height: u64,
        v1_unlock_height: u32,
        v2_unlock_height: u32,
        v3_unlock_height: u32,
    ) -> Result<bool, VmExecutionError> {
        Ok(self.get_available_balance_at_burn_block(
            burn_block_height,
            v1_unlock_height,
            v2_unlock_height,
            v3_unlock_height,
        )? >= amount)
    }
}<|MERGE_RESOLUTION|>--- conflicted
+++ resolved
@@ -22,11 +22,7 @@
 use crate::vm::analysis::ContractAnalysis;
 use crate::vm::contracts::Contract;
 use crate::vm::database::ClarityDatabase;
-<<<<<<< HEAD
-use crate::vm::errors::{InterpreterError, RuntimeErrorType, VmExecutionError};
-=======
-use crate::vm::errors::{Error, InterpreterError, RuntimeError};
->>>>>>> aa1d5aac
+use crate::vm::errors::{InterpreterError, RuntimeError, VmExecutionError};
 use crate::vm::types::{PrincipalData, TypeSignature};
 
 pub trait ClaritySerializable {
@@ -400,14 +396,10 @@
 
         recipient_balance
             .checked_add_unlocked_amount(amount)
-<<<<<<< HEAD
             .ok_or(VmExecutionError::Runtime(
-                RuntimeErrorType::ArithmeticOverflow,
+                RuntimeError::ArithmeticOverflow,
                 None,
             ))?;
-=======
-            .ok_or(Error::Runtime(RuntimeError::ArithmeticOverflow, None))?;
->>>>>>> aa1d5aac
 
         self.debit(amount)?;
         self.db_ref.put_data(&recipient_key, &recipient_balance)?;
