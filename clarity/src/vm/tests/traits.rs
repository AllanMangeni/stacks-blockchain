// Copyright (C) 2013-2020 Blockstack PBC, a public benefit corporation
// Copyright (C) 2020 Stacks Open Internet Foundation
//
// This program is free software: you can redistribute it and/or modify
// it under the terms of the GNU General Public License as published by
// the Free Software Foundation, either version 3 of the License, or
// (at your option) any later version.
//
// This program is distributed in the hope that it will be useful,
// but WITHOUT ANY WARRANTY; without even the implied warranty of
// MERCHANTABILITY or FITNESS FOR A PARTICULAR PURPOSE.  See the
// GNU General Public License for more details.
//
// You should have received a copy of the GNU General Public License
// along with this program.  If not, see <http://www.gnu.org/licenses/>.
#[cfg(test)]
use stacks_common::types::StacksEpochId;

#[cfg(test)]
use super::MemoryEnvironmentGenerator;
use crate::vm::tests::{test_clarity_versions, test_epochs};
#[cfg(test)]
use crate::vm::{
<<<<<<< HEAD
    ast::ASTRules,
    errors::{CheckErrorKind, VmExecutionError},
=======
    errors::{CheckErrors, Error},
>>>>>>> 895537e0
    tests::{env_factory, execute, symbols_from_values},
    types::{PrincipalData, QualifiedContractIdentifier, Value},
    version::ClarityVersion,
    ContractContext,
};

#[apply(test_clarity_versions)]
fn test_dynamic_dispatch_by_defining_trait(
    version: ClarityVersion,
    epoch: StacksEpochId,
    mut env_factory: MemoryEnvironmentGenerator,
) {
    let mut owned_env = env_factory.get_env(epoch);
    let dispatching_contract = "(define-trait trait-1 (
            (get-1 (uint) (response uint uint))))
        (define-public (wrapped-get-1 (contract <trait-1>))
            (contract-call? contract get-1 u0))";
    let target_contract = "(define-public (get-1 (x uint)) (ok u1))";

    let p1 = execute("'SZ2J6ZY48GV1EZ5V2V5RB9MP66SW86PYKKQ9H6DPR");
    let placeholder_context =
        ContractContext::new(QualifiedContractIdentifier::transient(), version);

    {
        let mut env = owned_env.get_exec_environment(None, None, &placeholder_context);
        env.initialize_contract(
            QualifiedContractIdentifier::local("dispatching-contract").unwrap(),
            dispatching_contract,
        )
        .unwrap();
        env.initialize_contract(
            QualifiedContractIdentifier::local("target-contract").unwrap(),
            target_contract,
        )
        .unwrap();
    }

    {
        let target_contract = Value::from(PrincipalData::Contract(
            QualifiedContractIdentifier::local("target-contract").unwrap(),
        ));
        let mut env = owned_env.get_exec_environment(
            Some(p1.expect_principal().unwrap()),
            None,
            &placeholder_context,
        );
        assert_eq!(
            env.execute_contract(
                &QualifiedContractIdentifier::local("dispatching-contract").unwrap(),
                "wrapped-get-1",
                &symbols_from_values(vec![target_contract]),
                false
            )
            .unwrap(),
            Value::okay(Value::UInt(1)).unwrap()
        );
    }
}

#[apply(test_clarity_versions)]
fn test_dynamic_dispatch_pass_trait_nested_in_let(
    version: ClarityVersion,
    epoch: StacksEpochId,
    mut env_factory: MemoryEnvironmentGenerator,
) {
    let mut owned_env = env_factory.get_env(epoch);
    let dispatching_contract = "(define-trait trait-1 (
            (get-1 (uint) (response uint uint))))
        (define-public (wrapped-get-1 (contract <trait-1>))
            (let ((amount u0))
              (internal-get-1 contract)))
        (define-public (internal-get-1 (contract <trait-1>))
            (contract-call? contract get-1 u0))";
    let target_contract = "(define-public (get-1 (x uint)) (ok u1))";

    let p1 = execute("'SZ2J6ZY48GV1EZ5V2V5RB9MP66SW86PYKKQ9H6DPR");
    let placeholder_context =
        ContractContext::new(QualifiedContractIdentifier::transient(), version);

    {
        let mut env = owned_env.get_exec_environment(None, None, &placeholder_context);
        env.initialize_contract(
            QualifiedContractIdentifier::local("dispatching-contract").unwrap(),
            dispatching_contract,
        )
        .unwrap();
        env.initialize_contract(
            QualifiedContractIdentifier::local("target-contract").unwrap(),
            target_contract,
        )
        .unwrap();
    }

    {
        let target_contract = Value::from(PrincipalData::Contract(
            QualifiedContractIdentifier::local("target-contract").unwrap(),
        ));
        let mut env = owned_env.get_exec_environment(
            Some(p1.expect_principal().unwrap()),
            None,
            &placeholder_context,
        );
        assert_eq!(
            env.execute_contract(
                &QualifiedContractIdentifier::local("dispatching-contract").unwrap(),
                "wrapped-get-1",
                &symbols_from_values(vec![target_contract]),
                false
            )
            .unwrap(),
            Value::okay(Value::UInt(1)).unwrap()
        );
    }
}

#[apply(test_clarity_versions)]
fn test_dynamic_dispatch_pass_trait(
    version: ClarityVersion,
    epoch: StacksEpochId,
    mut env_factory: MemoryEnvironmentGenerator,
) {
    let mut owned_env = env_factory.get_env(epoch);
    let dispatching_contract = "(define-trait trait-1 (
            (get-1 (uint) (response uint uint))))
        (define-public (wrapped-get-1 (contract <trait-1>))
              (internal-get-1 contract))
        (define-public (internal-get-1 (contract <trait-1>))
            (contract-call? contract get-1 u0))";
    let target_contract = "(define-public (get-1 (x uint)) (ok u1))";

    let p1 = execute("'SZ2J6ZY48GV1EZ5V2V5RB9MP66SW86PYKKQ9H6DPR");
    let placeholder_context =
        ContractContext::new(QualifiedContractIdentifier::transient(), version);

    {
        let mut env = owned_env.get_exec_environment(None, None, &placeholder_context);
        env.initialize_contract(
            QualifiedContractIdentifier::local("dispatching-contract").unwrap(),
            dispatching_contract,
        )
        .unwrap();
        env.initialize_contract(
            QualifiedContractIdentifier::local("target-contract").unwrap(),
            target_contract,
        )
        .unwrap();
    }

    {
        let target_contract = Value::from(PrincipalData::Contract(
            QualifiedContractIdentifier::local("target-contract").unwrap(),
        ));
        let mut env = owned_env.get_exec_environment(
            Some(p1.expect_principal().unwrap()),
            None,
            &placeholder_context,
        );
        assert_eq!(
            env.execute_contract(
                &QualifiedContractIdentifier::local("dispatching-contract").unwrap(),
                "wrapped-get-1",
                &symbols_from_values(vec![target_contract]),
                false
            )
            .unwrap(),
            Value::okay(Value::UInt(1)).unwrap()
        );
    }
}

#[apply(test_clarity_versions)]
fn test_dynamic_dispatch_intra_contract_call(
    version: ClarityVersion,
    epoch: StacksEpochId,
    mut env_factory: MemoryEnvironmentGenerator,
) {
    let mut owned_env = env_factory.get_env(epoch);
    let contract_defining_trait = "(define-trait trait-1 (
            (get-1 (uint) (response uint uint))))";
    let dispatching_contract = "(use-trait trait-1 .contract-defining-trait.trait-1)
        (define-public (wrapped-get-1 (contract <trait-1>))
            (contract-call? contract get-1 u0))
        (define-public (get-1 (x uint)) (ok u1))";

    let p1 = execute("'SZ2J6ZY48GV1EZ5V2V5RB9MP66SW86PYKKQ9H6DPR");
    let placeholder_context =
        ContractContext::new(QualifiedContractIdentifier::transient(), version);

    {
        let mut env = owned_env.get_exec_environment(None, None, &placeholder_context);
        env.initialize_contract(
            QualifiedContractIdentifier::local("contract-defining-trait").unwrap(),
            contract_defining_trait,
        )
        .unwrap();
        env.initialize_contract(
            QualifiedContractIdentifier::local("dispatching-contract").unwrap(),
            dispatching_contract,
        )
        .unwrap();
    }

    {
        let target_contract = Value::from(PrincipalData::Contract(
            QualifiedContractIdentifier::local("dispatching-contract").unwrap(),
        ));
        let mut env = owned_env.get_exec_environment(
            Some(p1.expect_principal().unwrap()),
            None,
            &placeholder_context,
        );
        let err_result = env
            .execute_contract(
                &QualifiedContractIdentifier::local("dispatching-contract").unwrap(),
                "wrapped-get-1",
                &symbols_from_values(vec![target_contract]),
                false,
            )
            .unwrap_err();
        match err_result {
            VmExecutionError::Unchecked(CheckErrorKind::CircularReference(_)) => {}
            _ => panic!("{err_result:?}"),
        }
    }
}

#[apply(test_clarity_versions)]
fn test_dynamic_dispatch_by_implementing_imported_trait(
    version: ClarityVersion,
    epoch: StacksEpochId,
    mut env_factory: MemoryEnvironmentGenerator,
) {
    let mut owned_env = env_factory.get_env(epoch);
    let contract_defining_trait = "(define-trait trait-1 (
            (get-1 (uint) (response uint uint))))";
    let dispatching_contract = "(use-trait trait-1 .contract-defining-trait.trait-1)
        (define-public (wrapped-get-1 (contract <trait-1>))
            (contract-call? contract get-1 u0))";
    let target_contract = "(impl-trait .contract-defining-trait.trait-1)
        (define-public (get-1 (x uint)) (ok u1))";

    let p1 = execute("'SZ2J6ZY48GV1EZ5V2V5RB9MP66SW86PYKKQ9H6DPR");
    let placeholder_context =
        ContractContext::new(QualifiedContractIdentifier::transient(), version);

    {
        let mut env = owned_env.get_exec_environment(None, None, &placeholder_context);
        env.initialize_contract(
            QualifiedContractIdentifier::local("contract-defining-trait").unwrap(),
            contract_defining_trait,
        )
        .unwrap();
        env.initialize_contract(
            QualifiedContractIdentifier::local("dispatching-contract").unwrap(),
            dispatching_contract,
        )
        .unwrap();
        env.initialize_contract(
            QualifiedContractIdentifier::local("target-contract").unwrap(),
            target_contract,
        )
        .unwrap();
    }

    {
        let target_contract = Value::from(PrincipalData::Contract(
            QualifiedContractIdentifier::local("target-contract").unwrap(),
        ));
        let mut env = owned_env.get_exec_environment(
            Some(p1.expect_principal().unwrap()),
            None,
            &placeholder_context,
        );
        assert_eq!(
            env.execute_contract(
                &QualifiedContractIdentifier::local("dispatching-contract").unwrap(),
                "wrapped-get-1",
                &symbols_from_values(vec![target_contract]),
                false
            )
            .unwrap(),
            Value::okay(Value::UInt(1)).unwrap()
        );
    }
}

#[apply(test_clarity_versions)]
fn test_dynamic_dispatch_by_implementing_imported_trait_mul_funcs(
    version: ClarityVersion,
    epoch: StacksEpochId,
    mut env_factory: MemoryEnvironmentGenerator,
) {
    let mut owned_env = env_factory.get_env(epoch);
    let contract_defining_trait = "(define-trait trait-1 (
            (get-1 (uint) (response uint uint))
            (get-2 (uint) (response uint uint))))";
    let dispatching_contract = "(use-trait trait-1 .contract-defining-trait.trait-1)
        (define-public (wrapped-get-1 (contract <trait-1>))
            (contract-call? contract get-1 u0))";
    let target_contract = "(impl-trait .contract-defining-trait.trait-1)
        (define-public (get-1 (x uint)) (ok u1))
        (define-public (get-2 (x uint)) (ok u2))";

    let p1 = execute("'SZ2J6ZY48GV1EZ5V2V5RB9MP66SW86PYKKQ9H6DPR");
    let placeholder_context =
        ContractContext::new(QualifiedContractIdentifier::transient(), version);

    {
        let mut env = owned_env.get_exec_environment(None, None, &placeholder_context);
        env.initialize_contract(
            QualifiedContractIdentifier::local("contract-defining-trait").unwrap(),
            contract_defining_trait,
        )
        .unwrap();
        env.initialize_contract(
            QualifiedContractIdentifier::local("dispatching-contract").unwrap(),
            dispatching_contract,
        )
        .unwrap();
        env.initialize_contract(
            QualifiedContractIdentifier::local("target-contract").unwrap(),
            target_contract,
        )
        .unwrap();
    }

    {
        let target_contract = Value::from(PrincipalData::Contract(
            QualifiedContractIdentifier::local("target-contract").unwrap(),
        ));
        let mut env = owned_env.get_exec_environment(
            Some(p1.expect_principal().unwrap()),
            None,
            &placeholder_context,
        );
        assert_eq!(
            env.execute_contract(
                &QualifiedContractIdentifier::local("dispatching-contract").unwrap(),
                "wrapped-get-1",
                &symbols_from_values(vec![target_contract]),
                false
            )
            .unwrap(),
            Value::okay(Value::UInt(1)).unwrap()
        );
    }
}

#[apply(test_clarity_versions)]
fn test_dynamic_dispatch_by_importing_trait(
    version: ClarityVersion,
    epoch: StacksEpochId,
    mut env_factory: MemoryEnvironmentGenerator,
) {
    let mut owned_env = env_factory.get_env(epoch);
    let contract_defining_trait = "(define-trait trait-1 (
            (get-1 (uint) (response uint uint))))";
    let dispatching_contract = "(use-trait trait-1 .contract-defining-trait.trait-1)
         (define-public (wrapped-get-1 (contract <trait-1>))
            (contract-call? contract get-1 u0))";
    let target_contract = "(define-public (get-1 (x uint)) (ok u1))";

    let p1 = execute("'SZ2J6ZY48GV1EZ5V2V5RB9MP66SW86PYKKQ9H6DPR");
    let placeholder_context =
        ContractContext::new(QualifiedContractIdentifier::transient(), version);

    {
        let mut env = owned_env.get_exec_environment(None, None, &placeholder_context);
        env.initialize_contract(
            QualifiedContractIdentifier::local("contract-defining-trait").unwrap(),
            contract_defining_trait,
        )
        .unwrap();
        env.initialize_contract(
            QualifiedContractIdentifier::local("dispatching-contract").unwrap(),
            dispatching_contract,
        )
        .unwrap();
        env.initialize_contract(
            QualifiedContractIdentifier::local("target-contract").unwrap(),
            target_contract,
        )
        .unwrap();
    }

    {
        let target_contract = Value::from(PrincipalData::Contract(
            QualifiedContractIdentifier::local("target-contract").unwrap(),
        ));
        let mut env = owned_env.get_exec_environment(
            Some(p1.expect_principal().unwrap()),
            None,
            &placeholder_context,
        );
        assert_eq!(
            env.execute_contract(
                &QualifiedContractIdentifier::local("dispatching-contract").unwrap(),
                "wrapped-get-1",
                &symbols_from_values(vec![target_contract]),
                false
            )
            .unwrap(),
            Value::okay(Value::UInt(1)).unwrap()
        );
    }
}

#[apply(test_clarity_versions)]
fn test_dynamic_dispatch_including_nested_trait(
    version: ClarityVersion,
    epoch: StacksEpochId,
    mut env_factory: MemoryEnvironmentGenerator,
) {
    let mut owned_env = env_factory.get_env(epoch);
    let contract_defining_nested_trait = "(define-trait trait-a (
        (get-a (uint) (response uint uint))))";
    let contract_defining_trait = "(use-trait trait-a .contract-defining-nested-trait.trait-a)
        (define-trait trait-1 (
            (get-1 (<trait-a>) (response uint uint))))";
    let dispatching_contract = "(use-trait trait-1 .contract-defining-trait.trait-1)
         (use-trait trait-a .contract-defining-nested-trait.trait-a)
         (define-public (wrapped-get-1 (contract <trait-1>) (nested-contract <trait-a>))
            (contract-call? contract get-1 nested-contract))";
    let target_contract = "(use-trait trait-a .contract-defining-nested-trait.trait-a)
        (define-public (get-1 (nested-contract <trait-a>))
            (contract-call? nested-contract get-a u0))";
    let target_nested_contract = "(define-public (get-a (x uint)) (ok u99))";

    let p1 = execute("'SZ2J6ZY48GV1EZ5V2V5RB9MP66SW86PYKKQ9H6DPR");
    let placeholder_context =
        ContractContext::new(QualifiedContractIdentifier::transient(), version);

    {
        let mut env = owned_env.get_exec_environment(None, None, &placeholder_context);
        env.initialize_contract(
            QualifiedContractIdentifier::local("contract-defining-nested-trait").unwrap(),
            contract_defining_nested_trait,
        )
        .unwrap();
        env.initialize_contract(
            QualifiedContractIdentifier::local("contract-defining-trait").unwrap(),
            contract_defining_trait,
        )
        .unwrap();
        env.initialize_contract(
            QualifiedContractIdentifier::local("dispatching-contract").unwrap(),
            dispatching_contract,
        )
        .unwrap();
        env.initialize_contract(
            QualifiedContractIdentifier::local("target-contract").unwrap(),
            target_contract,
        )
        .unwrap();
        env.initialize_contract(
            QualifiedContractIdentifier::local("target-nested-contract").unwrap(),
            target_nested_contract,
        )
        .unwrap();
    }

    {
        let target_contract = Value::from(PrincipalData::Contract(
            QualifiedContractIdentifier::local("target-contract").unwrap(),
        ));
        let target_nested_contract = Value::from(PrincipalData::Contract(
            QualifiedContractIdentifier::local("target-nested-contract").unwrap(),
        ));
        let mut env = owned_env.get_exec_environment(
            Some(p1.expect_principal().unwrap()),
            None,
            &placeholder_context,
        );
        assert_eq!(
            env.execute_contract(
                &QualifiedContractIdentifier::local("dispatching-contract").unwrap(),
                "wrapped-get-1",
                &symbols_from_values(vec![target_contract, target_nested_contract]),
                false
            )
            .unwrap(),
            Value::okay(Value::UInt(99)).unwrap()
        );
    }
}

#[apply(test_clarity_versions)]
fn test_dynamic_dispatch_mismatched_args(
    version: ClarityVersion,
    epoch: StacksEpochId,
    mut env_factory: MemoryEnvironmentGenerator,
) {
    let mut owned_env = env_factory.get_env(epoch);
    let dispatching_contract = "(define-trait trait-1 (
            (get-1 (uint) (response uint uint))))
        (define-public (wrapped-get-1 (contract <trait-1>))
            (contract-call? contract get-1 u0))";
    let target_contract = "(define-public (get-1 (x int)) (ok u1))";

    let p1 = execute("'SZ2J6ZY48GV1EZ5V2V5RB9MP66SW86PYKKQ9H6DPR");
    let placeholder_context =
        ContractContext::new(QualifiedContractIdentifier::transient(), version);

    {
        let mut env = owned_env.get_exec_environment(None, None, &placeholder_context);
        env.initialize_contract(
            QualifiedContractIdentifier::local("dispatching-contract").unwrap(),
            dispatching_contract,
        )
        .unwrap();
        env.initialize_contract(
            QualifiedContractIdentifier::local("target-contract").unwrap(),
            target_contract,
        )
        .unwrap();
    }

    {
        let target_contract = Value::from(PrincipalData::Contract(
            QualifiedContractIdentifier::local("target-contract").unwrap(),
        ));
        let mut env = owned_env.get_exec_environment(
            Some(p1.expect_principal().unwrap()),
            None,
            &placeholder_context,
        );
        let err_result = env
            .execute_contract(
                &QualifiedContractIdentifier::local("dispatching-contract").unwrap(),
                "wrapped-get-1",
                &symbols_from_values(vec![target_contract]),
                false,
            )
            .unwrap_err();
        match err_result {
            VmExecutionError::Unchecked(CheckErrorKind::BadTraitImplementation(_, _)) => {}
            _ => panic!("{err_result:?}"),
        }
    }
}

#[apply(test_clarity_versions)]
fn test_dynamic_dispatch_mismatched_returned(
    version: ClarityVersion,
    epoch: StacksEpochId,
    mut env_factory: MemoryEnvironmentGenerator,
) {
    let mut owned_env = env_factory.get_env(epoch);
    let dispatching_contract = "(define-trait trait-1 (
            (get-1 (uint) (response uint uint))))
        (define-public (wrapped-get-1 (contract <trait-1>))
            (contract-call? contract get-1 u0))";
    let target_contract = "(define-public (get-1 (x uint)) (ok 1))";

    let p1 = execute("'SZ2J6ZY48GV1EZ5V2V5RB9MP66SW86PYKKQ9H6DPR");
    let placeholder_context =
        ContractContext::new(QualifiedContractIdentifier::transient(), version);

    {
        let mut env = owned_env.get_exec_environment(None, None, &placeholder_context);
        env.initialize_contract(
            QualifiedContractIdentifier::local("dispatching-contract").unwrap(),
            dispatching_contract,
        )
        .unwrap();
        env.initialize_contract(
            QualifiedContractIdentifier::local("target-contract").unwrap(),
            target_contract,
        )
        .unwrap();
    }

    {
        let target_contract = Value::from(PrincipalData::Contract(
            QualifiedContractIdentifier::local("target-contract").unwrap(),
        ));
        let mut env = owned_env.get_exec_environment(
            Some(p1.expect_principal().unwrap()),
            None,
            &placeholder_context,
        );
        let err_result = env
            .execute_contract(
                &QualifiedContractIdentifier::local("dispatching-contract").unwrap(),
                "wrapped-get-1",
                &symbols_from_values(vec![target_contract]),
                false,
            )
            .unwrap_err();
        match err_result {
            VmExecutionError::Unchecked(CheckErrorKind::ReturnTypesMustMatch(_, _)) => {}
            _ => panic!("{err_result:?}"),
        }
    }
}

#[apply(test_clarity_versions)]
fn test_reentrant_dynamic_dispatch(
    version: ClarityVersion,
    epoch: StacksEpochId,
    mut env_factory: MemoryEnvironmentGenerator,
) {
    let mut owned_env = env_factory.get_env(epoch);
    let dispatching_contract = "(define-trait trait-1 (
            (get-1 (uint) (response uint uint))))
        (define-public (wrapped-get-1 (contract <trait-1>))
            (internal-get-1 contract))
        (define-private (internal-get-1 (contract <trait-1>))
            (contract-call? contract get-1 u0))";
    let target_contract =
        "(define-public (get-1 (x uint)) (contract-call? .dispatching-contract wrapped-get-1 .target-contract))";

    let p1 = execute("'SZ2J6ZY48GV1EZ5V2V5RB9MP66SW86PYKKQ9H6DPR");
    let placeholder_context =
        ContractContext::new(QualifiedContractIdentifier::transient(), version);

    {
        let mut env = owned_env.get_exec_environment(None, None, &placeholder_context);
        env.initialize_contract(
            QualifiedContractIdentifier::local("dispatching-contract").unwrap(),
            dispatching_contract,
        )
        .unwrap();
        env.initialize_contract(
            QualifiedContractIdentifier::local("target-contract").unwrap(),
            target_contract,
        )
        .unwrap();
    }

    {
        let target_contract = Value::from(PrincipalData::Contract(
            QualifiedContractIdentifier::local("target-contract").unwrap(),
        ));
        let mut env = owned_env.get_exec_environment(
            Some(p1.expect_principal().unwrap()),
            None,
            &placeholder_context,
        );
        let err_result = env
            .execute_contract(
                &QualifiedContractIdentifier::local("dispatching-contract").unwrap(),
                "wrapped-get-1",
                &symbols_from_values(vec![target_contract]),
                false,
            )
            .unwrap_err();
        match err_result {
            VmExecutionError::Unchecked(CheckErrorKind::CircularReference(_)) => {}
            _ => panic!("{err_result:?}"),
        }
    }
}

#[apply(test_clarity_versions)]
fn test_readwrite_dynamic_dispatch(
    version: ClarityVersion,
    epoch: StacksEpochId,
    mut env_factory: MemoryEnvironmentGenerator,
) {
    let mut owned_env = env_factory.get_env(epoch);
    let dispatching_contract = "(define-trait trait-1 (
            (get-1 (uint) (response uint uint))))
        (define-read-only (wrapped-get-1 (contract <trait-1>))
            (contract-call? contract get-1 u0))";
    let target_contract = "(define-read-only (get-1 (x uint)) (ok u1))";

    let p1 = execute("'SZ2J6ZY48GV1EZ5V2V5RB9MP66SW86PYKKQ9H6DPR");
    let placeholder_context =
        ContractContext::new(QualifiedContractIdentifier::transient(), version);

    {
        let mut env = owned_env.get_exec_environment(None, None, &placeholder_context);
        env.initialize_contract(
            QualifiedContractIdentifier::local("dispatching-contract").unwrap(),
            dispatching_contract,
        )
        .unwrap();
        env.initialize_contract(
            QualifiedContractIdentifier::local("target-contract").unwrap(),
            target_contract,
        )
        .unwrap();
    }

    {
        let target_contract = Value::from(PrincipalData::Contract(
            QualifiedContractIdentifier::local("target-contract").unwrap(),
        ));
        let mut env = owned_env.get_exec_environment(
            Some(p1.expect_principal().unwrap()),
            None,
            &placeholder_context,
        );
        let err_result = env
            .execute_contract(
                &QualifiedContractIdentifier::local("dispatching-contract").unwrap(),
                "wrapped-get-1",
                &symbols_from_values(vec![target_contract]),
                false,
            )
            .unwrap_err();
        match err_result {
            VmExecutionError::Unchecked(CheckErrorKind::TraitBasedContractCallInReadOnly) => {}
            _ => panic!("{err_result:?}"),
        }
    }
}

#[apply(test_clarity_versions)]
fn test_readwrite_violation_dynamic_dispatch(
    version: ClarityVersion,
    epoch: StacksEpochId,
    mut env_factory: MemoryEnvironmentGenerator,
) {
    let mut owned_env = env_factory.get_env(epoch);
    let dispatching_contract = "(define-trait trait-1 (
            (get-1 (uint) (response uint uint))))
        (define-read-only (wrapped-get-1 (contract <trait-1>))
            (contract-call? contract get-1 u0))";
    let target_contract = "(define-public (get-1 (x uint)) (ok u1))";

    let p1 = execute("'SZ2J6ZY48GV1EZ5V2V5RB9MP66SW86PYKKQ9H6DPR");
    let placeholder_context =
        ContractContext::new(QualifiedContractIdentifier::transient(), version);

    {
        let mut env = owned_env.get_exec_environment(None, None, &placeholder_context);
        env.initialize_contract(
            QualifiedContractIdentifier::local("dispatching-contract").unwrap(),
            dispatching_contract,
        )
        .unwrap();
        env.initialize_contract(
            QualifiedContractIdentifier::local("target-contract").unwrap(),
            target_contract,
        )
        .unwrap();
    }

    {
        let target_contract = Value::from(PrincipalData::Contract(
            QualifiedContractIdentifier::local("target-contract").unwrap(),
        ));
        let mut env = owned_env.get_exec_environment(
            Some(p1.expect_principal().unwrap()),
            None,
            &placeholder_context,
        );
        let err_result = env
            .execute_contract(
                &QualifiedContractIdentifier::local("dispatching-contract").unwrap(),
                "wrapped-get-1",
                &symbols_from_values(vec![target_contract]),
                false,
            )
            .unwrap_err();
        match err_result {
            VmExecutionError::Unchecked(CheckErrorKind::TraitBasedContractCallInReadOnly) => {}
            _ => panic!("{err_result:?}"),
        }
    }
}

#[apply(test_clarity_versions)]
fn test_bad_call_with_trait(
    version: ClarityVersion,
    epoch: StacksEpochId,
    mut env_factory: MemoryEnvironmentGenerator,
) {
    let mut owned_env = env_factory.get_env(epoch);
    // This set of contracts should be working in this context,
    // the analysis is not being performed.
    let contract_defining_trait = "(define-trait trait-1 (
            (get-1 (uint) (response uint uint))))";
    let dispatching_contract = "(use-trait trait-1 .defun.trait-1)
        (define-public (wrapped-get-1 (contract <trait-1>))
            (contract-call? contract get-1 u0))";
    let impl_contract = "(impl-trait .defun.trait-1)
        (define-public (get-1 (x uint)) (ok u99))";
    let caller_contract = "(define-constant contract .implem)
        (define-public (foo-bar)
        (contract-call? .dispatch wrapped-get-1 contract))";

    let p1 = execute("'SZ2J6ZY48GV1EZ5V2V5RB9MP66SW86PYKKQ9H6DPR");
    let placeholder_context =
        ContractContext::new(QualifiedContractIdentifier::transient(), version);

    {
        let mut env = owned_env.get_exec_environment(None, None, &placeholder_context);
        env.initialize_contract(
            QualifiedContractIdentifier::local("defun").unwrap(),
            contract_defining_trait,
        )
        .unwrap();
        env.initialize_contract(
            QualifiedContractIdentifier::local("dispatch").unwrap(),
            dispatching_contract,
        )
        .unwrap();
        env.initialize_contract(
            QualifiedContractIdentifier::local("implem").unwrap(),
            impl_contract,
        )
        .unwrap();
        env.initialize_contract(
            QualifiedContractIdentifier::local("call").unwrap(),
            caller_contract,
        )
        .unwrap();
    }

    {
        let mut env = owned_env.get_exec_environment(
            Some(p1.expect_principal().unwrap()),
            None,
            &placeholder_context,
        );
        assert_eq!(
            env.execute_contract(
                &QualifiedContractIdentifier::local("call").unwrap(),
                "foo-bar",
                &symbols_from_values(vec![]),
                false
            )
            .unwrap(),
            Value::okay(Value::UInt(99)).unwrap()
        );
    }
}

#[apply(test_clarity_versions)]
fn test_good_call_with_trait(
    version: ClarityVersion,
    epoch: StacksEpochId,
    mut env_factory: MemoryEnvironmentGenerator,
) {
    let mut owned_env = env_factory.get_env(epoch);
    let contract_defining_trait = "(define-trait trait-1 (
            (get-1 (uint) (response uint uint))))";
    let dispatching_contract = "(use-trait trait-1 .defun.trait-1)
        (define-public (wrapped-get-1 (contract <trait-1>))
            (contract-call? contract get-1 u0))";
    let impl_contract = "(impl-trait .defun.trait-1)
        (define-public (get-1 (x uint)) (ok u99))";
    let caller_contract = "(define-public (foo-bar)
        (contract-call? .dispatch wrapped-get-1 .implem))";

    let p1 = execute("'SZ2J6ZY48GV1EZ5V2V5RB9MP66SW86PYKKQ9H6DPR");
    let placeholder_context =
        ContractContext::new(QualifiedContractIdentifier::transient(), version);

    {
        let mut env = owned_env.get_exec_environment(None, None, &placeholder_context);
        env.initialize_contract(
            QualifiedContractIdentifier::local("defun").unwrap(),
            contract_defining_trait,
        )
        .unwrap();
        env.initialize_contract(
            QualifiedContractIdentifier::local("dispatch").unwrap(),
            dispatching_contract,
        )
        .unwrap();
        env.initialize_contract(
            QualifiedContractIdentifier::local("implem").unwrap(),
            impl_contract,
        )
        .unwrap();
        env.initialize_contract(
            QualifiedContractIdentifier::local("call").unwrap(),
            caller_contract,
        )
        .unwrap();
    }

    {
        let mut env = owned_env.get_exec_environment(
            Some(p1.expect_principal().unwrap()),
            None,
            &placeholder_context,
        );
        assert_eq!(
            env.execute_contract(
                &QualifiedContractIdentifier::local("call").unwrap(),
                "foo-bar",
                &symbols_from_values(vec![]),
                false
            )
            .unwrap(),
            Value::okay(Value::UInt(99)).unwrap()
        );
    }
}

#[apply(test_clarity_versions)]
fn test_good_call_2_with_trait(
    version: ClarityVersion,
    epoch: StacksEpochId,
    mut env_factory: MemoryEnvironmentGenerator,
) {
    let mut owned_env = env_factory.get_env(epoch);
    let contract_defining_trait = "(define-trait trait-1 (
            (get-1 (uint) (response uint uint))))";
    let dispatching_contract = "(use-trait trait-1 .defun.trait-1)
        (define-public (wrapped-get-1 (contract <trait-1>))
            (contract-call? contract get-1 u0))";
    let impl_contract = "(impl-trait .defun.trait-1)
        (define-public (get-1 (x uint)) (ok u99))";
    let caller_contract = "(use-trait trait-2 .defun.trait-1)
        (define-public (foo-bar (contract <trait-2>))
            (contract-call? .dispatch wrapped-get-1 contract))";

    let p1 = execute("'SZ2J6ZY48GV1EZ5V2V5RB9MP66SW86PYKKQ9H6DPR");
    let placeholder_context =
        ContractContext::new(QualifiedContractIdentifier::transient(), version);

    {
        let mut env = owned_env.get_exec_environment(None, None, &placeholder_context);
        env.initialize_contract(
            QualifiedContractIdentifier::local("defun").unwrap(),
            contract_defining_trait,
        )
        .unwrap();
        env.initialize_contract(
            QualifiedContractIdentifier::local("dispatch").unwrap(),
            dispatching_contract,
        )
        .unwrap();
        env.initialize_contract(
            QualifiedContractIdentifier::local("implem").unwrap(),
            impl_contract,
        )
        .unwrap();
        env.initialize_contract(
            QualifiedContractIdentifier::local("call").unwrap(),
            caller_contract,
        )
        .unwrap();
    }

    {
        let target_contract = Value::from(PrincipalData::Contract(
            QualifiedContractIdentifier::local("implem").unwrap(),
        ));
        let mut env = owned_env.get_exec_environment(
            Some(p1.expect_principal().unwrap()),
            None,
            &placeholder_context,
        );

        assert_eq!(
            env.execute_contract(
                &QualifiedContractIdentifier::local("call").unwrap(),
                "foo-bar",
                &symbols_from_values(vec![target_contract]),
                false
            )
            .unwrap(),
            Value::okay(Value::UInt(99)).unwrap()
        );
    }
}

#[apply(test_clarity_versions)]
fn test_dynamic_dispatch_pass_literal_principal_as_trait_in_user_defined_functions(
    version: ClarityVersion,
    epoch: StacksEpochId,
    mut env_factory: MemoryEnvironmentGenerator,
) {
    let mut owned_env = env_factory.get_env(epoch);
    let contract_defining_trait = "(define-trait trait-1 (
            (get-1 (uint) (response uint uint))))";
    let dispatching_contract = "(use-trait trait-1 .contract-defining-trait.trait-1)
        (define-public (wrapped-get-1 (contract <trait-1>))
            (contract-call? contract get-1 u0))
        (print (wrapped-get-1 .target-contract))";
    let target_contract = "(impl-trait .contract-defining-trait.trait-1)
        (define-public (get-1 (x uint)) (ok u1))";

    let p1 = execute("'SZ2J6ZY48GV1EZ5V2V5RB9MP66SW86PYKKQ9H6DPR");
    let placeholder_context =
        ContractContext::new(QualifiedContractIdentifier::transient(), version);

    {
        let mut env = owned_env.get_exec_environment(None, None, &placeholder_context);
        env.initialize_contract(
            QualifiedContractIdentifier::local("contract-defining-trait").unwrap(),
            contract_defining_trait,
        )
        .unwrap();
        env.initialize_contract(
            QualifiedContractIdentifier::local("target-contract").unwrap(),
            target_contract,
        )
        .unwrap();
        env.initialize_contract(
            QualifiedContractIdentifier::local("dispatching-contract").unwrap(),
            dispatching_contract,
        )
        .unwrap();
    }

    {
        let target_contract = Value::from(PrincipalData::Contract(
            QualifiedContractIdentifier::local("target-contract").unwrap(),
        ));
        let mut env = owned_env.get_exec_environment(
            Some(p1.expect_principal().unwrap()),
            None,
            &placeholder_context,
        );
        assert_eq!(
            env.execute_contract(
                &QualifiedContractIdentifier::local("dispatching-contract").unwrap(),
                "wrapped-get-1",
                &symbols_from_values(vec![target_contract]),
                false
            )
            .unwrap(),
            Value::okay(Value::UInt(1)).unwrap()
        );
    }
}

#[apply(test_clarity_versions)]
fn test_contract_of_value(
    version: ClarityVersion,
    epoch: StacksEpochId,
    mut env_factory: MemoryEnvironmentGenerator,
) {
    let mut owned_env = env_factory.get_env(epoch);
    let contract_defining_trait = "(define-trait trait-1 (
            (get-1 (uint) (response uint uint))))";
    let dispatching_contract = "(use-trait trait-1 .defun.trait-1)
        (define-public (wrapped-get-1 (contract <trait-1>))
            (ok (contract-of contract)))";
    let impl_contract = "(impl-trait .defun.trait-1)
        (define-public (get-1 (x uint)) (ok u99))";

    let p1 = execute("'SZ2J6ZY48GV1EZ5V2V5RB9MP66SW86PYKKQ9H6DPR");
    let placeholder_context =
        ContractContext::new(QualifiedContractIdentifier::transient(), version);

    {
        let mut env = owned_env.get_exec_environment(None, None, &placeholder_context);
        env.initialize_contract(
            QualifiedContractIdentifier::local("defun").unwrap(),
            contract_defining_trait,
        )
        .unwrap();
        env.initialize_contract(
            QualifiedContractIdentifier::local("dispatch").unwrap(),
            dispatching_contract,
        )
        .unwrap();
        env.initialize_contract(
            QualifiedContractIdentifier::local("implem").unwrap(),
            impl_contract,
        )
        .unwrap();
    }

    {
        let target_contract = Value::from(PrincipalData::Contract(
            QualifiedContractIdentifier::local("implem").unwrap(),
        ));
        let result_contract = target_contract.clone();
        let mut env = owned_env.get_exec_environment(
            Some(p1.expect_principal().unwrap()),
            None,
            &placeholder_context,
        );

        assert_eq!(
            env.execute_contract(
                &QualifiedContractIdentifier::local("dispatch").unwrap(),
                "wrapped-get-1",
                &symbols_from_values(vec![target_contract]),
                false
            )
            .unwrap(),
            Value::okay(result_contract).unwrap()
        );
    }
}

#[apply(test_clarity_versions)]
fn test_contract_of_no_impl(
    version: ClarityVersion,
    epoch: StacksEpochId,
    mut env_factory: MemoryEnvironmentGenerator,
) {
    let mut owned_env = env_factory.get_env(epoch);
    let contract_defining_trait = "(define-trait trait-1 (
            (get-1 (uint) (response uint uint))))";
    let dispatching_contract = "(use-trait trait-1 .defun.trait-1)
        (define-public (wrapped-get-1 (contract <trait-1>))
            (ok (contract-of contract)))";
    let impl_contract =
        // (impl-trait .defun.trait-1)
        "
        (define-public (get-1 (x uint)) (ok u99))";

    let p1 = execute("'SZ2J6ZY48GV1EZ5V2V5RB9MP66SW86PYKKQ9H6DPR");
    let placeholder_context =
        ContractContext::new(QualifiedContractIdentifier::transient(), version);

    {
        let mut env = owned_env.get_exec_environment(None, None, &placeholder_context);
        env.initialize_contract(
            QualifiedContractIdentifier::local("defun").unwrap(),
            contract_defining_trait,
        )
        .unwrap();
        env.initialize_contract(
            QualifiedContractIdentifier::local("dispatch").unwrap(),
            dispatching_contract,
        )
        .unwrap();
        env.initialize_contract(
            QualifiedContractIdentifier::local("implem").unwrap(),
            impl_contract,
        )
        .unwrap();
    }

    {
        let target_contract = Value::from(PrincipalData::Contract(
            QualifiedContractIdentifier::local("implem").unwrap(),
        ));
        let result_contract = target_contract.clone();
        let mut env = owned_env.get_exec_environment(
            Some(p1.expect_principal().unwrap()),
            None,
            &placeholder_context,
        );

        assert_eq!(
            env.execute_contract(
                &QualifiedContractIdentifier::local("dispatch").unwrap(),
                "wrapped-get-1",
                &symbols_from_values(vec![target_contract]),
                false
            )
            .unwrap(),
            Value::okay(result_contract).unwrap()
        );
    }
}

#[apply(test_clarity_versions)]
fn test_return_trait_with_contract_of_wrapped_in_begin(
    version: ClarityVersion,
    epoch: StacksEpochId,
    mut env_factory: MemoryEnvironmentGenerator,
) {
    let mut owned_env = env_factory.get_env(epoch);
    let dispatching_contract = "(define-trait trait-1 (
            (get-1 (uint) (response uint uint))))
        (define-public (wrapped-get-1 (contract <trait-1>))
            (begin
                (unwrap-panic (contract-call? contract get-1 u0))
                (ok (contract-of contract))))";
    let target_contract = "(define-public (get-1 (x uint)) (ok u1))";

    let p1 = execute("'SZ2J6ZY48GV1EZ5V2V5RB9MP66SW86PYKKQ9H6DPR");
    let placeholder_context =
        ContractContext::new(QualifiedContractIdentifier::transient(), version);

    {
        let mut env = owned_env.get_exec_environment(None, None, &placeholder_context);
        env.initialize_contract(
            QualifiedContractIdentifier::local("dispatching-contract").unwrap(),
            dispatching_contract,
        )
        .unwrap();
        env.initialize_contract(
            QualifiedContractIdentifier::local("target-contract").unwrap(),
            target_contract,
        )
        .unwrap();
    }

    {
        let target_contract = Value::from(PrincipalData::Contract(
            QualifiedContractIdentifier::local("target-contract").unwrap(),
        ));
        let mut env = owned_env.get_exec_environment(
            Some(p1.expect_principal().unwrap()),
            None,
            &placeholder_context,
        );
        assert_eq!(
            env.execute_contract(
                &QualifiedContractIdentifier::local("dispatching-contract").unwrap(),
                "wrapped-get-1",
                &symbols_from_values(vec![target_contract.clone()]),
                false
            )
            .unwrap(),
            Value::okay(target_contract).unwrap()
        );
    }
}

#[apply(test_clarity_versions)]
fn test_return_trait_with_contract_of_wrapped_in_let(
    version: ClarityVersion,
    epoch: StacksEpochId,
    mut env_factory: MemoryEnvironmentGenerator,
) {
    let mut owned_env = env_factory.get_env(epoch);
    let dispatching_contract = "(define-trait trait-1 (
            (get-1 (uint) (response uint uint))))
        (define-public (wrapped-get-1 (contract <trait-1>))
            (let ((val u0))
                (unwrap-panic (contract-call? contract get-1 val))
                (ok (contract-of contract))))";
    let target_contract = "(define-public (get-1 (x uint)) (ok u1))";

    let p1 = execute("'SZ2J6ZY48GV1EZ5V2V5RB9MP66SW86PYKKQ9H6DPR");
    let placeholder_context =
        ContractContext::new(QualifiedContractIdentifier::transient(), version);

    {
        let mut env = owned_env.get_exec_environment(None, None, &placeholder_context);
        env.initialize_contract(
            QualifiedContractIdentifier::local("dispatching-contract").unwrap(),
            dispatching_contract,
        )
        .unwrap();
        env.initialize_contract(
            QualifiedContractIdentifier::local("target-contract").unwrap(),
            target_contract,
        )
        .unwrap();
    }

    {
        let target_contract = Value::from(PrincipalData::Contract(
            QualifiedContractIdentifier::local("target-contract").unwrap(),
        ));
        let mut env = owned_env.get_exec_environment(
            Some(p1.expect_principal().unwrap()),
            None,
            &placeholder_context,
        );
        assert_eq!(
            env.execute_contract(
                &QualifiedContractIdentifier::local("dispatching-contract").unwrap(),
                "wrapped-get-1",
                &symbols_from_values(vec![target_contract.clone()]),
                false
            )
            .unwrap(),
            Value::okay(target_contract).unwrap()
        );
    }
}

#[apply(test_clarity_versions)]
fn test_return_trait_with_contract_of(
    version: ClarityVersion,
    epoch: StacksEpochId,
    mut env_factory: MemoryEnvironmentGenerator,
) {
    let mut owned_env = env_factory.get_env(epoch);
    let dispatching_contract = "(define-trait trait-1 (
            (get-1 (uint) (response uint uint))))
        (define-public (wrapped-get-1 (contract <trait-1>))
            (ok (contract-of contract)))";
    let target_contract = "(define-public (get-1 (x uint)) (ok u1))";

    let p1 = execute("'SZ2J6ZY48GV1EZ5V2V5RB9MP66SW86PYKKQ9H6DPR");
    let placeholder_context =
        ContractContext::new(QualifiedContractIdentifier::transient(), version);

    {
        let mut env = owned_env.get_exec_environment(None, None, &placeholder_context);
        env.initialize_contract(
            QualifiedContractIdentifier::local("dispatching-contract").unwrap(),
            dispatching_contract,
        )
        .unwrap();
        env.initialize_contract(
            QualifiedContractIdentifier::local("target-contract").unwrap(),
            target_contract,
        )
        .unwrap();
    }

    {
        let target_contract = Value::from(PrincipalData::Contract(
            QualifiedContractIdentifier::local("target-contract").unwrap(),
        ));
        let mut env = owned_env.get_exec_environment(
            Some(p1.expect_principal().unwrap()),
            None,
            &placeholder_context,
        );
        assert_eq!(
            env.execute_contract(
                &QualifiedContractIdentifier::local("dispatching-contract").unwrap(),
                "wrapped-get-1",
                &symbols_from_values(vec![target_contract.clone()]),
                false
            )
            .unwrap(),
            Value::okay(target_contract).unwrap()
        );
    }
}

#[apply(test_epochs)]
fn test_pass_trait_to_subtrait(epoch: StacksEpochId, mut env_factory: MemoryEnvironmentGenerator) {
    if epoch < StacksEpochId::Epoch21 {
        return;
    }
    let mut owned_env = env_factory.get_env(epoch);
    let dispatching_contract = "(define-trait trait-1 (
            (get-1 (uint) (response uint uint))
        ))
        (define-trait trait-12 (
            (get-1 (uint) (response uint uint))
            (get-2 (uint) (response uint uint))
        ))
        (define-public (wrapped-get-1 (contract <trait-12>))
            (internal-get-1 contract))
        (define-public (internal-get-1 (contract <trait-1>))
            (contract-call? contract get-1 u1))";
    let target_contract = "(define-public (get-1 (a uint)) (ok a))
        (define-public (get-2 (a uint)) (ok a))";

    let p1 = execute("'SZ2J6ZY48GV1EZ5V2V5RB9MP66SW86PYKKQ9H6DPR");
    let placeholder_context = ContractContext::new(
        QualifiedContractIdentifier::transient(),
        ClarityVersion::Clarity2,
    );

    {
        let mut env = owned_env.get_exec_environment(None, None, &placeholder_context);
        env.initialize_contract(
            QualifiedContractIdentifier::local("dispatching-contract").unwrap(),
            dispatching_contract,
        )
        .unwrap();

        env.initialize_contract(
            QualifiedContractIdentifier::local("target-contract").unwrap(),
            target_contract,
        )
        .unwrap();
    }

    {
        let target_contract = Value::from(PrincipalData::Contract(
            QualifiedContractIdentifier::local("target-contract").unwrap(),
        ));
        let mut env = owned_env.get_exec_environment(
            Some(p1.expect_principal().unwrap()),
            None,
            &placeholder_context,
        );
        assert_eq!(
            env.execute_contract(
                &QualifiedContractIdentifier::local("dispatching-contract").unwrap(),
                "wrapped-get-1",
                &symbols_from_values(vec![target_contract]),
                false
            )
            .unwrap(),
            Value::okay(Value::UInt(1)).unwrap()
        );
    }
}

#[apply(test_epochs)]
fn test_embedded_trait(epoch: StacksEpochId, mut env_factory: MemoryEnvironmentGenerator) {
    if epoch < StacksEpochId::Epoch21 {
        return;
    }
    let mut owned_env = env_factory.get_env(epoch);
    let dispatching_contract = "(define-trait trait-1 (
            (echo (uint) (response uint uint))
        ))
        (define-public (may-echo (opt (optional <trait-1>)))
            (match opt
                t (contract-call? t echo u42)
                (err u1)
            )
        )";
    let target_contract = "(define-public (echo (a uint)) (ok a))";

    let p1 = execute("'SZ2J6ZY48GV1EZ5V2V5RB9MP66SW86PYKKQ9H6DPR");
    let placeholder_context = ContractContext::new(
        QualifiedContractIdentifier::transient(),
        ClarityVersion::Clarity2,
    );

    {
        let mut env = owned_env.get_exec_environment(None, None, &placeholder_context);
        env.initialize_contract(
            QualifiedContractIdentifier::local("dispatching-contract").unwrap(),
            dispatching_contract,
        )
        .unwrap();

        env.initialize_contract(
            QualifiedContractIdentifier::local("target-contract").unwrap(),
            target_contract,
        )
        .unwrap();
    }

    {
        let target_contract = Value::from(PrincipalData::Contract(
            QualifiedContractIdentifier::local("target-contract").unwrap(),
        ));
        let opt_target = Value::some(target_contract).unwrap();
        let mut env = owned_env.get_exec_environment(
            Some(p1.expect_principal().unwrap()),
            None,
            &placeholder_context,
        );
        assert_eq!(
            env.execute_contract(
                &QualifiedContractIdentifier::local("dispatching-contract").unwrap(),
                "may-echo",
                &symbols_from_values(vec![opt_target]),
                false
            )
            .unwrap(),
            Value::okay(Value::UInt(42)).unwrap()
        );
    }
}

#[apply(test_epochs)]
fn test_pass_embedded_trait_to_subtrait_optional(
    epoch: StacksEpochId,
    mut env_factory: MemoryEnvironmentGenerator,
) {
    if epoch < StacksEpochId::Epoch21 {
        return;
    }
    let mut owned_env = env_factory.get_env(epoch);
    let dispatching_contract = "(define-trait trait-1 (
            (get-1 (uint) (response uint uint))
        ))
        (define-trait trait-12 (
            (get-1 (uint) (response uint uint))
            (get-2 (uint) (response uint uint))
        ))
        (define-public (wrapped-opt-get-1 (contract <trait-12>))
            (wrapped-get-1 (some contract)))
        (define-public (wrapped-get-1 (opt-contract (optional <trait-1>)))
            (match opt-contract
                contract (contract-call? contract get-1 u1)
                (err u1)
            )
        )";
    let target_contract = "(define-public (get-1 (a uint)) (ok a))
        (define-public (get-2 (a uint)) (ok a))";

    let p1 = execute("'SZ2J6ZY48GV1EZ5V2V5RB9MP66SW86PYKKQ9H6DPR");
    let placeholder_context = ContractContext::new(
        QualifiedContractIdentifier::transient(),
        ClarityVersion::Clarity2,
    );

    {
        let mut env = owned_env.get_exec_environment(None, None, &placeholder_context);
        env.initialize_contract(
            QualifiedContractIdentifier::local("dispatching-contract").unwrap(),
            dispatching_contract,
        )
        .unwrap();

        env.initialize_contract(
            QualifiedContractIdentifier::local("target-contract").unwrap(),
            target_contract,
        )
        .unwrap();
    }

    {
        let target_contract = Value::from(PrincipalData::Contract(
            QualifiedContractIdentifier::local("target-contract").unwrap(),
        ));
        let mut env = owned_env.get_exec_environment(
            Some(p1.expect_principal().unwrap()),
            None,
            &placeholder_context,
        );
        assert_eq!(
            env.execute_contract(
                &QualifiedContractIdentifier::local("dispatching-contract").unwrap(),
                "wrapped-opt-get-1",
                &symbols_from_values(vec![target_contract]),
                false
            )
            .unwrap(),
            Value::okay(Value::UInt(1)).unwrap()
        );
    }
}

#[apply(test_epochs)]
fn test_pass_embedded_trait_to_subtrait_ok(
    epoch: StacksEpochId,
    mut env_factory: MemoryEnvironmentGenerator,
) {
    if epoch < StacksEpochId::Epoch21 {
        return;
    }
    let mut owned_env = env_factory.get_env(epoch);
    let dispatching_contract = "(define-trait trait-1 (
            (get-1 (uint) (response uint uint))
        ))
        (define-trait trait-12 (
            (get-1 (uint) (response uint uint))
            (get-2 (uint) (response uint uint))
        ))
        (define-public (wrapped-ok-get-1 (contract <trait-12>))
            (wrapped-get-1 (ok contract)))
        (define-public (wrapped-get-1 (ok-contract (response <trait-1> uint)))
            (match ok-contract
                contract (contract-call? contract get-1 u1)
                e (err e)
            )
        )";
    let target_contract = "(define-public (get-1 (a uint)) (ok a))
        (define-public (get-2 (a uint)) (ok a))";

    let p1 = execute("'SZ2J6ZY48GV1EZ5V2V5RB9MP66SW86PYKKQ9H6DPR");
    let placeholder_context = ContractContext::new(
        QualifiedContractIdentifier::transient(),
        ClarityVersion::Clarity2,
    );

    {
        let mut env = owned_env.get_exec_environment(None, None, &placeholder_context);
        env.initialize_contract(
            QualifiedContractIdentifier::local("dispatching-contract").unwrap(),
            dispatching_contract,
        )
        .unwrap();

        env.initialize_contract(
            QualifiedContractIdentifier::local("target-contract").unwrap(),
            target_contract,
        )
        .unwrap();
    }

    {
        let target_contract = Value::from(PrincipalData::Contract(
            QualifiedContractIdentifier::local("target-contract").unwrap(),
        ));
        let mut env = owned_env.get_exec_environment(
            Some(p1.expect_principal().unwrap()),
            None,
            &placeholder_context,
        );
        assert_eq!(
            env.execute_contract(
                &QualifiedContractIdentifier::local("dispatching-contract").unwrap(),
                "wrapped-ok-get-1",
                &symbols_from_values(vec![target_contract]),
                false
            )
            .unwrap(),
            Value::okay(Value::UInt(1)).unwrap()
        );
    }
}

#[apply(test_epochs)]
fn test_pass_embedded_trait_to_subtrait_err(
    epoch: StacksEpochId,
    mut env_factory: MemoryEnvironmentGenerator,
) {
    if epoch < StacksEpochId::Epoch21 {
        return;
    }
    let mut owned_env = env_factory.get_env(epoch);
    let dispatching_contract = "(define-trait trait-1 (
            (get-1 (uint) (response uint uint))
        ))
        (define-trait trait-12 (
            (get-1 (uint) (response uint uint))
            (get-2 (uint) (response uint uint))
        ))
        (define-public (wrapped-err-get-1 (contract <trait-12>))
            (wrapped-get-1 (err contract)))
        (define-public (wrapped-get-1 (err-contract (response uint <trait-1>)))
            (match err-contract
                v (err v)
                contract (contract-call? contract get-1 u1)
            )
        )";
    let target_contract = "(define-public (get-1 (a uint)) (ok a))
        (define-public (get-2 (a uint)) (ok a))";

    let p1 = execute("'SZ2J6ZY48GV1EZ5V2V5RB9MP66SW86PYKKQ9H6DPR");
    let placeholder_context = ContractContext::new(
        QualifiedContractIdentifier::transient(),
        ClarityVersion::Clarity2,
    );

    {
        let mut env = owned_env.get_exec_environment(None, None, &placeholder_context);
        env.initialize_contract(
            QualifiedContractIdentifier::local("dispatching-contract").unwrap(),
            dispatching_contract,
        )
        .unwrap();

        env.initialize_contract(
            QualifiedContractIdentifier::local("target-contract").unwrap(),
            target_contract,
        )
        .unwrap();
    }

    {
        let target_contract = Value::from(PrincipalData::Contract(
            QualifiedContractIdentifier::local("target-contract").unwrap(),
        ));
        let mut env = owned_env.get_exec_environment(
            Some(p1.expect_principal().unwrap()),
            None,
            &placeholder_context,
        );
        assert_eq!(
            env.execute_contract(
                &QualifiedContractIdentifier::local("dispatching-contract").unwrap(),
                "wrapped-err-get-1",
                &symbols_from_values(vec![target_contract]),
                false
            )
            .unwrap(),
            Value::okay(Value::UInt(1)).unwrap()
        );
    }
}

#[apply(test_epochs)]
fn test_pass_embedded_trait_to_subtrait_list(
    epoch: StacksEpochId,
    mut env_factory: MemoryEnvironmentGenerator,
) {
    if epoch < StacksEpochId::Epoch21 {
        return;
    }
    let mut owned_env = env_factory.get_env(epoch);
    let dispatching_contract = "(define-trait trait-1 (
            (get-1 (uint) (response uint uint))
        ))
        (define-trait trait-12 (
            (get-1 (uint) (response uint uint))
            (get-2 (uint) (response uint uint))
        ))
        (define-public (wrapped-list-get-1 (contract <trait-12>))
            (wrapped-get-1 (list contract)))
        (define-public (wrapped-get-1 (list-contract (list 1 <trait-1>)))
            (match (element-at list-contract u0)
                t (contract-call? t get-1 u1)
                (err u1)
            )
        )";
    let target_contract = "(define-public (get-1 (a uint)) (ok a))
        (define-public (get-2 (a uint)) (ok a))";

    let p1 = execute("'SZ2J6ZY48GV1EZ5V2V5RB9MP66SW86PYKKQ9H6DPR");
    let placeholder_context = ContractContext::new(
        QualifiedContractIdentifier::transient(),
        ClarityVersion::Clarity2,
    );

    {
        let mut env = owned_env.get_exec_environment(None, None, &placeholder_context);
        env.initialize_contract(
            QualifiedContractIdentifier::local("dispatching-contract").unwrap(),
            dispatching_contract,
        )
        .unwrap();

        env.initialize_contract(
            QualifiedContractIdentifier::local("target-contract").unwrap(),
            target_contract,
        )
        .unwrap();
    }

    {
        let target_contract = Value::from(PrincipalData::Contract(
            QualifiedContractIdentifier::local("target-contract").unwrap(),
        ));
        let mut env = owned_env.get_exec_environment(
            Some(p1.expect_principal().unwrap()),
            None,
            &placeholder_context,
        );
        assert_eq!(
            env.execute_contract(
                &QualifiedContractIdentifier::local("dispatching-contract").unwrap(),
                "wrapped-list-get-1",
                &symbols_from_values(vec![target_contract]),
                false
            )
            .unwrap(),
            Value::okay(Value::UInt(1)).unwrap()
        );
    }
}

#[apply(test_epochs)]
fn test_pass_embedded_trait_to_subtrait_list_option(
    epoch: StacksEpochId,
    mut env_factory: MemoryEnvironmentGenerator,
) {
    if epoch < StacksEpochId::Epoch21 {
        return;
    }
    let mut owned_env = env_factory.get_env(epoch);
    let dispatching_contract = "(define-trait trait-1 (
            (get-1 (uint) (response uint uint))
        ))
        (define-trait trait-12 (
            (get-1 (uint) (response uint uint))
            (get-2 (uint) (response uint uint))
        ))
        (define-public (wrapped-list-get-1 (contract <trait-12>))
            (wrapped-get-1 (list (some contract))))
        (define-public (wrapped-get-1 (list-contract (list 1 (optional <trait-1>))))
            (match (element-at list-contract u0)
                opt-t (match opt-t
                    t (contract-call? t get-1 u1)
                    (err u2)
                )
                (err u1)
            )
        )";
    let target_contract = "(define-public (get-1 (a uint)) (ok a))
        (define-public (get-2 (a uint)) (ok a))";

    let p1 = execute("'SZ2J6ZY48GV1EZ5V2V5RB9MP66SW86PYKKQ9H6DPR");
    let placeholder_context = ContractContext::new(
        QualifiedContractIdentifier::transient(),
        ClarityVersion::Clarity2,
    );

    {
        let mut env = owned_env.get_exec_environment(None, None, &placeholder_context);
        env.initialize_contract(
            QualifiedContractIdentifier::local("dispatching-contract").unwrap(),
            dispatching_contract,
        )
        .unwrap();

        env.initialize_contract(
            QualifiedContractIdentifier::local("target-contract").unwrap(),
            target_contract,
        )
        .unwrap();
    }

    {
        let target_contract = Value::from(PrincipalData::Contract(
            QualifiedContractIdentifier::local("target-contract").unwrap(),
        ));
        let mut env = owned_env.get_exec_environment(
            Some(p1.expect_principal().unwrap()),
            None,
            &placeholder_context,
        );
        assert_eq!(
            env.execute_contract(
                &QualifiedContractIdentifier::local("dispatching-contract").unwrap(),
                "wrapped-list-get-1",
                &symbols_from_values(vec![target_contract]),
                false
            )
            .unwrap(),
            Value::okay(Value::UInt(1)).unwrap()
        );
    }
}

#[apply(test_epochs)]
fn test_pass_embedded_trait_to_subtrait_option_list(
    epoch: StacksEpochId,
    mut env_factory: MemoryEnvironmentGenerator,
) {
    if epoch < StacksEpochId::Epoch21 {
        return;
    }
    let mut owned_env = env_factory.get_env(epoch);
    let dispatching_contract = "(define-trait trait-1 (
            (get-1 (uint) (response uint uint))
        ))
        (define-trait trait-12 (
            (get-1 (uint) (response uint uint))
            (get-2 (uint) (response uint uint))
        ))
        (define-public (wrapped-list-get-1 (contract <trait-12>))
            (wrapped-get-1 (some (list contract))))
        (define-public (wrapped-get-1 (opt-list (optional (list 1 <trait-1>))))
            (match opt-list
                list-t (match (element-at list-t u0)
                    t (contract-call? t get-1 u1)
                    (err u2)
                )
                (err u1)
            )
        )";
    let target_contract = "(define-public (get-1 (a uint)) (ok a))
        (define-public (get-2 (a uint)) (ok a))";

    let p1 = execute("'SZ2J6ZY48GV1EZ5V2V5RB9MP66SW86PYKKQ9H6DPR");
    let placeholder_context = ContractContext::new(
        QualifiedContractIdentifier::transient(),
        ClarityVersion::Clarity2,
    );

    {
        let mut env = owned_env.get_exec_environment(None, None, &placeholder_context);
        env.initialize_contract(
            QualifiedContractIdentifier::local("dispatching-contract").unwrap(),
            dispatching_contract,
        )
        .unwrap();

        env.initialize_contract(
            QualifiedContractIdentifier::local("target-contract").unwrap(),
            target_contract,
        )
        .unwrap();
    }

    {
        let target_contract = Value::from(PrincipalData::Contract(
            QualifiedContractIdentifier::local("target-contract").unwrap(),
        ));
        let mut env = owned_env.get_exec_environment(
            Some(p1.expect_principal().unwrap()),
            None,
            &placeholder_context,
        );
        assert_eq!(
            env.execute_contract(
                &QualifiedContractIdentifier::local("dispatching-contract").unwrap(),
                "wrapped-list-get-1",
                &symbols_from_values(vec![target_contract]),
                false
            )
            .unwrap(),
            Value::okay(Value::UInt(1)).unwrap()
        );
    }
}

#[apply(test_epochs)]
fn test_let_trait(epoch: StacksEpochId, mut env_factory: MemoryEnvironmentGenerator) {
    if epoch < StacksEpochId::Epoch21 {
        return;
    }
    let mut owned_env = env_factory.get_env(epoch);
    let dispatching_contract = "(define-trait trait-1 (
            (echo (uint) (response uint uint))
        ))
        (define-public (let-echo (t <trait-1>))
            (let ((t1 t))
                (contract-call? t1 echo u42)
            )
        )";
    let target_contract = "(define-public (echo (a uint)) (ok a))";

    let p1 = execute("'SZ2J6ZY48GV1EZ5V2V5RB9MP66SW86PYKKQ9H6DPR");
    let placeholder_context = ContractContext::new(
        QualifiedContractIdentifier::transient(),
        ClarityVersion::Clarity2,
    );

    {
        let mut env = owned_env.get_exec_environment(None, None, &placeholder_context);
        env.initialize_contract(
            QualifiedContractIdentifier::local("dispatching-contract").unwrap(),
            dispatching_contract,
        )
        .unwrap();

        env.initialize_contract(
            QualifiedContractIdentifier::local("target-contract").unwrap(),
            target_contract,
        )
        .unwrap();
    }

    {
        let target_contract = Value::from(PrincipalData::Contract(
            QualifiedContractIdentifier::local("target-contract").unwrap(),
        ));
        let mut env = owned_env.get_exec_environment(
            Some(p1.expect_principal().unwrap()),
            None,
            &placeholder_context,
        );
        assert_eq!(
            env.execute_contract(
                &QualifiedContractIdentifier::local("dispatching-contract").unwrap(),
                "let-echo",
                &symbols_from_values(vec![target_contract]),
                false
            )
            .unwrap(),
            Value::okay(Value::UInt(42)).unwrap()
        );
    }
}

#[apply(test_epochs)]
fn test_let3_trait(epoch: StacksEpochId, mut env_factory: MemoryEnvironmentGenerator) {
    if epoch < StacksEpochId::Epoch21 {
        return;
    }
    let mut owned_env = env_factory.get_env(epoch);
    let dispatching_contract = "(define-trait trait-1 (
            (echo (uint) (response uint uint))
        ))
        (define-public (let-echo (t <trait-1>))
            (let ((t1 t))
                (let ((t2 t1))
                    (let ((t3 t2))
                        (contract-call? t3 echo u42)
                    )
                )
            )
        )";
    let target_contract = "(define-public (echo (a uint)) (ok a))";

    let p1 = execute("'SZ2J6ZY48GV1EZ5V2V5RB9MP66SW86PYKKQ9H6DPR");
    let placeholder_context = ContractContext::new(
        QualifiedContractIdentifier::transient(),
        ClarityVersion::Clarity2,
    );

    {
        let mut env = owned_env.get_exec_environment(None, None, &placeholder_context);
        env.initialize_contract(
            QualifiedContractIdentifier::local("dispatching-contract").unwrap(),
            dispatching_contract,
        )
        .unwrap();

        env.initialize_contract(
            QualifiedContractIdentifier::local("target-contract").unwrap(),
            target_contract,
        )
        .unwrap();
    }

    {
        let target_contract = Value::from(PrincipalData::Contract(
            QualifiedContractIdentifier::local("target-contract").unwrap(),
        ));
        let mut env = owned_env.get_exec_environment(
            Some(p1.expect_principal().unwrap()),
            None,
            &placeholder_context,
        );
        assert_eq!(
            env.execute_contract(
                &QualifiedContractIdentifier::local("dispatching-contract").unwrap(),
                "let-echo",
                &symbols_from_values(vec![target_contract]),
                false
            )
            .unwrap(),
            Value::okay(Value::UInt(42)).unwrap()
        );
    }
}

#[apply(test_epochs)]
fn test_pass_principal_literal_to_trait(
    epoch: StacksEpochId,
    mut env_factory: MemoryEnvironmentGenerator,
) {
    if epoch < StacksEpochId::Epoch21 {
        return;
    }
    let mut owned_env = env_factory.get_env(epoch);
    let dispatching_contract = "(define-trait trait-1 (
            (get-1 (uint) (response uint uint))
        ))
        (define-public (wrapped-get-1 (contract <trait-1>))
            (contract-call? contract get-1 u1))";
    let target_contract = "(define-public (get-1 (a uint)) (ok a))";

    let p1 = execute("'SZ2J6ZY48GV1EZ5V2V5RB9MP66SW86PYKKQ9H6DPR");
    let placeholder_context = ContractContext::new(
        QualifiedContractIdentifier::transient(),
        ClarityVersion::Clarity2,
    );

    {
        let mut env = owned_env.get_exec_environment(None, None, &placeholder_context);
        env.initialize_contract(
            QualifiedContractIdentifier::local("dispatching-contract").unwrap(),
            dispatching_contract,
        )
        .unwrap();

        env.initialize_contract(
            QualifiedContractIdentifier::local("target-contract").unwrap(),
            target_contract,
        )
        .unwrap();
    }

    {
        let target_contract = Value::from(PrincipalData::Contract(
            QualifiedContractIdentifier::local("target-contract").unwrap(),
        ));
        let mut env = owned_env.get_exec_environment(
            Some(p1.expect_principal().unwrap()),
            None,
            &placeholder_context,
        );
        assert_eq!(
            env.execute_contract(
                &QualifiedContractIdentifier::local("dispatching-contract").unwrap(),
                "wrapped-get-1",
                &symbols_from_values(vec![target_contract]),
                false
            )
            .unwrap(),
            Value::okay(Value::UInt(1)).unwrap()
        );
    }
}<|MERGE_RESOLUTION|>--- conflicted
+++ resolved
@@ -21,12 +21,7 @@
 use crate::vm::tests::{test_clarity_versions, test_epochs};
 #[cfg(test)]
 use crate::vm::{
-<<<<<<< HEAD
-    ast::ASTRules,
     errors::{CheckErrorKind, VmExecutionError},
-=======
-    errors::{CheckErrors, Error},
->>>>>>> 895537e0
     tests::{env_factory, execute, symbols_from_values},
     types::{PrincipalData, QualifiedContractIdentifier, Value},
     version::ClarityVersion,
