// Copyright (C) 2025 Stacks Open Internet Foundation
//
// This program is free software: you can redistribute it and/or modify
// it under the terms of the GNU General Public License as published by
// the Free Software Foundation, either version 3 of the License, or
// (at your option) any later version.
//
// This program is distributed in the hope that it will be useful,
// but WITHOUT ANY WARRANTY; without even the implied warranty of
// MERCHANTABILITY or FITNESS FOR A PARTICULAR PURPOSE.  See the
// GNU General Public License for more details.
//
// You should have received a copy of the GNU General Public License
// along with this program.  If not, see <http://www.gnu.org/licenses/>.

//! This module contains unit tests for the `as-contract?` and
//! `restrict-assets?` expressions. The `with-stacking` allowances are tested
//! in integration tests, since they require changes made outside of the VM.

use std::convert::TryFrom;

use clarity_types::errors::{Error as ClarityError, InterpreterResult, ShortReturnType};
use clarity_types::types::{AssetIdentifier, PrincipalData, QualifiedContractIdentifier};
use clarity_types::{ClarityName, Value};
use proptest::prelude::*;
use proptest::test_runner::{TestCaseError, TestCaseResult};

use crate::vm::analysis::type_checker::v2_1::natives::post_conditions::MAX_ALLOWANCES;
use crate::vm::contexts::AssetMap;
use crate::vm::tests::proptest_utils::{
    allowance_list_snippets, begin_block, body_with_allowances_snippets,
    clarity_values_no_response, execute, execute_and_return_asset_map,
    execute_and_return_asset_map_versioned, ft_mint_snippets, ft_transfer_snippets,
    match_response_snippets, nft_mint_snippets, nft_transfer_snippets,
    testnet_standard_principal_strategy, try_response_snippets, value_to_clarity_literal,
};
use crate::vm::ClarityVersion;

// ---------- Tests for as-contract? ----------

#[test]
fn test_as_contract_with_stx_ok() {
    let snippet = r#"
(let ((recipient tx-sender))
  (as-contract? ((with-stx u100))
    (try! (stx-transfer? u50 tx-sender recipient))
  )
)"#;
    let expected = Value::okay_true();
    assert_eq!(expected, execute(snippet).unwrap().unwrap());
}

#[test]
fn test_as_contract_with_stx_exceeds() {
    let snippet = r#"
(let ((recipient tx-sender))
  (as-contract? ((with-stx u10))
    (try! (stx-transfer? u50 tx-sender recipient))
  )
)"#;
    let expected = Value::error(Value::UInt(0)).unwrap();
    assert_eq!(expected, execute(snippet).unwrap().unwrap());
}

#[test]
fn test_as_contract_with_stx_no_allowance() {
    let snippet = r#"
(let ((recipient tx-sender))
  (as-contract? ()
    (try! (stx-transfer? u50 tx-sender recipient))
  )
)"#;
    let expected = Value::error(Value::UInt(MAX_ALLOWANCES as u128)).unwrap();
    assert_eq!(expected, execute(snippet).unwrap().unwrap());
}

#[test]
fn test_as_contract_stx_all() {
    let snippet = r#"
(let ((recipient tx-sender))
  (as-contract? ((with-all-assets-unsafe))
    (try! (stx-transfer? u50 tx-sender recipient))
  )
)"#;
    let expected = Value::okay_true();
    assert_eq!(expected, execute(snippet).unwrap().unwrap());
}

#[test]
fn test_as_contract_stx_other_allowances() {
    let snippet = r#"
(let ((recipient tx-sender))
  (as-contract? ((with-ft .token "stackaroo" u100) (with-nft .token "stackaroo" (list 123)))
    (try! (stx-transfer? u50 tx-sender recipient))
  )
)"#;
    let expected = Value::error(Value::UInt(MAX_ALLOWANCES as u128)).unwrap();
    assert_eq!(expected, execute(snippet).unwrap().unwrap());
}

#[test]
fn test_as_contract_with_stx_burn_ok() {
    let snippet = r#"
(as-contract? ((with-stx u100))
  (try! (stx-burn? u50 tx-sender))
)"#;
    let expected = Value::okay_true();
    assert_eq!(expected, execute(snippet).unwrap().unwrap());
}

#[test]
fn test_as_contract_with_stx_burn_exceeds() {
    let snippet = r#"
(as-contract? ((with-stx u10))
  (try! (stx-burn? u50 tx-sender))
)"#;
    let expected = Value::error(Value::UInt(0)).unwrap();
    assert_eq!(expected, execute(snippet).unwrap().unwrap());
}

#[test]
fn test_as_contract_with_stx_burn_no_allowance() {
    let snippet = r#"
(as-contract? ()
  (try! (stx-burn? u50 tx-sender))
)"#;
    let expected = Value::error(Value::UInt(MAX_ALLOWANCES as u128)).unwrap();
    assert_eq!(expected, execute(snippet).unwrap().unwrap());
}

#[test]
fn test_as_contract_stx_burn_all() {
    let snippet = r#"
(as-contract? ((with-all-assets-unsafe))
  (try! (stx-burn? u50 tx-sender))
)"#;
    let expected = Value::okay_true();
    assert_eq!(expected, execute(snippet).unwrap().unwrap());
}

#[test]
fn test_as_contract_stx_burn_other_allowances() {
    let snippet = r#"
(as-contract? ((with-ft .token "stackaroo" u100) (with-nft .token "stackaroo" (list 123)))
  (try! (stx-burn? u50 tx-sender))
)"#;
    let expected = Value::error(Value::UInt(MAX_ALLOWANCES as u128)).unwrap();
    assert_eq!(expected, execute(snippet).unwrap().unwrap());
}

#[test]
fn test_as_contract_multiple_allowances_both_low() {
    let snippet = r#"
(let ((recipient tx-sender))
  (as-contract? ((with-stx u30) (with-stx u20))
    (try! (stx-transfer? u40 tx-sender recipient))
  )
)"#;
    let expected = Value::error(Value::UInt(0)).unwrap();
    assert_eq!(expected, execute(snippet).unwrap().unwrap());
}

#[test]
fn test_as_contract_multiple_allowances_both_ok() {
    let snippet = r#"
(let ((recipient tx-sender))
  (as-contract? ((with-stx u300) (with-stx u200))
    (try! (stx-transfer? u40 tx-sender recipient))
  )
)"#;
    let expected = Value::okay_true();
    assert_eq!(expected, execute(snippet).unwrap().unwrap());
}

#[test]
fn test_as_contract_multiple_allowances_one_low() {
    let snippet = r#"
(let ((recipient tx-sender))
  (as-contract? ((with-stx u100) (with-stx u20))
    (try! (stx-transfer? u40 tx-sender recipient))
  )
)"#;
    let expected = Value::error(Value::UInt(1)).unwrap();
    assert_eq!(expected, execute(snippet).unwrap().unwrap());
}

#[test]
fn test_as_contract_with_ft_ok() {
    let snippet = r#"
(define-fungible-token stackaroo)
(ft-mint? stackaroo u200 current-contract)
(let ((recipient tx-sender))
  (as-contract? ((with-ft current-contract "stackaroo" u100))
    (try! (ft-transfer? stackaroo u100 tx-sender recipient))
  )
)"#;
    let expected = Value::okay_true();
    assert_eq!(expected, execute(snippet).unwrap().unwrap());
}

#[test]
fn test_as_contract_with_ft_exceeds() {
    let snippet = r#"
(define-fungible-token stackaroo)
(ft-mint? stackaroo u200 current-contract)
(let ((recipient tx-sender))
  (as-contract? ((with-ft current-contract "stackaroo" u10))
    (try! (ft-transfer? stackaroo u50 tx-sender recipient))
  )
)"#;
    let expected = Value::error(Value::UInt(0)).unwrap();
    assert_eq!(expected, execute(snippet).unwrap().unwrap());
}

#[test]
fn test_as_contract_with_ft_no_allowance() {
    let snippet = r#"
(define-fungible-token stackaroo)
(ft-mint? stackaroo u200 current-contract)
(let ((recipient tx-sender))
  (as-contract? ()
    (try! (ft-transfer? stackaroo u50 tx-sender recipient))
  )
)"#;
    let expected = Value::error(Value::UInt(MAX_ALLOWANCES as u128)).unwrap();
    assert_eq!(expected, execute(snippet).unwrap().unwrap());
}

#[test]
fn test_as_contract_with_ft_all() {
    let snippet = r#"
(define-fungible-token stackaroo)
(ft-mint? stackaroo u200 current-contract)
(let ((recipient tx-sender))
  (as-contract? ((with-all-assets-unsafe))
    (try! (ft-transfer? stackaroo u50 tx-sender recipient))
  )
)"#;
    let expected = Value::okay_true();
    assert_eq!(expected, execute(snippet).unwrap().unwrap());
}

#[test]
fn test_as_contract_with_ft_other_allowances() {
    let snippet = r#"
(define-fungible-token stackaroo)
(ft-mint? stackaroo u200 current-contract)
(let ((recipient tx-sender))
  (as-contract?
    (
      (with-stx u200)
      (with-ft .other "stackaroo" u100) ;; other contract, same token name
      (with-ft current-contract "other" u100) ;; same contract, different token name
      (with-nft .token "stackaroo" (list 123))
    )
    (try! (ft-transfer? stackaroo u50 tx-sender recipient))
  )
)"#;
    let expected = Value::error(Value::UInt(MAX_ALLOWANCES as u128)).unwrap();
    assert_eq!(expected, execute(snippet).unwrap().unwrap());
}

#[test]
fn test_as_contract_with_ft_multiple_allowances_both_low() {
    let snippet = r#"
(define-fungible-token stackaroo)
(ft-mint? stackaroo u200 current-contract)
(let ((recipient tx-sender))
  (as-contract? ((with-ft current-contract "stackaroo" u30) (with-ft current-contract "stackaroo" u20))
    (try! (ft-transfer? stackaroo u40 tx-sender recipient))
  )
)"#;
    let expected = Value::error(Value::UInt(0)).unwrap();
    assert_eq!(expected, execute(snippet).unwrap().unwrap());
}

#[test]
fn test_as_contract_with_ft_multiple_allowances_both_ok() {
    let snippet = r#"
(define-fungible-token stackaroo)
(ft-mint? stackaroo u200 current-contract)
(let ((recipient tx-sender))
  (as-contract? ((with-ft current-contract "stackaroo" u300) (with-ft current-contract "stackaroo" u200))
    (try! (ft-transfer? stackaroo u40 tx-sender recipient))
  )
)"#;
    let expected = Value::okay_true();
    assert_eq!(expected, execute(snippet).unwrap().unwrap());
}

#[test]
fn test_as_contract_with_ft_multiple_allowances_one_low() {
    let snippet = r#"
(define-fungible-token stackaroo)
(ft-mint? stackaroo u200 current-contract)
(let ((recipient tx-sender))
  (as-contract? ((with-ft current-contract "stackaroo" u100) (with-ft current-contract "stackaroo" u20))
    (try! (ft-transfer? stackaroo u40 tx-sender recipient))
  )
)"#;
    let expected = Value::error(Value::UInt(1)).unwrap();
    assert_eq!(expected, execute(snippet).unwrap().unwrap());
}

#[test]
fn test_as_contract_with_ft_wildcard_ok() {
    let snippet = r#"
(define-fungible-token stackaroo)
(ft-mint? stackaroo u200 current-contract)
(let ((recipient tx-sender))
  (as-contract? ((with-ft current-contract "*" u100))
    (try! (ft-transfer? stackaroo u100 tx-sender recipient))
  )
)"#;
    let expected = Value::okay_true();
    assert_eq!(expected, execute(snippet).unwrap().unwrap());
}

#[test]
fn test_as_contract_with_ft_wildcard_exceeds() {
    let snippet = r#"
(define-fungible-token stackaroo)
(ft-mint? stackaroo u200 current-contract)
(let ((recipient tx-sender))
  (as-contract? ((with-ft current-contract "*" u10))
    (try! (ft-transfer? stackaroo u50 tx-sender recipient))
  )
)"#;
    let expected = Value::error(Value::UInt(0)).unwrap();
    assert_eq!(expected, execute(snippet).unwrap().unwrap());
}

#[test]
fn test_as_contract_with_ft_wildcard_other_allowances() {
    let snippet = r#"
(define-fungible-token stackaroo)
(ft-mint? stackaroo u200 current-contract)
(let ((recipient tx-sender))
  (as-contract?
    (
      (with-stx u200)
      (with-ft .other "*" u100) ;; other contract, same token name
      (with-ft current-contract "other" u100) ;; same contract, different token name
      (with-nft .token "*" (list 123))
    )
    (try! (ft-transfer? stackaroo u50 tx-sender recipient))
  )
)"#;
    let expected = Value::error(Value::UInt(MAX_ALLOWANCES as u128)).unwrap();
    assert_eq!(expected, execute(snippet).unwrap().unwrap());
}

#[test]
fn test_as_contract_with_ft_wildcard_multiple_allowances_both_low() {
    let snippet = r#"
(define-fungible-token stackaroo)
(ft-mint? stackaroo u200 current-contract)
(let ((recipient tx-sender))
  (as-contract? ((with-ft current-contract "*" u30) (with-ft current-contract "*" u20))
    (try! (ft-transfer? stackaroo u40 tx-sender recipient))
  )
)"#;
    let expected = Value::error(Value::UInt(0)).unwrap();
    assert_eq!(expected, execute(snippet).unwrap().unwrap());
}

#[test]
fn test_as_contract_with_ft_wildcard_multiple_allowances_both_ok() {
    let snippet = r#"
(define-fungible-token stackaroo)
(ft-mint? stackaroo u200 current-contract)
(let ((recipient tx-sender))
  (as-contract? ((with-ft current-contract "*" u300) (with-ft current-contract "*" u200))
    (try! (ft-transfer? stackaroo u40 tx-sender recipient))
  )
)"#;
    let expected = Value::okay_true();
    assert_eq!(expected, execute(snippet).unwrap().unwrap());
}

#[test]
fn test_as_contract_with_ft_wildcard_multiple_allowances_one_low() {
    let snippet = r#"
(define-fungible-token stackaroo)
(ft-mint? stackaroo u200 current-contract)
(let ((recipient tx-sender))
  (as-contract? ((with-ft current-contract "*" u100) (with-ft current-contract "*" u20))
    (try! (ft-transfer? stackaroo u40 tx-sender recipient))
  )
)"#;
    let expected = Value::error(Value::UInt(1)).unwrap();
    assert_eq!(expected, execute(snippet).unwrap().unwrap());
}

#[test]
fn test_as_contract_with_ft_wildcard_multiple_allowances_low1() {
    let snippet = r#"
(define-fungible-token stackaroo)
(ft-mint? stackaroo u200 current-contract)
(let ((recipient tx-sender))
  (as-contract? ((with-ft current-contract "*" u20) (with-ft current-contract "stackaroo" u20))
    (try! (ft-transfer? stackaroo u40 tx-sender recipient))
  )
)"#;
    let expected = Value::error(Value::UInt(0)).unwrap();
    assert_eq!(expected, execute(snippet).unwrap().unwrap());
}

#[test]
fn test_as_contract_with_ft_wildcard_multiple_allowances_low2() {
    let snippet = r#"
(define-fungible-token stackaroo)
(ft-mint? stackaroo u200 current-contract)
(let ((recipient tx-sender))
  (as-contract? ((with-ft current-contract "stackaroo" u20) (with-ft current-contract "*" u20))
    (try! (ft-transfer? stackaroo u40 tx-sender recipient))
  )
)"#;
    let expected = Value::error(Value::UInt(0)).unwrap();
    assert_eq!(expected, execute(snippet).unwrap().unwrap());
}

#[test]
fn test_as_contract_with_nft_ok() {
    let snippet = r#"
(define-non-fungible-token stackaroo uint)
(nft-mint? stackaroo u123 current-contract)
(let ((recipient tx-sender))
  (as-contract? ((with-nft current-contract "stackaroo" (list u123)))
    (try! (nft-transfer? stackaroo u123 tx-sender recipient))
  )
)"#;
    let expected = Value::okay_true();
    assert_eq!(expected, execute(snippet).unwrap().unwrap());
}

#[test]
fn test_as_contract_with_nft_not_allowed() {
    let snippet = r#"
(define-non-fungible-token stackaroo uint)
(nft-mint? stackaroo u122 current-contract)
(nft-mint? stackaroo u123 current-contract)
(let ((recipient tx-sender))
  (as-contract? ((with-nft current-contract "stackaroo" (list u122)))
    (try! (nft-transfer? stackaroo u123 tx-sender recipient))
  )
)"#;
    let expected = Value::error(Value::UInt(0)).unwrap();
    assert_eq!(expected, execute(snippet).unwrap().unwrap());
}

#[test]
fn test_as_contract_with_nft_no_allowance() {
    let snippet = r#"
(define-non-fungible-token stackaroo uint)
(nft-mint? stackaroo u123 current-contract)
(let ((recipient tx-sender))
  (as-contract? ()
    (try! (nft-transfer? stackaroo u123 tx-sender recipient))
  )
)"#;
    let expected = Value::error(Value::UInt(MAX_ALLOWANCES as u128)).unwrap();
    assert_eq!(expected, execute(snippet).unwrap().unwrap());
}

#[test]
fn test_as_contract_with_nft_all() {
    let snippet = r#"
(define-non-fungible-token stackaroo uint)
(nft-mint? stackaroo u123 current-contract)
(let ((recipient tx-sender))
  (as-contract? ((with-all-assets-unsafe))
    (try! (nft-transfer? stackaroo u123 tx-sender recipient))
  )
)"#;
    let expected = Value::okay_true();
    assert_eq!(expected, execute(snippet).unwrap().unwrap());
}

#[test]
fn test_as_contract_with_nft_other_allowances() {
    let snippet = r#"
(define-non-fungible-token stackaroo uint)
(nft-mint? stackaroo u123 current-contract)
(let ((recipient tx-sender))
  (as-contract?
    (
      (with-stx u123)
      (with-nft .other "stackaroo" (list u123)) ;; other contract, same token name
      (with-nft current-contract "other" (list u123)) ;; same contract, different token name
      (with-ft .token "stackaroo" u123)
    )
    (try! (nft-transfer? stackaroo u123 tx-sender recipient))
  )
)"#;
    let expected = Value::error(Value::UInt(MAX_ALLOWANCES as u128)).unwrap();
    assert_eq!(expected, execute(snippet).unwrap().unwrap());
}

#[test]
fn test_as_contract_with_nft_multiple_allowances_both_different() {
    let snippet = r#"
(define-non-fungible-token stackaroo uint)
(nft-mint? stackaroo u122 current-contract)
(nft-mint? stackaroo u123 current-contract)
(let ((recipient tx-sender))
  (as-contract? ((with-nft current-contract "stackaroo" (list u122)) (with-nft current-contract "stackaroo" (list u124)))
    (try! (nft-transfer? stackaroo u123 tx-sender recipient))
  )
)"#;
    let expected = Value::error(Value::UInt(0)).unwrap();
    assert_eq!(expected, execute(snippet).unwrap().unwrap());
}

#[test]
fn test_as_contract_with_nft_multiple_allowances_including() {
    let snippet = r#"
(define-non-fungible-token stackaroo uint)
(nft-mint? stackaroo u122 current-contract)
(nft-mint? stackaroo u123 current-contract)
(let ((recipient tx-sender))
  (as-contract? ((with-nft current-contract "stackaroo" (list u122)) (with-nft current-contract "stackaroo" (list u123)))
    (try! (nft-transfer? stackaroo u123 tx-sender recipient))
  )
)"#;
    let expected = Value::okay_true();
    assert_eq!(expected, execute(snippet).unwrap().unwrap());
}

#[test]
fn test_as_contract_with_nft_multiple_allowances_in_list() {
    let snippet = r#"
(define-non-fungible-token stackaroo uint)
(nft-mint? stackaroo u122 current-contract)
(nft-mint? stackaroo u123 current-contract)
(let ((recipient tx-sender))
  (as-contract? ((with-nft current-contract "stackaroo" (list u122 u123)))
    (try! (nft-transfer? stackaroo u123 tx-sender recipient))
  )
)"#;
    let expected = Value::okay_true();
    assert_eq!(expected, execute(snippet).unwrap().unwrap());
}

#[test]
fn test_as_contract_with_nft_empty_id_list() {
    let snippet = r#"
(define-non-fungible-token stackaroo uint)
(nft-mint? stackaroo u122 current-contract)
(nft-mint? stackaroo u123 current-contract)
(let ((recipient tx-sender))
  (as-contract? ((with-nft current-contract "stackaroo" (list)))
    (try! (nft-transfer? stackaroo u123 tx-sender recipient))
  )
)"#;
    let expected = Value::error(Value::UInt(0)).unwrap();
    assert_eq!(expected, execute(snippet).unwrap().unwrap());
}

#[test]
fn test_as_contract_with_nft_wrong_type() {
    let snippet = r#"
(define-non-fungible-token stackaroo uint)
(nft-mint? stackaroo u122 current-contract)
(nft-mint? stackaroo u123 current-contract)
(let ((recipient tx-sender))
  (as-contract? ((with-nft current-contract "stackaroo" (list 123)))
    (try! (nft-transfer? stackaroo u123 tx-sender recipient))
  )
)"#;
    let expected = Value::error(Value::UInt(0)).unwrap();
    assert_eq!(expected, execute(snippet).unwrap().unwrap());
}

#[test]
fn test_as_contract_with_nft_wildcard_ok() {
    let snippet = r#"
(define-non-fungible-token stackaroo uint)
(nft-mint? stackaroo u123 current-contract)
(let ((recipient tx-sender))
  (as-contract? ((with-nft current-contract "*" (list u123)))
    (try! (nft-transfer? stackaroo u123 tx-sender recipient))
  )
)"#;
    let expected = Value::okay_true();
    assert_eq!(expected, execute(snippet).unwrap().unwrap());
}

#[test]
fn test_as_contract_with_nft_wildcard_not_allowed() {
    let snippet = r#"
(define-non-fungible-token stackaroo uint)
(nft-mint? stackaroo u122 current-contract)
(nft-mint? stackaroo u123 current-contract)
(let ((recipient tx-sender))
  (as-contract? ((with-nft current-contract "*" (list u122)))
    (try! (nft-transfer? stackaroo u123 tx-sender recipient))
  )
)"#;
    let expected = Value::error(Value::UInt(0)).unwrap();
    assert_eq!(expected, execute(snippet).unwrap().unwrap());
}

#[test]
fn test_as_contract_with_nft_wildcard_other_allowances() {
    let snippet = r#"
(define-non-fungible-token stackaroo uint)
(nft-mint? stackaroo u123 current-contract)
(let ((recipient tx-sender))
  (as-contract?
    (
      (with-stx u123)
      (with-nft .other "*" (list u123)) ;; other contract, same token name
      (with-nft current-contract "other" (list u123)) ;; same contract, different token name
      (with-ft .token "*" u123)
    )
    (try! (nft-transfer? stackaroo u123 tx-sender recipient))
  )
)"#;
    let expected = Value::error(Value::UInt(MAX_ALLOWANCES as u128)).unwrap();
    assert_eq!(expected, execute(snippet).unwrap().unwrap());
}

#[test]
fn test_as_contract_with_nft_wildcard_multiple_allowances_both_different() {
    let snippet = r#"
(define-non-fungible-token stackaroo uint)
(nft-mint? stackaroo u122 current-contract)
(nft-mint? stackaroo u123 current-contract)
(let ((recipient tx-sender))
  (as-contract? ((with-nft current-contract "*" (list u122)) (with-nft current-contract "*" (list u124)))
    (try! (nft-transfer? stackaroo u123 tx-sender recipient))
  )
)"#;
    let expected = Value::error(Value::UInt(0)).unwrap();
    assert_eq!(expected, execute(snippet).unwrap().unwrap());
}

#[test]
fn test_as_contract_with_nft_wildcard_multiple_allowances_including() {
    let snippet = r#"
(define-non-fungible-token stackaroo uint)
(nft-mint? stackaroo u122 current-contract)
(nft-mint? stackaroo u123 current-contract)
(let ((recipient tx-sender))
  (as-contract? ((with-nft current-contract "*" (list u122)) (with-nft current-contract "*" (list u123)))
    (try! (nft-transfer? stackaroo u123 tx-sender recipient))
  )
)"#;
    let expected = Value::okay_true();
    assert_eq!(expected, execute(snippet).unwrap().unwrap());
}

#[test]
fn test_as_contract_with_nft_wildcard_multiple_allowances_in_list() {
    let snippet = r#"
(define-non-fungible-token stackaroo uint)
(nft-mint? stackaroo u122 current-contract)
(nft-mint? stackaroo u123 current-contract)
(let ((recipient tx-sender))
  (as-contract? ((with-nft current-contract "*" (list u122 u123)))
    (try! (nft-transfer? stackaroo u123 tx-sender recipient))
  )
)"#;
    let expected = Value::okay_true();
    assert_eq!(expected, execute(snippet).unwrap().unwrap());
}

#[test]
fn test_as_contract_with_nft_wildcard_empty_id_list() {
    let snippet = r#"
(define-non-fungible-token stackaroo uint)
(nft-mint? stackaroo u122 current-contract)
(nft-mint? stackaroo u123 current-contract)
(let ((recipient tx-sender))
  (as-contract? ((with-nft current-contract "*" (list)))
    (try! (nft-transfer? stackaroo u123 tx-sender recipient))
  )
)"#;
    let expected = Value::error(Value::UInt(0)).unwrap();
    assert_eq!(expected, execute(snippet).unwrap().unwrap());
}

#[test]
fn test_as_contract_with_nft_wildcard_multiple_allowances_order1() {
    let snippet = r#"
(define-non-fungible-token stackaroo uint)
(nft-mint? stackaroo u122 current-contract)
(nft-mint? stackaroo u123 current-contract)
(let ((recipient tx-sender))
  (as-contract? ((with-nft current-contract "*" (list u122)) (with-nft current-contract "stackaroo" (list u124)))
    (try! (nft-transfer? stackaroo u123 tx-sender recipient))
  )
)"#;
    let expected = Value::error(Value::UInt(0)).unwrap();
    assert_eq!(expected, execute(snippet).unwrap().unwrap());
}

#[test]
fn test_as_contract_with_nft_wildcard_multiple_allowances_order2() {
    let snippet = r#"
(define-non-fungible-token stackaroo uint)
(nft-mint? stackaroo u122 current-contract)
(nft-mint? stackaroo u123 current-contract)
(let ((recipient tx-sender))
  (as-contract? ((with-nft current-contract "stackaroo" (list u122)) (with-nft current-contract "*" (list u124)))
    (try! (nft-transfer? stackaroo u123 tx-sender recipient))
  )
)"#;
    let expected = Value::error(Value::UInt(0)).unwrap();
    assert_eq!(expected, execute(snippet).unwrap().unwrap());
}

#[test]
fn test_as_contract_with_error_in_body() {
    let snippet = r#"
(let ((recipient tx-sender))
  (as-contract? ()
    (try! (if false (ok true) (err u200)))
    true
  )
)"#;
    let expected_err = Value::error(Value::UInt(200)).unwrap();
    let short_return =
        ClarityError::ShortReturn(ShortReturnType::ExpectedValue(expected_err.into()));
    assert_eq!(short_return, execute(snippet).unwrap_err());
}

// ---------- Tests for restrict-assets? ----------

#[test]
fn test_restrict_assets_with_stx_ok() {
    let snippet = r#"
(restrict-assets? tx-sender ((with-stx u100))
  (try! (stx-transfer? u50 tx-sender 'SP000000000000000000002Q6VF78))
)"#;
    let expected = Value::okay_true();
    assert_eq!(expected, execute(snippet).unwrap().unwrap());
}

#[test]
fn test_restrict_assets_with_stx_exceeds() {
    let snippet = r#"
(restrict-assets? tx-sender ((with-stx u10))
  (try! (stx-transfer? u50 tx-sender 'SP000000000000000000002Q6VF78))
)"#;
    let expected = Value::error(Value::UInt(0)).unwrap();
    assert_eq!(expected, execute(snippet).unwrap().unwrap());
}

#[test]
fn test_restrict_assets_with_stx_no_allowance() {
    let snippet = r#"
(restrict-assets? tx-sender ()
  (try! (stx-transfer? u50 tx-sender 'SP000000000000000000002Q6VF78))
)"#;
    let expected = Value::error(Value::UInt(MAX_ALLOWANCES as u128)).unwrap();
    assert_eq!(expected, execute(snippet).unwrap().unwrap());
}

#[test]
fn test_restrict_assets_stx_all() {
    let snippet = r#"
(restrict-assets? tx-sender ((with-all-assets-unsafe))
  (try! (stx-transfer? u50 tx-sender 'SP000000000000000000002Q6VF78))
)"#;
    let expected = Value::okay_true();
    assert_eq!(expected, execute(snippet).unwrap().unwrap());
}

#[test]
fn test_restrict_assets_stx_other_allowances() {
    let snippet = r#"
(restrict-assets? tx-sender ((with-ft .token "stackaroo" u100) (with-nft .token "stackaroo" (list 123)))
  (try! (stx-transfer? u50 tx-sender 'SP000000000000000000002Q6VF78))
)"#;
    let expected = Value::error(Value::UInt(MAX_ALLOWANCES as u128)).unwrap();
    assert_eq!(expected, execute(snippet).unwrap().unwrap());
}

#[test]
fn test_restrict_assets_with_stx_burn_ok() {
    let snippet = r#"
(restrict-assets? tx-sender ((with-stx u100))
  (try! (stx-burn? u50 tx-sender))
)"#;
    let expected = Value::okay_true();
    assert_eq!(expected, execute(snippet).unwrap().unwrap());
}

#[test]
fn test_restrict_assets_with_stx_burn_exceeds() {
    let snippet = r#"
(restrict-assets? tx-sender ((with-stx u10))
  (try! (stx-burn? u50 tx-sender))
)"#;
    let expected = Value::error(Value::UInt(0)).unwrap();
    assert_eq!(expected, execute(snippet).unwrap().unwrap());
}

#[test]
fn test_restrict_assets_with_stx_burn_no_allowance() {
    let snippet = r#"
(restrict-assets? tx-sender ()
  (try! (stx-burn? u50 tx-sender))
)"#;
    let expected = Value::error(Value::UInt(MAX_ALLOWANCES as u128)).unwrap();
    assert_eq!(expected, execute(snippet).unwrap().unwrap());
}

#[test]
fn test_restrict_assets_stx_burn_all() {
    let snippet = r#"
(restrict-assets? tx-sender ((with-all-assets-unsafe))
  (try! (stx-burn? u50 tx-sender))
)"#;
    let expected = Value::okay_true();
    assert_eq!(expected, execute(snippet).unwrap().unwrap());
}

#[test]
fn test_restrict_assets_stx_burn_other_allowances() {
    let snippet = r#"
(restrict-assets? tx-sender ((with-ft .token "stackaroo" u100) (with-nft .token "stackaroo" (list 123)))
  (try! (stx-burn? u50 tx-sender))
)"#;
    let expected = Value::error(Value::UInt(MAX_ALLOWANCES as u128)).unwrap();
    assert_eq!(expected, execute(snippet).unwrap().unwrap());
}

#[test]
fn test_restrict_assets_multiple_allowances_both_low() {
    let snippet = r#"
(restrict-assets? tx-sender ((with-stx u30) (with-stx u20))
  (try! (stx-transfer? u40 tx-sender 'SP000000000000000000002Q6VF78))
)"#;
    let expected = Value::error(Value::UInt(0)).unwrap();
    assert_eq!(expected, execute(snippet).unwrap().unwrap());
}

#[test]
fn test_restrict_assets_multiple_allowances_both_ok() {
    let snippet = r#"
(restrict-assets? tx-sender ((with-stx u300) (with-stx u200))
  (try! (stx-transfer? u40 tx-sender 'SP000000000000000000002Q6VF78))
)"#;
    let expected = Value::okay_true();
    assert_eq!(expected, execute(snippet).unwrap().unwrap());
}

#[test]
fn test_restrict_assets_multiple_allowances_one_low() {
    let snippet = r#"
(restrict-assets? tx-sender ((with-stx u100) (with-stx u20))
  (try! (stx-transfer? u40 tx-sender 'SP000000000000000000002Q6VF78))
)"#;
    let expected = Value::error(Value::UInt(1)).unwrap();
    assert_eq!(expected, execute(snippet).unwrap().unwrap());
}

#[test]
fn test_restrict_assets_with_ft_ok() {
    let snippet = r#"
(define-fungible-token stackaroo)
(ft-mint? stackaroo u200 tx-sender)
(let ((recipient 'SP000000000000000000002Q6VF78))
  (restrict-assets? tx-sender ((with-ft current-contract "stackaroo" u100))
    (try! (ft-transfer? stackaroo u100 tx-sender recipient))
  )
)"#;
    let expected = Value::okay_true();
    assert_eq!(expected, execute(snippet).unwrap().unwrap());
}

#[test]
fn test_restrict_assets_with_ft_exceeds() {
    let snippet = r#"
(define-fungible-token stackaroo)
(ft-mint? stackaroo u200 tx-sender)
(let ((recipient 'SP000000000000000000002Q6VF78))
  (restrict-assets? tx-sender ((with-ft current-contract "stackaroo" u10))
    (try! (ft-transfer? stackaroo u50 tx-sender recipient))
  )
)"#;
    let expected = Value::error(Value::UInt(0)).unwrap();
    assert_eq!(expected, execute(snippet).unwrap().unwrap());
}

#[test]
fn test_restrict_assets_with_ft_no_allowance() {
    let snippet = r#"
(define-fungible-token stackaroo)
(ft-mint? stackaroo u200 tx-sender)
(let ((recipient 'SP000000000000000000002Q6VF78))
  (restrict-assets? tx-sender ()
    (try! (ft-transfer? stackaroo u50 tx-sender recipient))
  )
)"#;
    let expected = Value::error(Value::UInt(MAX_ALLOWANCES as u128)).unwrap();
    assert_eq!(expected, execute(snippet).unwrap().unwrap());
}

#[test]
fn test_restrict_assets_with_ft_all() {
    let snippet = r#"
(define-fungible-token stackaroo)
(ft-mint? stackaroo u200 tx-sender)
(let ((recipient 'SP000000000000000000002Q6VF78))
  (restrict-assets? tx-sender ((with-all-assets-unsafe))
    (try! (ft-transfer? stackaroo u50 tx-sender recipient))
  )
)"#;
    let expected = Value::okay_true();
    assert_eq!(expected, execute(snippet).unwrap().unwrap());
}

#[test]
fn test_restrict_assets_with_ft_other_allowances() {
    let snippet = r#"
(define-fungible-token stackaroo)
(ft-mint? stackaroo u200 tx-sender)
(let ((recipient 'SP000000000000000000002Q6VF78))
  (restrict-assets? tx-sender
    (
      (with-stx u200)
      (with-ft .other "stackaroo" u100) ;; other contract, same token name
      (with-ft current-contract "other" u100) ;; same contract, different token name
      (with-nft .token "stackaroo" (list 123))
    )
    (try! (ft-transfer? stackaroo u50 tx-sender recipient))
  )
)"#;
    let expected = Value::error(Value::UInt(MAX_ALLOWANCES as u128)).unwrap();
    assert_eq!(expected, execute(snippet).unwrap().unwrap());
}

#[test]
fn test_restrict_assets_with_ft_multiple_allowances_both_low() {
    let snippet = r#"
(define-fungible-token stackaroo)
(ft-mint? stackaroo u200 tx-sender)
(let ((recipient 'SP000000000000000000002Q6VF78))
  (restrict-assets? tx-sender ((with-ft current-contract "stackaroo" u30) (with-ft current-contract "stackaroo" u20))
    (try! (ft-transfer? stackaroo u40 tx-sender recipient))
  )
)"#;
    let expected = Value::error(Value::UInt(0)).unwrap();
    assert_eq!(expected, execute(snippet).unwrap().unwrap());
}

#[test]
fn test_restrict_assets_with_ft_multiple_allowances_both_ok() {
    let snippet = r#"
(define-fungible-token stackaroo)
(ft-mint? stackaroo u200 tx-sender)
(let ((recipient 'SP000000000000000000002Q6VF78))
  (restrict-assets? tx-sender ((with-ft current-contract "stackaroo" u300) (with-ft current-contract "stackaroo" u200))
    (try! (ft-transfer? stackaroo u40 tx-sender recipient))
  )
)"#;
    let expected = Value::okay_true();
    assert_eq!(expected, execute(snippet).unwrap().unwrap());
}

#[test]
fn test_restrict_assets_with_ft_multiple_allowances_one_low() {
    let snippet = r#"
(define-fungible-token stackaroo)
(ft-mint? stackaroo u200 tx-sender)
(let ((recipient 'SP000000000000000000002Q6VF78))
  (restrict-assets? tx-sender ((with-ft current-contract "stackaroo" u100) (with-ft current-contract "stackaroo" u20))
    (try! (ft-transfer? stackaroo u40 tx-sender recipient))
  )
)"#;
    let expected = Value::error(Value::UInt(1)).unwrap();
    assert_eq!(expected, execute(snippet).unwrap().unwrap());
}

#[test]
fn test_restrict_assets_with_ft_wildcard_ok() {
    let snippet = r#"
(define-fungible-token stackaroo)
(ft-mint? stackaroo u200 tx-sender)
(let ((recipient 'SP000000000000000000002Q6VF78))
  (restrict-assets? tx-sender ((with-ft current-contract "*" u100))
    (try! (ft-transfer? stackaroo u100 tx-sender recipient))
  )
)"#;
    let expected = Value::okay_true();
    assert_eq!(expected, execute(snippet).unwrap().unwrap());
}

#[test]
fn test_restrict_assets_with_ft_wildcard_exceeds() {
    let snippet = r#"
(define-fungible-token stackaroo)
(ft-mint? stackaroo u200 tx-sender)
(let ((recipient 'SP000000000000000000002Q6VF78))
  (restrict-assets? tx-sender ((with-ft current-contract "*" u10))
    (try! (ft-transfer? stackaroo u50 tx-sender recipient))
  )
)"#;
    let expected = Value::error(Value::UInt(0)).unwrap();
    assert_eq!(expected, execute(snippet).unwrap().unwrap());
}

#[test]
fn test_restrict_assets_with_ft_wildcard_other_allowances() {
    let snippet = r#"
(define-fungible-token stackaroo)
(ft-mint? stackaroo u200 tx-sender)
(let ((recipient 'SP000000000000000000002Q6VF78))
  (restrict-assets? tx-sender
    (
      (with-stx u200)
      (with-ft .other "*" u100) ;; other contract, same token name
      (with-ft current-contract "other" u100) ;; same contract, different token name
      (with-nft .token "*" (list 123))
    )
    (try! (ft-transfer? stackaroo u50 tx-sender recipient))
  )
)"#;
    let expected = Value::error(Value::UInt(MAX_ALLOWANCES as u128)).unwrap();
    assert_eq!(expected, execute(snippet).unwrap().unwrap());
}

#[test]
fn test_restrict_assets_with_ft_wildcard_multiple_allowances_both_low() {
    let snippet = r#"
(define-fungible-token stackaroo)
(ft-mint? stackaroo u200 tx-sender)
(let ((recipient 'SP000000000000000000002Q6VF78))
  (restrict-assets? tx-sender ((with-ft current-contract "*" u30) (with-ft current-contract "*" u20))
    (try! (ft-transfer? stackaroo u40 tx-sender recipient))
  )
)"#;
    let expected = Value::error(Value::UInt(0)).unwrap();
    assert_eq!(expected, execute(snippet).unwrap().unwrap());
}

#[test]
fn test_restrict_assets_with_ft_wildcard_multiple_allowances_both_ok() {
    let snippet = r#"
(define-fungible-token stackaroo)
(ft-mint? stackaroo u200 tx-sender)
(let ((recipient 'SP000000000000000000002Q6VF78))
  (restrict-assets? tx-sender ((with-ft current-contract "*" u300) (with-ft current-contract "*" u200))
    (try! (ft-transfer? stackaroo u40 tx-sender recipient))
  )
)"#;
    let expected = Value::okay_true();
    assert_eq!(expected, execute(snippet).unwrap().unwrap());
}

#[test]
fn test_restrict_assets_with_ft_wildcard_multiple_allowances_one_low() {
    let snippet = r#"
(define-fungible-token stackaroo)
(ft-mint? stackaroo u200 tx-sender)
(let ((recipient 'SP000000000000000000002Q6VF78))
  (restrict-assets? tx-sender ((with-ft current-contract "*" u100) (with-ft current-contract "*" u20))
    (try! (ft-transfer? stackaroo u40 tx-sender recipient))
  )
)"#;
    let expected = Value::error(Value::UInt(1)).unwrap();
    assert_eq!(expected, execute(snippet).unwrap().unwrap());
}

#[test]
fn test_restrict_assets_with_ft_wildcard_multiple_allowances_low1() {
    let snippet = r#"
(define-fungible-token stackaroo)
(ft-mint? stackaroo u200 tx-sender)
(let ((recipient 'SP000000000000000000002Q6VF78))
  (restrict-assets? tx-sender ((with-ft current-contract "*" u20) (with-ft current-contract "stackaroo" u20))
    (try! (ft-transfer? stackaroo u40 tx-sender recipient))
  )
)"#;
    let expected = Value::error(Value::UInt(0)).unwrap();
    assert_eq!(expected, execute(snippet).unwrap().unwrap());
}

#[test]
fn test_restrict_assets_with_ft_wildcard_multiple_allowances_low2() {
    let snippet = r#"
(define-fungible-token stackaroo)
(ft-mint? stackaroo u200 tx-sender)
(let ((recipient 'SP000000000000000000002Q6VF78))
  (restrict-assets? tx-sender ((with-ft current-contract "stackaroo" u20) (with-ft current-contract "*" u20))
    (try! (ft-transfer? stackaroo u40 tx-sender recipient))
  )
)"#;
    let expected = Value::error(Value::UInt(0)).unwrap();
    assert_eq!(expected, execute(snippet).unwrap().unwrap());
}

#[test]
fn test_restrict_assets_with_nft_ok() {
    let snippet = r#"
(define-non-fungible-token stackaroo uint)
(nft-mint? stackaroo u123 tx-sender)
(let ((recipient 'SP000000000000000000002Q6VF78))
  (restrict-assets? tx-sender ((with-nft current-contract "stackaroo" (list u123)))
    (try! (nft-transfer? stackaroo u123 tx-sender recipient))
  )
)"#;
    let expected = Value::okay_true();
    assert_eq!(expected, execute(snippet).unwrap().unwrap());
}

#[test]
fn test_restrict_assets_with_nft_not_allowed() {
    let snippet = r#"
(define-non-fungible-token stackaroo uint)
(nft-mint? stackaroo u122 tx-sender)
(nft-mint? stackaroo u123 tx-sender)
(let ((recipient 'SP000000000000000000002Q6VF78))
  (restrict-assets? tx-sender ((with-nft current-contract "stackaroo" (list u122)))
    (try! (nft-transfer? stackaroo u123 tx-sender recipient))
  )
)"#;
    let expected = Value::error(Value::UInt(0)).unwrap();
    assert_eq!(expected, execute(snippet).unwrap().unwrap());
}

#[test]
fn test_restrict_assets_with_nft_no_allowance() {
    let snippet = r#"
(define-non-fungible-token stackaroo uint)
(nft-mint? stackaroo u123 tx-sender)
(let ((recipient 'SP000000000000000000002Q6VF78))
  (restrict-assets? tx-sender ()
    (try! (nft-transfer? stackaroo u123 tx-sender recipient))
  )
)"#;
    let expected = Value::error(Value::UInt(MAX_ALLOWANCES as u128)).unwrap();
    assert_eq!(expected, execute(snippet).unwrap().unwrap());
}

#[test]
fn test_restrict_assets_with_nft_all() {
    let snippet = r#"
(define-non-fungible-token stackaroo uint)
(nft-mint? stackaroo u123 tx-sender)
(let ((recipient 'SP000000000000000000002Q6VF78))
  (restrict-assets? tx-sender ((with-all-assets-unsafe))
    (try! (nft-transfer? stackaroo u123 tx-sender recipient))
  )
)"#;
    let expected = Value::okay_true();
    assert_eq!(expected, execute(snippet).unwrap().unwrap());
}

#[test]
fn test_restrict_assets_with_nft_other_allowances() {
    let snippet = r#"
(define-non-fungible-token stackaroo uint)
(nft-mint? stackaroo u123 tx-sender)
(let ((recipient 'SP000000000000000000002Q6VF78))
  (restrict-assets? tx-sender
    (
      (with-stx u123)
      (with-nft .other "stackaroo" (list u123)) ;; other contract, same token name
      (with-nft current-contract "other" (list u123)) ;; same contract, different token name
      (with-ft .token "stackaroo" u123)
    )
    (try! (nft-transfer? stackaroo u123 tx-sender recipient))
  )
)"#;
    let expected = Value::error(Value::UInt(MAX_ALLOWANCES as u128)).unwrap();
    assert_eq!(expected, execute(snippet).unwrap().unwrap());
}

#[test]
fn test_restrict_assets_with_nft_multiple_allowances_both_different() {
    let snippet = r#"
(define-non-fungible-token stackaroo uint)
(nft-mint? stackaroo u122 tx-sender)
(nft-mint? stackaroo u123 tx-sender)
(let ((recipient 'SP000000000000000000002Q6VF78))
  (restrict-assets? tx-sender ((with-nft current-contract "stackaroo" (list u122)) (with-nft current-contract "stackaroo" (list u124)))
    (try! (nft-transfer? stackaroo u123 tx-sender recipient))
  )
)"#;
    let expected = Value::error(Value::UInt(0)).unwrap();
    assert_eq!(expected, execute(snippet).unwrap().unwrap());
}

#[test]
fn test_restrict_assets_with_nft_multiple_allowances_including() {
    let snippet = r#"
(define-non-fungible-token stackaroo uint)
(nft-mint? stackaroo u122 tx-sender)
(nft-mint? stackaroo u123 tx-sender)
(let ((recipient 'SP000000000000000000002Q6VF78))
  (restrict-assets? tx-sender ((with-nft current-contract "stackaroo" (list u122)) (with-nft current-contract "stackaroo" (list u123)))
    (try! (nft-transfer? stackaroo u123 tx-sender recipient))
  )
)"#;
    let expected = Value::okay_true();
    assert_eq!(expected, execute(snippet).unwrap().unwrap());
}

#[test]
fn test_restrict_assets_with_nft_multiple_allowances_in_list() {
    let snippet = r#"
(define-non-fungible-token stackaroo uint)
(nft-mint? stackaroo u122 tx-sender)
(nft-mint? stackaroo u123 tx-sender)
(let ((recipient 'SP000000000000000000002Q6VF78))
  (restrict-assets? tx-sender ((with-nft current-contract "stackaroo" (list u122 u123)))
    (try! (nft-transfer? stackaroo u123 tx-sender recipient))
  )
)"#;
    let expected = Value::okay_true();
    assert_eq!(expected, execute(snippet).unwrap().unwrap());
}

#[test]
fn test_restrict_assets_with_nft_empty_id_list() {
    let snippet = r#"
(define-non-fungible-token stackaroo uint)
(nft-mint? stackaroo u122 tx-sender)
(nft-mint? stackaroo u123 tx-sender)
(let ((recipient 'SP000000000000000000002Q6VF78))
  (restrict-assets? tx-sender ((with-nft current-contract "stackaroo" (list)))
    (try! (nft-transfer? stackaroo u123 tx-sender recipient))
  )
)"#;
    let expected = Value::error(Value::UInt(0)).unwrap();
    assert_eq!(expected, execute(snippet).unwrap().unwrap());
}

#[test]
fn test_restrict_assets_with_nft_wildcard_ok() {
    let snippet = r#"
(define-non-fungible-token stackaroo uint)
(nft-mint? stackaroo u123 tx-sender)
(let ((recipient 'SP000000000000000000002Q6VF78))
  (restrict-assets? tx-sender ((with-nft current-contract "*" (list u123)))
    (try! (nft-transfer? stackaroo u123 tx-sender recipient))
  )
)"#;
    let expected = Value::okay_true();
    assert_eq!(expected, execute(snippet).unwrap().unwrap());
}

#[test]
fn test_restrict_assets_with_nft_wildcard_not_allowed() {
    let snippet = r#"
(define-non-fungible-token stackaroo uint)
(nft-mint? stackaroo u122 tx-sender)
(nft-mint? stackaroo u123 tx-sender)
(let ((recipient 'SP000000000000000000002Q6VF78))
  (restrict-assets? tx-sender ((with-nft current-contract "*" (list u122)))
    (try! (nft-transfer? stackaroo u123 tx-sender recipient))
  )
)"#;
    let expected = Value::error(Value::UInt(0)).unwrap();
    assert_eq!(expected, execute(snippet).unwrap().unwrap());
}

#[test]
fn test_restrict_assets_with_nft_wildcard_other_allowances() {
    let snippet = r#"
(define-non-fungible-token stackaroo uint)
(nft-mint? stackaroo u123 tx-sender)
(let ((recipient 'SP000000000000000000002Q6VF78))
  (restrict-assets? tx-sender
    (
      (with-stx u123)
      (with-nft .other "*" (list u123)) ;; other contract, same token name
      (with-nft current-contract "other" (list u123)) ;; same contract, different token name
      (with-ft .token "*" u123)
    )
    (try! (nft-transfer? stackaroo u123 tx-sender recipient))
  )
)"#;
    let expected = Value::error(Value::UInt(MAX_ALLOWANCES as u128)).unwrap();
    assert_eq!(expected, execute(snippet).unwrap().unwrap());
}

#[test]
fn test_restrict_assets_with_nft_wildcard_multiple_allowances_both_different() {
    let snippet = r#"
(define-non-fungible-token stackaroo uint)
(nft-mint? stackaroo u122 tx-sender)
(nft-mint? stackaroo u123 tx-sender)
(let ((recipient 'SP000000000000000000002Q6VF78))
  (restrict-assets? tx-sender ((with-nft current-contract "*" (list u122)) (with-nft current-contract "*" (list u124)))
    (try! (nft-transfer? stackaroo u123 tx-sender recipient))
  )
)"#;
    let expected = Value::error(Value::UInt(0)).unwrap();
    assert_eq!(expected, execute(snippet).unwrap().unwrap());
}

#[test]
fn test_restrict_assets_with_nft_wildcard_multiple_allowances_including() {
    let snippet = r#"
(define-non-fungible-token stackaroo uint)
(nft-mint? stackaroo u122 tx-sender)
(nft-mint? stackaroo u123 tx-sender)
(let ((recipient 'SP000000000000000000002Q6VF78))
  (restrict-assets? tx-sender ((with-nft current-contract "*" (list u122)) (with-nft current-contract "*" (list u123)))
    (try! (nft-transfer? stackaroo u123 tx-sender recipient))
  )
)"#;
    let expected = Value::okay_true();
    assert_eq!(expected, execute(snippet).unwrap().unwrap());
}

#[test]
fn test_restrict_assets_with_nft_wildcard_multiple_allowances_in_list() {
    let snippet = r#"
(define-non-fungible-token stackaroo uint)
(nft-mint? stackaroo u122 tx-sender)
(nft-mint? stackaroo u123 tx-sender)
(let ((recipient 'SP000000000000000000002Q6VF78))
  (restrict-assets? tx-sender ((with-nft current-contract "*" (list u122 u123)))
    (try! (nft-transfer? stackaroo u123 tx-sender recipient))
  )
)"#;
    let expected = Value::okay_true();
    assert_eq!(expected, execute(snippet).unwrap().unwrap());
}

#[test]
fn test_restrict_assets_with_nft_wildcard_empty_id_list() {
    let snippet = r#"
(define-non-fungible-token stackaroo uint)
(nft-mint? stackaroo u122 tx-sender)
(nft-mint? stackaroo u123 tx-sender)
(let ((recipient 'SP000000000000000000002Q6VF78))
  (restrict-assets? tx-sender ((with-nft current-contract "*" (list)))
    (try! (nft-transfer? stackaroo u123 tx-sender recipient))
  )
)"#;
    let expected = Value::error(Value::UInt(0)).unwrap();
    assert_eq!(expected, execute(snippet).unwrap().unwrap());
}

#[test]
fn test_restrict_assets_with_nft_wildcard_multiple_allowances_order1() {
    let snippet = r#"
(define-non-fungible-token stackaroo uint)
(nft-mint? stackaroo u122 tx-sender)
(nft-mint? stackaroo u123 tx-sender)
(let ((recipient 'SP000000000000000000002Q6VF78))
  (restrict-assets? tx-sender ((with-nft current-contract "*" (list u122)) (with-nft current-contract "stackaroo" (list u124)))
    (try! (nft-transfer? stackaroo u123 tx-sender recipient))
  )
)"#;
    let expected = Value::error(Value::UInt(0)).unwrap();
    assert_eq!(expected, execute(snippet).unwrap().unwrap());
}

#[test]
fn test_restrict_assets_with_nft_wildcard_multiple_allowances_order2() {
    let snippet = r#"
(define-non-fungible-token stackaroo uint)
(nft-mint? stackaroo u122 tx-sender)
(nft-mint? stackaroo u123 tx-sender)
(let ((recipient 'SP000000000000000000002Q6VF78))
  (restrict-assets? tx-sender ((with-nft current-contract "stackaroo" (list u122)) (with-nft current-contract "*" (list u124)))
    (try! (nft-transfer? stackaroo u123 tx-sender recipient))
  )
)"#;
    let expected = Value::error(Value::UInt(0)).unwrap();
    assert_eq!(expected, execute(snippet).unwrap().unwrap());
}

#[test]
fn test_restrict_assets_with_error_in_body() {
    let snippet = r#"
(let ((recipient 'SP000000000000000000002Q6VF78))
  (restrict-assets? tx-sender ()
    (try! (if false (ok true) (err u200)))
    true
  )
)"#;
    let expected_err = Value::error(Value::UInt(200)).unwrap();
    let short_return =
        ClarityError::ShortReturn(ShortReturnType::ExpectedValue(expected_err.into()));
    assert_eq!(short_return, execute(snippet).unwrap_err());
}

#[test]
<<<<<<< HEAD
fn test_restrict_assets_with_receiving_principal() {
    let snippet = r#"
(let ((recipient 'SP000000000000000000002Q6VF78))
  (restrict-assets? 'SP000000000000000000002Q6VF78 ()
    (try! (stx-transfer? u10 tx-sender recipient))
  )
)"#;
    let expected = Value::okay_true();
=======
fn test_restrict_assets_with_multiple_violations_different_kinds() {
    let snippet = r#"
(define-non-fungible-token stackaroo uint)
(nft-mint? stackaroo u122 tx-sender)
(nft-mint? stackaroo u123 tx-sender)
(let ((recipient 'SP000000000000000000002Q6VF78))
  (restrict-assets? tx-sender ((with-nft current-contract "stackaroo" (list u122)) (with-stx u10))
    (begin
      (try! (stx-transfer? u50 tx-sender recipient))
      (try! (nft-transfer? stackaroo u123 tx-sender recipient))
    )
  )
)"#;
    let expected = Value::error(Value::UInt(0)).unwrap();
>>>>>>> d622c3d2
    assert_eq!(expected, execute(snippet).unwrap().unwrap());
}

#[test]
<<<<<<< HEAD
fn test_restrict_assets_with_other_principal() {
    let snippet = r#"
(let ((recipient 'ST1SJ3DTE5DN7X54YDH5D64R3BCB6A2AG2ZQ8YPD5))
  (restrict-assets? 'ST1PQHQKV0RJXZFY1DGX8MNSNYVE3VGZJSRTPGZGM ()
    (try! (stx-transfer? u10 tx-sender recipient))
  )
)"#;
    let expected = Value::okay_true();
    assert_eq!(expected, execute(snippet).unwrap().unwrap());
}

#[test]
fn test_nested_outer_restrict_assets_with_stx_exceeds() {
    let snippet = r#"
(restrict-assets? tx-sender ((with-stx u10))
  (try! (restrict-assets? 'ST1PQHQKV0RJXZFY1DGX8MNSNYVE3VGZJSRTPGZGM ()
    (try! (stx-transfer? u50 tx-sender 'SP000000000000000000002Q6VF78))
  ))
)"#;
    let expected = Value::error(Value::UInt(0)).unwrap();
    assert_eq!(expected, execute(snippet).unwrap().unwrap());
}

#[test]
fn test_nested_inner_restrict_assets_with_stx_exceeds() {
    let snippet = r#"
(restrict-assets? 'ST1PQHQKV0RJXZFY1DGX8MNSNYVE3VGZJSRTPGZGM ()
  (try! (restrict-assets? tx-sender ((with-stx u10))
    (try! (stx-transfer? u50 tx-sender 'SP000000000000000000002Q6VF78))
  ))
)"#;
    let expected_err = Value::error(Value::UInt(0)).unwrap();
    let short_return =
        ClarityError::ShortReturn(ShortReturnType::ExpectedValue(expected_err.into()));
    assert_eq!(short_return, execute(snippet).unwrap_err());
}

// ---------- Property Tests ----------

/// Given the results of running a snippet with and without asset restrictions,
/// assert that the results match and verify that the asset movements are as
/// expected. If `error_allowed` is true, then it's acceptable for both runs to
/// error out with the same error, but if it is false, then only successful
/// runs are allowed.
/// `asset_check` is a closure that takes the unrestricted and
/// restricted asset maps and returns a `Result<Option<Value>, TestCaseError>`.
/// If it returns `Ok(Some(value))`, the test will assert that the restricted
/// execution returned that value. If it returns `Ok(None)`, the test will
/// assert that the restricted execution returned the same value as the
/// unrestricted execution. If it returns `Err`, the test will fail with the
/// provided error.
fn assert_results_match<F>(
    unrestricted_result: InterpreterResult<(Option<Value>, AssetMap)>,
    restricted_result: InterpreterResult<(Option<Value>, AssetMap)>,
    asset_check: F,
    error_allowed: bool,
) -> TestCaseResult
where
    F: Fn(&AssetMap, &AssetMap) -> Result<Option<Value>, TestCaseError>,
{
    match (unrestricted_result, restricted_result) {
        (Err(unrestricted_err), Err(restricted_err)) if error_allowed => {
            prop_assert_eq!(unrestricted_err, restricted_err);
            Ok(())
        }
        (Err(unrestricted_err), Err(restricted_err)) => {
            Err(TestCaseError::fail(format!(
                "Both unrestricted and restricted execution failed, but errors are not allowed. Unrestricted error: {unrestricted_err:?}, Restricted error: {restricted_err:?}"
            )))
        }
        (Err(unrestricted_err), Ok((restricted_result, _))) => {
            let detail = match restricted_result {
                Some(result_value) => format!(
                    "Unrestricted execution failed with {unrestricted_err:?} but restricted execution successfully returned value {result_value:?}"
                ),
                None => format!(
                    "Unrestricted execution failed with {unrestricted_err:?} but restricted execution successfully returned no value"
                ),
            };
            Err(TestCaseError::fail(detail))
        }
        (Ok(_), Err(restricted_err)) => Err(TestCaseError::fail(format!(
            "Unrestricted execution succeeded but restricted execution failed with {restricted_err:?}"
        ))),
        (
            Ok((unrestricted_value, unrestricted_assets)),
            Ok((restricted_value, restricted_assets)),
        ) => {
            let Some(unrestricted_value) = unrestricted_value else {
                panic!("Unrestricted execution returned no value");
            };
            let Some(restricted_value) = restricted_value else {
                panic!("Restricted execution returned no value");
            };

            let expected_value = asset_check(&unrestricted_assets, &restricted_assets)?;
            if let Some(expected_value) = expected_value {
                prop_assert_eq!(expected_value, restricted_value);
            } else {
                let expected = Value::okay(unrestricted_value)
                    .unwrap_or_else(|e| panic!("Wrapping value failed: {e:?}"));
                prop_assert_eq!(expected, restricted_value);
            }
            Ok(())
        }
    }
}

/// Construct the error value returned when assets move without matching
/// allowances.
fn no_allowance_error() -> Value {
    Value::error(Value::UInt(MAX_ALLOWANCES as u128))
        .expect("error response construction never fails")
}

const TOKEN_DEFINITIONS: &str = r#"
(define-fungible-token stackos)
(define-non-fungible-token stackaroo uint)
"#;

proptest! {
    #[test]
    fn prop_restrict_assets_returns_body_value_when_pure(
        body_value in clarity_values_no_response(),
    ) {
        let body_literal = value_to_clarity_literal(&body_value);
        let snippet = format!("(restrict-assets? tx-sender () {body_literal})");

        let evaluation = execute(&snippet)
            .unwrap_or_else(|e| panic!("Execution failed for snippet `{snippet}`: {e:?}"))
            .unwrap_or_else(|| panic!("Execution returned no value for snippet `{snippet}`"));

        let expected = Value::okay(body_value.clone())
            .unwrap_or_else(|e| panic!("Wrapping body value failed for snippet `{snippet}`: {e:?}"));

        prop_assert_eq!(expected, evaluation);
    }

    #[test]
    fn prop_restrict_assets_returns_value_with_allowances(
        allowances in allowance_list_snippets(),
        body_value in clarity_values_no_response(),
    ) {
        let body_literal = value_to_clarity_literal(&body_value);
        let snippet = format!("{TOKEN_DEFINITIONS}(restrict-assets? tx-sender {allowances} {body_literal})");

        let evaluation = execute(&snippet)
            .unwrap_or_else(|e| panic!("Execution failed for snippet `{snippet}`: {e:?}"))
            .unwrap_or_else(|| panic!("Execution returned no value for snippet `{snippet}`"));

        let expected = Value::okay(body_value.clone())
            .unwrap_or_else(|e| panic!("Wrapping body value failed for snippet `{snippet}`: {e:?}"));

        prop_assert_eq!(expected, evaluation);
    }

    #[test]
    fn prop_restrict_assets_errors_when_no_allowances_and_body_moves_stx(
        sender in testnet_standard_principal_strategy(),
        body in begin_block(),
    ) {
        let snippet = format!("(restrict-assets? tx-sender () {body})");
        let sender_principal = sender.clone().into();
        assert_results_match(
            execute_and_return_asset_map(&body, sender.clone()),
            execute_and_return_asset_map(&snippet, sender),
            |unrestricted_assets, restricted_assets| {
                let stx_moved = unrestricted_assets.get_stx(&sender_principal).unwrap_or(0);
                if stx_moved > 0 {
                    prop_assert_eq!(&AssetMap::new(), restricted_assets);
                    Ok(Some(no_allowance_error()))
                } else {
                    prop_assert_eq!(unrestricted_assets, restricted_assets);
                    Ok(None)
                }
            },
            true,
        )
        .unwrap();
    }

    #[test]
    fn prop_restrict_assets_errors_when_no_ft_allowance(
        sender in testnet_standard_principal_strategy(),
        ft_mint in match_response_snippets(ft_mint_snippets("tx-sender".into())), ft_transfer in try_response_snippets(ft_transfer_snippets())
    ) {
        let setup_code = format!("{TOKEN_DEFINITIONS} {ft_mint}");
        let body_program = format!(
            "{setup_code} {ft_transfer}",
        );
        let wrapper_program = format!(
            "{setup_code} (restrict-assets? tx-sender () {ft_transfer})",
        );
        let sender_principal = sender.clone().into();
        let asset_identifier = AssetIdentifier {
            contract_identifier: QualifiedContractIdentifier::new(
                sender.clone(),
                "contract".into(),
            ),
            asset_name: ClarityName::try_from("stackos".to_string())
                .expect("valid fungible token name"),
        };

        assert_results_match(
            execute_and_return_asset_map(&body_program, sender.clone()),
            execute_and_return_asset_map(&wrapper_program, sender),
            move |unrestricted_assets, restricted_assets| {
                let moved = unrestricted_assets
                    .get_fungible_tokens(&sender_principal, &asset_identifier)
                    .unwrap_or(0);
                if moved > 0 {
                    prop_assert_eq!(&AssetMap::new(), restricted_assets);
                    Ok(Some(no_allowance_error()))
                } else {
                    prop_assert_eq!(unrestricted_assets, restricted_assets);
                    Ok(None)
                }
            },
            true,
        )
        .unwrap();
    }

    #[test]
    fn prop_restrict_assets_errors_when_no_nft_allowance(
        sender in testnet_standard_principal_strategy(),
        nft_mint in match_response_snippets(nft_mint_snippets("tx-sender".into())), nft_transfer in try_response_snippets(nft_transfer_snippets())
    ) {
        let setup_code = format!("{TOKEN_DEFINITIONS} {nft_mint}");
        let body_program = format!(
            "{setup_code} {nft_transfer}",
        );
        let wrapper_program = format!(
            "{setup_code} (restrict-assets? tx-sender () {nft_transfer})",
        );
        let sender_principal = sender.clone().into();
        let asset_identifier = AssetIdentifier {
            contract_identifier: QualifiedContractIdentifier::new(
                sender.clone(),
                "contract".into(),
            ),
            asset_name: ClarityName::try_from("stackaroo".to_string())
                .expect("valid non-fungible token name"),
        };

        assert_results_match(
            execute_and_return_asset_map(&body_program, sender.clone()),
            execute_and_return_asset_map(&wrapper_program, sender),
            move |unrestricted_assets, restricted_assets| {
                let moved = unrestricted_assets
                    .get_nonfungible_tokens(&sender_principal, &asset_identifier)
                    .map(|l| l.len())
                    .unwrap_or(0);
                if moved > 0 {
                    prop_assert_eq!(&AssetMap::new(), restricted_assets);
                    Ok(Some(no_allowance_error()))
                } else {
                    prop_assert_eq!(unrestricted_assets, restricted_assets);
                    Ok(None)
                }
            },
            true,
        )
        .unwrap();
    }

    #[test]
    fn prop_as_contract_returns_body_value_when_pure(
        body_value in clarity_values_no_response(),
    ) {
        let body_literal = value_to_clarity_literal(&body_value);
        let snippet = format!("(as-contract? () {body_literal})");

        let evaluation = execute(&snippet)
            .unwrap_or_else(|e| panic!("Execution failed for snippet `{snippet}`: {e:?}"))
            .unwrap_or_else(|| panic!("Execution returned no value for snippet `{snippet}`"));

        let expected = Value::okay(body_value.clone())
            .unwrap_or_else(|e| panic!("Wrapping body value failed for snippet `{snippet}`: {e:?}"));

        prop_assert_eq!(expected, evaluation);
    }

    #[test]
    fn prop_as_contract_returns_value_with_allowances(
        allowances in allowance_list_snippets(),
        body_value in clarity_values_no_response(),
    ) {
        let body_literal = value_to_clarity_literal(&body_value);
        let snippet = format!("{TOKEN_DEFINITIONS}(as-contract? {allowances} {body_literal})");

        let evaluation = execute(&snippet)
            .unwrap_or_else(|e| panic!("Execution failed for snippet `{snippet}`: {e:?}"))
            .unwrap_or_else(|| panic!("Execution returned no value for snippet `{snippet}`"));

        let expected = Value::okay(body_value.clone())
            .unwrap_or_else(|e| panic!("Wrapping body value failed for snippet `{snippet}`: {e:?}"));

        prop_assert_eq!(expected, evaluation);
    }

    #[test]
    fn prop_as_contract_errors_when_no_allowances_and_body_moves_stx(
        sender in testnet_standard_principal_strategy(),
        body in begin_block(),
    ) {
        let snippet = format!("(as-contract? () {body})");
        let c3_snippet = format!("(as-contract {body})");
        let contract_id = QualifiedContractIdentifier::new(sender.clone(), "contract".into());
        let contract = PrincipalData::Contract(contract_id);
        assert_results_match(
            execute_and_return_asset_map_versioned(&c3_snippet, ClarityVersion::Clarity3, sender.clone()),
            execute_and_return_asset_map(&snippet, sender),
            |unrestricted_assets, restricted_assets| {
                let stx_moved = unrestricted_assets.get_stx(&contract).unwrap_or(0);
                if stx_moved > 0 {
                    prop_assert_eq!(&AssetMap::new(), restricted_assets);
                    Ok(Some(no_allowance_error()))
                } else {
                    prop_assert_eq!(unrestricted_assets, restricted_assets);
                    Ok(None)
                }
            },
            true,
        )
        .unwrap();
    }

    #[test]
    fn prop_as_contract_with_all_assets_unsafe_matches_clarity3(
        sender in testnet_standard_principal_strategy(),
        body in begin_block(),
    ) {
        let snippet = format!("(as-contract? ((with-all-assets-unsafe)) {body})");
        let c3_snippet = format!("(as-contract {body})");
        assert_results_match(
            execute_and_return_asset_map_versioned(&c3_snippet, ClarityVersion::Clarity3, sender.clone()),
            execute_and_return_asset_map(&snippet, sender),
            |unrestricted_assets, restricted_assets| {
                prop_assert_eq!(unrestricted_assets, restricted_assets);
                Ok(None)
            },
            true,
        )
        .unwrap();
    }

    #[test]
    fn prop_as_contract_with_transfers_and_allowances_matches_clarity3(
        sender in testnet_standard_principal_strategy(),
        allowances_and_body in body_with_allowances_snippets(),
        ft_mint in match_response_snippets(ft_mint_snippets("tx-sender".into())),
        nft_mint in match_response_snippets(nft_mint_snippets("tx-sender".into())),
    ) {
        let (allowances, body) = allowances_and_body;
        let snippet = format!("{TOKEN_DEFINITIONS}(as-contract? {allowances} {ft_mint} {nft_mint} {body})");
        let c3_snippet = format!("{TOKEN_DEFINITIONS}(as-contract (begin {ft_mint} {nft_mint} {body}))");
        assert_results_match(
            execute_and_return_asset_map_versioned(&c3_snippet, ClarityVersion::Clarity3, sender.clone()),
            execute_and_return_asset_map(&snippet, sender),
            |unrestricted_assets, restricted_assets| {
                prop_assert_eq!(unrestricted_assets, restricted_assets);
                Ok(None)
            },
            false,
        )
        .unwrap();
    }

    #[test]
    fn prop_restrict_assets_with_transfers_and_allowances_ok(
        sender in testnet_standard_principal_strategy(),
        allowances_and_body in body_with_allowances_snippets(),
        ft_mint in match_response_snippets(ft_mint_snippets("tx-sender".into())),
        nft_mint in match_response_snippets(nft_mint_snippets("tx-sender".into())),
    ) {
        let (allowances, body) = allowances_and_body;
        let snippet = format!("{TOKEN_DEFINITIONS}(restrict-assets? tx-sender {allowances} {ft_mint} {nft_mint} {body})");
        let simple_snippet = format!("{TOKEN_DEFINITIONS}(begin {ft_mint} {nft_mint} {body})");
        assert_results_match(
            execute_and_return_asset_map_versioned(&simple_snippet, ClarityVersion::Clarity3, sender.clone()),
            execute_and_return_asset_map(&snippet, sender),
            |unrestricted_assets, restricted_assets| {
                prop_assert_eq!(unrestricted_assets, restricted_assets);
                Ok(None)
            },
            false,
        )
        .unwrap();
    }
=======
fn test_restrict_assets_with_multiple_violations_different_kinds_order_2() {
    let snippet = r#"
(define-non-fungible-token stackaroo uint)
(nft-mint? stackaroo u122 tx-sender)
(nft-mint? stackaroo u123 tx-sender)
(let ((recipient 'SP000000000000000000002Q6VF78))
  (restrict-assets? tx-sender ((with-stx u10) (with-nft current-contract "stackaroo" (list u122)))
    (begin
      (try! (nft-transfer? stackaroo u123 tx-sender recipient))
      (try! (stx-transfer? u50 tx-sender recipient))
    )
  )
)"#;
    let expected = Value::error(Value::UInt(0)).unwrap();
    assert_eq!(expected, execute(snippet).unwrap().unwrap());
>>>>>>> d622c3d2
}<|MERGE_RESOLUTION|>--- conflicted
+++ resolved
@@ -1386,7 +1386,6 @@
 }
 
 #[test]
-<<<<<<< HEAD
 fn test_restrict_assets_with_receiving_principal() {
     let snippet = r#"
 (let ((recipient 'SP000000000000000000002Q6VF78))
@@ -1395,7 +1394,34 @@
   )
 )"#;
     let expected = Value::okay_true();
-=======
+    assert_eq!(expected, execute(snippet).unwrap().unwrap());
+}
+
+#[test]
+fn test_restrict_assets_with_other_principal() {
+    let snippet = r#"
+(let ((recipient 'ST1SJ3DTE5DN7X54YDH5D64R3BCB6A2AG2ZQ8YPD5))
+  (restrict-assets? 'ST1PQHQKV0RJXZFY1DGX8MNSNYVE3VGZJSRTPGZGM ()
+    (try! (stx-transfer? u10 tx-sender recipient))
+  )
+)"#;
+    let expected = Value::okay_true();
+    assert_eq!(expected, execute(snippet).unwrap().unwrap());
+}
+
+#[test]
+fn test_nested_outer_restrict_assets_with_stx_exceeds() {
+    let snippet = r#"
+(restrict-assets? tx-sender ((with-stx u10))
+  (try! (restrict-assets? 'ST1PQHQKV0RJXZFY1DGX8MNSNYVE3VGZJSRTPGZGM ()
+    (try! (stx-transfer? u50 tx-sender 'SP000000000000000000002Q6VF78))
+  ))
+)"#;
+    let expected = Value::error(Value::UInt(0)).unwrap();
+    assert_eq!(expected, execute(snippet).unwrap().unwrap());
+}
+
+#[test]
 fn test_restrict_assets_with_multiple_violations_different_kinds() {
     let snippet = r#"
 (define-non-fungible-token stackaroo uint)
@@ -1410,30 +1436,22 @@
   )
 )"#;
     let expected = Value::error(Value::UInt(0)).unwrap();
->>>>>>> d622c3d2
-    assert_eq!(expected, execute(snippet).unwrap().unwrap());
-}
-
-#[test]
-<<<<<<< HEAD
-fn test_restrict_assets_with_other_principal() {
-    let snippet = r#"
-(let ((recipient 'ST1SJ3DTE5DN7X54YDH5D64R3BCB6A2AG2ZQ8YPD5))
-  (restrict-assets? 'ST1PQHQKV0RJXZFY1DGX8MNSNYVE3VGZJSRTPGZGM ()
-    (try! (stx-transfer? u10 tx-sender recipient))
-  )
-)"#;
-    let expected = Value::okay_true();
-    assert_eq!(expected, execute(snippet).unwrap().unwrap());
-}
-
-#[test]
-fn test_nested_outer_restrict_assets_with_stx_exceeds() {
-    let snippet = r#"
-(restrict-assets? tx-sender ((with-stx u10))
-  (try! (restrict-assets? 'ST1PQHQKV0RJXZFY1DGX8MNSNYVE3VGZJSRTPGZGM ()
-    (try! (stx-transfer? u50 tx-sender 'SP000000000000000000002Q6VF78))
-  ))
+    assert_eq!(expected, execute(snippet).unwrap().unwrap());
+}
+
+#[test]
+fn test_restrict_assets_with_multiple_violations_different_kinds_order_2() {
+    let snippet = r#"
+(define-non-fungible-token stackaroo uint)
+(nft-mint? stackaroo u122 tx-sender)
+(nft-mint? stackaroo u123 tx-sender)
+(let ((recipient 'SP000000000000000000002Q6VF78))
+  (restrict-assets? tx-sender ((with-stx u10) (with-nft current-contract "stackaroo" (list u122)))
+    (begin
+      (try! (nft-transfer? stackaroo u123 tx-sender recipient))
+      (try! (stx-transfer? u50 tx-sender recipient))
+    )
+  )
 )"#;
     let expected = Value::error(Value::UInt(0)).unwrap();
     assert_eq!(expected, execute(snippet).unwrap().unwrap());
@@ -1806,21 +1824,4 @@
         )
         .unwrap();
     }
-=======
-fn test_restrict_assets_with_multiple_violations_different_kinds_order_2() {
-    let snippet = r#"
-(define-non-fungible-token stackaroo uint)
-(nft-mint? stackaroo u122 tx-sender)
-(nft-mint? stackaroo u123 tx-sender)
-(let ((recipient 'SP000000000000000000002Q6VF78))
-  (restrict-assets? tx-sender ((with-stx u10) (with-nft current-contract "stackaroo" (list u122)))
-    (begin
-      (try! (nft-transfer? stackaroo u123 tx-sender recipient))
-      (try! (stx-transfer? u50 tx-sender recipient))
-    )
-  )
-)"#;
-    let expected = Value::error(Value::UInt(0)).unwrap();
-    assert_eq!(expected, execute(snippet).unwrap().unwrap());
->>>>>>> d622c3d2
 }