--- conflicted
+++ resolved
@@ -31,11 +31,7 @@
 use crate::vm::contexts::OwnedEnvironment;
 use crate::vm::costs::LimitedCostTracker;
 use crate::vm::database::MemoryBackingStore;
-<<<<<<< HEAD
-use crate::vm::errors::{CheckErrors, EarlyReturnError, Error, RuntimeError};
-=======
-use crate::vm::errors::{CheckErrorKind, EarlyReturnError, Error, RuntimeErrorType};
->>>>>>> 927747ce
+use crate::vm::errors::{CheckErrorKind, EarlyReturnError, Error, RuntimeError};
 use crate::vm::tests::{execute, test_clarity_versions};
 use crate::vm::types::signatures::*;
 use crate::vm::types::{
@@ -1123,57 +1119,28 @@
             Box::new(Value::Bool(true)),
         )
         .into(),
-<<<<<<< HEAD
         RuntimeError::DivisionByZero.into(),
         RuntimeError::DivisionByZero.into(),
         RuntimeError::ArithmeticOverflow.into(),
         RuntimeError::ArithmeticOverflow.into(),
         RuntimeError::ArithmeticOverflow.into(),
         RuntimeError::ArithmeticUnderflow.into(),
-        CheckErrors::IncorrectArgumentCount(1, 0).into(),
-        CheckErrors::IncorrectArgumentCount(1, 0).into(),
-        CheckErrors::IncorrectArgumentCount(2, 1).into(),
-        CheckErrors::IncorrectArgumentCount(2, 1).into(),
-        CheckErrors::IncorrectArgumentCount(1, 0).into(),
-        CheckErrors::IncorrectArgumentCount(1, 2).into(),
-        RuntimeError::Arithmetic("sqrti must be passed a positive integer".to_string()).into(),
-        CheckErrors::IncorrectArgumentCount(1, 0).into(),
-        CheckErrors::IncorrectArgumentCount(1, 2).into(),
-        RuntimeError::Arithmetic("log2 must be passed a positive integer".to_string()).into(),
-        CheckErrors::IncorrectArgumentCount(2, 1).into(),
-        RuntimeError::Arithmetic("Power argument to (pow ...) must be a u32 integer".to_string())
-            .into(),
-        RuntimeError::Arithmetic("Power argument to (pow ...) must be a u32 integer".to_string())
-            .into(),
-        CheckErrors::TypeError(
-=======
-        RuntimeErrorType::DivisionByZero.into(),
-        RuntimeErrorType::DivisionByZero.into(),
-        RuntimeErrorType::ArithmeticOverflow.into(),
-        RuntimeErrorType::ArithmeticOverflow.into(),
-        RuntimeErrorType::ArithmeticOverflow.into(),
-        RuntimeErrorType::ArithmeticUnderflow.into(),
         CheckErrorKind::IncorrectArgumentCount(1, 0).into(),
         CheckErrorKind::IncorrectArgumentCount(1, 0).into(),
         CheckErrorKind::IncorrectArgumentCount(2, 1).into(),
         CheckErrorKind::IncorrectArgumentCount(2, 1).into(),
         CheckErrorKind::IncorrectArgumentCount(1, 0).into(),
         CheckErrorKind::IncorrectArgumentCount(1, 2).into(),
-        RuntimeErrorType::Arithmetic("sqrti must be passed a positive integer".to_string()).into(),
+        RuntimeError::Arithmetic("sqrti must be passed a positive integer".to_string()).into(),
         CheckErrorKind::IncorrectArgumentCount(1, 0).into(),
         CheckErrorKind::IncorrectArgumentCount(1, 2).into(),
-        RuntimeErrorType::Arithmetic("log2 must be passed a positive integer".to_string()).into(),
+        RuntimeError::Arithmetic("log2 must be passed a positive integer".to_string()).into(),
         CheckErrorKind::IncorrectArgumentCount(2, 1).into(),
-        RuntimeErrorType::Arithmetic(
-            "Power argument to (pow ...) must be a u32 integer".to_string(),
-        )
-        .into(),
-        RuntimeErrorType::Arithmetic(
-            "Power argument to (pow ...) must be a u32 integer".to_string(),
-        )
-        .into(),
+        RuntimeError::Arithmetic("Power argument to (pow ...) must be a u32 integer".to_string())
+            .into(),
+        RuntimeError::Arithmetic("Power argument to (pow ...) must be a u32 integer".to_string())
+            .into(),
         CheckErrorKind::TypeError(
->>>>>>> 927747ce
             Box::new(TypeSignature::from_string("bool", version, epoch)),
             Box::new(TypeSignature::from_string("int", version, epoch)),
         )
@@ -1197,15 +1164,9 @@
     ];
 
     let expectations: &[Error] = &[
-<<<<<<< HEAD
         RuntimeError::ArithmeticUnderflow.into(),
         RuntimeError::ArithmeticUnderflow.into(),
-        CheckErrors::UnionTypeValueError(
-=======
-        RuntimeErrorType::ArithmeticUnderflow.into(),
-        RuntimeErrorType::ArithmeticUnderflow.into(),
         CheckErrorKind::UnionTypeValueError(
->>>>>>> 927747ce
             vec![TypeSignature::IntType, TypeSignature::UIntType],
             Box::new(Value::UInt(10)),
         )
