// Copyright (C) 2013-2020 Blockstack PBC, a public benefit corporation
// Copyright (C) 2020 Stacks Open Internet Foundation
//
// This program is free software: you can redistribute it and/or modify
// it under the terms of the GNU General Public License as published by
// the Free Software Foundation, either version 3 of the License, or
// (at your option) any later version.
//
// This program is distributed in the hope that it will be useful,
// but WITHOUT ANY WARRANTY; without even the implied warranty of
// MERCHANTABILITY or FITNESS FOR A PARTICULAR PURPOSE.  See the
// GNU General Public License for more details.
//
// You should have received a copy of the GNU General Public License
// along with this program.  If not, see <http://www.gnu.org/licenses/>.

use rstest::rstest;
use rstest_reuse::{self, *};
#[cfg(test)]
use stacks_common::types::StacksEpochId;

use crate::vm::tests::test_clarity_versions;
#[cfg(test)]
use crate::vm::{
<<<<<<< HEAD
    errors::{CheckErrors, Error, RuntimeError},
=======
    errors::{CheckErrorKind, Error, RuntimeErrorType},
>>>>>>> 927747ce
    execute, execute_v2,
    types::{
        signatures::{
            SequenceSubtype::{self, BufferType, StringType},
            StringSubtype::ASCII,
        },
        BufferLength, StringSubtype, StringUTF8Length,
        TypeSignature::{self, BoolType, IntType, SequenceType, UIntType},
        Value,
    },
    ClarityVersion,
};

#[test]
fn test_simple_list_admission() {
    let defines = "(define-private (square (x int)) (* x x))
         (define-private (square-list (x (list 4 int))) (map square x))";
    let t1 = format!("{defines} (square-list (list 1 2 3 4))");
    let t2 = format!("{defines} (square-list (list))");
    let t3 = format!("{defines} (square-list (list 1 2 3 4 5))");

    let expected = Value::list_from(vec![
        Value::Int(1),
        Value::Int(4),
        Value::Int(9),
        Value::Int(16),
    ])
    .unwrap();

    assert_eq!(expected, execute(&t1).unwrap().unwrap());
    assert_eq!(
        Value::list_from(vec![]).unwrap(),
        execute(&t2).unwrap().unwrap()
    );
    let err = execute(&t3).unwrap_err();
    assert!(match err {
        Error::Unchecked(CheckErrorKind::TypeValueError(_, _)) => true,
        _ => {
            eprintln!("Expected TypeError, but found: {err:?}");
            false
        }
    });
}

#[test]
fn test_index_of() {
    let good = [
        "(index-of (list 1 2 3 4 5 4) 100)",
        "(index-of (list 1 2 3 4 5 4) 4)",
        "(index-of \"abcd\" \"a\")",
        "(index-of u\"abcd\" u\"a\")",
        "(index-of 0xfedb 0xdb)",
        "(index-of \"abcd\" \"\")",
        "(index-of u\"abcd\" u\"\")",
        "(index-of 0xfedb 0x)",
        "(index-of \"abcd\" \"z\")",
        "(index-of u\"abcd\" u\"e\")",
        "(index-of 0xfedb 0x01)",
    ];

    let expected = [
        "none",
        "(some u3)",
        "(some u0)",
        "(some u0)",
        "(some u1)",
        "none",
        "none",
        "none",
        "none",
        "none",
        "none",
    ];

    for (good_test, expected) in good.iter().zip(expected.iter()) {
        assert_eq!(
            expected,
            &format!("{}", execute(good_test).unwrap().unwrap())
        );
    }

    let bad = [
        "(index-of 3 \"a\")",
        "(index-of 0xfedb \"a\")",
        "(index-of u\"a\" \"a\")",
        "(index-of \"a\" u\"a\")",
    ];

    let bad_expected = [
        CheckErrorKind::ExpectedSequence(Box::new(TypeSignature::IntType)),
        CheckErrorKind::TypeValueError(
            Box::new(TypeSignature::min_buffer().unwrap()),
            Box::new(execute("\"a\"").unwrap().unwrap()),
        ),
        CheckErrorKind::TypeValueError(
            Box::new(TypeSignature::min_string_utf8().unwrap()),
            Box::new(execute("\"a\"").unwrap().unwrap()),
        ),
        CheckErrorKind::TypeValueError(
            Box::new(TypeSignature::min_string_ascii().unwrap()),
            Box::new(execute("u\"a\"").unwrap().unwrap()),
        ),
    ];

    for (bad_test, expected) in bad.iter().zip(bad_expected.iter()) {
        match execute(bad_test).unwrap_err() {
            Error::Unchecked(check_error) => {
                assert_eq!(&check_error, expected);
            }
            _ => unreachable!("Should have raised unchecked errors"),
        }
    }
}

#[test]
fn test_element_at() {
    let good = [
        "(element-at (list 1 2 3 4 5) u100)",
        "(element-at \"abcd\" u100)",
        "(element-at 0xfedb u100)",
        "(element-at u\"abcd\" u100)",
        "(element-at (list 1 2 3 4 5) u0)",
        "(element-at (list 1 2 3 4 5) u1)",
        "(element-at \"abcd\" u1)",
        "(element-at 0xfedb u1)",
        "(element-at u\"abcd\" u1)",
    ];

    let expected = [
        "none",
        "none",
        "none",
        "none",
        "(some 1)",
        "(some 2)",
        "(some \"b\")",
        "(some 0xdb)",
        "(some u\"b\")",
    ];

    for (good_test, expected) in good.iter().zip(expected.iter()) {
        assert_eq!(
            expected,
            &format!("{}", execute(good_test).unwrap().unwrap())
        );
    }

    let bad = ["(element-at 3 u1)", "(element-at (list 1 2 3) 1)"];

    let bad_expected = [
        CheckErrorKind::ExpectedSequence(Box::new(TypeSignature::IntType)),
        CheckErrorKind::TypeValueError(Box::new(TypeSignature::UIntType), Box::new(Value::Int(1))),
    ];

    for (bad_test, expected) in bad.iter().zip(bad_expected.iter()) {
        match execute(bad_test).unwrap_err() {
            Error::Unchecked(check_error) => {
                assert_eq!(&check_error, expected);
            }
            _ => unreachable!("Should have raised unchecked errors"),
        }
    }
}

#[test]
fn test_string_ascii_admission() {
    let defines = "(define-private (set-name (x (string-ascii 11))) x)";
    let t1 = format!("{defines} (set-name \"hello world\")");

    let expected = Value::string_ascii_from_bytes("hello world".into()).unwrap();

    assert_eq!(expected, execute(&t1).unwrap().unwrap());
}

#[test]
fn test_string_utf8_admission() {
    let defines = "(define-private (set-name (x (string-utf8 14))) x)";
    let t1 = format!("{defines} (set-name u\"my 2 \\u{{c2a2}} (cents)\")");

    let expected =
        Value::string_utf8_from_string_utf8_literal("my 2 \\u{c2a2} (cents)".into()).unwrap();

    assert_eq!(expected, execute(&t1).unwrap().unwrap());
}

#[test]
fn test_string_ascii_map() {
    let defines =
        "(define-private (replace-a-with-b (c (string-ascii 1))) (if (is-eq \"a\" c) \"b\" c))";
    let t1 = format!("{defines} (map replace-a-with-b \"ababab\")");

    let expected = Value::list_from(vec![
        Value::string_ascii_from_bytes("b".into()).unwrap(),
        Value::string_ascii_from_bytes("b".into()).unwrap(),
        Value::string_ascii_from_bytes("b".into()).unwrap(),
        Value::string_ascii_from_bytes("b".into()).unwrap(),
        Value::string_ascii_from_bytes("b".into()).unwrap(),
        Value::string_ascii_from_bytes("b".into()).unwrap(),
    ])
    .unwrap();

    assert_eq!(expected, execute(&t1).unwrap().unwrap());
}

#[test]
fn test_string_utf8_map() {
    let defines =
        "(define-private (replace-dog-with-fox (c (string-utf8 1))) (if (is-eq u\"\\u{1F436}\" c) u\"\\u{1F98A}\" c))";
    let t1 = format!("{defines} (map replace-dog-with-fox u\"fox \\u{{1F436}}\")");

    let expected = Value::list_from(vec![
        Value::string_utf8_from_bytes("f".into()).unwrap(),
        Value::string_utf8_from_bytes("o".into()).unwrap(),
        Value::string_utf8_from_bytes("x".into()).unwrap(),
        Value::string_utf8_from_bytes(" ".into()).unwrap(),
        Value::string_utf8_from_bytes("🦊".into()).unwrap(),
    ])
    .unwrap();

    assert_eq!(expected, execute(&t1).unwrap().unwrap());
}

#[test]
fn test_string_ascii_filter() {
    let defines = "(define-private (remove-a (c (string-ascii 1))) (not (is-eq \"a\" c)))";
    let t1 = format!("{defines} (filter remove-a \"ababab\")");

    let expected = Value::string_ascii_from_bytes("bbb".into()).unwrap();

    assert_eq!(expected, execute(&t1).unwrap().unwrap());
}

#[test]
fn test_string_utf8_filter() {
    let defines = "(define-private (keep-dog (c (string-utf8 1))) (is-eq u\"\\u{1F436}\" c))";
    let t1 = format!("{defines} (filter keep-dog u\"fox \\u{{1F98A}} \\u{{1F436}}\")");

    let expected = Value::string_utf8_from_bytes("🐶".into()).unwrap();

    assert_eq!(expected, execute(&t1).unwrap().unwrap());
}

#[test]
fn test_string_ascii_fold() {
    let test1 =
        "(define-private (merge-str (x (string-ascii 1)) (acc (string-ascii 5))) (concat acc x))
        (fold merge-str (list \"A\" \"B\" \"C\" \"D\" \"E\") \"\")";

    let expected = Value::string_ascii_from_bytes("ABCDE".into()).unwrap();

    assert_eq!(expected, execute(test1).unwrap().unwrap());
}

#[test]
fn test_string_utf8_fold() {
    let test1 =
        "(define-private (build-face-palm (x (string-utf8 1)) (acc (string-utf8 5))) (concat acc x))
         (fold build-face-palm (list u\"\\u{1F926}\" u\"\\u{1F3FC}\" u\"\\u{200D}\" u\"\\u{2642}\" u\"\\u{FE0F}\") u\"\")";

    let expected = Value::string_utf8_from_bytes("🤦🏼‍♂️".into()).unwrap();

    assert_eq!(expected, execute(test1).unwrap().unwrap());
}

#[test]
fn test_string_ascii_concat() {
    let test1 = "(concat (concat \"A\" \"B\") \"C\")";

    let expected = Value::string_ascii_from_bytes("ABC".into()).unwrap();

    assert_eq!(expected, execute(test1).unwrap().unwrap());
}

#[test]
fn test_string_utf8_concat() {
    let test1 =
        "(concat (concat (concat (concat u\"\\u{1F926}\" u\"\\u{1F3FC}\") u\"\\u{200D}\") u\"\\u{2642}\") u\"\\u{FE0F}\")";

    let expected = Value::string_utf8_from_bytes("🤦🏼‍♂️".into()).unwrap();

    assert_eq!(expected, execute(test1).unwrap().unwrap());
}

#[test]
fn test_string_ascii_get_len() {
    let test1 = "(len \"ABCDE\")";
    let expected = Value::UInt(5);
    assert_eq!(expected, execute(test1).unwrap().unwrap());
}

#[test]
fn test_string_utf8_get_len() {
    let test1 = "(len u\"ABCDE\\u{1F926}\\u{1F3FC}\\u{200D}\\u{2642}\\u{FE0F}\")";
    let expected = Value::UInt(10);
    assert_eq!(expected, execute(test1).unwrap().unwrap());
}

#[test]
fn test_string_ascii_max_len() {
    let tests = [
        "(as-max-len? \"ABC\" u3)",
        "(as-max-len? \"ABC\" u2)",
        "(as-max-len? \"ABC\" u4)",
    ];

    let expected = [
        Value::some(Value::string_ascii_from_bytes("ABC".into()).unwrap()).unwrap(),
        Value::none(),
        Value::some(Value::string_ascii_from_bytes("ABC".into()).unwrap()).unwrap(),
    ];

    for (test, expected) in tests.iter().zip(expected.iter()) {
        assert_eq!(expected.clone(), execute(test).unwrap().unwrap());
    }
}

#[test]
fn test_string_utf8_max_len() {
    let tests = [
        "(as-max-len? u\"ABCDE\\u{1F926}\\u{1F3FC}\\u{200D}\\u{2642}\\u{FE0F}\" u10)",
        "(as-max-len? u\"ABCDE\\u{1F926}\\u{1F3FC}\\u{200D}\\u{2642}\\u{FE0F}\" u9)",
        "(as-max-len? u\"ABCDE\\u{1F926}\\u{1F3FC}\\u{200D}\\u{2642}\\u{FE0F}\" u11)",
    ];

    let expected = [
        Value::some(Value::string_utf8_from_bytes("ABCDE🤦🏼‍♂️".into()).unwrap()).unwrap(),
        Value::none(),
        Value::some(Value::string_utf8_from_bytes("ABCDE🤦🏼‍♂️".into()).unwrap()).unwrap(),
    ];

    for (test, expected) in tests.iter().zip(expected.iter()) {
        assert_eq!(expected.clone(), execute(test).unwrap().unwrap());
    }
}

#[test]
fn test_simple_map_list() {
    let test1 = "(define-private (square (x int)) (* x x))
         (map square (list 1 2 3 4))";

    let expected = Value::list_from(vec![
        Value::Int(1),
        Value::Int(4),
        Value::Int(9),
        Value::Int(16),
    ])
    .unwrap();

    assert_eq!(expected, execute(test1).unwrap().unwrap());

    // let's test lists of lists.
    let test2 = "(define-private (multiply (x int) (acc int)) (* x acc))
                 (define-private (multiply-all (x (list 10 int))) (fold multiply x 1))
                 (map multiply-all (list (list 1 1 1) (list 2 2 1) (list 3 3) (list 2 2 2 2)))";
    assert_eq!(expected, execute(test2).unwrap().unwrap());

    // let's test empty lists.
    let test2 = "(define-private (double (x int)) (* x 2))
                 (map double (list))";
    assert_eq!(
        Value::list_from(vec![]).unwrap(),
        execute(test2).unwrap().unwrap()
    );
}

#[test]
fn test_variadic_map_list() {
    let test = "(define-private (area (w int) (h int)) (* w h))
         (map area (list 5 10 1 2) (list 5 2 30 3))";

    let expected = Value::list_from(vec![
        Value::Int(25),
        Value::Int(20),
        Value::Int(30),
        Value::Int(6),
    ])
    .unwrap();
    assert_eq!(expected, execute(test).unwrap().unwrap());

    let test = "(define-private (u+ (a uint) (b int)) (+ a (to-uint b)))
    (map u+ (list u5 u10 u1 u2) (list 5 2 30 3))";

    let expected = Value::list_from(vec![
        Value::UInt(10),
        Value::UInt(12),
        Value::UInt(31),
        Value::UInt(5),
    ])
    .unwrap();
    assert_eq!(expected, execute(test).unwrap().unwrap());

    let test = "(map + (list 5 10) (list 5 2 30 3))";

    let expected = Value::list_from(vec![Value::Int(10), Value::Int(12)]).unwrap();
    assert_eq!(expected, execute(test).unwrap().unwrap());

    let test = "(map pow (list 2 2 2 2) (list 1 2 3 4 5 6 7))";

    let expected = Value::list_from(vec![
        Value::Int(2),
        Value::Int(4),
        Value::Int(8),
        Value::Int(16),
    ])
    .unwrap();
    assert_eq!(expected, execute(test).unwrap().unwrap());
}

#[test]
fn test_simple_map_append() {
    let tests = [
        "(append (list 1 2) 6)",
        "(append (list) 1)",
        "(append (append (list) 1) 2)",
    ];

    let expected = [
        Value::list_from(vec![Value::Int(1), Value::Int(2), Value::Int(6)]).unwrap(),
        Value::list_from(vec![Value::Int(1)]).unwrap(),
        Value::list_from(vec![Value::Int(1), Value::Int(2)]).unwrap(),
    ];

    for (test, expected) in tests.iter().zip(expected.iter()) {
        assert_eq!(expected.clone(), execute(test).unwrap().unwrap());
    }

    assert_eq!(
        execute("(append (append (list) 1) u2)").unwrap_err(),
        CheckErrorKind::TypeValueError(Box::new(IntType), Box::new(Value::UInt(2))).into()
    );
}

#[test]
fn test_slice_list() {
    let tests = [
        "(slice? (list 2 3 4 5 6 7 8) u0 u3)",
        "(slice? (list u0 u1 u2 u3 u4) u3 u2)",
        "(slice? (list 2 3 4 5 6 7 8) u0 u0)",
        "(slice? (list u2 u3 u4 u5 u6 u7 u8) u3 u5)",
        "(slice? (list u2 u3 u4 u5 u6 u7 u8) u1 u11)",
    ];

    let expected = [
        Value::some(Value::list_from(vec![Value::Int(2), Value::Int(3), Value::Int(4)]).unwrap())
            .unwrap(),
        Value::none(),
        Value::some(Value::list_from(vec![]).unwrap()).unwrap(),
        Value::some(Value::list_from(vec![Value::UInt(5), Value::UInt(6)]).unwrap()).unwrap(),
        Value::none(),
    ];

    for (test, expected) in tests.iter().zip(expected.iter()) {
        assert_eq!(expected.clone(), execute_v2(test).unwrap().unwrap());
    }
}

#[test]
fn test_slice_buff() {
    let tests = [
        "(slice? 0x000102030405 u0 u3)",
        "(slice? 0x000102030405 u3 u3)",
        "(slice? 0x000102030405 u3 u6)",
        "(slice? 0x000102030405 u3 u10)",
        "(slice? 0x000102030405 u10 u3)",
        "(slice? 0x u2 u3)",
    ];

    let expected = [
        Value::some(Value::buff_from(vec![0, 1, 2]).unwrap()).unwrap(),
        Value::some(Value::buff_from(vec![]).unwrap()).unwrap(),
        Value::some(Value::buff_from(vec![3, 4, 5]).unwrap()).unwrap(),
        Value::none(),
        Value::none(),
        Value::none(),
    ];

    for (test, expected) in tests.iter().zip(expected.iter()) {
        assert_eq!(expected.clone(), execute_v2(test).unwrap().unwrap());
    }
}

#[test]
fn test_slice_ascii() {
    let tests = [
        "(slice? \"blockstack\" u0 u5)",
        "(slice? \"blockstack\" u5 u10)",
        "(slice? \"blockstack\" u5 u5)",
        "(slice? \"blockstack\" u5 u0)",
        "(slice? \"blockstack\" u11 u3)",
        "(slice? \"\" u0 u3)",
    ];

    let expected = [
        Value::some(Value::string_ascii_from_bytes("block".into()).unwrap()).unwrap(),
        Value::some(Value::string_ascii_from_bytes("stack".into()).unwrap()).unwrap(),
        Value::some(Value::string_ascii_from_bytes("".into()).unwrap()).unwrap(),
        Value::none(),
        Value::none(),
        Value::none(),
    ];

    for (test, expected) in tests.iter().zip(expected.iter()) {
        assert_eq!(expected.clone(), execute_v2(test).unwrap().unwrap());
    }
}

#[test]
fn test_slice_utf8() {
    let tests = [
        "(slice? u\"hello \\u{1F98A}\" u0 u5)",
        "(slice? u\"hello \\u{1F98A}\" u6 u7)",
        "(slice? u\"hello \\u{1F98A}\" u6 u6)",
        "(slice? u\"hello \\u{1F98A}\" u11 u4)",
        "(slice? u\"\" u0 u3)",
    ];

    let expected = [
        Value::some(Value::string_utf8_from_bytes("hello".into()).unwrap()).unwrap(),
        Value::some(Value::string_utf8_from_bytes("🦊".into()).unwrap()).unwrap(),
        Value::some(Value::string_utf8_from_bytes("".into()).unwrap()).unwrap(),
        Value::none(),
        Value::none(),
    ];

    for (test, expected) in tests.iter().zip(expected.iter()) {
        assert_eq!(expected.clone(), execute_v2(test).unwrap().unwrap());
    }
}

#[test]
fn test_simple_list_concat() {
    let tests = [
        "(concat (list 1 2) (list 4 8))",
        "(concat (list 1) (list 4 8))",
        "(concat (list 1 9 0) (list))",
        "(concat (list) (list))",
        "(concat (list (list 1) (list 2)) (list (list 3)))",
    ];

    let expected = [
        Value::list_from(vec![
            Value::Int(1),
            Value::Int(2),
            Value::Int(4),
            Value::Int(8),
        ])
        .unwrap(),
        Value::list_from(vec![Value::Int(1), Value::Int(4), Value::Int(8)]).unwrap(),
        Value::list_from(vec![Value::Int(1), Value::Int(9), Value::Int(0)]).unwrap(),
        Value::list_from(vec![]).unwrap(),
        Value::list_from(vec![
            Value::list_from(vec![Value::Int(1)]).unwrap(),
            Value::list_from(vec![Value::Int(2)]).unwrap(),
            Value::list_from(vec![Value::Int(3)]).unwrap(),
        ])
        .unwrap(),
    ];

    for (test, expected) in tests.iter().zip(expected.iter()) {
        assert_eq!(expected.clone(), execute(test).unwrap().unwrap());
    }

    assert_eq!(
        execute("(concat (list 1) (list u4 u8))").unwrap_err(),
        CheckErrorKind::TypeError(Box::new(IntType), Box::new(UIntType)).into()
    );

    assert_eq!(
        execute("(concat (list 1) 3)").unwrap_err(),
        RuntimeError::BadTypeConstruction.into()
    );

    assert_eq!(
        execute("(concat (list 1) \"1\")").unwrap_err(),
        RuntimeError::BadTypeConstruction.into()
    );
}

#[test]
fn test_simple_buff_concat() {
    let tests = [
        "(concat 0x303132 0x3334)",
        "(concat 0x00 0x00)",
        "(concat 0x00 0x31)",
        "(concat 0x31 0x00)",
    ];

    let expected = [
        Value::buff_from(vec![48, 49, 50, 51, 52]).unwrap(),
        Value::buff_from(vec![0, 0]).unwrap(),
        Value::buff_from(vec![0, 49]).unwrap(),
        Value::buff_from(vec![49, 0]).unwrap(),
    ];

    for (test, expected) in tests.iter().zip(expected.iter()) {
        assert_eq!(expected.clone(), execute(test).unwrap().unwrap());
    }

    assert_eq!(
        execute("(concat 0x31 3)").unwrap_err(),
        RuntimeError::BadTypeConstruction.into()
    );

    assert_eq!(
        execute("(concat 0x31 (list 1))").unwrap_err(),
        RuntimeError::BadTypeConstruction.into()
    );
}

#[test]
fn test_simple_list_replace_at() {
    let tests = [
        "(replace-at? (list 1 2) u1 4)",
        "(replace-at? (list 1) u0 10)",
        "(replace-at? (list 1 9 0 5) u3 6)",
        "(replace-at? (list 4 5 6 7 8) u2 11)",
        "(replace-at? (list (list 1) (list 2)) u0 (list 33))",
        "(replace-at? (list (list 1 2) (list 3 4)) u0 (list 0))",
        "(replace-at? (list (list 1 2 3)) u0 (list 0))",
    ];

    let expected = [
        Value::some(Value::list_from(vec![Value::Int(1), Value::Int(4)]).unwrap()).unwrap(),
        Value::some(Value::list_from(vec![Value::Int(10)]).unwrap()).unwrap(),
        Value::some(
            Value::list_from(vec![
                Value::Int(1),
                Value::Int(9),
                Value::Int(0),
                Value::Int(6),
            ])
            .unwrap(),
        )
        .unwrap(),
        Value::some(
            Value::list_from(vec![
                Value::Int(4),
                Value::Int(5),
                Value::Int(11),
                Value::Int(7),
                Value::Int(8),
            ])
            .unwrap(),
        )
        .unwrap(),
        Value::some(
            Value::list_from(vec![
                Value::list_from(vec![Value::Int(33)]).unwrap(),
                Value::list_from(vec![Value::Int(2)]).unwrap(),
            ])
            .unwrap(),
        )
        .unwrap(),
        Value::some(
            Value::list_from(vec![
                Value::list_from(vec![Value::Int(0)]).unwrap(),
                Value::list_from(vec![Value::Int(3), Value::Int(4)]).unwrap(),
            ])
            .unwrap(),
        )
        .unwrap(),
        Value::some(
            Value::list_from(vec![Value::list_from(vec![Value::Int(0)]).unwrap()]).unwrap(),
        )
        .unwrap(),
    ];

    for (test, expected) in tests.iter().zip(expected.iter()) {
        assert_eq!(expected.clone(), execute_v2(test).unwrap().unwrap());
    }

    let bad_tests = [
        // index is out of bounds
        "(replace-at? (list 1 2) u3 4)",
        // the sequence is length 0, so the index is out of bounds
        "(replace-at? (list) u0 6)",
    ];

    let bad_expected = [Value::none(), Value::none()];

    for (bad_test, bad_expected) in bad_tests.iter().zip(bad_expected.iter()) {
        assert_eq!(bad_expected.clone(), execute_v2(bad_test).unwrap().unwrap());
    }

    // The sequence input has the wrong type
    assert_eq!(
        execute_v2("(replace-at? 0 u0 (list 0))").unwrap_err(),
        CheckErrorKind::ExpectedSequence(Box::new(IntType)).into()
    );

    // The type of the index should be uint.
    assert_eq!(
        execute_v2("(replace-at? (list 1) 0 0)").unwrap_err(),
        CheckErrorKind::TypeValueError(Box::new(UIntType), Box::new(Value::Int(0))).into()
    );

    // The element input has the wrong type
    assert_eq!(
        execute_v2("(replace-at? (list 2 3) u0 true)").unwrap_err(),
        CheckErrorKind::TypeValueError(Box::new(IntType), Box::new(Value::Bool(true))).into()
    );

    // The element input has the wrong type
    assert_eq!(
        execute_v2("(replace-at? (list 2 3) u0 0x00)").unwrap_err(),
        CheckErrorKind::TypeValueError(Box::new(IntType), Box::new(Value::buff_from_byte(0)))
            .into()
    );
}

#[test]
fn test_simple_buff_replace_at() {
    let tests = [
        "(replace-at? 0x3031 u1 0x44)",
        "(replace-at? 0x00 u0 0x11)",
        "(replace-at? 0x00112233 u3 0x44)",
        "(replace-at? 0x00112233 u1 0x44)",
    ];

    let expected = [
        Value::some(Value::buff_from(vec![48, 68]).unwrap()).unwrap(),
        Value::some(Value::buff_from(vec![17]).unwrap()).unwrap(),
        Value::some(Value::buff_from(vec![0, 17, 34, 68]).unwrap()).unwrap(),
        Value::some(Value::buff_from(vec![0, 68, 34, 51]).unwrap()).unwrap(),
    ];

    for (test, expected) in tests.iter().zip(expected.iter()) {
        assert_eq!(expected.clone(), execute_v2(test).unwrap().unwrap());
    }

    let bad_tests = [
        // index is out of bounds
        "(replace-at? 0x0022 u3 0x44)",
        // the sequence is length 0, so the index is out of bounds
        "(replace-at? 0x u0 0x11)",
    ];

    let bad_expected = [Value::none(), Value::none()];

    for (bad_test, bad_expected) in bad_tests.iter().zip(bad_expected.iter()) {
        assert_eq!(bad_expected.clone(), execute_v2(bad_test).unwrap().unwrap());
    }

    // The sequence input has the wrong type
    assert_eq!(
        execute_v2("(replace-at? 33 u0 0x00)").unwrap_err(),
        CheckErrorKind::ExpectedSequence(Box::new(IntType)).into()
    );

    // The type of the index should be uint.
    assert_eq!(
        execute_v2("(replace-at? 0x002244 0 0x99)").unwrap_err(),
        CheckErrorKind::TypeValueError(Box::new(UIntType), Box::new(Value::Int(0))).into()
    );

    // The element input has the wrong type
    let buff_len = BufferLength::try_from(1u32).unwrap();
    assert_eq!(
        execute_v2("(replace-at? 0x445522 u0 55)").unwrap_err(),
        CheckErrorKind::TypeValueError(
            Box::new(SequenceType(BufferType(buff_len.clone()))),
            Box::new(Value::Int(55))
        )
        .into()
    );

    // The element input has the wrong type
    assert_eq!(
        execute_v2("(replace-at? 0x445522 u0 (list 5))").unwrap_err(),
        CheckErrorKind::TypeValueError(
            Box::new(SequenceType(BufferType(buff_len.clone()))),
            Box::new(Value::list_from(vec![Value::Int(5)]).unwrap())
        )
        .into()
    );

    // The element input has the wrong type (not length 1)
    assert_eq!(
        execute_v2("(replace-at? 0x445522 u0 0x0044)").unwrap_err(),
        CheckErrorKind::TypeValueError(
            Box::new(SequenceType(BufferType(buff_len))),
            Box::new(Value::buff_from(vec![0, 68]).unwrap())
        )
        .into()
    );
}

#[test]
fn test_simple_string_ascii_replace_at() {
    let tests = [
        "(replace-at? \"ab\" u1 \"c\")",
        "(replace-at? \"a\" u0 \"c\")",
        "(replace-at? \"abcd\" u3 \"e\")",
        "(replace-at? \"abcd\" u1 \"e\")",
    ];

    let expected = [
        Value::some(Value::string_ascii_from_bytes("ac".into()).unwrap()).unwrap(),
        Value::some(Value::string_ascii_from_bytes("c".into()).unwrap()).unwrap(),
        Value::some(Value::string_ascii_from_bytes("abce".into()).unwrap()).unwrap(),
        Value::some(Value::string_ascii_from_bytes("aecd".into()).unwrap()).unwrap(),
    ];

    for (test, expected) in tests.iter().zip(expected.iter()) {
        assert_eq!(expected.clone(), execute_v2(test).unwrap().unwrap());
    }

    let bad_tests = [
        // index is out of bounds
        "(replace-at? \"ab\" u3 \"c\")",
        // the sequence is length 0, so the index is out of bounds
        "(replace-at? \"\" u0 \"a\")",
    ];

    let bad_expected = [Value::none(), Value::none()];

    for (bad_test, bad_expected) in bad_tests.iter().zip(bad_expected.iter()) {
        assert_eq!(bad_expected.clone(), execute_v2(bad_test).unwrap().unwrap());
    }

    // The sequence input has the wrong type
    assert_eq!(
        execute_v2("(replace-at? 33 u0 \"c\")").unwrap_err(),
        CheckErrorKind::ExpectedSequence(Box::new(IntType)).into()
    );

    // The type of the index should be uint.
    assert_eq!(
        execute_v2("(replace-at? \"abc\" 0 \"c\")").unwrap_err(),
        CheckErrorKind::TypeValueError(Box::new(UIntType), Box::new(Value::Int(0))).into()
    );

    // The element input has the wrong type
    let buff_len = BufferLength::try_from(1u32).unwrap();
    assert_eq!(
        execute_v2("(replace-at? \"abc\" u0 55)").unwrap_err(),
        CheckErrorKind::TypeValueError(
            Box::new(SequenceType(StringType(ASCII(buff_len.clone())))),
            Box::new(Value::Int(55))
        )
        .into()
    );

    // The element input has the wrong type
    assert_eq!(
        execute_v2("(replace-at? \"abc\" u0 0x00)").unwrap_err(),
        CheckErrorKind::TypeValueError(
            Box::new(SequenceType(StringType(ASCII(buff_len.clone())))),
            Box::new(Value::buff_from_byte(0))
        )
        .into()
    );

    // The element input has the wrong type
    assert_eq!(
        execute_v2("(replace-at? \"abc\" u0 \"de\")").unwrap_err(),
        CheckErrorKind::TypeValueError(
            Box::new(SequenceType(StringType(ASCII(buff_len)))),
            Box::new(Value::string_ascii_from_bytes("de".into()).unwrap())
        )
        .into()
    );
}

#[test]
fn test_simple_string_utf8_replace_at() {
    let tests = [
        "(replace-at? u\"ab\" u1 u\"c\")",
        "(replace-at? u\"a\" u0 u\"c\")",
        "(replace-at? u\"abcd\" u3 u\"e\")",
        "(replace-at? u\"abcd\" u1 u\"e\")",
        "(replace-at? u\"hello\\u{1F98A}\" u5 u\"e\")",
        "(replace-at? u\"hello\\u{1F98A}\" u2 u\"e\")",
    ];

    let expected = [
        Value::some(Value::string_utf8_from_bytes("ac".into()).unwrap()).unwrap(),
        Value::some(Value::string_utf8_from_bytes("c".into()).unwrap()).unwrap(),
        Value::some(Value::string_utf8_from_bytes("abce".into()).unwrap()).unwrap(),
        Value::some(Value::string_utf8_from_bytes("aecd".into()).unwrap()).unwrap(),
        Value::some(Value::string_utf8_from_bytes("helloe".into()).unwrap()).unwrap(),
        Value::some(Value::string_utf8_from_bytes("heelo🦊".into()).unwrap()).unwrap(),
    ];

    for (test, expected) in tests.iter().zip(expected.iter()) {
        assert_eq!(expected.clone(), execute_v2(test).unwrap().unwrap());
    }

    let bad_tests = [
        // index is out of bounds
        "(replace-at? u\"ab\" u3 u\"c\")",
        // the sequence is length 0, so the index is out of bounds
        "(replace-at? u\"\" u0 u\"a\")",
    ];

    let bad_expected = [Value::none(), Value::none()];

    for (bad_test, bad_expected) in bad_tests.iter().zip(bad_expected.iter()) {
        assert_eq!(bad_expected.clone(), execute_v2(bad_test).unwrap().unwrap());
    }

    // The sequence input has the wrong type
    assert_eq!(
        execute_v2("(replace-at? 33 u0 u\"c\")").unwrap_err(),
        CheckErrorKind::ExpectedSequence(Box::new(IntType)).into()
    );

    // The type of the index should be uint.
    assert_eq!(
        execute_v2("(replace-at? u\"abc\" 0 u\"c\")").unwrap_err(),
        CheckErrorKind::TypeValueError(Box::new(UIntType), Box::new(Value::Int(0))).into()
    );

    // The element input has the wrong type
    let str_len = StringUTF8Length::try_from(1u32).unwrap();
    assert_eq!(
        execute_v2("(replace-at? u\"abc\" u0 55)").unwrap_err(),
        CheckErrorKind::TypeValueError(
            Box::new(TypeSignature::SequenceType(StringType(
                StringSubtype::UTF8(str_len.clone())
            ))),
            Box::new(Value::Int(55))
        )
        .into()
    );

    // The element input has the wrong type
    assert_eq!(
        execute_v2("(replace-at? u\"abc\" u0 0x00)").unwrap_err(),
        CheckErrorKind::TypeValueError(
            Box::new(TypeSignature::SequenceType(StringType(
                StringSubtype::UTF8(str_len.clone())
            ))),
            Box::new(Value::buff_from_byte(0))
        )
        .into()
    );

    // The element input has the wrong type
    assert_eq!(
        execute_v2("(replace-at? u\"abc\" u0 u\"de\")").unwrap_err(),
        CheckErrorKind::TypeValueError(
            Box::new(TypeSignature::SequenceType(StringType(
                StringSubtype::UTF8(str_len)
            ))),
            Box::new(Value::string_utf8_from_string_utf8_literal("de".to_string()).unwrap())
        )
        .into()
    );
}

#[test]
fn test_simple_buff_assert_max_len() {
    let tests = [
        "(as-max-len? 0x313233 u3)",
        "(as-max-len? 0x313233 u2)",
        "(as-max-len? 0x313233 u5)",
    ];

    let expected = [
        Value::some(Value::buff_from(vec![49, 50, 51]).unwrap()).unwrap(),
        Value::none(),
        Value::some(Value::buff_from(vec![49, 50, 51]).unwrap()).unwrap(),
    ];

    for (test, expected) in tests.iter().zip(expected.iter()) {
        assert_eq!(expected.clone(), execute(test).unwrap().unwrap());
    }

    assert_eq!(
        execute("(as-max-len? 0x313233)").unwrap_err(),
        CheckErrorKind::IncorrectArgumentCount(2, 1).into()
    );

    assert_eq!(
        execute("(as-max-len? 0x313233 3)").unwrap_err(),
        CheckErrorKind::TypeError(Box::new(UIntType), Box::new(IntType)).into()
    );

    assert_eq!(
        execute("(as-max-len? 1 u3)").unwrap_err(),
        CheckErrorKind::ExpectedSequence(Box::new(IntType)).into()
    );

    assert_eq!(
        execute("(as-max-len? 0x313233 0x31)").unwrap_err(),
        CheckErrorKind::TypeError(
            Box::new(UIntType),
            Box::new(SequenceType(SequenceSubtype::BufferType(
                1_u32.try_into().unwrap()
            )))
        )
        .into()
    );
}

#[test]
fn test_simple_list_assert_max_len() {
    let tests = [
        "(as-max-len? (list 1 2 3) u3)",
        "(as-max-len? (list 1 2 3) u2)",
        "(as-max-len? (list 1 2 3) u5)",
    ];

    let expected = [
        Value::some(Value::list_from(vec![Value::Int(1), Value::Int(2), Value::Int(3)]).unwrap())
            .unwrap(),
        Value::none(),
        Value::some(Value::list_from(vec![Value::Int(1), Value::Int(2), Value::Int(3)]).unwrap())
            .unwrap(),
    ];

    for (test, expected) in tests.iter().zip(expected.iter()) {
        assert_eq!(expected.clone(), execute(test).unwrap().unwrap());
    }
}

#[test]
fn test_simple_map_buffer() {
    let test1 = "(define-private (incr (x (buff 1))) 0x31)
         (map incr 0x30303030)";

    let expected = Value::list_from(vec![
        Value::buff_from(vec![49]).unwrap(),
        Value::buff_from(vec![49]).unwrap(),
        Value::buff_from(vec![49]).unwrap(),
        Value::buff_from(vec![49]).unwrap(),
    ])
    .unwrap();
    assert_eq!(expected, execute(test1).unwrap().unwrap());
}

#[test]
fn test_simple_filter_list() {
    let test1 = "(define-private (test (x int)) (is-eq 0 (mod x 2)))
                 (filter test (list 1 2 3 4 5))";

    let bad_tests = [
        "(filter 123 (list 123))",   // must have function name supplied
        "(filter not (list 123) 3)", // must be 2 args
        "(filter +)",                // must be 2 args
        "(filter not false)",        // must supply list
        "(filter - (list 1 2 3))",
    ]; // must return bool

    let expected = Value::list_from(vec![Value::Int(2), Value::Int(4)]).unwrap();

    assert_eq!(expected, execute(test1).unwrap().unwrap());

    for t in bad_tests.iter() {
        execute(t).unwrap_err();
    }
}

#[test]
fn test_simple_filter_buffer() {
    let test1 = "(define-private (test (x (buff 1))) (not (is-eq x 0x30)))
                 (filter test 0x303030313233)";

    let expected = Value::buff_from(vec![49, 50, 51]).unwrap();
    assert_eq!(expected, execute(test1).unwrap().unwrap());
}

#[test]
fn test_list_tuple_admission() {
    let test = "(define-private (bufferize (x int)) (if (is-eq x 1) 0x616263 0x6162))
         (define-private (tuplize (x int))
           (tuple (value (bufferize x))))
         (map tuplize (list 0 1 0 1 0 1))";

    let expected_type = "(list (tuple (value 0x303132))
               (tuple (value 0x303132))
               (tuple (value 0x303132))
               (tuple (value 0x303132))
               (tuple (value 0x303132))
               (tuple (value 0x303132)))";

    let not_expected_type = "(list (tuple (value 0x3031))
               (tuple (value 0x3032))
               (tuple (value 0x3132))
               (tuple (value 0x3132))
               (tuple (value 0x3031))
               (tuple (value 0x3032)))";

    let result_type = TypeSignature::type_of(&execute(test).unwrap().unwrap()).unwrap();
    let expected_type = TypeSignature::type_of(&execute(expected_type).unwrap().unwrap()).unwrap();
    let testing_value = &execute(not_expected_type).unwrap().unwrap();
    let not_expected_type = TypeSignature::type_of(testing_value).unwrap();

    assert_eq!(expected_type, result_type);
    assert!(not_expected_type != result_type);
    assert!(result_type
        .admits(&StacksEpochId::Epoch21, testing_value)
        .unwrap());
}

#[test]
fn test_simple_folds_list() {
    let test1 = "(define-private (multiply-all (x int) (acc int)) (* x acc))
         (fold multiply-all (list 1 2 3 4) 1)";

    let expected = Value::Int(24);

    assert_eq!(expected, execute(test1).unwrap().unwrap());
}

#[test]
fn test_simple_folds_string() {
    let tests =
        ["(define-private (get-len (x (string-ascii 1)) (acc int)) (+ acc 1))
         (fold get-len \"blockstack\" 0)",
        "(define-private (get-slice (x (string-ascii 1)) (acc (tuple (limit uint) (cursor uint) (data (string-ascii 10)))))
            (if (< (get cursor acc) (get limit acc))
                (let ((data (default-to (get data acc) (as-max-len? (concat (get data acc) x) u10))))
                    (tuple (limit (get limit acc)) (cursor (+ u1 (get cursor acc))) (data data)))
                acc))
        (get data (fold get-slice \"0123456789\" (tuple (limit u5) (cursor u0) (data \"\"))))"];

    let expected = [
        Value::Int(10),
        Value::string_ascii_from_bytes(vec![48, 49, 50, 51, 52]).unwrap(),
    ];

    for (test, expected) in tests.iter().zip(expected.iter()) {
        assert_eq!(expected.clone(), execute(test).unwrap().unwrap());
    }
}

#[test]
fn test_native_len() {
    let test1 = "(len (list 1 2 3 4))";
    let expected = Value::UInt(4);
    assert_eq!(expected, execute(test1).unwrap().unwrap());
}

#[test]
fn test_buff_len() {
    let test1 = "(len \"blockstack\")";
    let expected = Value::UInt(10);
    assert_eq!(expected, execute(test1).unwrap().unwrap());

    let test2 = "(len 0x)";
    let expected = Value::UInt(0);
    assert_eq!(expected, execute(test2).unwrap().unwrap());
}

#[apply(test_clarity_versions)]
fn test_construct_bad_list(#[case] version: ClarityVersion, #[case] epoch: StacksEpochId) {
    use crate::vm::types::TypeSignatureExt as _;

    let test1 = "(list 1 2 3 true)";
    assert_eq!(
        execute(test1).unwrap_err(),
        CheckErrorKind::TypeError(Box::new(IntType), Box::new(BoolType)).into()
    );

    let test2 = "(define-private (bad-function (x int)) (if (is-eq x 1) true x))
                 (map bad-function (list 0 1 2 3))";
    assert_eq!(
        execute(test2).unwrap_err(),
        CheckErrorKind::TypeError(Box::new(IntType), Box::new(BoolType)).into()
    );

    let bad_2d_list = "(list (list 1 2 3) (list true false true))";
    let bad_high_order_list = "(list (list 1 2 3) (list (list 1 2 3)))";

    assert_eq!(
        execute(bad_2d_list).unwrap_err(),
        CheckErrorKind::TypeError(Box::new(IntType), Box::new(BoolType)).into()
    );
    assert_eq!(
        execute(bad_high_order_list).unwrap_err(),
        CheckErrorKind::TypeError(
            Box::new(IntType),
            Box::new(TypeSignature::from_string("(list 3 int)", version, epoch))
        )
        .into()
    );
}

#[test]
fn test_eval_func_arg_panic() {
    let test1 = "(fold (lambda (x y) (* x y)) (list 1 2 3 4) 1)";
    let e: Error = CheckErrorKind::ExpectedName.into();
    assert_eq!(e, execute(test1).unwrap_err());

    let test2 = "(map (lambda (x) (* x x)) (list 1 2 3 4))";
    let e: Error = CheckErrorKind::ExpectedName.into();
    assert_eq!(e, execute(test2).unwrap_err());

    let test3 = "(map square (list 1 2 3 4) 2)";
    let e: Error = CheckErrorKind::UndefinedFunction("square".to_string()).into();
    assert_eq!(e, execute(test3).unwrap_err());

    let test4 = "(define-private (multiply-all (x int) (acc int)) (* x acc))
         (fold multiply-all (list 1 2 3 4))";
    let e: Error = CheckErrorKind::IncorrectArgumentCount(3, 2).into();
    assert_eq!(e, execute(test4).unwrap_err());

    let test5 = "(map + (list 1 2 3 4) 2)";
    let e: Error = CheckErrorKind::ExpectedSequence(Box::new(IntType)).into();
    assert_eq!(e, execute(test5).unwrap_err());
}<|MERGE_RESOLUTION|>--- conflicted
+++ resolved
@@ -22,11 +22,7 @@
 use crate::vm::tests::test_clarity_versions;
 #[cfg(test)]
 use crate::vm::{
-<<<<<<< HEAD
-    errors::{CheckErrors, Error, RuntimeError},
-=======
-    errors::{CheckErrorKind, Error, RuntimeErrorType},
->>>>>>> 927747ce
+    errors::{CheckErrorKind, Error, RuntimeError},
     execute, execute_v2,
     types::{
         signatures::{
