// Copyright (C) 2013-2020 Blockstack PBC, a public benefit corporation
// Copyright (C) 2020 Stacks Open Internet Foundation
//
// This program is free software: you can redistribute it and/or modify
// it under the terms of the GNU General Public License as published by
// the Free Software Foundation, either version 3 of the License, or
// (at your option) any later version.
//
// This program is distributed in the hope that it will be useful,
// but WITHOUT ANY WARRANTY; without even the implied warranty of
// MERCHANTABILITY or FITNESS FOR A PARTICULAR PURPOSE.  See the
// GNU General Public License for more details.
//
// You should have received a copy of the GNU General Public License
// along with this program.  If not, see <http://www.gnu.org/licenses/>.

#[cfg(test)]
use rstest::rstest;
#[cfg(test)]
use rstest_reuse::{self, *};
#[cfg(test)]
use stacks_common::types::StacksEpochId;

use crate::vm::errors::{CheckErrorKind, VmExecutionError};
use crate::vm::tests::test_clarity_versions;
#[cfg(test)]
use crate::vm::{
    analysis::errors::SyntaxBindingError,
<<<<<<< HEAD
    ast::{build_ast, errors::ParseErrorKind},
    errors::RuntimeErrorType,
=======
    ast::{build_ast, errors::ParseErrors},
    errors::RuntimeError,
>>>>>>> aa1d5aac
    types::{QualifiedContractIdentifier, TypeSignature, TypeSignatureExt as _, Value},
    {execute, ClarityVersion},
};

fn assert_eq_err(e1: CheckErrorKind, e2: VmExecutionError) {
    let e1: VmExecutionError = e1.into();
    assert_eq!(e1, e2)
}

#[test]
fn test_defines() {
    let tests = "(define-constant x 10)
         (define-constant y 15)
         (define-private (f (a int) (b int)) (+ x y a b))
         (f 3 1)";

    assert_eq!(Ok(Some(Value::Int(29))), execute(tests));

    let tests = "(define-private (f (a int) (b int)) (+ a b))
         (f 3 1 4)";

    assert_eq!(
        execute(tests).unwrap_err(),
        CheckErrorKind::IncorrectArgumentCount(2, 3).into()
    );

    let tests = "1";

    assert_eq!(Ok(Some(Value::Int(1))), execute(tests));
}

#[apply(test_clarity_versions)]
fn test_accept_options(#[case] version: ClarityVersion, #[case] epoch: StacksEpochId) {
    let defun = "(define-private (f (b (optional int))) (* 10 (default-to 0 b)))";
    let tests = [
        format!("{defun} (f none)"),
        format!("{defun} (f (some 1))"),
        format!("{defun} (f (some true))"),
    ];
    let expectations: &[Result<_, VmExecutionError>] = &[
        Ok(Some(Value::Int(0))),
        Ok(Some(Value::Int(10))),
        Err(CheckErrorKind::TypeValueError(
            Box::new(TypeSignature::from_string("(optional int)", version, epoch)),
            Box::new(Value::some(Value::Bool(true)).unwrap()),
        )
        .into()),
    ];

    for (test, expect) in tests.iter().zip(expectations.iter()) {
        assert_eq!(*expect, execute(test));
    }

    let bad_defun = "(define-private (f (b (optional int int))) (* 10 (default-to 0 b)))";
    assert_eq!(
        execute(bad_defun).unwrap_err(),
        CheckErrorKind::InvalidTypeDescription.into()
    );
}

#[test]
fn test_bad_define_names() {
    let test0 = "(define-constant tx-sender 1)
         (+ tx-sender tx-sender)";
    let test1 = "(define-constant * 1)
         (+ * *)";
    let test2 = "(define-constant 1 1)
         (+ 1 1)";
    let test3 = "(define-constant foo 1)
         (define-constant foo 2)
         (+ foo foo)";

    assert_eq_err(
        CheckErrorKind::NameAlreadyUsed("tx-sender".to_string()),
        execute(test0).unwrap_err(),
    );
    assert_eq_err(
        CheckErrorKind::NameAlreadyUsed("*".to_string()),
        execute(test1).unwrap_err(),
    );
    assert_eq_err(CheckErrorKind::ExpectedName, execute(test2).unwrap_err());
    assert_eq_err(
        CheckErrorKind::NameAlreadyUsed("foo".to_string()),
        execute(test3).unwrap_err(),
    );
}

#[test]
fn test_unwrap_ret() {
    let test0 = "(define-private (foo) (unwrap! (ok 1) 2)) (foo)";
    let test1 = "(define-private (foo) (unwrap! (ok 1))) (foo)";
    let test2 = "(define-private (foo) (unwrap! 1 2)) (foo)";
    let test3 = "(define-private (foo) (unwrap-err! 1 2)) (foo)";
    let test4 = "(define-private (foo) (unwrap-err! (err 1) 2)) (foo)";
    let test5 = "(define-private (foo) (unwrap-err! (err 1))) (foo)";

    assert_eq!(Ok(Some(Value::Int(1))), execute(test0));
    assert_eq_err(
        CheckErrorKind::IncorrectArgumentCount(2, 1),
        execute(test1).unwrap_err(),
    );
    assert_eq_err(
        CheckErrorKind::ExpectedOptionalOrResponseValue(Box::new(Value::Int(1))),
        execute(test2).unwrap_err(),
    );
    assert_eq_err(
        CheckErrorKind::ExpectedResponseValue(Box::new(Value::Int(1))),
        execute(test3).unwrap_err(),
    );
    assert_eq!(Ok(Some(Value::Int(1))), execute(test4));
    assert_eq_err(
        CheckErrorKind::IncorrectArgumentCount(2, 1),
        execute(test5).unwrap_err(),
    );
}

#[test]
fn test_define_read_only() {
    let test0 = "(define-read-only (silly) 1) (silly)";
    let test1 = "(define-read-only (silly) (map-delete map-name (tuple (value 1))))  (silly)";
    let test2 =
        "(define-read-only (silly) (map-insert map-name (tuple (value 1)) (tuple (value 1)))) (silly)";
    let test3 =
        "(define-read-only (silly) (map-set map-name (tuple (value 1)) (tuple (value 1)))) (silly)";

    assert_eq!(Ok(Some(Value::Int(1))), execute(test0));
    assert_eq_err(
        CheckErrorKind::WriteAttemptedInReadOnly,
        execute(test1).unwrap_err(),
    );
    assert_eq_err(
        CheckErrorKind::WriteAttemptedInReadOnly,
        execute(test2).unwrap_err(),
    );
    assert_eq_err(
        CheckErrorKind::WriteAttemptedInReadOnly,
        execute(test3).unwrap_err(),
    );
}

#[test]
fn test_stack_depth() {
    let mut function_defines = Vec::new();
    function_defines.push("(define-private (foo-0 (x int)) (+ 1 x))".to_string());
    for i in 1..65 {
        function_defines.push(format!(
            "(define-private (foo-{i} (x int)) (foo-{} (+ 1 x)))",
            i - 1
        ));
    }
    function_defines.push("(foo-62 1)".into());

    let test0 = function_defines.join("\n");
    function_defines.push("(foo-63 2)".into());
    let test1 = function_defines.join("\n");

    assert_eq!(Ok(Some(Value::Int(64))), execute(&test0));
    assert!(matches!(
        execute(&test1),
<<<<<<< HEAD
        Err(VmExecutionError::Runtime(
            RuntimeErrorType::MaxStackDepthReached,
            _
        ))
=======
        Err(Error::Runtime(RuntimeError::MaxStackDepthReached, _))
>>>>>>> aa1d5aac
    ))
}

#[apply(test_clarity_versions)]
fn test_recursive_panic(#[case] version: ClarityVersion, #[case] epoch: StacksEpochId) {
    let tests = "(define-private (factorial (a int))
          (if (is-eq a 0)
              1
              (* a (factorial (- a 1)))))
         (factorial 10)";

    let err = build_ast(
        &QualifiedContractIdentifier::transient(),
        tests,
        &mut (),
        version,
        epoch,
    )
    .unwrap_err();
    assert!(matches!(*err.err, ParseErrorKind::CircularReference(_)));
}

#[test]
fn test_bad_variables() {
    let test0 = "(+ a 1)";
    let expected = CheckErrorKind::UndefinedVariable("a".to_string());
    assert_eq_err(expected, execute(test0).unwrap_err());

    let test1 = "(foo 2 1)";
    let expected = CheckErrorKind::UndefinedFunction("foo".to_string());
    assert_eq_err(expected, execute(test1).unwrap_err());

    let test2 = "((lambda (x y) 1) 2 1)";
    let expected = CheckErrorKind::BadFunctionName;
    assert_eq_err(expected, execute(test2).unwrap_err());

    let test4 = "()";
    let expected = CheckErrorKind::NonFunctionApplication;
    assert_eq_err(expected, execute(test4).unwrap_err());
}

#[test]
fn test_variable_shadowing() {
    let test0 = "(let ((cursor 1) (cursor 2)) cursor)";
    let test1 = r#"
        (let ((cursor 1))
            (let ((cursor 2))
                cursor))
        "#;
    let test2 = r#"
        (define-private (cursor) 0)
        (let ((cursor 1))
            cursor)
        "#;
    let test3 = r#"
        (define-private (cursor) 0)
        (define-private (set-cursor (cursor int))
            cursor)
        "#;

    assert_eq_err(
        CheckErrorKind::NameAlreadyUsed("cursor".to_string()),
        execute(test0).unwrap_err(),
    );
    assert_eq_err(
        CheckErrorKind::NameAlreadyUsed("cursor".to_string()),
        execute(test1).unwrap_err(),
    );
    assert_eq_err(
        CheckErrorKind::NameAlreadyUsed("cursor".to_string()),
        execute(test2).unwrap_err(),
    );
    assert_eq_err(
        CheckErrorKind::NameAlreadyUsed("cursor".to_string()),
        execute(test3).unwrap_err(),
    );
}

#[test]
fn test_define_parse_panic() {
    let tests = "(define-private () 1)";
    let expected = CheckErrorKind::DefineFunctionBadSignature;
    assert_eq_err(expected, execute(tests).unwrap_err());
}

#[test]
fn test_define_parse_panic_2() {
    let tests = "(define-private (a b (d)) 1)";
    assert_eq_err(
        CheckErrorKind::BadSyntaxBinding(SyntaxBindingError::eval_binding_not_list(0)),
        execute(tests).unwrap_err(),
    );
}

#[test]
fn test_define_constant_arg_count() {
    let test0 = "(define-constant)";
    let test1 = "(define-constant foo)";
    let test2 = "(define-constant foo u2)";
    let test3 = "(define-constant foo u2 u3)";

    assert_eq_err(
        CheckErrorKind::IncorrectArgumentCount(2, 0),
        execute(test0).unwrap_err(),
    );
    assert_eq_err(
        CheckErrorKind::IncorrectArgumentCount(2, 1),
        execute(test1).unwrap_err(),
    );
    execute(test2).unwrap();
    assert_eq_err(
        CheckErrorKind::IncorrectArgumentCount(2, 3),
        execute(test3).unwrap_err(),
    );
}

#[test]
fn test_define_private_arg_count() {
    let test0 = "(define-private)";
    let test1 = "(define-private (foo))";
    let test2 = "(define-private (foo) u2)";
    let test3 = "(define-private (foo) u2 u3)";

    assert_eq_err(
        CheckErrorKind::IncorrectArgumentCount(2, 0),
        execute(test0).unwrap_err(),
    );
    assert_eq_err(
        CheckErrorKind::IncorrectArgumentCount(2, 1),
        execute(test1).unwrap_err(),
    );
    execute(test2).unwrap();
    assert_eq_err(
        CheckErrorKind::IncorrectArgumentCount(2, 3),
        execute(test3).unwrap_err(),
    );
}

#[test]
fn test_define_public_arg_count() {
    let test0 = "(define-public)";
    let test1 = "(define-public (foo))";
    let test2 = "(define-public (foo) (ok u2))";
    let test3 = "(define-public (foo) (ok u2) u3)";

    assert_eq_err(
        CheckErrorKind::IncorrectArgumentCount(2, 0),
        execute(test0).unwrap_err(),
    );
    assert_eq_err(
        CheckErrorKind::IncorrectArgumentCount(2, 1),
        execute(test1).unwrap_err(),
    );
    execute(test2).unwrap();
    assert_eq_err(
        CheckErrorKind::IncorrectArgumentCount(2, 3),
        execute(test3).unwrap_err(),
    );
}

#[test]
fn test_define_read_only_arg_count() {
    let test0 = "(define-read-only)";
    let test1 = "(define-read-only (foo))";
    let test2 = "(define-read-only (foo) u2)";
    let test3 = "(define-read-only (foo) u2 u3)";

    assert_eq_err(
        CheckErrorKind::IncorrectArgumentCount(2, 0),
        execute(test0).unwrap_err(),
    );
    assert_eq_err(
        CheckErrorKind::IncorrectArgumentCount(2, 1),
        execute(test1).unwrap_err(),
    );
    execute(test2).unwrap();
    assert_eq_err(
        CheckErrorKind::IncorrectArgumentCount(2, 3),
        execute(test3).unwrap_err(),
    );
}

#[test]
fn test_define_map_arg_count() {
    let test0 = "(define-map)";
    let test1 = "(define-map foo)";
    let test2 = "(define-map foo uint)";
    let test3 = "(define-map foo uint uint)";
    let test4 = "(define-map foo uint uint uint)";

    assert_eq_err(
        CheckErrorKind::IncorrectArgumentCount(3, 0),
        execute(test0).unwrap_err(),
    );
    assert_eq_err(
        CheckErrorKind::IncorrectArgumentCount(3, 1),
        execute(test1).unwrap_err(),
    );
    assert_eq_err(
        CheckErrorKind::IncorrectArgumentCount(3, 2),
        execute(test2).unwrap_err(),
    );
    execute(test3).unwrap();
    assert_eq_err(
        CheckErrorKind::IncorrectArgumentCount(3, 4),
        execute(test4).unwrap_err(),
    );
}

#[test]
fn test_define_data_var_arg_count() {
    let test0 = "(define-data-var)";
    let test1 = "(define-data-var foo)";
    let test2 = "(define-data-var foo uint)";
    let test3 = "(define-data-var foo uint u3)";
    let test4 = "(define-data-var foo uint u3 u4)";

    assert_eq_err(
        CheckErrorKind::IncorrectArgumentCount(3, 0),
        execute(test0).unwrap_err(),
    );
    assert_eq_err(
        CheckErrorKind::IncorrectArgumentCount(3, 1),
        execute(test1).unwrap_err(),
    );
    assert_eq_err(
        CheckErrorKind::IncorrectArgumentCount(3, 2),
        execute(test2).unwrap_err(),
    );
    execute(test3).unwrap();
    assert_eq_err(
        CheckErrorKind::IncorrectArgumentCount(3, 4),
        execute(test4).unwrap_err(),
    );
}

#[test]
fn test_define_fungible_token_arg_count() {
    let test0 = "(define-fungible-token)";
    let test1 = "(define-fungible-token foo)";
    let test2 = "(define-fungible-token foo u2)";
    let test3 = "(define-fungible-token foo u2 u3)";

    assert_eq_err(
        CheckErrorKind::RequiresAtLeastArguments(1, 0),
        execute(test0).unwrap_err(),
    );
    execute(test1).unwrap();
    execute(test2).unwrap();
    assert_eq_err(
        CheckErrorKind::IncorrectArgumentCount(1, 3),
        execute(test3).unwrap_err(),
    );
}

#[test]
fn test_define_non_fungible_token_arg_count() {
    let test0 = "(define-non-fungible-token)";
    let test1 = "(define-non-fungible-token foo)";
    let test2 = "(define-non-fungible-token foo uint)";
    let test3 = "(define-non-fungible-token foo uint uint)";

    assert_eq_err(
        CheckErrorKind::IncorrectArgumentCount(2, 0),
        execute(test0).unwrap_err(),
    );
    assert_eq_err(
        CheckErrorKind::IncorrectArgumentCount(2, 1),
        execute(test1).unwrap_err(),
    );
    execute(test2).unwrap();
    assert_eq_err(
        CheckErrorKind::IncorrectArgumentCount(2, 3),
        execute(test3).unwrap_err(),
    );
}

#[test]
fn test_define_trait_arg_count() {
    let test0 = "(define-trait)";
    let test1 = "(define-trait foo)";
    let test2 = "(define-trait foo ())";
    let test3 = "(define-trait foo () ())";

    // These errors are hit in the trait resolver, before reaching the type-checker
    match execute(test0).unwrap_err() {
<<<<<<< HEAD
        VmExecutionError::Runtime(RuntimeErrorType::ASTError(parse_err), _)
            if *parse_err.err == ParseErrorKind::DefineTraitBadSignature => {}
        e => panic!("{e:?}"),
    };
    match execute(test1).unwrap_err() {
        VmExecutionError::Runtime(RuntimeErrorType::ASTError(parse_err), _)
            if *parse_err.err == ParseErrorKind::DefineTraitBadSignature => {}
=======
        Error::Runtime(RuntimeError::ASTError(parse_err), _)
            if *parse_err.err == ParseErrors::DefineTraitBadSignature => {}
        e => panic!("{e:?}"),
    };
    match execute(test1).unwrap_err() {
        Error::Runtime(RuntimeError::ASTError(parse_err), _)
            if *parse_err.err == ParseErrors::DefineTraitBadSignature => {}
>>>>>>> aa1d5aac
        e => panic!("{e}"),
    };
    execute(test2).unwrap();
    match execute(test3).unwrap_err() {
<<<<<<< HEAD
        VmExecutionError::Runtime(RuntimeErrorType::ASTError(parse_err), _)
            if *parse_err.err == ParseErrorKind::DefineTraitBadSignature => {}
=======
        Error::Runtime(RuntimeError::ASTError(parse_err), _)
            if *parse_err.err == ParseErrors::DefineTraitBadSignature => {}
>>>>>>> aa1d5aac
        e => panic!("{e}"),
    };
}

#[test]
fn test_use_trait_arg_count() {
    let test0 = "(use-trait)";
    let test1 = "(use-trait foo)";
    let test2 = "(use-trait foo .bar.baz)";
    let test3 = "(use-trait foo .bar.baz .goo)";

    // These errors are hit in the trait resolver, before reaching the type-checker
    match execute(test0).unwrap_err() {
<<<<<<< HEAD
        VmExecutionError::Runtime(RuntimeErrorType::ASTError(parse_err), _)
            if *parse_err.err == ParseErrorKind::ImportTraitBadSignature => {}
        e => panic!("{e:?}"),
    };
    match execute(test1).unwrap_err() {
        VmExecutionError::Runtime(RuntimeErrorType::ASTError(parse_err), _)
            if *parse_err.err == ParseErrorKind::ImportTraitBadSignature => {}
=======
        Error::Runtime(RuntimeError::ASTError(parse_err), _)
            if *parse_err.err == ParseErrors::ImportTraitBadSignature => {}
        e => panic!("{e:?}"),
    };
    match execute(test1).unwrap_err() {
        Error::Runtime(RuntimeError::ASTError(parse_err), _)
            if *parse_err.err == ParseErrors::ImportTraitBadSignature => {}
>>>>>>> aa1d5aac
        e => panic!("{e}"),
    };
    execute(test2).unwrap();
    match execute(test3).unwrap_err() {
<<<<<<< HEAD
        VmExecutionError::Runtime(RuntimeErrorType::ASTError(parse_err), _)
            if *parse_err.err == ParseErrorKind::ImportTraitBadSignature => {}
=======
        Error::Runtime(RuntimeError::ASTError(parse_err), _)
            if *parse_err.err == ParseErrors::ImportTraitBadSignature => {}
>>>>>>> aa1d5aac
        e => panic!("{e}"),
    };
}

#[test]
fn test_impl_trait_arg_count() {
    let test0 = "(impl-trait)";
    let test1 = "(impl-trait .foo.bar)";
    let test2 = "(impl-trait .foo.bar .bar.baz)";

    // These errors are hit in the trait resolver, before reaching the type-checker
    match execute(test0).unwrap_err() {
<<<<<<< HEAD
        VmExecutionError::Runtime(RuntimeErrorType::ASTError(parse_err), _)
            if *parse_err.err == ParseErrorKind::ImplTraitBadSignature => {}
=======
        Error::Runtime(RuntimeError::ASTError(parse_err), _)
            if *parse_err.err == ParseErrors::ImplTraitBadSignature => {}
>>>>>>> aa1d5aac
        e => panic!("{e:?}"),
    };
    execute(test1).unwrap();
    match execute(test2).unwrap_err() {
<<<<<<< HEAD
        VmExecutionError::Runtime(RuntimeErrorType::ASTError(parse_err), _)
            if *parse_err.err == ParseErrorKind::ImplTraitBadSignature => {}
=======
        Error::Runtime(RuntimeError::ASTError(parse_err), _)
            if *parse_err.err == ParseErrors::ImplTraitBadSignature => {}
>>>>>>> aa1d5aac
        e => panic!("{e}"),
    };
}<|MERGE_RESOLUTION|>--- conflicted
+++ resolved
@@ -26,13 +26,8 @@
 #[cfg(test)]
 use crate::vm::{
     analysis::errors::SyntaxBindingError,
-<<<<<<< HEAD
     ast::{build_ast, errors::ParseErrorKind},
-    errors::RuntimeErrorType,
-=======
-    ast::{build_ast, errors::ParseErrors},
     errors::RuntimeError,
->>>>>>> aa1d5aac
     types::{QualifiedContractIdentifier, TypeSignature, TypeSignatureExt as _, Value},
     {execute, ClarityVersion},
 };
@@ -192,14 +187,10 @@
     assert_eq!(Ok(Some(Value::Int(64))), execute(&test0));
     assert!(matches!(
         execute(&test1),
-<<<<<<< HEAD
         Err(VmExecutionError::Runtime(
-            RuntimeErrorType::MaxStackDepthReached,
+            RuntimeError::MaxStackDepthReached,
             _
         ))
-=======
-        Err(Error::Runtime(RuntimeError::MaxStackDepthReached, _))
->>>>>>> aa1d5aac
     ))
 }
 
@@ -486,34 +477,19 @@
 
     // These errors are hit in the trait resolver, before reaching the type-checker
     match execute(test0).unwrap_err() {
-<<<<<<< HEAD
-        VmExecutionError::Runtime(RuntimeErrorType::ASTError(parse_err), _)
+        VmExecutionError::Runtime(RuntimeError::ASTError(parse_err), _)
             if *parse_err.err == ParseErrorKind::DefineTraitBadSignature => {}
         e => panic!("{e:?}"),
     };
     match execute(test1).unwrap_err() {
-        VmExecutionError::Runtime(RuntimeErrorType::ASTError(parse_err), _)
+        VmExecutionError::Runtime(RuntimeError::ASTError(parse_err), _)
             if *parse_err.err == ParseErrorKind::DefineTraitBadSignature => {}
-=======
-        Error::Runtime(RuntimeError::ASTError(parse_err), _)
-            if *parse_err.err == ParseErrors::DefineTraitBadSignature => {}
-        e => panic!("{e:?}"),
-    };
-    match execute(test1).unwrap_err() {
-        Error::Runtime(RuntimeError::ASTError(parse_err), _)
-            if *parse_err.err == ParseErrors::DefineTraitBadSignature => {}
->>>>>>> aa1d5aac
         e => panic!("{e}"),
     };
     execute(test2).unwrap();
     match execute(test3).unwrap_err() {
-<<<<<<< HEAD
-        VmExecutionError::Runtime(RuntimeErrorType::ASTError(parse_err), _)
+        VmExecutionError::Runtime(RuntimeError::ASTError(parse_err), _)
             if *parse_err.err == ParseErrorKind::DefineTraitBadSignature => {}
-=======
-        Error::Runtime(RuntimeError::ASTError(parse_err), _)
-            if *parse_err.err == ParseErrors::DefineTraitBadSignature => {}
->>>>>>> aa1d5aac
         e => panic!("{e}"),
     };
 }
@@ -527,34 +503,19 @@
 
     // These errors are hit in the trait resolver, before reaching the type-checker
     match execute(test0).unwrap_err() {
-<<<<<<< HEAD
-        VmExecutionError::Runtime(RuntimeErrorType::ASTError(parse_err), _)
+        VmExecutionError::Runtime(RuntimeError::ASTError(parse_err), _)
             if *parse_err.err == ParseErrorKind::ImportTraitBadSignature => {}
         e => panic!("{e:?}"),
     };
     match execute(test1).unwrap_err() {
-        VmExecutionError::Runtime(RuntimeErrorType::ASTError(parse_err), _)
+        VmExecutionError::Runtime(RuntimeError::ASTError(parse_err), _)
             if *parse_err.err == ParseErrorKind::ImportTraitBadSignature => {}
-=======
-        Error::Runtime(RuntimeError::ASTError(parse_err), _)
-            if *parse_err.err == ParseErrors::ImportTraitBadSignature => {}
-        e => panic!("{e:?}"),
-    };
-    match execute(test1).unwrap_err() {
-        Error::Runtime(RuntimeError::ASTError(parse_err), _)
-            if *parse_err.err == ParseErrors::ImportTraitBadSignature => {}
->>>>>>> aa1d5aac
         e => panic!("{e}"),
     };
     execute(test2).unwrap();
     match execute(test3).unwrap_err() {
-<<<<<<< HEAD
-        VmExecutionError::Runtime(RuntimeErrorType::ASTError(parse_err), _)
+        VmExecutionError::Runtime(RuntimeError::ASTError(parse_err), _)
             if *parse_err.err == ParseErrorKind::ImportTraitBadSignature => {}
-=======
-        Error::Runtime(RuntimeError::ASTError(parse_err), _)
-            if *parse_err.err == ParseErrors::ImportTraitBadSignature => {}
->>>>>>> aa1d5aac
         e => panic!("{e}"),
     };
 }
@@ -567,24 +528,14 @@
 
     // These errors are hit in the trait resolver, before reaching the type-checker
     match execute(test0).unwrap_err() {
-<<<<<<< HEAD
-        VmExecutionError::Runtime(RuntimeErrorType::ASTError(parse_err), _)
+        VmExecutionError::Runtime(RuntimeError::ASTError(parse_err), _)
             if *parse_err.err == ParseErrorKind::ImplTraitBadSignature => {}
-=======
-        Error::Runtime(RuntimeError::ASTError(parse_err), _)
-            if *parse_err.err == ParseErrors::ImplTraitBadSignature => {}
->>>>>>> aa1d5aac
         e => panic!("{e:?}"),
     };
     execute(test1).unwrap();
     match execute(test2).unwrap_err() {
-<<<<<<< HEAD
-        VmExecutionError::Runtime(RuntimeErrorType::ASTError(parse_err), _)
+        VmExecutionError::Runtime(RuntimeError::ASTError(parse_err), _)
             if *parse_err.err == ParseErrorKind::ImplTraitBadSignature => {}
-=======
-        Error::Runtime(RuntimeError::ASTError(parse_err), _)
-            if *parse_err.err == ParseErrors::ImplTraitBadSignature => {}
->>>>>>> aa1d5aac
         e => panic!("{e}"),
     };
 }