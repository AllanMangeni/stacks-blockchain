--- conflicted
+++ resolved
@@ -54,22 +54,9 @@
     epoch: StacksEpochId,
 ) -> Result<(Option<TypeSignature>, ContractAnalysis), StaticCheckError> {
     let contract_identifier = QualifiedContractIdentifier::transient();
-<<<<<<< HEAD
-    let contract = build_ast_with_rules(
-        &contract_identifier,
-        snippet,
-        &mut (),
-        version,
-        epoch,
-        ASTRules::PrecheckSize,
-    )
-    .map_err(|_| CheckErrorKind::Expects("Failed to build AST".into()))?
-    .expressions;
-=======
     let contract = build_ast(&contract_identifier, snippet, &mut (), version, epoch)
-        .map_err(|_| CheckErrors::Expects("Failed to build AST".into()))?
+        .map_err(|_| CheckErrorKind::Expects("Failed to build AST".into()))?
         .expressions;
->>>>>>> 895537e0
 
     let mut marf = MemoryBackingStore::new();
     let mut analysis_db = marf.as_analysis_db();
