--- conflicted
+++ resolved
@@ -143,11 +143,7 @@
             match native_var {
                 ContractCaller | TxSender | TotalLiquidMicroSTX | BlockHeight | BurnBlockHeight
                 | Regtest | TxSponsor | Mainnet | ChainId | StacksBlockHeight | TenureHeight
-<<<<<<< HEAD
-                | CurrentContract => Err(Error::VariableForbidden(native_var)),
-=======
-                | BlockTime => Err(Error::VariableForbidden(native_var)),
->>>>>>> 307d0887
+                | BlockTime | CurrentContract => Err(Error::VariableForbidden(native_var)),
                 NativeNone | NativeTrue | NativeFalse => Ok(()),
             }
         } else {
