--- conflicted
+++ resolved
@@ -1,4 +1,4 @@
-use clarity_types::errors::CheckErrors;
+use clarity_types::errors::CheckErrorKind;
 use clarity_types::types::{StringSubtype, MAX_TO_ASCII_BUFFER_LEN};
 use stacks_common::types::StacksEpochId;
 
@@ -41,10 +41,7 @@
     check_argument_count(2, args)?;
     let result_type = TypeSignature::parse_type_repr(StacksEpochId::Epoch21, &args[0], checker)?;
     checker.type_check_expects(&args[1], context, &TypeSignature::BUFFER_MAX)?;
-<<<<<<< HEAD
     TypeSignature::new_option(result_type).map_err(StaticCheckError::from)
-=======
-    TypeSignature::new_option(result_type).map_err(CheckError::from)
 }
 
 /// `to-ascii?` admits exactly one argument, a value to convert to a
@@ -61,11 +58,11 @@
     checker: &mut TypeChecker,
     args: &[SymbolicExpression],
     context: &TypingContext,
-) -> Result<TypeSignature, CheckError> {
+) -> Result<TypeSignature, StaticCheckError> {
     check_argument_count(1, args)?;
     let input_type = checker.type_check(
         args.first()
-            .ok_or(CheckErrors::CheckerImplementationFailure)?,
+            .ok_or(CheckErrorKind::CheckerImplementationFailure)?,
         context,
     )?;
 
@@ -95,13 +92,12 @@
                 TypeSignature::TO_ASCII_BUFFER_MAX,
                 TypeSignature::STRING_UTF8_MAX,
             ];
-            return Err(CheckErrors::UnionTypeError(types, input_type.into()).into());
+            return Err(CheckErrorKind::UnionTypeError(types, input_type.into()).into());
         }
     };
     Ok(
         TypeSignature::new_response(result_type, TypeSignature::UIntType).map_err(|_| {
-            CheckErrors::Expects("FATAL: Legal Clarity response type marked invalid".into())
+            CheckErrorKind::Expects("FATAL: Legal Clarity response type marked invalid".into())
         })?,
     )
->>>>>>> 1c7bf301
 }