// Copyright (C) 2013-2020 Blockstack PBC, a public benefit corporation
// Copyright (C) 2020 Stacks Open Internet Foundation
//
// This program is free software: you can redistribute it and/or modify
// it under the terms of the GNU General Public License as published by
// the Free Software Foundation, either version 3 of the License, or
// (at your option) any later version.
//
// This program is distributed in the hope that it will be useful,
// but WITHOUT ANY WARRANTY; without even the implied warranty of
// MERCHANTABILITY or FITNESS FOR A PARTICULAR PURPOSE.  See the
// GNU General Public License for more details.
//
// You should have received a copy of the GNU General Public License
// along with this program.  If not, see <http://www.gnu.org/licenses/>.

#[cfg(test)]
use rstest::rstest;
#[cfg(test)]
use rstest_reuse::{self, *};
use stacks_common::types::StacksEpochId;

use crate::vm::analysis::errors::{CheckError, CheckErrors, SyntaxBindingError};
use crate::vm::analysis::mem_type_check as mem_run_analysis;
use crate::vm::analysis::types::ContractAnalysis;
use crate::vm::ast::build_ast;
use crate::vm::ast::errors::ParseErrors;
use crate::vm::tests::test_clarity_versions;
use crate::vm::types::signatures::TypeSignature::OptionalType;
use crate::vm::types::signatures::{ListTypeData, StringUTF8Length};
use crate::vm::types::SequenceSubtype::*;
use crate::vm::types::StringSubtype::*;
use crate::vm::types::TypeSignature::{BoolType, IntType, PrincipalType, SequenceType, UIntType};
use crate::vm::types::{
    BufferLength, FixedFunction, FunctionType, QualifiedContractIdentifier, TraitIdentifier,
    TypeSignature, TypeSignatureExt as _, BUFF_20, BUFF_21, BUFF_32, BUFF_64,
};
use crate::vm::{execute_v2, ClarityName, ClarityVersion};

mod assets;
pub mod contracts;

/// Backwards-compatibility shim for type_checker tests. Runs at latest Clarity version.
pub fn mem_type_check(exp: &str) -> Result<(Option<TypeSignature>, ContractAnalysis), CheckError> {
    mem_run_analysis(
        exp,
        crate::vm::ClarityVersion::latest(),
        StacksEpochId::latest(),
    )
}

/// NOTE: runs at latest Clarity version
fn type_check_helper(exp: &str) -> Result<TypeSignature, CheckError> {
    mem_type_check(exp).map(|(type_sig_opt, _)| type_sig_opt.unwrap())
}

fn type_check_helper_version(
    exp: &str,
    version: ClarityVersion,
) -> Result<TypeSignature, CheckError> {
    mem_run_analysis(exp, version, StacksEpochId::latest())
        .map(|(type_sig_opt, _)| type_sig_opt.unwrap())
}

fn type_check_helper_v1(exp: &str) -> Result<TypeSignature, CheckError> {
    type_check_helper_version(exp, ClarityVersion::Clarity1)
}

fn buff_type(size: u32) -> TypeSignature {
    TypeSignature::SequenceType(BufferType(size.try_into().unwrap()))
}

fn ascii_type(size: u32) -> TypeSignature {
    TypeSignature::SequenceType(StringType(ASCII(size.try_into().unwrap())))
}

#[test]
fn test_from_consensus_buff() {
    let good = [
        ("(from-consensus-buff? int 0x00)", "(optional int)"),
        (
            "(from-consensus-buff? { a: uint, b: principal } 0x00)",
            "(optional (tuple (a uint) (b principal)))",
        ),
    ];

    let bad = [
        (
            "(from-consensus-buff?)",
            CheckErrors::IncorrectArgumentCount(2, 0),
        ),
        (
            "(from-consensus-buff? 0x00 0x00 0x00)",
            CheckErrors::IncorrectArgumentCount(2, 3),
        ),
        (
            "(from-consensus-buff? 0x00 0x00)",
            CheckErrors::InvalidTypeDescription,
        ),
        (
            "(from-consensus-buff? int u6)",
            CheckErrors::TypeError(
                Box::new(TypeSignature::max_buffer().unwrap()),
                Box::new(TypeSignature::UIntType),
            ),
        ),
        (
            "(from-consensus-buff? (buff 1048576) 0x00)",
            CheckErrors::ValueTooLarge,
        ),
    ];

    for (good_test, expected) in good.iter() {
        let type_result = type_check_helper(good_test).unwrap();
        assert_eq!(expected, &type_result.to_string());

        assert!(
            type_result
                .admits(
                    &StacksEpochId::Epoch21,
                    &execute_v2(good_test).unwrap().unwrap()
                )
                .unwrap(),
            "The analyzed type must admit the evaluated type"
        );
    }

    for (bad_test, expected) in bad.iter() {
        assert_eq!(*expected, *type_check_helper(bad_test).unwrap_err().err);
    }
}

#[test]
fn test_to_consensus_buff() {
    let good = [
        (
            "(to-consensus-buff? (if true (some u1) (some u2)))",
            "(optional (buff 18))",
        ),
        (
            "(to-consensus-buff? (if true (ok u1) (ok u2)))",
            "(optional (buff 18))",
        ),
        (
            "(to-consensus-buff? (if true (ok 1) (err u2)))",
            "(optional (buff 18))",
        ),
        (
            "(to-consensus-buff? (if true (ok 1) (err true)))",
            "(optional (buff 18))",
        ),
        (
            "(to-consensus-buff? (if true (ok false) (err true)))",
            "(optional (buff 2))",
        ),
        (
            "(to-consensus-buff? (if true (err u1) (err u2)))",
            "(optional (buff 18))",
        ),
        ("(to-consensus-buff? none)", "(optional (buff 1))"),
        ("(to-consensus-buff? 0x00)", "(optional (buff 6))"),
        ("(to-consensus-buff? \"a\")", "(optional (buff 6))"),
        ("(to-consensus-buff? u\"ab\")", "(optional (buff 13))"),
        ("(to-consensus-buff? 'STB44HYPYAT2BB2QE513NSP81HTMYWBJP02HPGK6)", "(optional (buff 151))"),
        ("(to-consensus-buff? 'STB44HYPYAT2BB2QE513NSP81HTMYWBJP02HPGK6.abcdeabcdeabcdeabcdeabcdeabcdeabcdeabcde)", "(optional (buff 151))"),
        ("(to-consensus-buff? true)", "(optional (buff 1))"),
        ("(to-consensus-buff? -1)", "(optional (buff 17))"),
        ("(to-consensus-buff? u1)", "(optional (buff 17))"),
        ("(to-consensus-buff? (list 1 2 3 4))", "(optional (buff 73))"),
        (
            "(to-consensus-buff? { apple: u1, orange: 2, blue: true })",
            "(optional (buff 58))",
        ),
        (
            "(define-private (my-func (x (buff 1048566)))
           (to-consensus-buff? x))
          (my-func 0x001122334455)
         ",
            "(optional (buff 1048571))",
        ),
    ];

    let bad = [
        (
            "(to-consensus-buff?)",
            CheckErrors::IncorrectArgumentCount(1, 0),
        ),
        (
            "(to-consensus-buff? 0x00 0x00)",
            CheckErrors::IncorrectArgumentCount(1, 2),
        ),
        (
            "(define-private (my-func (x (buff 1048576)))
           (to-consensus-buff? x))",
            CheckErrors::ValueTooLarge,
        ),
        (
            "(define-private (my-func (x (buff 1048570)))
           (to-consensus-buff? x))",
            CheckErrors::ValueTooLarge,
        ),
        (
            "(define-private (my-func (x (buff 1048567)))
           (to-consensus-buff? x))",
            CheckErrors::ValueTooLarge,
        ),
    ];

    for (good_test, expected) in good.iter() {
        let type_result = type_check_helper(good_test).unwrap();
        assert_eq!(expected, &type_result.to_string());

        assert!(
            type_result
                .admits(
                    &StacksEpochId::Epoch21,
                    &execute_v2(good_test).unwrap().unwrap()
                )
                .unwrap(),
            "The analyzed type must admit the evaluated type"
        );
    }

    for (bad_test, expected) in bad.iter() {
        assert_eq!(*expected, *type_check_helper(bad_test).unwrap_err().err);
    }
}

#[test]
fn test_get_block_info() {
    let good = [
        "(get-block-info? time u1)",
        "(get-block-info? time (* u2 u3))",
        "(get-block-info? vrf-seed u1)",
        "(get-block-info? header-hash u1)",
        "(get-block-info? burnchain-header-hash u1)",
        "(get-block-info? miner-address u1)",
    ];

    let good_v210 = [
        "(get-block-info? miner-spend-winner u1)",
        "(get-block-info? miner-spend-total u1)",
        "(get-block-info? block-reward u1)",
    ];

    let expected = [
        "(optional uint)",
        "(optional uint)",
        "(optional (buff 32))",
        "(optional (buff 32))",
        "(optional (buff 32))",
        "(optional principal)",
    ];

    let expected_v210 = ["(optional uint)", "(optional uint)", "(optional uint)"];

    let bad = [
        "(get-block-info? none u1)",
        "(get-block-info? time true)",
        "(get-block-info? time 1)",
        "(get-block-info? time)",
    ];
    let bad_expected = [
        CheckErrors::NoSuchBlockInfoProperty("none".to_string()),
        CheckErrors::TypeError(Box::new(UIntType), Box::new(BoolType)),
        CheckErrors::TypeError(Box::new(UIntType), Box::new(IntType)),
        CheckErrors::RequiresAtLeastArguments(2, 1),
    ];

    for (good_test, expected) in good.iter().zip(expected.iter()) {
        assert_eq!(
            expected,
            &format!(
                "{}",
                type_check_helper_version(good_test, ClarityVersion::Clarity2).unwrap()
            )
        );
    }
    for (good_test_v210, expected_v210) in good_v210.iter().zip(expected_v210.iter()) {
        assert_eq!(
            expected_v210,
            &format!(
                "{}",
                type_check_helper_version(good_test_v210, ClarityVersion::Clarity2).unwrap()
            )
        );
    }

    for (bad_test, expected) in bad.iter().zip(bad_expected.iter()) {
        assert_eq!(
            *expected,
            *type_check_helper_version(bad_test, ClarityVersion::Clarity2)
                .unwrap_err()
                .err
        );
    }

    for good_test in good_v210.iter() {
        if let CheckErrors::NoSuchBlockInfoProperty(_) =
            *type_check_helper_v1(good_test).unwrap_err().err
        {
        } else {
            panic!("Failed to get a typecheck error when using a v2 property in a v1 context");
        }
    }
}

#[test]
fn test_get_burn_block_info() {
    let good = ["(get-burn-block-info? header-hash u0)"];
    let expected = ["(optional (buff 32))"];

    let bad = [
        "(get-burn-block-info? none u1)",
        "(get-burn-block-info?)",
        "(get-burn-block-info? header-hash)",
        r#"(get-burn-block-info? header-hash "a")"#,
    ];
    let bad_expected = [
        CheckErrors::NoSuchBlockInfoProperty("none".to_string()),
        CheckErrors::IncorrectArgumentCount(2, 0),
        CheckErrors::IncorrectArgumentCount(2, 1),
        CheckErrors::TypeError(
            Box::new(UIntType),
            Box::new(SequenceType(StringType(ASCII(
                BufferLength::try_from(1u32).expect("BufferLength::try_from failed"),
            )))),
        ),
    ];

    for (good_test, expected) in good.iter().zip(expected.iter()) {
        assert_eq!(
            expected,
            &format!("{}", type_check_helper(good_test).unwrap())
        );
    }

    for (bad_test, expected) in bad.iter().zip(bad_expected.iter()) {
        assert_eq!(*expected, *type_check_helper(bad_test).unwrap_err().err);
    }
}

#[apply(test_clarity_versions)]
fn test_define_trait(#[case] version: ClarityVersion, #[case] epoch: StacksEpochId) {
    let good = [
        "(define-trait trait-1 ((get-1 (uint) (response uint uint))))",
        "(define-trait trait-1 ((get-1 () (response uint (buff 32)))))",
        "(define-trait trait-1 ((get-1 () (response (buff 32) (buff 32)))))",
    ];

    for good_test in good.iter() {
        mem_type_check(good_test).unwrap();
    }

    let bad = [
        "(define-trait trait-1 ((get-1 uint)))",
        "(define-trait trait-1 ((get-1 uint uint)))",
        "(define-trait trait-1 ((get-1 (uint) (uint))))",
        "(define-trait trait-1 ((get-1 (response uint uint))))",
        "(define-trait trait-1)",
        "(define-trait)",
    ];
    let bad_expected = [
        CheckErrors::InvalidTypeDescription,
        CheckErrors::DefineTraitBadSignature,
        CheckErrors::DefineTraitBadSignature,
        CheckErrors::InvalidTypeDescription,
    ];

    for (bad_test, expected) in bad.iter().zip(bad_expected.iter()) {
        assert_eq!(*expected, *type_check_helper(bad_test).unwrap_err().err);
    }

    let bad = ["(define-trait trait-1)", "(define-trait)"];
    let bad_expected = [
        ParseErrors::DefineTraitBadSignature,
        ParseErrors::DefineTraitBadSignature,
    ];

    let contract_identifier = QualifiedContractIdentifier::transient();
    for (bad_test, expected) in bad.iter().zip(bad_expected.iter()) {
        let res = build_ast(&contract_identifier, bad_test, &mut (), version, epoch).unwrap_err();
        assert_eq!(*expected, *res.err);
    }
}

#[apply(test_clarity_versions)]
fn test_use_trait(#[case] version: ClarityVersion, #[case] epoch: StacksEpochId) {
    let bad = [
        "(use-trait trait-1 ((get-1 (uint) (response uint uint))))",
        "(use-trait trait-1 ((get-1 uint)))",
        "(use-trait trait-1)",
        "(use-trait)",
    ];
    let bad_expected = [
        ParseErrors::ImportTraitBadSignature,
        ParseErrors::ImportTraitBadSignature,
        ParseErrors::ImportTraitBadSignature,
        ParseErrors::ImportTraitBadSignature,
    ];

    let contract_identifier = QualifiedContractIdentifier::transient();
    for (bad_test, expected) in bad.iter().zip(bad_expected.iter()) {
        let res = build_ast(&contract_identifier, bad_test, &mut (), version, epoch).unwrap_err();
        assert_eq!(*expected, *res.err);
    }
}

#[apply(test_clarity_versions)]
fn test_impl_trait(#[case] version: ClarityVersion, #[case] epoch: StacksEpochId) {
    let bad = ["(impl-trait trait-1)", "(impl-trait)"];
    let bad_expected = [
        ParseErrors::ImplTraitBadSignature,
        ParseErrors::ImplTraitBadSignature,
    ];

    let contract_identifier = QualifiedContractIdentifier::transient();
    for (bad_test, expected) in bad.iter().zip(bad_expected.iter()) {
        let res = build_ast(&contract_identifier, bad_test, &mut (), version, epoch).unwrap_err();
        assert_eq!(*expected, *res.err);
    }
}

#[test]
fn test_stx_ops() {
    let good = [
        "(stx-burn? u10 'SM2J6ZY48GV1EZ5V2V5RB9MP66SW86PYKKQVX8X0G)",
        r#"(stx-transfer? u10 tx-sender 'SM2J6ZY48GV1EZ5V2V5RB9MP66SW86PYKKQVX8X0G)"#,
        r#"(stx-transfer-memo? u10 tx-sender 'SM2J6ZY48GV1EZ5V2V5RB9MP66SW86PYKKQVX8X0G 0x0102)"#,
        "(stx-get-balance 'SM2J6ZY48GV1EZ5V2V5RB9MP66SW86PYKKQVX8X0G)",
    ];
    let expected = [
        "(response bool uint)",
        "(response bool uint)",
        "(response bool uint)",
        "uint",
    ];

    let bad = [
        r#"(stx-transfer? u4 'SZ2J6ZY48GV1EZ5V2V5RB9MP66SW86PYKKQ9H6DPR 0x7759)"#,
        r#"(stx-transfer? 4 'SZ2J6ZY48GV1EZ5V2V5RB9MP66SW86PYKKQ9H6DPR 'SZ2J6ZY48GV1EZ5V2V5RB9MP66SW86PYKKQ9H6DPR)"#,
        r#"(stx-transfer? 4 'SZ2J6ZY48GV1EZ5V2V5RB9MP66SW86PYKKQ9H6DPR 'SZ2J6ZY48GV1EZ5V2V5RB9MP66SW86PYKKQ9H6DPR true 0x00)"#,
        r#"(stx-transfer? u4 u3  'SZ2J6ZY48GV1EZ5V2V5RB9MP66SW86PYKKQ9H6DPR)"#,
        r#"(stx-transfer? u4 'SZ2J6ZY48GV1EZ5V2V5RB9MP66SW86PYKKQ9H6DPR true)"#,
        r#"(stx-transfer? u10 tx-sponsor? 'SM2J6ZY48GV1EZ5V2V5RB9MP66SW86PYKKQVX8X0G)"#,
        r#"(stx-transfer? u10 tx-sender 'SM2J6ZY48GV1EZ5V2V5RB9MP66SW86PYKKQVX8X0G 0x0102)"#,  // valid arguments for stx-transfer-memo
        r#"(stx-transfer-memo? u4 'SZ2J6ZY48GV1EZ5V2V5RB9MP66SW86PYKKQ9H6DPR 0x7759 0x0102)"#,
        r#"(stx-transfer-memo? 4 'SZ2J6ZY48GV1EZ5V2V5RB9MP66SW86PYKKQ9H6DPR 'SZ2J6ZY48GV1EZ5V2V5RB9MP66SW86PYKKQ9H6DPR 0x0102)"#,
        r#"(stx-transfer-memo? 4 'SZ2J6ZY48GV1EZ5V2V5RB9MP66SW86PYKKQ9H6DPR 'SZ2J6ZY48GV1EZ5V2V5RB9MP66SW86PYKKQ9H6DPR true 0x00) 0x0102"#,
        r#"(stx-transfer-memo? u4 u3  'SZ2J6ZY48GV1EZ5V2V5RB9MP66SW86PYKKQ9H6DPR 0x0102)"#,
        r#"(stx-transfer-memo? u4 'SZ2J6ZY48GV1EZ5V2V5RB9MP66SW86PYKKQ9H6DPR true 0x0102)"#,
        r#"(stx-transfer-memo? u10 tx-sponsor? 'SM2J6ZY48GV1EZ5V2V5RB9MP66SW86PYKKQVX8X0G 0x0102)"#,
        r#"(stx-transfer-memo? u10 tx-sender 'SM2J6ZY48GV1EZ5V2V5RB9MP66SW86PYKKQVX8X0G)"#,  // valid arguments for stx-transfer
        "(stx-burn? u4)",
        "(stx-burn? 4 'SZ2J6ZY48GV1EZ5V2V5RB9MP66SW86PYKKQ9H6DPR)",
        "(stx-burn? u4 true)",
        "(stx-burn? u4 'SZ2J6ZY48GV1EZ5V2V5RB9MP66SW86PYKKQ9H6DPR 'SZ2J6ZY48GV1EZ5V2V5RB9MP66SW86PYKKQ9H6DPR)",
        "(stx-get-balance true)",
        "(stx-get-balance 'SZ2J6ZY48GV1EZ5V2V5RB9MP66SW86PYKKQ9H6DPR 'SZ2J6ZY48GV1EZ5V2V5RB9MP66SW86PYKKQ9H6DPR)"
    ];
    let bad_expected = [
        CheckErrors::TypeError(
            Box::new(PrincipalType),
            Box::new(SequenceType(BufferType(
                BufferLength::try_from(2_u32).unwrap(),
            ))),
        ),
        CheckErrors::TypeError(Box::new(UIntType), Box::new(IntType)),
        CheckErrors::IncorrectArgumentCount(3, 5),
        CheckErrors::TypeError(Box::new(PrincipalType), Box::new(UIntType)),
        CheckErrors::TypeError(Box::new(PrincipalType), Box::new(BoolType)),
        CheckErrors::TypeError(
            Box::new(PrincipalType),
            Box::new(OptionalType(Box::from(PrincipalType))),
        ),
        CheckErrors::IncorrectArgumentCount(3, 4),
        CheckErrors::TypeError(
            Box::new(PrincipalType),
            Box::new(SequenceType(BufferType(
                BufferLength::try_from(2_u32).unwrap(),
            ))),
        ),
        CheckErrors::TypeError(Box::new(UIntType), Box::new(IntType)),
        CheckErrors::IncorrectArgumentCount(4, 5),
        CheckErrors::TypeError(Box::new(PrincipalType), Box::new(UIntType)),
        CheckErrors::TypeError(Box::new(PrincipalType), Box::new(BoolType)),
        CheckErrors::TypeError(
            Box::new(PrincipalType),
            Box::new(OptionalType(Box::from(PrincipalType))),
        ),
        CheckErrors::IncorrectArgumentCount(4, 3),
        CheckErrors::IncorrectArgumentCount(2, 1),
        CheckErrors::TypeError(Box::new(UIntType), Box::new(IntType)),
        CheckErrors::TypeError(Box::new(PrincipalType), Box::new(BoolType)),
        CheckErrors::IncorrectArgumentCount(2, 3),
        CheckErrors::TypeError(Box::new(PrincipalType), Box::new(BoolType)),
        CheckErrors::IncorrectArgumentCount(1, 2),
    ];

    for (good_test, expected) in good.iter().zip(expected.iter()) {
        assert_eq!(
            expected,
            &format!("{}", type_check_helper(good_test).unwrap())
        );
    }

    for (bad_test, expected) in bad.iter().zip(bad_expected.iter()) {
        assert_eq!(*expected, *type_check_helper(bad_test).unwrap_err().err);
    }
}

#[test]
fn test_tx_sponsor() {
    let good = [
        "(if (is-some tx-sponsor?) (ok true) (err 4))",
        "(if (is-none tx-sponsor?) (ok true) (err 4))",
        "(match tx-sponsor? sponsor (ok 3) (err u5))",
    ];
    let expected = [
        "(response bool int)",
        "(response bool int)",
        "(response int uint)",
    ];

    let bad = ["(stx-transfer? u10 tx-sponsor? 'SM2J6ZY48GV1EZ5V2V5RB9MP66SW86PYKKQVX8X0G)"];
    let bad_expected = [CheckErrors::TypeError(
        Box::new(PrincipalType),
        Box::new(OptionalType(Box::from(PrincipalType))),
    )];

    for (good_test, expected) in good.iter().zip(expected.iter()) {
        assert_eq!(
            expected,
            &format!("{}", type_check_helper(good_test).unwrap())
        );
    }

    for (bad_test, expected) in bad.iter().zip(bad_expected.iter()) {
        assert_eq!(*expected, *type_check_helper(bad_test).unwrap_err().err);
    }
}

#[apply(test_clarity_versions)]
fn test_destructuring_opts(#[case] version: ClarityVersion, #[case] epoch: StacksEpochId) {
    let good = [
        "(unwrap! (some 1) 2)",
        "(unwrap-err! (err 1) 2)",
        "(unwrap! (ok 3) 2)",
        "(unwrap-panic (ok 3))",
        "(unwrap-panic (some 3))",
        "(unwrap-err-panic (err 3))",
        "(match (some 1) inner-value (+ 1 inner-value) (/ 1 0))",
        "(define-private (foo) (if (> 1 0) (ok 1) (err 8)))
         (match (foo) ok-val (+ 1 ok-val) err-val (/ err-val 0))",
        "(define-private (t1 (x uint)) (if (> x u1) (ok x) (err false)))
         (define-private (t2 (x uint))
           (if (> x u4)
               (err true)
               (ok (+ u2 (try! (t1 x))))))
         (t2 u3)",
        "(define-private (t1 (x uint)) (if (> x u1) (ok x) (err false)))
         (define-private (t2 (x uint))
           (if (> x u4)
               (err true)
               (ok (> u2 (try! (t1 x))))))
         (t2 u3)",
        "(define-private (t1 (x uint)) (if (> x u1) (some x) none))
         (define-private (t2 (x uint))
           (if (> x u4)
               (some false)
               (some (> u2 (try! (t1 x))))))
         (t2 u3)",
    ];

    let expected = [
        "int",
        "int",
        "int",
        "int",
        "int",
        "int",
        "int",
        "int",
        "(response uint bool)",
        "(response bool bool)",
        "(optional bool)",
    ];

    assert_eq!(expected.len(), good.len());

    let bad = [
        (
            "(unwrap-err! (some 2) 2)",
            CheckErrors::ExpectedResponseType(Box::new(TypeSignature::from_string(
                "(optional int)",
                version,
                epoch,
            ))),
        ),
        (
            "(unwrap! (err 3) 2)",
            CheckErrors::CouldNotDetermineResponseOkType,
        ),
        (
            "(unwrap-err-panic (ok 3))",
            CheckErrors::CouldNotDetermineResponseErrType,
        ),
        (
            "(unwrap-panic none)",
            CheckErrors::CouldNotDetermineResponseOkType,
        ),
        (
            "(define-private (foo) (if (> 1 0) none none)) (unwrap-panic (foo))",
            CheckErrors::CouldNotDetermineResponseOkType,
        ),
        (
            "(unwrap-panic (err 3))",
            CheckErrors::CouldNotDetermineResponseOkType,
        ),
        (
            "(match none inner-value (/ 1 0) (+ 1 8))",
            CheckErrors::CouldNotDetermineMatchTypes,
        ),
        (
            "(match (ok 1) ok-val (/ ok-val 0) err-val (+ err-val 7))",
            CheckErrors::CouldNotDetermineMatchTypes,
        ),
        (
            "(match (err 1) ok-val (/ ok-val 0) err-val (+ err-val 7))",
            CheckErrors::CouldNotDetermineMatchTypes,
        ),
        (
            "(define-private (foo) (if (> 1 0) (ok 1) (err u8)))
         (match (foo) ok-val (+ 1 ok-val) err-val (/ err-val u0))",
            CheckErrors::MatchArmsMustMatch(
                Box::new(TypeSignature::IntType),
                Box::new(TypeSignature::UIntType),
            ),
        ),
        (
            "(match (some 1) inner-value (+ 1 inner-value) (> 1 28))",
            CheckErrors::MatchArmsMustMatch(
                Box::new(TypeSignature::IntType),
                Box::new(TypeSignature::BoolType),
            ),
        ),
        (
            "(match (some 1) inner-value (+ 1 inner-value))",
            CheckErrors::BadMatchOptionSyntax(Box::new(CheckErrors::IncorrectArgumentCount(4, 3))),
        ),
        (
            "(match (ok 1) inner-value (+ 1 inner-value))",
            CheckErrors::BadMatchResponseSyntax(Box::new(CheckErrors::IncorrectArgumentCount(
                5, 3,
            ))),
        ),
        (
            "(match (ok 1) 1 (+ 1 1) err-val (+ 2 err-val))",
            CheckErrors::BadMatchResponseSyntax(Box::new(CheckErrors::ExpectedName)),
        ),
        (
            "(match (ok 1) ok-val (+ 1 1) (+ 3 4) (+ 2 err-val))",
            CheckErrors::BadMatchResponseSyntax(Box::new(CheckErrors::ExpectedName)),
        ),
        (
            "(match (some 1) 2 (+ 1 1) (+ 3 4))",
            CheckErrors::BadMatchOptionSyntax(Box::new(CheckErrors::ExpectedName)),
        ),
        ("(match)", CheckErrors::RequiresAtLeastArguments(1, 0)),
        (
            "(match 1 ok-val (/ ok-val 0) err-val (+ err-val 7))",
            CheckErrors::BadMatchInput(Box::new(TypeSignature::from_string("int", version, epoch))),
        ),
        (
            "(default-to 3 5)",
            CheckErrors::ExpectedOptionalType(Box::new(TypeSignature::IntType)),
        ),
        (
            "(define-private (foo (x int))
           (match (some 3)
             x (+ x 2)
             5))",
            CheckErrors::NameAlreadyUsed("x".to_string()),
        ),
        (
            "(define-private (t1 (x uint)) (if (> x u1) (ok x) (err false)))
         (define-private (t2 (x uint))
           (if (> x u4)
               (err u3)
               (ok (+ u2 (try! (t1 x))))))",
            CheckErrors::ReturnTypesMustMatch(
                Box::new(
                    TypeSignature::new_response(TypeSignature::NoType, TypeSignature::BoolType)
                        .unwrap(),
                ),
                Box::new(
                    TypeSignature::new_response(TypeSignature::UIntType, TypeSignature::UIntType)
                        .unwrap(),
                ),
            ),
        ),
        (
            "(define-private (t1 (x uint)) (if (> x u1) (ok x) (err false)))
         (define-private (t2 (x uint))
           (> u2 (try! (t1 x))))",
            CheckErrors::ReturnTypesMustMatch(
                Box::new(
                    TypeSignature::new_response(TypeSignature::NoType, TypeSignature::BoolType)
                        .unwrap(),
                ),
                Box::new(TypeSignature::BoolType),
            ),
        ),
        (
            "(try! (ok 3))",
            CheckErrors::CouldNotDetermineResponseErrType,
        ),
        ("(try! none)", CheckErrors::CouldNotDetermineResponseOkType),
        (
            "(try! (err 3))",
            CheckErrors::CouldNotDetermineResponseOkType,
        ),
        (
            "(try! 3)",
            CheckErrors::ExpectedOptionalOrResponseType(Box::new(TypeSignature::IntType)),
        ),
        ("(try! (ok 3) 4)", CheckErrors::IncorrectArgumentCount(1, 2)),
    ];

    for (good_test, expected) in good.iter().zip(expected.iter()) {
        assert_eq!(
            expected,
            &format!("{}", type_check_helper(good_test).unwrap())
        );
    }

    for (bad_test, expected) in bad.iter() {
        assert_eq!(*expected, *mem_type_check(bad_test).unwrap_err().err);
    }
}

#[test]
fn test_at_block() {
    let good = [("(at-block (sha256 u0) u1)", "uint")];

    let bad = [
        (
            "(at-block (sha512 u0) u1)",
            CheckErrors::TypeError(Box::new(BUFF_32.clone()), Box::new(BUFF_64.clone())),
        ),
        (
            "(at-block (sha256 u0) u1 u2)",
            CheckErrors::IncorrectArgumentCount(2, 3),
        ),
    ];

    for (good_test, expected) in good.iter() {
        assert_eq!(
            expected,
            &format!("{}", type_check_helper(good_test).unwrap())
        );
    }

    for (bad_test, expected) in bad.iter() {
        assert_eq!(*expected, *type_check_helper(bad_test).unwrap_err().err);
    }
}

#[apply(test_clarity_versions)]
fn test_trait_reference_unknown(#[case] version: ClarityVersion, #[case] epoch: StacksEpochId) {
    let bad = [(
        "(+ 1 <kvstore>)",
        ParseErrors::TraitReferenceUnknown("kvstore".to_string()),
    )];

    let contract_identifier = QualifiedContractIdentifier::transient();
    for (bad_test, expected) in bad.iter() {
        let res = build_ast(&contract_identifier, bad_test, &mut (), version, epoch).unwrap_err();
        assert_eq!(*expected, *res.err);
    }
}

#[test]
fn test_unexpected_use_of_field_or_trait_reference() {
    let bad = [(
        "(+ 1 'SZ2J6ZY48GV1EZ5V2V5RB9MP66SW86PYKKQ9H6DPR.contract.field)",
        CheckErrors::UnexpectedTraitOrFieldReference,
    )];

    for (bad_test, expected) in bad.iter() {
        assert_eq!(*expected, *type_check_helper(bad_test).unwrap_err().err);
    }
}

#[test]
fn test_bitwise_good_checks() {
    let good = [
        "(bit-and 24 16)",
        "(bit-xor u24 u16)",
        "(bit-or 2 1)",
        "(bit-shift-left 1 u2)",
        "(bit-shift-right u1 u2)",
        "(bit-or 1 2 4)",
        "(bit-or -1 -2 4)",
        "(bit-or u1 u2 u4)",
    ];
    let expected = ["int", "uint", "int", "int", "uint", "int", "int", "uint"];

    for (good_test, expected) in good.iter().zip(expected.iter()) {
        assert_eq!(
            expected,
            &format!("{}", type_check_helper(good_test).unwrap())
        );
    }
}

#[test]
fn test_bitwise_bad_checks() {
    let bad = [
        "(xor 1)",
        "(bit-xor 1 u2)",
        "(bit-or u2 1)",
        "(bit-not \"hello\")",
        "(bit-not 1 2)",
        "(bit-and 1 u2)",
        "(bit-shift-right 1)",
        "(bit-shift-left 1)",
        "(bit-shift-left true false)",
        "(bit-shift-right 1 1)",
        "(bit-shift-left 2 1)",
        "(bit-or 1 2 u4)",
    ];
    let bad_expected = [
        CheckErrors::IncorrectArgumentCount(2, 1),
        CheckErrors::TypeError(Box::new(IntType), Box::new(UIntType)),
        CheckErrors::TypeError(Box::new(UIntType), Box::new(IntType)),
        CheckErrors::UnionTypeError(
            vec![IntType, UIntType],
            Box::new(SequenceType(StringType(ASCII(
                BufferLength::try_from(5u32).unwrap(),
            )))),
        ),
        CheckErrors::IncorrectArgumentCount(1, 2),
        CheckErrors::TypeError(Box::new(IntType), Box::new(UIntType)),
        CheckErrors::IncorrectArgumentCount(2, 1),
        CheckErrors::IncorrectArgumentCount(2, 1),
        CheckErrors::UnionTypeError(vec![IntType, UIntType], Box::new(BoolType)),
        CheckErrors::TypeError(Box::new(UIntType), Box::new(IntType)),
        CheckErrors::TypeError(Box::new(UIntType), Box::new(IntType)),
        CheckErrors::TypeError(Box::new(IntType), Box::new(UIntType)),
    ];

    for (bad_test, expected) in bad.iter().zip(bad_expected.iter()) {
        assert_eq!(*expected, *type_check_helper(bad_test).unwrap_err().err);
    }
}

#[test]
fn test_simple_arithmetic_checks() {
    let good = [
        "(>= (+ 1 2 3) (- 1 2))",
        "(is-eq (+ 1 2 3) 6 0)",
        "(and (or true false) false)",
    ];
    let expected = ["bool", "bool", "bool"];
    let bad = [
        "(+ 1 2 3 (>= 5 7))",
        "(-)",
        "(xor 1)",
        "(+ x y z)", // unbound variables.
        "(+ 1 2 3 (is-eq 1 2))",
        "(and (or true false) (+ 1 2 3))",
    ];
    let bad_expected = [
        CheckErrors::TypeError(Box::new(IntType), Box::new(BoolType)),
        CheckErrors::RequiresAtLeastArguments(1, 0),
        CheckErrors::IncorrectArgumentCount(2, 1),
        CheckErrors::UndefinedVariable("x".to_string()),
        CheckErrors::TypeError(Box::new(IntType), Box::new(BoolType)),
        CheckErrors::TypeError(Box::new(BoolType), Box::new(IntType)),
    ];

    for (good_test, expected) in good.iter().zip(expected.iter()) {
        assert_eq!(
            expected,
            &format!("{}", type_check_helper(good_test).unwrap())
        );
    }

    for (bad_test, expected) in bad.iter().zip(bad_expected.iter()) {
        assert_eq!(*expected, *type_check_helper(bad_test).unwrap_err().err);
    }
}

#[test]
fn test_simple_hash_checks() {
    let good = [
        "(hash160 u1)",
        "(hash160 1)",
        "(sha512 u10)",
        "(sha512 10)",
        "(sha512/256 u10)",
        "(sha512/256 10)",
        "(sha256 (keccak256 u1))",
        "(sha256 (keccak256 1))",
    ];
    let expected = [
        "(buff 20)",
        "(buff 20)",
        "(buff 64)",
        "(buff 64)",
        "(buff 32)",
        "(buff 32)",
        "(buff 32)",
        "(buff 32)",
    ];

    let bad_types = [
        "(hash160 true)",
        "(sha256 false)",
        "(sha512 false)",
        "(sha512/256 false)",
        "(keccak256 (list 1 2 3))",
    ];
    let invalid_args = [
        "(sha256 u1 u2 u3)",
        "(sha512 u1 u2 u3)",
        "(sha512/256 u1 u2 u3)",
    ];

    for (good_test, expected) in good.iter().zip(expected.iter()) {
        assert_eq!(
            expected,
            &format!("{}", type_check_helper(good_test).unwrap())
        );
    }

    for bad_test in bad_types.iter() {
        assert!(matches!(
            *type_check_helper(bad_test).unwrap_err().err,
            CheckErrors::UnionTypeError(_, _)
        ));
    }

    for bad_test in invalid_args.iter() {
        assert!(matches!(
            *type_check_helper(bad_test).unwrap_err().err,
            CheckErrors::IncorrectArgumentCount(_, _)
        ));
    }
}

#[test]
fn test_simple_ifs() {
    let good = [
        "(if (> 1 2) (+ 1 2 3) (- 1 2))",
        "(if true true false)",
        "(if true \"abcdef\" \"abc\")",
        "(if true \"a\" \"abcdef\")",
    ];
    let expected = ["int", "bool", "(string-ascii 6)", "(string-ascii 6)"];

    let bad = [
        "(if true true 1)",
        "(if true \"a\" false)",
        "(if)",
        "(if 0 1 0)",
    ];

    let bad_expected = [
        CheckErrors::IfArmsMustMatch(Box::new(BoolType), Box::new(IntType)),
        CheckErrors::IfArmsMustMatch(Box::new(ascii_type(1)), Box::new(BoolType)),
        CheckErrors::IncorrectArgumentCount(3, 0),
        CheckErrors::TypeError(Box::new(BoolType), Box::new(IntType)),
    ];

    for (good_test, expected) in good.iter().zip(expected.iter()) {
        assert_eq!(
            expected,
            &format!("{}", type_check_helper(good_test).unwrap())
        );
    }

    for (bad_test, expected) in bad.iter().zip(bad_expected.iter()) {
        assert_eq!(*expected, *type_check_helper(bad_test).unwrap_err().err);
    }
}

#[test]
fn test_simple_lets() {
    let good = [
        "(let ((x 1) (y 2) (z 3)) (if (> x 2) (+ 1 x y) (- 1 z)))",
        "(let ((x true) (y (+ 1 2)) (z 3)) (if x (+ 1 z y) (- 1 z)))",
        "(let ((x true) (y (+ 1 2)) (z 3)) (print x) (if x (+ 1 z y) (- 1 z)))",
        "(let ((x 1) (y u2) (z u3) (a (+ y z)) (b (* 2 x)) (c { foo: a, bar: b })) c)",
    ];

    let expected = ["int", "int", "int", "(tuple (bar int) (foo uint))"];

    let bad = [
        "(let ((1)) (+ 1 2))",
        "(let ((1 2)) (+ 1 2))",
        "(let ((x 1) (y u2) (z (+ x y))) x)",
    ];

    let bad_expected = [
        CheckErrors::BadSyntaxBinding(SyntaxBindingError::let_binding_invalid_length(0)),
        CheckErrors::BadSyntaxBinding(SyntaxBindingError::let_binding_not_atom(0)),
        CheckErrors::TypeError(
            Box::new(TypeSignature::IntType),
            Box::new(TypeSignature::UIntType),
        ),
    ];

    for (good_test, expected) in good.iter().zip(expected.iter()) {
        assert_eq!(
            expected,
            &format!("{}", type_check_helper(good_test).unwrap())
        );
    }

    for (bad_test, expected) in bad.iter().zip(bad_expected.iter()) {
        assert_eq!(*expected, *type_check_helper(bad_test).unwrap_err().err);
    }
}

#[test]
fn test_index_of() {
    let good = [
        "(index-of (list 1 2 3 4 5 4) 100)",
        "(index-of (list 1 2 3 4 5 4) 4)",
        "(index-of \"abcd\" \"a\")",
        "(index-of u\"abcd\" u\"a\")",
        "(index-of 0xfedb 0xdb)",
        "(index-of \"abcd\" \"\")",
        "(index-of u\"abcd\" u\"\")",
        "(index-of 0xfedb 0x)",
        "(index-of \"abcd\" \"z\")",
        "(index-of u\"abcd\" u\"e\")",
        "(index-of 0xfedb 0x01)",
        "(index-of (list (list 1) (list 2)) (list))",
        "(index-of? (list 1 2 3 4 5 4) 100)",
        "(index-of? (list 1 2 3 4 5 4) 4)",
        "(index-of? \"abcd\" \"a\")",
        "(index-of? u\"abcd\" u\"a\")",
        "(index-of? 0xfedb 0xdb)",
        "(index-of? \"abcd\" \"\")",
        "(index-of? u\"abcd\" u\"\")",
        "(index-of? 0xfedb 0x)",
        "(index-of? \"abcd\" \"z\")",
        "(index-of? u\"abcd\" u\"e\")",
        "(index-of? 0xfedb 0x01)",
    ];

    let expected = "(optional uint)";

    for good_test in good.iter() {
        assert_eq!(
            expected,
            &format!("{}", type_check_helper(good_test).unwrap())
        );
    }

    let bad = [
        "(index-of 3 \"a\")",
        "(index-of (list 1 2 3 4) u1)",
        "(index-of 0xfedb \"a\")",
        "(index-of u\"a\" \"a\")",
        "(index-of \"a\" u\"a\")",
        "(index-of (list (list 1) (list 2)) (list 33 44))",
        "(index-of? 3 \"a\")",
        "(index-of? (list 1 2 3 4) u1)",
        "(index-of? 0xfedb \"a\")",
        "(index-of? u\"a\" \"a\")",
        "(index-of? \"a\" u\"a\")",
        "(index-of (list) none)",    // cannot determine type of list element
        "(index-of (list) (ok u1))", // cannot determine complete type of list element
        "(index-of (list) (err none))", // cannot determine complete type of list element
    ];

    let bad_expected = [
        CheckErrors::ExpectedSequence(Box::new(TypeSignature::IntType)),
        CheckErrors::TypeError(
<<<<<<< HEAD
            TypeSignature::BUFFER_MIN,
            TypeSignature::min_string_ascii().unwrap(),
=======
            Box::new(TypeSignature::IntType),
            Box::new(TypeSignature::UIntType),
>>>>>>> 22af7d94
        ),
        CheckErrors::TypeError(
            Box::new(TypeSignature::min_buffer().unwrap()),
            Box::new(TypeSignature::min_string_ascii().unwrap()),
        ),
        CheckErrors::TypeError(
            Box::new(TypeSignature::min_string_utf8().unwrap()),
            Box::new(TypeSignature::min_string_ascii().unwrap()),
        ),
        CheckErrors::TypeError(
            Box::new(TypeSignature::min_string_ascii().unwrap()),
            Box::new(TypeSignature::min_string_utf8().unwrap()),
        ),
        CheckErrors::TypeError(
<<<<<<< HEAD
            TypeSignature::BUFFER_MIN,
            TypeSignature::min_string_ascii().unwrap(),
=======
            Box::new(TypeSignature::list_of(TypeSignature::IntType, 1).unwrap()),
            Box::new(TypeSignature::list_of(TypeSignature::IntType, 2).unwrap()),
>>>>>>> 22af7d94
        ),
        CheckErrors::ExpectedSequence(Box::new(TypeSignature::IntType)),
        CheckErrors::TypeError(
            Box::new(TypeSignature::IntType),
            Box::new(TypeSignature::UIntType),
        ),
        CheckErrors::TypeError(
            Box::new(TypeSignature::min_buffer().unwrap()),
            Box::new(TypeSignature::min_string_ascii().unwrap()),
        ),
        CheckErrors::TypeError(
            Box::new(TypeSignature::min_string_utf8().unwrap()),
            Box::new(TypeSignature::min_string_ascii().unwrap()),
        ),
        CheckErrors::TypeError(
            Box::new(TypeSignature::min_string_ascii().unwrap()),
            Box::new(TypeSignature::min_string_utf8().unwrap()),
        ),
        CheckErrors::CouldNotDetermineType,
        CheckErrors::CouldNotDetermineType,
        CheckErrors::CouldNotDetermineType,
    ];

    for (bad_test, expected) in bad.iter().zip(bad_expected.iter()) {
        assert_eq!(*expected, *type_check_helper(bad_test).unwrap_err().err);
    }
}

#[test]
fn test_element_at() {
    let good = [
        "(element-at (list 1 2 3 4 5) u100)",
        "(element-at (list 1 2 3 4 5) (+ u1 u2))",
        "(element-at \"abcd\" u100)",
        "(element-at 0xfedb u100)",
        "(element-at u\"abcd\" u100)",
        "(element-at? (list 1 2 3 4 5) u100)",
        "(element-at? (list 1 2 3 4 5) (+ u1 u2))",
        "(element-at? \"abcd\" u100)",
        "(element-at? 0xfedb u100)",
        "(element-at? u\"abcd\" u100)",
    ];

    let expected = [
        "(optional int)",
        "(optional int)",
        "(optional (string-ascii 1))",
        "(optional (buff 1))",
        "(optional (string-utf8 1))",
        "(optional int)",
        "(optional int)",
        "(optional (string-ascii 1))",
        "(optional (buff 1))",
        "(optional (string-utf8 1))",
    ];

    let bad = [
        "(element-at (list 1 2 3 4 5) 100)",
        "(element-at 3 u100)",
        "(element-at? (list 1 2 3 4 5) 100)",
        "(element-at? 3 u100)",
    ];

    let bad_expected = [
        CheckErrors::TypeError(
            Box::new(TypeSignature::UIntType),
            Box::new(TypeSignature::IntType),
        ),
        CheckErrors::ExpectedSequence(Box::new(TypeSignature::IntType)),
        CheckErrors::TypeError(
            Box::new(TypeSignature::UIntType),
            Box::new(TypeSignature::IntType),
        ),
        CheckErrors::ExpectedSequence(Box::new(TypeSignature::IntType)),
    ];

    for (good_test, expected) in good.iter().zip(expected.iter()) {
        assert_eq!(
            expected,
            &format!("{}", type_check_helper(good_test).unwrap())
        );
    }

    for (bad_test, expected) in bad.iter().zip(bad_expected.iter()) {
        assert_eq!(*expected, *type_check_helper(bad_test).unwrap_err().err);
    }
}

#[apply(test_clarity_versions)]
fn test_eqs(#[case] version: ClarityVersion, #[case] epoch: StacksEpochId) {
    let good = [
        "(is-eq (list 1 2 3 4 5) (list 1 2 3 4 5 6 7))",
        "(is-eq (tuple (good 1) (bad 2)) (tuple (good 2) (bad 3)))",
        "(is-eq \"abcdef\" \"abc\" \"a\")",
    ];

    let expected = ["bool", "bool", "bool"];

    let bad = [
        "(is-eq 1 2 false)",
        "(is-eq 1 2 3 (list 2))",
        "(is-eq (some 1) (some true))",
    ];

    let bad_expected = [
        CheckErrors::TypeError(Box::new(BoolType), Box::new(IntType)),
        CheckErrors::TypeError(
            Box::new(TypeSignature::list_of(IntType, 1).unwrap()),
            Box::new(IntType),
        ),
        CheckErrors::TypeError(
            Box::new(TypeSignature::from_string(
                "(optional bool)",
                version,
                epoch,
            )),
            Box::new(TypeSignature::from_string("(optional int)", version, epoch)),
        ),
    ];

    for (good_test, expected) in good.iter().zip(expected.iter()) {
        assert_eq!(
            expected,
            &format!("{}", type_check_helper(good_test).unwrap())
        );
    }

    for (bad_test, expected) in bad.iter().zip(bad_expected.iter()) {
        assert_eq!(*expected, *type_check_helper(bad_test).unwrap_err().err);
    }
}

#[test]
fn test_asserts() {
    let good = [
        "(asserts! (is-eq 1 1) false)",
        "(asserts! (is-eq 1 1) (err 1))",
    ];

    let expected = ["bool", "bool"];

    let bad = [
        "(asserts! (is-eq 1 0))",
        "(asserts! 1 false)",
        "(asserts! 1 0 false)",
    ];

    let bad_expected = [
        CheckErrors::IncorrectArgumentCount(2, 1),
        CheckErrors::TypeError(Box::new(BoolType), Box::new(IntType)),
        CheckErrors::IncorrectArgumentCount(2, 3),
    ];

    for (good_test, expected) in good.iter().zip(expected.iter()) {
        assert_eq!(
            expected,
            &format!("{}", type_check_helper(good_test).unwrap())
        );
    }

    for (bad_test, expected) in bad.iter().zip(bad_expected.iter()) {
        assert_eq!(*expected, *type_check_helper(bad_test).unwrap_err().err);
    }
}

#[test]
fn test_lists() {
    let good = [
        "(map hash160 (list u1 u2 u3 u4 u5))",
        "(map hash160 (list 1 2 3 4 5))",
        "(map + (list 1 2 3 4 5) (list 1 2 3 4 5) (list 1 2 3 4 5))",
        "(map + (list 1 2 3 4 5) (list 1 2 3 4) (list 1 2 3 4 5))",
        "(list (list 1 2) (list 3 4) (list 5 1 7))",
        "(filter not (list false true false))",
        "(fold and (list true true false false) true)",
        "(map - (list (+ 1 2) 3 (+ 4 5) (* (+ 1 2) 3)))",
        "(if true (list 1 2 3 4) (list))",
        "(if true (list) (list 1 2 3 4))",
        "(len (list 1 2 3 4))",
    ];
    let expected = [
        "(list 5 (buff 20))",
        "(list 5 (buff 20))",
        "(list 5 int)",
        "(list 4 int)",
        "(list 3 (list 3 int))",
        "(list 3 bool)",
        "bool",
        "(list 4 int)",
        "(list 4 int)",
        "(list 4 int)",
        "uint",
    ];

    let bad = [
        "(fold and (list true false) 2)",
        "(fold hash160 (list u1 u2 u3 u4) u2)",
        "(fold hash160 (list 1 2 3 4) 2)",
        "(fold >= (list 1 2 3 4) 2)",
        "(list (list 1 2) (list true) (list 5 1 7))",
        "(list 1 2 3 true false 4 5 6)",
        "(filter hash160 (list u1 u2 u3 u4))",
        "(filter hash160 (list 1 2 3 4))",
        "(filter not (list 1 2 3 4))",
        "(filter not (list 1 2 3 4) 1)",
        "(filter ynot (list 1 2 3 4))",
        "(map if (list 1 2 3 4 5))",
        "(map mod (list 1 2 3 4 5))",
        "(map - (list true false true false))",
        "(map hash160 (+ u1 u2))",
        "(len 1)",
        "(map + (list 1 2 3 4 5) (list true true true true true))",
    ];
    let bad_expected = [
        CheckErrors::TypeError(Box::new(BoolType), Box::new(IntType)),
        CheckErrors::IncorrectArgumentCount(1, 2),
        CheckErrors::IncorrectArgumentCount(1, 2),
        CheckErrors::TypeError(Box::new(IntType), Box::new(BoolType)),
        CheckErrors::TypeError(Box::new(IntType), Box::new(BoolType)),
        CheckErrors::TypeError(Box::new(IntType), Box::new(BoolType)),
        CheckErrors::TypeError(Box::new(BoolType), Box::new(buff_type(20))),
        CheckErrors::TypeError(Box::new(BoolType), Box::new(buff_type(20))),
        CheckErrors::TypeError(Box::new(BoolType), Box::new(IntType)),
        CheckErrors::IncorrectArgumentCount(2, 3),
        CheckErrors::UnknownFunction("ynot".to_string()),
        CheckErrors::IllegalOrUnknownFunctionApplication("if".to_string()),
        CheckErrors::IncorrectArgumentCount(2, 1),
        CheckErrors::UnionTypeError(vec![IntType, UIntType], Box::new(BoolType)),
        CheckErrors::ExpectedSequence(Box::new(UIntType)),
        CheckErrors::ExpectedSequence(Box::new(IntType)),
        CheckErrors::TypeError(Box::new(IntType), Box::new(BoolType)),
    ];

    for (good_test, expected) in good.iter().zip(expected.iter()) {
        assert_eq!(
            expected,
            &format!("{}", type_check_helper(good_test).unwrap())
        );
    }

    for (bad_test, expected) in bad.iter().zip(bad_expected.iter()) {
        assert_eq!(*expected, *type_check_helper(bad_test).unwrap_err().err);
    }
}

#[test]
fn test_buff() {
    let good = [
        "(if true \"blockstack\" \"block\")",
        "(if true \"block\" \"blockstack\")",
        "(len \"blockstack\")",
        "(len 0x)",
    ];
    let expected = ["(string-ascii 10)", "(string-ascii 10)", "uint", "uint"];
    let bad = [
        "(fold and (list true false) 2)",
        "(fold hash160 (list 1 2 3 4) 2)",
        "(fold >= (list 1 2 3 4) 2)",
        "(list (list 1 2) (list true) (list 5 1 7))",
        "(list 1 2 3 true false 4 5 6)",
        "(filter hash160 (list 1 2 3 4))",
        "(filter not (list 1 2 3 4))",
        "(filter not (list 1 2 3 4) 1)",
        "(filter ynot (list 1 2 3 4))",
        "(map if (list 1 2 3 4 5))",
        "(map mod (list 1 2 3 4 5))",
        "(map - (list true false true false))",
        "(map hash160 (+ u1 u2))",
        "(len 1)",
    ];
    let bad_expected = [
        CheckErrors::TypeError(Box::new(BoolType), Box::new(IntType)),
        CheckErrors::IncorrectArgumentCount(1, 2),
        CheckErrors::TypeError(Box::new(IntType), Box::new(BoolType)),
        CheckErrors::TypeError(Box::new(IntType), Box::new(BoolType)),
        CheckErrors::TypeError(Box::new(IntType), Box::new(BoolType)),
        CheckErrors::TypeError(Box::new(BoolType), Box::new(buff_type(20))),
        CheckErrors::TypeError(Box::new(BoolType), Box::new(IntType)),
        CheckErrors::IncorrectArgumentCount(2, 3),
        CheckErrors::UnknownFunction("ynot".to_string()),
        CheckErrors::IllegalOrUnknownFunctionApplication("if".to_string()),
        CheckErrors::IncorrectArgumentCount(2, 1),
        CheckErrors::UnionTypeError(vec![IntType, UIntType], Box::new(BoolType)),
        CheckErrors::ExpectedSequence(Box::new(UIntType)),
        CheckErrors::ExpectedSequence(Box::new(IntType)),
    ];

    for (good_test, expected) in good.iter().zip(expected.iter()) {
        assert_eq!(
            expected,
            &format!("{}", type_check_helper(good_test).unwrap())
        );
    }

    for (bad_test, expected) in bad.iter().zip(bad_expected.iter()) {
        assert_eq!(*expected, *type_check_helper(bad_test).unwrap_err().err);
    }
}

#[test]
fn test_buff_fold() {
    let good = [
        "(define-private (get-len (x (buff 1)) (acc uint)) (+ acc u1))
        (fold get-len 0x000102030405 u0)",
        "(define-private (get-slice (x (buff 1)) (acc (tuple (limit uint) (cursor uint) (data (buff 10)))))
            (if (< (get cursor acc) (get limit acc))
                (let ((data (default-to (get data acc) (as-max-len? (concat (get data acc) x) u10))))
                    (tuple (limit (get limit acc)) (cursor (+ u1 (get cursor acc))) (data data)))
                acc))
        (fold get-slice 0x00010203040506070809 (tuple (limit u5) (cursor u0) (data 0x)))"];
    let expected = [
        "uint",
        "(tuple (cursor uint) (data (buff 10)) (limit uint))",
    ];

    for (good_test, expected) in good.iter().zip(expected.iter()) {
        let type_sig = mem_type_check(good_test).unwrap().0.unwrap();
        assert_eq!(expected, &type_sig.to_string());
    }
}

#[test]
fn test_buff_map() {
    let good = ["(map hash160 0x0102030405)"];
    let expected = ["(list 5 (buff 20))"];

    for (good_test, expected) in good.iter().zip(expected.iter()) {
        assert_eq!(
            expected,
            &format!("{}", type_check_helper(good_test).unwrap())
        );
    }
}

#[test]
fn test_native_as_max_len() {
    let good = ["(as-max-len? (list 1 2 3 4) u5)"];
    let expected = ["(optional (list 5 int))"];

    for (good_test, expected) in good.iter().zip(expected.iter()) {
        assert_eq!(
            expected,
            &format!("{}", type_check_helper(good_test).unwrap())
        );
    }

    let bad = [
        "(as-max-len? \"\" u1048577)",
        "(as-max-len? u\"\" u1048577)",
        "(as-max-len? 0x01 u1048577)",
    ];
    let bad_expected = [
        CheckErrors::ValueTooLarge,
        CheckErrors::ValueTooLarge,
        CheckErrors::ValueTooLarge,
    ];
    for (bad_test, expected) in bad.iter().zip(bad_expected.iter()) {
        assert_eq!(*expected, *type_check_helper(bad_test).unwrap_err().err);
    }
}

#[test]
fn test_buff_as_max_len() {
    let tests = [
        "(as-max-len? \"12345\" u5)",
        "(as-max-len? \"12345\" u8)",
        "(as-max-len? \"12345\" u4)",
    ];
    let expected = [
        "(optional (string-ascii 5))",
        "(optional (string-ascii 8))",
        "(optional (string-ascii 4))",
    ];

    for (test, expected) in tests.iter().zip(expected.iter()) {
        assert_eq!(expected, &format!("{}", type_check_helper(test).unwrap()));
    }
}

#[test]
fn test_native_append() {
    let good = ["(append (list 2 3) 4)", "(append (list u0) u0)"];
    let expected = ["(list 3 int)", "(list 2 uint)"];

    for (good_test, expected) in good.iter().zip(expected.iter()) {
        assert_eq!(
            expected,
            &format!("{}", type_check_helper(good_test).unwrap())
        );
    }

    let bad = [
        "(append (list 2 3) u4)",
        "(append (list u0) 1)",
        "(append (list u0))",
    ];

    let bad_expected = [
        CheckErrors::TypeError(Box::new(IntType), Box::new(UIntType)),
        CheckErrors::TypeError(Box::new(UIntType), Box::new(IntType)),
        CheckErrors::IncorrectArgumentCount(2, 1),
    ];
    for (bad_test, expected) in bad.iter().zip(bad_expected.iter()) {
        assert_eq!(*expected, *type_check_helper(bad_test).unwrap_err().err);
    }
}

#[test]
fn test_slice_list() {
    let good = [
        "(slice? (list 2 3 4 5 6 7 8) u0 u3)",
        "(slice? (list u0 u1 u2 u3 u4) u3 u2)",
        "(slice? (list 2 3 4 5 6 7 8) u0 u0)",
        "(slice? (list 2 3 4 5 6 7 8) u10 u3)",
        "(slice? (list) u0 u3)",
    ];
    let expected = [
        "(optional (list 7 int))",
        "(optional (list 5 uint))",
        "(optional (list 7 int))",
        "(optional (list 7 int))",
        "(optional (list 0 UnknownType))",
    ];

    for (good_test, expected) in good.iter().zip(expected.iter()) {
        assert_eq!(
            expected,
            &format!("{}", type_check_helper(good_test).unwrap())
        );
    }

    let bad = [
        "(slice? (list 2 3) 3 u4)",
        "(slice? (list 2 3) u3 4)",
        "(slice? (list u0) u1)",
    ];

    let bad_expected = [
        CheckErrors::TypeError(Box::new(UIntType), Box::new(IntType)),
        CheckErrors::TypeError(Box::new(UIntType), Box::new(IntType)),
        CheckErrors::IncorrectArgumentCount(3, 2),
    ];
    for (bad_test, expected) in bad.iter().zip(bad_expected.iter()) {
        assert_eq!(*expected, *type_check_helper(bad_test).unwrap_err().err);
    }
}

#[test]
fn test_slice_buff() {
    let good = [
        "(slice? 0x000102030405 u0 u3)",
        "(slice? 0x000102030405 u3 u2)",
    ];
    let expected = ["(optional (buff 6))", "(optional (buff 6))"];

    for (good_test, expected) in good.iter().zip(expected.iter()) {
        assert_eq!(
            expected,
            &format!("{}", type_check_helper(good_test).unwrap())
        );
    }

    let bad = [
        "(slice? 0x000102030405 3 u4)",
        "(slice? 0x000102030405 u3 4)",
        "(slice? 0x000102030405 u1)",
    ];

    let bad_expected = [
        CheckErrors::TypeError(Box::new(UIntType), Box::new(IntType)),
        CheckErrors::TypeError(Box::new(UIntType), Box::new(IntType)),
        CheckErrors::IncorrectArgumentCount(3, 2),
    ];
    for (bad_test, expected) in bad.iter().zip(bad_expected.iter()) {
        assert_eq!(*expected, *type_check_helper(bad_test).unwrap_err().err);
    }
}

#[test]
fn test_slice_ascii() {
    let good = [
        "(slice? \"blockstack\" u4 u5)",
        "(slice? \"blockstack\" u0 u5)",
    ];
    let expected = [
        "(optional (string-ascii 10))",
        "(optional (string-ascii 10))",
    ];

    for (good_test, expected) in good.iter().zip(expected.iter()) {
        assert_eq!(
            expected,
            &format!("{}", type_check_helper(good_test).unwrap())
        );
    }

    let bad = [
        "(slice? \"blockstack\" 3 u4)",
        "(slice? \"blockstack\" u3 4)",
        "(slice? \"blockstack\" u1)",
    ];

    let bad_expected = [
        CheckErrors::TypeError(Box::new(UIntType), Box::new(IntType)),
        CheckErrors::TypeError(Box::new(UIntType), Box::new(IntType)),
        CheckErrors::IncorrectArgumentCount(3, 2),
    ];
    for (bad_test, expected) in bad.iter().zip(bad_expected.iter()) {
        assert_eq!(*expected, *type_check_helper(bad_test).unwrap_err().err);
    }
}

#[test]
fn test_slice_utf8() {
    let good = [
        "(slice? u\"blockstack\" u4 u5)",
        "(slice? u\"blockstack\" u4 u5)",
    ];
    let expected = ["(optional (string-utf8 10))", "(optional (string-utf8 10))"];

    for (good_test, expected) in good.iter().zip(expected.iter()) {
        assert_eq!(
            expected,
            &format!("{}", type_check_helper(good_test).unwrap())
        );
    }

    let bad = [
        "(slice? u\"blockstack\" 3 u4)",
        "(slice? u\"blockstack\" u3 4)",
        "(slice? u\"blockstack\" u1)",
    ];

    let bad_expected = [
        CheckErrors::TypeError(Box::new(UIntType), Box::new(IntType)),
        CheckErrors::TypeError(Box::new(UIntType), Box::new(IntType)),
        CheckErrors::IncorrectArgumentCount(3, 2),
    ];
    for (bad_test, expected) in bad.iter().zip(bad_expected.iter()) {
        assert_eq!(*expected, *type_check_helper(bad_test).unwrap_err().err);
    }
}

#[test]
fn test_replace_at_list() {
    let good = [
        "(replace-at? (list 2 3 4 5 6 7 8) u0 10)",
        "(replace-at? (list u0 u1 u2 u3 u4) u3 u10)",
        "(replace-at? (list true) u0 false)",
        "(replace-at? (list 2 3 4 5 6 7 8) u6 10)",
        "(replace-at? (list (list 1) (list 2)) u0 (list 33))",
        "(replace-at? (list (list 1 2) (list 3 4)) u0 (list 0))",
        "(replace-at? (list (list 1 2 3)) u0 (list 0))",
    ];
    let expected = [
        "(optional (list 7 int))",
        "(optional (list 5 uint))",
        "(optional (list 1 bool))",
        "(optional (list 7 int))",
        "(optional (list 2 (list 1 int)))",
        "(optional (list 2 (list 2 int)))",
        "(optional (list 1 (list 3 int)))",
        "(optional (list 2 (list 1 int)))",
    ];

    for (good_test, expected) in good.iter().zip(expected.iter()) {
        assert_eq!(
            expected,
            &format!("{}", type_check_helper(good_test).unwrap())
        );
    }

    let bad = [
        "(replace-at? (list 2 3) u0 (list 4))",
        "(replace-at? (list 2 3) u0 true)",
        "(replace-at? (list 2 3) 0 4)",
        "(replace-at? (list 2 3) u0 4 5)",
        "(replace-at? (list u0) u0)",
        "(replace-at? (list (list 1) (list 2)) u0 (list 33 44))",
    ];

    let bad_expected = [
        CheckErrors::TypeError(
            Box::new(IntType),
            Box::new(SequenceType(ListType(
                ListTypeData::new_list(IntType, 1).unwrap(),
            ))),
        ),
        CheckErrors::TypeError(Box::new(IntType), Box::new(BoolType)),
        CheckErrors::TypeError(Box::new(UIntType), Box::new(IntType)),
        CheckErrors::IncorrectArgumentCount(3, 4),
        CheckErrors::IncorrectArgumentCount(3, 2),
        CheckErrors::TypeError(
            Box::new(SequenceType(ListType(
                ListTypeData::new_list(IntType, 1).unwrap(),
            ))),
            Box::new(SequenceType(ListType(
                ListTypeData::new_list(IntType, 2).unwrap(),
            ))),
        ),
    ];
    for (bad_test, expected) in bad.iter().zip(bad_expected.iter()) {
        assert_eq!(*expected, *type_check_helper(bad_test).unwrap_err().err);
    }
}

#[test]
fn test_replace_at_buff() {
    let good = [
        "(replace-at? 0x00112233 u0 0x44)",
        "(replace-at? 0x00112233 u3 0x66)",
        "(replace-at? 0x00 u0 0x22)",
        "(replace-at? 0x001122334455 u2 0x66)",
    ];
    let expected = [
        "(optional (buff 4))",
        "(optional (buff 4))",
        "(optional (buff 1))",
        "(optional (buff 6))",
    ];

    for (good_test, expected) in good.iter().zip(expected.iter()) {
        assert_eq!(
            expected,
            &format!("{}", type_check_helper(good_test).unwrap())
        );
    }

    let bad = [
        "(replace-at? 0x0011 u0 (list 0))",
        "(replace-at? 0x0011 u0 \"a\")",
        "(replace-at? 0x0011 0 0x22)",
        "(replace-at? 0x0011 u0 0x44 0x55)",
        "(replace-at? 0x11 u0)",
        "(replace-at? 0x001122334455 u2 0x6677)",
    ];

    let buff_len = BufferLength::try_from(1u32).unwrap();
    let buff_len_two = BufferLength::try_from(2u32).unwrap();
    let bad_expected = [
        CheckErrors::TypeError(
            Box::new(SequenceType(BufferType(buff_len.clone()))),
            Box::new(SequenceType(ListType(
                ListTypeData::new_list(IntType, 1).unwrap(),
            ))),
        ),
        CheckErrors::TypeError(
            Box::new(SequenceType(BufferType(buff_len.clone()))),
            Box::new(SequenceType(StringType(ASCII(buff_len.clone())))),
        ),
        CheckErrors::TypeError(Box::new(UIntType), Box::new(IntType)),
        CheckErrors::IncorrectArgumentCount(3, 4),
        CheckErrors::IncorrectArgumentCount(3, 2),
        CheckErrors::TypeError(
            Box::new(SequenceType(BufferType(buff_len))),
            Box::new(SequenceType(BufferType(buff_len_two))),
        ),
    ];
    for (bad_test, expected) in bad.iter().zip(bad_expected.iter()) {
        assert_eq!(*expected, *type_check_helper(bad_test).unwrap_err().err);
    }
}

#[test]
fn test_replace_at_ascii() {
    let good = [
        "(replace-at? \"abcd\" u0 \"f\")",
        "(replace-at? \"abcd\" u3 \"f\")",
        "(replace-at? \"a\" u0 \"f\")",
        "(replace-at? \"abcdefg\" u2 \"h\")",
    ];
    let expected = [
        "(optional (string-ascii 4))",
        "(optional (string-ascii 4))",
        "(optional (string-ascii 1))",
        "(optional (string-ascii 7))",
        "(optional (string-ascii 7))",
    ];

    for (good_test, expected) in good.iter().zip(expected.iter()) {
        assert_eq!(
            expected,
            &format!("{}", type_check_helper(good_test).unwrap())
        );
    }

    let bad = [
        "(replace-at? \"abcd\" u0 (list 0))",
        "(replace-at? \"abcd\" u0 0x00)",
        "(replace-at? \"abcd\" 0 \"e\")",
        "(replace-at? \"abcd\" u0 \"a\" \"d\")",
        "(replace-at? \"abcd\" u0)",
        "(replace-at? \"abcdefg\" u2 \"hi\")",
    ];

    let buff_len = BufferLength::try_from(1u32).unwrap();
    let buff_len_two = BufferLength::try_from(2u32).unwrap();
    let bad_expected = [
        CheckErrors::TypeError(
            Box::new(SequenceType(StringType(ASCII(buff_len.clone())))),
            Box::new(SequenceType(ListType(
                ListTypeData::new_list(IntType, 1).unwrap(),
            ))),
        ),
        CheckErrors::TypeError(
            Box::new(SequenceType(StringType(ASCII(buff_len.clone())))),
            Box::new(SequenceType(BufferType(buff_len.clone()))),
        ),
        CheckErrors::TypeError(Box::new(UIntType), Box::new(IntType)),
        CheckErrors::IncorrectArgumentCount(3, 4),
        CheckErrors::IncorrectArgumentCount(3, 2),
        CheckErrors::TypeError(
            Box::new(SequenceType(StringType(ASCII(buff_len)))),
            Box::new(SequenceType(StringType(ASCII(buff_len_two)))),
        ),
    ];
    for (bad_test, expected) in bad.iter().zip(bad_expected.iter()) {
        assert_eq!(*expected, *type_check_helper(bad_test).unwrap_err().err);
    }
}

#[test]
fn test_replace_at_utf8() {
    let good = [
        "(replace-at? u\"abcd\" u0 u\"f\")",
        "(replace-at? u\"abcd\" u3 u\"f\")",
        "(replace-at? u\"a\" u0 u\"f\")",
        "(replace-at? u\"abcdefg\" u2 u\"h\")",
    ];
    let expected = [
        "(optional (string-utf8 4))",
        "(optional (string-utf8 4))",
        "(optional (string-utf8 1))",
        "(optional (string-utf8 7))",
    ];

    for (good_test, expected) in good.iter().zip(expected.iter()) {
        assert_eq!(
            expected,
            &format!("{}", type_check_helper(good_test).unwrap())
        );
    }

    let bad = [
        "(replace-at? u\"abcd\" u0 (list 0))",
        "(replace-at? u\"abcd\" u0 0x00)",
        "(replace-at? u\"abcd\" 0 u\"a\")",
        "(replace-at? u\"abcd\" u0 u\"a\" u\"d\")",
        "(replace-at? u\"abcd\" u0)",
        "(replace-at? u\"abcdefg\" u2 u\"hi\")",
    ];

    let buff_len = BufferLength::try_from(1u32).unwrap();
    let str_len = StringUTF8Length::try_from(1u32).unwrap();
    let str_len_two = StringUTF8Length::try_from(2u32).unwrap();
    let bad_expected = [
        CheckErrors::TypeError(
            Box::new(SequenceType(StringType(UTF8(str_len.clone())))),
            Box::new(SequenceType(ListType(
                ListTypeData::new_list(IntType, 1).unwrap(),
            ))),
        ),
        CheckErrors::TypeError(
            Box::new(SequenceType(StringType(UTF8(str_len.clone())))),
            Box::new(SequenceType(BufferType(buff_len))),
        ),
        CheckErrors::TypeError(Box::new(UIntType), Box::new(IntType)),
        CheckErrors::IncorrectArgumentCount(3, 4),
        CheckErrors::IncorrectArgumentCount(3, 2),
        CheckErrors::TypeError(
            Box::new(SequenceType(StringType(UTF8(str_len)))),
            Box::new(SequenceType(StringType(UTF8(str_len_two)))),
        ),
    ];
    for (bad_test, expected) in bad.iter().zip(bad_expected.iter()) {
        assert_eq!(*expected, *type_check_helper(bad_test).unwrap_err().err);
    }
}

#[test]
fn test_native_concat() {
    let good = ["(concat (list 2 3) (list 4 5))"];
    let expected = ["(list 4 int)"];

    for (good_test, expected) in good.iter().zip(expected.iter()) {
        assert_eq!(
            expected,
            &format!("{}", type_check_helper(good_test).unwrap())
        );
    }

    let bad = [
        "(concat (list 2 3) (list u4))",
        "(concat (list u0) (list 1))",
        "(concat (list u0))",
    ];

    let bad_expected = [
        CheckErrors::TypeError(Box::new(IntType), Box::new(UIntType)),
        CheckErrors::TypeError(Box::new(UIntType), Box::new(IntType)),
        CheckErrors::IncorrectArgumentCount(2, 1),
    ];
    for (bad_test, expected) in bad.iter().zip(bad_expected.iter()) {
        assert_eq!(*expected, *type_check_helper(bad_test).unwrap_err().err);
    }
}

#[test]
fn test_concat_append_supertypes() {
    let good = [
        "(concat (list) (list 4 5))",
        "(concat (list (list 2) (list) (list 4 5))
                 (list (list) (list) (list 7 8 9)))",
        "(append (list) 1)",
        "(append (list (list 3 4) (list)) (list 4 5 7))",
    ];
    let expected = [
        "(list 2 int)",
        "(list 6 (list 3 int))",
        "(list 1 int)",
        "(list 3 (list 3 int))",
    ];

    for (good_test, expected) in good.iter().zip(expected.iter()) {
        eprintln!("{good_test}");
        assert_eq!(
            expected,
            &format!("{}", type_check_helper(good_test).unwrap())
        );
    }
}

#[test]
fn test_buff_concat() {
    let good = ["(concat 0x010203 0x0405)"];
    let expected = ["(buff 5)"];

    for (good_test, expected) in good.iter().zip(expected.iter()) {
        assert_eq!(
            expected,
            &format!("{}", type_check_helper(good_test).unwrap())
        );
    }
}

#[test]
fn test_buff_filter() {
    let good = ["(define-private (f (e (string-ascii 1))) (is-eq e \"1\"))
        (filter f \"101010\")"];
    let expected = ["(string-ascii 6)"];

    for (good_test, expected) in good.iter().zip(expected.iter()) {
        let type_sig = mem_type_check(good_test).unwrap().0.unwrap();
        assert_eq!(expected, &type_sig.to_string());
    }
}

#[test]
fn test_lists_in_defines() {
    let good = "
    (define-private (test (x int)) (is-eq 0 (mod x 2)))
    (filter test (list 1 2 3 4 5))";
    assert_eq!(
        "(list 5 int)",
        &format!("{}", mem_type_check(good).unwrap().0.unwrap())
    );
}

#[test]
fn test_tuples() {
    let good = [
        "(+ 1 2     (get abc (tuple (abc 1) (def true))))",
        "(and true (get def (tuple (abc 1) (def true))))",
    ];

    let expected = ["int", "bool"];

    let bad = [
        "(+ 1 2      (get def (tuple (abc 1) (def true))))",
        "(and true  (get abc (tuple (abc 1) (def true))))",
    ];

    let bad_expected = [
        CheckErrors::TypeError(Box::new(IntType), Box::new(BoolType)),
        CheckErrors::TypeError(Box::new(BoolType), Box::new(IntType)),
    ];

    for (good_test, expected) in good.iter().zip(expected.iter()) {
        assert_eq!(
            expected,
            &format!("{}", type_check_helper(good_test).unwrap())
        );
    }

    for (bad_test, expected) in bad.iter().zip(bad_expected.iter()) {
        assert_eq!(*expected, *type_check_helper(bad_test).unwrap_err().err);
    }
}

#[test]
fn test_empty_tuple_should_fail() {
    let contract_src = r#"
        (define-private (set-cursor (value (tuple)))
            value)
    "#;

    assert_eq!(
        *mem_type_check(contract_src).unwrap_err().err,
        CheckErrors::EmptyTuplesNotAllowed,
    );
}

#[test]
fn test_define() {
    let good = ["(define-private (foo (x int) (y int)) (+ x y))
                     (define-private (bar (x int) (y bool)) (if y (+ 1 x) 0))
                     (* (foo 1 2) (bar 3 false))"];

    let bad = ["(define-private (foo ((x int) (y int)) (+ x y)))
                     (define-private (bar ((x int) (y bool)) (if y (+ 1 x) 0)))
                     (* (foo 1 2) (bar 3 3))"];

    for good_test in good.iter() {
        mem_type_check(good_test).unwrap();
    }

    for bad_test in bad.iter() {
        mem_type_check(bad_test).unwrap_err();
    }
}

#[test]
fn test_high_order_map() {
    let good = [
        "(define-private (foo (x int)) (list x x x x x))
         (map foo (list 1 2 3))",
        "(define-private (foo (x int)) (list x x x x x))
         (map foo (list 1 2 3 4 5 6))",
    ];

    let expected = ["(list 3 (list 5 int))", "(list 6 (list 5 int))"];

    for (good_test, expected) in good.iter().zip(expected.iter()) {
        let type_sig = mem_type_check(good_test).unwrap().0.unwrap();
        assert_eq!(expected, &type_sig.to_string());
    }
}

#[test]
fn test_function_order_tuples() {
    let snippet = "
(define-read-only (get-score)
    (ok
        (tuple
            (score (get-zero))
        )
    )
)

(define-private (get-zero)
    0
)

1
";

    assert_eq!(
        &mem_type_check(snippet).unwrap().0.unwrap().to_string(),
        "int"
    );
}

#[test]
fn test_simple_uints() {
    let good = [
        "(define-private (foo (x uint)) (+ x u1))
         (foo u2)",
        "(define-private (foo (x uint)) (+ x x))
         (foo (foo u0))",
        "(+ u10 (to-uint 15))",
        "(- 10 (to-int u1))",
    ];

    let expected = ["uint", "uint", "uint", "int"];

    let bad = ["(> u1 1)", "(to-uint true)", "(to-int false)"];

    let bad_expected = [
        CheckErrors::TypeError(Box::new(UIntType), Box::new(IntType)),
        CheckErrors::TypeError(Box::new(IntType), Box::new(BoolType)),
        CheckErrors::TypeError(Box::new(UIntType), Box::new(BoolType)),
    ];

    for (good_test, expected) in good.iter().zip(expected.iter()) {
        let type_sig = mem_type_check(good_test).unwrap().0.unwrap();
        assert_eq!(expected, &type_sig.to_string());
    }

    for (bad_test, expected) in bad.iter().zip(bad_expected.iter()) {
        assert_eq!(*mem_type_check(bad_test).unwrap_err().err, *expected);
    }
}

#[test]
fn test_buffer_to_ints() {
    let good = [
        "(buff-to-int-le 0x0001)",
        "(buff-to-uint-le 0x0001)",
        "(buff-to-int-be 0x0001)",
        "(buff-to-uint-be 0x0001)",
    ];

    let expected = ["int", "uint", "int", "uint"];

    let bad = [
        "(buff-to-int-le 0x0001 0x0001)",
        "(buff-to-int-le)",
        "(buff-to-uint-be 0x000102030405060708090a0b0c0d0e0f00)",
        "(buff-to-uint-be \"a\")",
    ];

    let bad_expected = [
        CheckErrors::IncorrectArgumentCount(1, 2),
        CheckErrors::IncorrectArgumentCount(1, 0),
        CheckErrors::TypeError(
            Box::new(SequenceType(BufferType(
                BufferLength::try_from(16_u32).unwrap(),
            ))),
            Box::new(SequenceType(BufferType(
                BufferLength::try_from(17_u32).unwrap(),
            ))),
        ),
        CheckErrors::TypeError(
            Box::new(SequenceType(BufferType(
                BufferLength::try_from(16_u32).unwrap(),
            ))),
            Box::new(SequenceType(StringType(ASCII(
                BufferLength::try_from(1_u32).unwrap(),
            )))),
        ),
    ];

    for (good_test, expected) in good.iter().zip(expected.iter()) {
        let type_sig = mem_type_check(good_test).unwrap().0.unwrap();
        assert_eq!(expected, &type_sig.to_string());
    }

    for (bad_test, expected) in bad.iter().zip(bad_expected.iter()) {
        assert_eq!(*mem_type_check(bad_test).unwrap_err().err, *expected);
    }
}

#[test]
fn test_string_to_ints() {
    let good = [
        r#"(int-to-ascii 1)"#,
        r#"(int-to-ascii u1)"#,
        r#"(int-to-utf8 1)"#,
        r#"(int-to-utf8 u1)"#,
        r#"(string-to-int? "1")"#,
        r#"(string-to-int? u"1")"#,
        r#"(string-to-uint? "1")"#,
        r#"(string-to-uint? u"1")"#,
    ];

    let expected = [
        "(string-ascii 40)",
        "(string-ascii 40)",
        "(string-utf8 40)",
        "(string-utf8 40)",
        "(optional int)",
        "(optional int)",
        "(optional uint)",
        "(optional uint)",
    ];

    let bad = [
        r#"(int-to-ascii 0x0001 0x0001)"#,
        r#"(int-to-ascii)"#,
        r#"(int-to-ascii 0x000102030405060708090a0b0c0d0e0f00)"#,
        r#"(int-to-ascii "a")"#,
        r#"(int-to-utf8 0x0001 0x0001)"#,
        r#"(int-to-utf8)"#,
        r#"(int-to-utf8 0x000102030405060708090a0b0c0d0e0f00)"#,
        r#"(int-to-utf8 "a")"#,
        r#"(string-to-int? 0x0001 0x0001)"#,
        r#"(string-to-int?)"#,
        r#"(string-to-int? 0x000102030405060708090a0b0c0d0e0f00)"#,
        r#"(string-to-int? 1)"#,
        r#"(string-to-uint? 0x0001 0x0001)"#,
        r#"(string-to-uint?)"#,
        r#"(string-to-uint? 0x000102030405060708090a0b0c0d0e0f00)"#,
        r#"(string-to-uint? 1)"#,
    ];

    let bad_expected = [
        CheckErrors::IncorrectArgumentCount(1, 2),
        CheckErrors::IncorrectArgumentCount(1, 0),
        CheckErrors::UnionTypeError(
            vec![IntType, UIntType],
            Box::new(SequenceType(BufferType(
                BufferLength::try_from(17_u32).unwrap(),
            ))),
        ),
        CheckErrors::UnionTypeError(
            vec![IntType, UIntType],
            Box::new(SequenceType(StringType(ASCII(
                BufferLength::try_from(1_u32).unwrap(),
            )))),
        ),
        CheckErrors::IncorrectArgumentCount(1, 2),
        CheckErrors::IncorrectArgumentCount(1, 0),
        CheckErrors::UnionTypeError(
            vec![IntType, UIntType],
            Box::new(SequenceType(BufferType(
                BufferLength::try_from(17_u32).unwrap(),
            ))),
        ),
        CheckErrors::UnionTypeError(
            vec![IntType, UIntType],
            Box::new(SequenceType(StringType(ASCII(
                BufferLength::try_from(1_u32).unwrap(),
            )))),
        ),
        CheckErrors::IncorrectArgumentCount(1, 2),
        CheckErrors::IncorrectArgumentCount(1, 0),
        CheckErrors::UnionTypeError(
            vec![
                TypeSignature::max_string_ascii().unwrap(),
                TypeSignature::max_string_utf8().unwrap(),
            ],
            Box::new(SequenceType(BufferType(
                BufferLength::try_from(17_u32).unwrap(),
            ))),
        ),
        CheckErrors::UnionTypeError(
            vec![
                TypeSignature::max_string_ascii().unwrap(),
                TypeSignature::max_string_utf8().unwrap(),
            ],
            Box::new(IntType),
        ),
        CheckErrors::IncorrectArgumentCount(1, 2),
        CheckErrors::IncorrectArgumentCount(1, 0),
        CheckErrors::UnionTypeError(
            vec![
                TypeSignature::max_string_ascii().unwrap(),
                TypeSignature::max_string_utf8().unwrap(),
            ],
            Box::new(SequenceType(BufferType(
                BufferLength::try_from(17_u32).unwrap(),
            ))),
        ),
        CheckErrors::UnionTypeError(
            vec![
                TypeSignature::max_string_ascii().unwrap(),
                TypeSignature::max_string_utf8().unwrap(),
            ],
            Box::new(IntType),
        ),
    ];

    for (good_test, expected) in good.iter().zip(expected.iter()) {
        let type_sig = mem_type_check(good_test).unwrap().0.unwrap();
        assert_eq!(expected, &type_sig.to_string());
    }

    for (bad_test, expected) in bad.iter().zip(bad_expected.iter()) {
        assert_eq!(*mem_type_check(bad_test).unwrap_err().err, *expected);
    }
}

#[apply(test_clarity_versions)]
fn test_response_inference(#[case] version: ClarityVersion, #[case] epoch: StacksEpochId) {
    let good = [
        "(define-private (foo (x int)) (err x))
                 (define-private (bar (x bool)) (ok x))
                 (if true (foo 1) (bar false))",
        "(define-private (check (x (response bool int))) (is-ok x))
                 (check (err 1))",
        "(define-private (check (x (response bool int))) (is-ok x))
                 (check (ok true))",
        "(define-private (check (x (response bool int))) (is-ok x))
                 (check (if true (err 1) (ok false)))",
        "(define-private (check (x (response int bool)))
                   (if (> 10 (unwrap! x 10))
                       2
                       (let ((z (unwrap! x 1))) z)))
                 (check (ok 1))",
        // tests top-level `unwrap!` type-check behavior
        // (i.e., let it default to anything, since it will always cause a tx abort if the expectation is unmet.)
        "(unwrap! (ok 2) true)",
    ];

    let expected = ["(response bool int)", "bool", "bool", "bool", "int", "int"];

    let bad = [
        "(define-private (check (x (response bool int))) (is-ok x))
                (check true)",
        "(define-private (check (x (response int bool)))
                   (if (> 10 (unwrap! x 10))
                       2
                       (let ((z (unwrap! x true))) z)))
                 (check (ok 1))",
        "(unwrap! (err 2) true)",
    ];

    let bad_expected = [
        CheckErrors::TypeError(
            Box::new(TypeSignature::from_string(
                "(response bool int)",
                version,
                epoch,
            )),
            Box::new(BoolType),
        ),
        CheckErrors::ReturnTypesMustMatch(Box::new(IntType), Box::new(BoolType)),
        CheckErrors::CouldNotDetermineResponseOkType,
    ];

    for (good_test, expected) in good.iter().zip(expected.iter()) {
        let type_sig = mem_type_check(good_test).unwrap().0.unwrap();
        assert_eq!(expected, &type_sig.to_string());
    }

    for (bad_test, expected) in bad.iter().zip(bad_expected.iter()) {
        assert_eq!(*mem_type_check(bad_test).unwrap_err().err, *expected);
    }
}

#[test]
fn test_function_arg_names() {
    let functions = [
        "(define-private (test (x int)) (ok 0))
         (define-public (test-pub (x int)) (ok 0))
         (define-read-only (test-ro (x int)) (ok 0))",
        "(define-private (test (x int) (y bool)) (ok 0))
         (define-public (test-pub (x int) (y bool)) (ok 0))
         (define-read-only (test-ro (x int) (y bool)) (ok 0))",
        "(define-private (test (name-1 int) (name-2 int) (name-3 int)) (ok 0))
         (define-public (test-pub (name-1 int) (name-2 int) (name-3 int)) (ok 0))
         (define-read-only (test-ro (name-1 int) (name-2 int) (name-3 int)) (ok 0))",
        "(define-private (test) (ok 0))
         (define-public (test-pub) (ok 0))
         (define-read-only (test-ro) (ok 0))",
    ];

    let expected_arg_names: Vec<Vec<&str>> = vec![
        vec!["x"],
        vec!["x", "y"],
        vec!["name-1", "name-2", "name-3"],
        vec![],
    ];

    for (func_test, arg_names) in functions.iter().zip(expected_arg_names.iter()) {
        let contract_analysis = mem_type_check(func_test).unwrap().1;

        let func_type_priv = contract_analysis.get_private_function("test").unwrap();
        let func_type_pub = contract_analysis
            .get_public_function_type("test-pub")
            .unwrap();
        let func_type_ro = contract_analysis
            .get_read_only_function_type("test-ro")
            .unwrap();

        for func_type in &[func_type_priv, func_type_pub, func_type_ro] {
            let func_args = match func_type {
                FunctionType::Fixed(FixedFunction { args, .. }) => args,
                _ => panic!("Unexpected function type"),
            };

            for (expected_name, actual_name) in
                arg_names.iter().zip(func_args.iter().map(|x| &x.name))
            {
                assert_eq!(*expected_name, &**actual_name);
            }
        }
    }
}

#[test]
fn test_factorial() {
    let contract = "(define-map factorials { id: int } { current: int, index: int })
         (define-private (init-factorial (id int) (factorial int))
           (print (map-insert factorials (tuple (id id)) (tuple (current 1) (index factorial)))))
         (define-public (compute (id int))
           (let ((entry (unwrap! (map-get? factorials (tuple (id id)))
                                 (err false))))
                    (let ((current (get current entry))
                          (index   (get index entry)))
                         (if (<= index 1)
                             (ok true)
                             (begin
                               (map-set factorials (tuple (id id))
                                                      (tuple (current (* current index))
                                                             (index (- index 1))))
                               (ok false))))))
        (begin (init-factorial 1337 3)
               (init-factorial 8008 5))
        ";

    mem_type_check(contract).unwrap();
}

#[apply(test_clarity_versions)]
fn test_options(#[case] version: ClarityVersion, #[case] epoch: StacksEpochId) {
    let contract = "
         (define-private (foo (id (optional int)))
           (+ 1 (default-to 1 id)))
         (define-private (bar (x int))
           (if (> 0 x)
               (some x)
               none))
         (+ (foo none)
            (foo (bar 1))
            (foo (bar 0)))
         ";

    mem_type_check(contract).unwrap();

    let contract = "
         (define-private (foo (id (optional bool)))
           (if (default-to false id)
               1
               0))
         (define-private (bar (x int))
           (if (> 0 x)
               (some x)
               none))
         (+ (foo (bar 1)) 1)
         ";

    if version < ClarityVersion::Clarity2 {
        assert!(
            match *mem_run_analysis(contract, version, epoch).unwrap_err().err {
                CheckErrors::TypeError(t1, t2) => {
                    *t1 == TypeSignature::from_string("(optional bool)", version, epoch)
                        && *t2 == TypeSignature::from_string("(optional int)", version, epoch)
                }
                _ => false,
            }
        );
    } else {
        assert!(
            match *mem_run_analysis(contract, version, epoch).unwrap_err().err {
                CheckErrors::TypeError(t1, t2) => {
                    *t1 == TypeSignature::from_string("bool", version, epoch)
                        && *t2 == TypeSignature::from_string("int", version, epoch)
                }
                _ => false,
            }
        );
    }
}

#[test]
fn test_list_nones() {
    let contract = "
         (begin
           (let ((a (list none none none))) (print a)))";
    assert_eq!(
        "(list 3 (optional UnknownType))",
        &format!("{}", mem_type_check(contract).unwrap().0.unwrap()),
    );
}

#[test]
fn test_set_int_variable() {
    let contract_src = r#"
        (define-data-var cursor int 0)
        (define-private (get-cursor)
            (var-get cursor))
        (define-private (set-cursor (value int))
            (if (var-set cursor value)
                value
                0))
        (define-private (increment-cursor)
            (begin
                (var-set cursor (+ 1 (get-cursor)))
                (get-cursor)))
    "#;

    mem_type_check(contract_src).unwrap();
}

#[test]
fn test_set_bool_variable() {
    let contract_src = r#"
        (define-data-var is-ok bool true)
        (define-private (get-ok)
            (var-get is-ok))
        (define-private (set-cursor (new-ok bool))
            (if (var-set is-ok new-ok)
                new-ok
                (get-ok)))
    "#;

    mem_type_check(contract_src).unwrap();
}

#[test]
fn test_set_tuple_variable() {
    let contract_src = r#"
        (define-data-var cursor (tuple (k1 int) (v1 int)) (tuple (k1 1) (v1 1)))
        (define-private (get-cursor)
            (var-get cursor))
        (define-private (set-cursor (value (tuple (k1 int) (v1 int))))
            (if (var-set cursor value)
                value
                (get-cursor)))
    "#;

    mem_type_check(contract_src).unwrap();
}

#[test]
fn test_set_list_variable() {
    let contract_src = r#"
        (define-data-var ranking (list 3 int) (list 1 2 3))
        (define-private (get-ranking)
            (var-get ranking))
        (define-private (set-ranking (new-ranking (list 3 int)))
            (if (var-set ranking new-ranking)
                new-ranking
                (get-ranking)))
    "#;

    mem_type_check(contract_src).unwrap();
}

#[test]
fn test_set_buffer_variable() {
    let contract_src = r#"
        (define-data-var name (string-ascii 5) "alice")
        (define-private (get-name)
            (var-get name))
        (define-private (set-name (new-name (string-ascii 3)))
            (if (var-set name new-name)
                new-name
                (get-name)))
    "#;

    mem_type_check(contract_src).unwrap();
}

#[test]
fn test_missing_value_on_declaration_should_fail() {
    let contract_src = r#"
        (define-data-var cursor int)
    "#;

    let res = mem_type_check(contract_src).unwrap_err();
    assert!(matches!(
        *res.err,
        CheckErrors::IncorrectArgumentCount(_, _)
    ));
}

#[test]
fn test_mismatching_type_on_declaration_should_fail() {
    let contract_src = r#"
        (define-data-var cursor int true)
    "#;

    let res = mem_type_check(contract_src).unwrap_err();
    assert!(matches!(*res.err, CheckErrors::TypeError(_, _)));
}

#[test]
fn test_mismatching_type_on_update_should_fail() {
    let contract_src = r#"
        (define-data-var cursor int 0)
        (define-private (get-cursor)
            (var-get cursor))
        (define-private (set-cursor (value principal))
            (if (var-set cursor value)
                value
                0))
    "#;

    let res = mem_type_check(contract_src).unwrap_err();
    assert!(matches!(*res.err, CheckErrors::TypeError(_, _)));
}

#[test]
fn test_direct_access_to_persisted_var_should_fail() {
    let contract_src = r#"
        (define-data-var cursor int 0)
        (define-private (get-cursor)
            cursor)
    "#;

    let res = mem_type_check(contract_src).unwrap_err();
    assert!(matches!(*res.err, CheckErrors::UndefinedVariable(_)));
}

#[test]
fn test_data_var_shadowed_by_let_should_fail() {
    let contract_src = r#"
        (define-data-var cursor int 0)
        (define-private (set-cursor (value int))
            (let ((cursor 0))
               (if (var-set cursor value)
                   value
                    0)))
    "#;

    let res = mem_type_check(contract_src).unwrap_err();
    assert!(matches!(*res.err, CheckErrors::NameAlreadyUsed(_)));
}

#[test]
fn test_mutating_unknown_data_var_should_fail() {
    let contract_src = r#"
        (define-private (set-cursor (value int))
            (if (var-set cursor value)
                value
                0))
    "#;

    let res = mem_type_check(contract_src).unwrap_err();
    assert!(matches!(*res.err, CheckErrors::NoSuchDataVariable(_)));
}

#[test]
fn test_accessing_unknown_data_var_should_fail() {
    let contract_src = r#"
        (define-private (get-cursor)
            (unwrap! (var-get cursor) 0))
    "#;

    let res = mem_type_check(contract_src).unwrap_err();
    assert!(matches!(*res.err, CheckErrors::NoSuchDataVariable(_)));
}

#[test]
fn test_let_shadowed_by_let_should_fail() {
    let contract_src = r#"
        (let ((cursor 1) (cursor 2))
            cursor)
    "#;

    let res = mem_type_check(contract_src).unwrap_err();
    assert!(matches!(*res.err, CheckErrors::NameAlreadyUsed(_)));
}

#[test]
fn test_let_shadowed_by_nested_let_should_fail() {
    let contract_src = r#"
        (let ((cursor 1))
            (let ((cursor 2))
                cursor))
    "#;

    let res = mem_type_check(contract_src).unwrap_err();
    assert!(matches!(*res.err, CheckErrors::NameAlreadyUsed(_)));
}

#[test]
fn test_define_constant_shadowed_by_let_should_fail() {
    let contract_src = r#"
        (define-private (cursor) 0)
        (define-private (set-cursor (value int))
            (let ((cursor 1))
               cursor))
    "#;

    let res = mem_type_check(contract_src).unwrap_err();
    assert!(matches!(*res.err, CheckErrors::NameAlreadyUsed(_)));
}

#[test]
fn test_define_constant_shadowed_by_argument_should_fail() {
    let contract_src = r#"
        (define-private (cursor) 0)
        (define-private (set-cursor (cursor int))
            cursor)
    "#;

    let res = mem_type_check(contract_src).unwrap_err();
    assert!(matches!(*res.err, CheckErrors::NameAlreadyUsed(_)));
}

#[test]
fn test_combine_tuples() {
    let ok = [
        "(merge { a: 1, b: 2, c: 3 } { a: 1 })",
        "(merge { a: { x: 0, y: 1 }, b: 2, c: 3 } { a: { x: 5 } })",
        "(merge { a: (some { x: 0, y: 1 }), b: 2, c: 3 } { a: none })",
        "(merge { b: 2, c: 3 } { a: none })",
        "(merge { a: 1, b: 2, c: 3 } { a: 4, b: 5, c: 6 })",
        "(merge { a: 1, b: 2, c: 3 } { d: 1 })",
        "(merge { a: { x: 0, y: 1 }, b: 2, c: 3 } { a: { x: 5, z: 0 } })",
        "(merge { a: 1, b: 2, c: 3 } { a: u1 })",
    ];

    let expected = [
        "(tuple (a int) (b int) (c int))",
        "(tuple (a (tuple (x int))) (b int) (c int))",
        "(tuple (a (optional UnknownType)) (b int) (c int))",
        "(tuple (a (optional UnknownType)) (b int) (c int))",
        "(tuple (a int) (b int) (c int))",
        "(tuple (a int) (b int) (c int) (d int))",
        "(tuple (a (tuple (x int) (z int))) (b int) (c int))",
        "(tuple (a uint) (b int) (c int))",
    ];

    for (will_pass, expected) in ok.iter().zip(expected.iter()) {
        let type_sig = mem_type_check(will_pass).unwrap().0.unwrap();
        assert_eq!(expected, &type_sig.to_string());
    }

    mem_type_check("(merge { a: 1, b: 2, c: 3 } 5)").unwrap_err();
}

#[test]
fn test_using_merge() {
    let t = "(define-map users uint
                                    { address: principal, name: (optional (string-ascii 32)) })
        (let
            ((user (unwrap-panic (map-get? users u0))))
            (map-set users u0 (merge user { name: none })))
        ";
    mem_type_check(t).unwrap();
}

#[test]
fn test_tuple_map() {
    let t = "(define-map tuples { name: int }
                            { contents: (tuple (name (buff 5))
                                              (owner (buff 5))) })

         (define-private (add-tuple (name int) (content (buff 5)))
           (map-insert tuples (tuple (name name))
                                 (tuple (contents
                                   (tuple (name content)
                                          (owner content))))))
         (define-private (get-tuple (name int))
            (get name (get contents (map-get? tuples (tuple (name name))))))


         (add-tuple 0 0x0102030405)
         (add-tuple 1 0x01020304)
         (list      (get-tuple 0)
                    (get-tuple 1))
        ";
    mem_type_check(t).unwrap();
}

#[test]
fn test_non_tuple_map_get_set() {
    let t = "(define-map entries uint (string-ascii 32))

         (define-private (add-entry (entry-id uint) (content (string-ascii 32)))
           (map-insert entries entry-id content))
         (define-private (get-entry (entry-id uint))
            (map-get? entries entry-id))


         (add-entry u0 \"john\")
         (add-entry u1 \"doe\")
         (list      (get-entry u0)
                    (get-entry u1))
        ";
    mem_type_check(t).unwrap();
}

#[test]
fn test_non_tuple_map_kv_store() {
    let contract = "(define-map kv-store int int)
        (define-private (kv-add (key int) (value int))
        (begin
            (map-insert kv-store key value)
            value))

        (define-private (kv-get (key int))
            (unwrap! (map-get? kv-store key) 0))

        (define-private (kv-set (key int) (value int))
            (begin
                (map-set kv-store key value)
                value))
        (define-private (kv-del (key int))
            (begin
                (map-delete kv-store key)
                key))
   ";
    mem_type_check(contract).unwrap();
}

#[test]
fn test_explicit_tuple_map() {
    let contract = "(define-map kv-store { key: int } { value: int })
          (define-private (kv-add (key int) (value int))
             (begin
                 (map-insert kv-store (tuple (key key))
                                     (tuple (value value)))
             value))
          (define-private (kv-get (key int))
             (unwrap! (get value (map-get? kv-store (tuple (key key)))) 0))
          (define-private (kv-set (key int) (value int))
             (begin
                 (map-set kv-store (tuple (key key))
                                    (tuple (value value)))
                 value))
          (define-private (kv-del (key int))
             (begin
                 (map-delete kv-store (tuple (key key)))
                 key))
         ";

    mem_type_check(contract).unwrap();
}

#[test]
fn test_bound_tuple_map() {
    let contract = "(define-map kv-store { key: int } { value: int })
         (define-private (kv-add (key int) (value int))
            (begin
                (let ((my-tuple (tuple (key key))))
                (map-insert kv-store (tuple (key key))
                                    (tuple (value value))))
            value))
         (define-private (kv-get (key int))
            (let ((my-tuple (tuple (key key))))
            (unwrap! (get value (map-get? kv-store my-tuple)) 0)))
         (define-private (kv-set (key int) (value int))
            (begin
                (let ((my-tuple (tuple (key key))))
                (map-set kv-store my-tuple
                                   (tuple (value value))))
                value))
         (define-private (kv-del (key int))
            (begin
                (let ((my-tuple (tuple (key key))))
                (map-delete kv-store my-tuple))
                key))
        ";

    mem_type_check(contract).unwrap();
}

#[test]
fn test_fetch_entry_matching_type_signatures() {
    let cases = [
        "map-get? kv-store { key: key }",
        "map-get? kv-store { key: 0 }",
        "map-get? kv-store (tuple (key 0))",
        "map-get? kv-store (compatible-tuple)",
    ];

    for case in cases.iter() {
        let contract_src = format!(
            "(define-map kv-store {{ key: int }} {{ value: int }})
             (define-private (compatible-tuple) (tuple (key 1)))
             (define-private (kv-get (key int))
                ({case}))"
        );

        mem_type_check(&contract_src).unwrap();
    }
}

#[test]
fn test_fetch_entry_mismatching_type_signatures() {
    let cases = [
        "map-get? kv-store { incomptible-key: key }",
        "map-get? kv-store { key: true }",
        "map-get? kv-store true",
        "map-get? kv-store (incompatible-tuple)",
    ];

    for case in cases.iter() {
        let contract_src = format!(
            "(define-map kv-store {{ key: int }} {{ value: int }})
             (define-private (incompatible-tuple) (tuple (k 1)))
             (define-private (kv-get (key int))
                ({case}))"
        );
        let res = mem_type_check(&contract_src).unwrap_err();
        assert!(matches!(*res.err, CheckErrors::TypeError(_, _)));
    }
}

#[test]
fn test_fetch_entry_unbound_variables() {
    let cases = ["map-get? kv-store { key: unknown-value }"];

    for case in cases.iter() {
        let contract_src = format!(
            "(define-map kv-store {{ key: int }} {{ value: int }})
             (define-private (kv-get (key int))
                ({case}))"
        );
        let res = mem_type_check(&contract_src).unwrap_err();
        assert!(matches!(*res.err, CheckErrors::UndefinedVariable(_)));
    }
}

#[test]
fn test_insert_entry_matching_type_signatures() {
    let cases = [
        "map-insert kv-store { key: key } { value: value }",
        "map-insert kv-store { key: 0 } { value: 1 }",
        "map-insert kv-store (tuple (key 0)) (tuple (value 1))",
        "map-insert kv-store (compatible-tuple) { value: 1 }",
    ];

    for case in cases.iter() {
        let contract_src = format!(
            "(define-map kv-store {{ key: int }} {{ value: int }})
             (define-private (compatible-tuple) (tuple (key 1)))
             (define-private (kv-add (key int) (value int))
                ({case}))"
        );
        mem_type_check(&contract_src).unwrap();
    }
}

#[test]
fn test_insert_entry_mismatching_type_signatures() {
    let cases = [
        "map-insert kv-store { incomptible-key: key } { value: value }",
        "map-insert kv-store { key: key } { incomptible-key: value }",
        "map-insert kv-store { key: true } { value: 1 }",
        "map-insert kv-store { key: key } { value: true }",
        "map-insert kv-store (incompatible-tuple) { value: 1 }",
    ];

    for case in cases.iter() {
        let contract_src = format!(
            "(define-map kv-store {{ key: int }} {{ value: int }})
             (define-private (incompatible-tuple) (tuple (k 1)))
             (define-private (kv-add (key int) (value int))
                ({case}))"
        );
        let res = mem_type_check(&contract_src).unwrap_err();
        assert!(matches!(*res.err, CheckErrors::TypeError(_, _)));
    }
}

#[test]
fn test_insert_entry_unbound_variables() {
    let cases = [
        "map-insert kv-store { key: unknown-value } { value: 1 }",
        "map-insert kv-store { key: key } { value: unknown-value }",
    ];

    for case in cases.iter() {
        let contract_src = format!(
            "(define-map kv-store {{ key: int }} {{ value: int }})
             (define-private (kv-add (key int))
                ({case}))"
        );
        let res = mem_type_check(&contract_src).unwrap_err();
        assert!(matches!(*res.err, CheckErrors::UndefinedVariable(_)));
    }
}

#[test]
fn test_delete_entry_matching_type_signatures() {
    let cases = [
        "map-delete kv-store (tuple (key key))",
        "map-delete kv-store { key: 1 }",
        "map-delete kv-store (tuple (key 1))",
        "map-delete kv-store (compatible-tuple)",
    ];

    for case in cases.iter() {
        let contract_src = format!(
            "(define-map kv-store {{ key: int }} {{ value: int }})
             (define-private (compatible-tuple) (tuple (key 1)))
             (define-private (kv-del (key int))
                ({case}))"
        );
        mem_type_check(&contract_src).unwrap();
    }
}

#[test]
fn test_delete_entry_mismatching_type_signatures() {
    let cases = [
        "map-delete kv-store (tuple (incomptible-key key))",
        "map-delete kv-store { key: true }",
        "map-delete kv-store (incompatible-tuple)",
    ];

    for case in cases.iter() {
        let contract_src = format!(
            "(define-map kv-store {{ key: int }} {{ value: int }})
             (define-private (incompatible-tuple) (tuple (k 1)))
             (define-private (kv-del (key int))
                ({case}))"
        );
        let res = mem_type_check(&contract_src).unwrap_err();
        assert!(matches!(*res.err, CheckErrors::TypeError(_, _)));
    }
}

#[test]
fn test_delete_entry_unbound_variables() {
    let cases = ["map-delete kv-store { key: unknown-value }"];

    for case in cases.iter() {
        let contract_src = format!(
            "(define-map kv-store {{ key: int }} {{ value: int }})
             (define-private (kv-del (key int))
                ({case}))"
        );
        let res = mem_type_check(&contract_src).unwrap_err();
        assert!(matches!(*res.err, CheckErrors::UndefinedVariable(_)));
    }
}

#[test]
fn test_set_entry_matching_type_signatures() {
    let cases = [
        "map-set kv-store { key: key } { value: value }",
        "map-set kv-store { key: 0 } { value: 1 }",
        "map-set kv-store (tuple (key 0)) (tuple (value 1))",
        "map-set kv-store (tuple (key 0)) (tuple (value known-value))",
        "map-set kv-store (compatible-tuple) { value: 1 }",
    ];

    for case in cases.iter() {
        let contract_src = format!(
            "(define-map kv-store {{ key: int }} {{ value: int }})
             (define-private (compatible-tuple) (tuple (key 1)))
             (define-private (kv-set (key int) (value int))
                (let ((known-value 2))
                ({case})))"
        );
        mem_type_check(&contract_src).unwrap();
    }
}

#[test]
fn test_set_entry_mismatching_type_signatures() {
    let cases = [
        "map-set kv-store (tuple (incomptible-key key)) (tuple (value value))",
        "map-set kv-store { key: key } { incomptible-key: value }",
        "map-set kv-store { key: true } { value: 1 }",
        "map-set kv-store { key: key } { value: true }",
        "map-set kv-store (incompatible-tuple) { value: 1 }",
    ];

    for case in cases.iter() {
        let contract_src = format!(
            "(define-map kv-store {{ key: int }} {{ value: int }})
             (define-private (incompatible-tuple) (tuple (k 1)))
             (define-private (kv-set (key int) (value int))
                ({case}))"
        );
        let res = mem_type_check(&contract_src).unwrap_err();
        assert!(matches!(*res.err, CheckErrors::TypeError(_, _)));
    }
}

#[test]
fn test_set_entry_unbound_variables() {
    let cases = [
        "map-set kv-store { key: unknown-value } { value: 1 }",
        "map-set kv-store { key: key } { value: unknown-value }",
    ];

    for case in cases.iter() {
        let contract_src = format!(
            "(define-map kv-store {{ key: int }} {{ value: int }})
             (define-private (kv-set (key int) (value int))
                ({case}))"
        );
        let res = mem_type_check(&contract_src).unwrap_err();
        assert!(matches!(*res.err, CheckErrors::UndefinedVariable(_)));
    }
}

#[test]
fn test_string_ascii_fold() {
    let good = [
        "(define-private (get-len (x (string-ascii 1)) (acc uint)) (+ acc u1))
        (fold get-len \"blockstack\" u0)",
        "(define-private (get-slice (x (string-ascii 1)) (acc (tuple (limit uint) (cursor uint) (data (string-ascii 10)))))
            (if (< (get cursor acc) (get limit acc))
                (let ((data (default-to (get data acc) (as-max-len? (concat (get data acc) x) u10))))
                    (tuple (limit (get limit acc)) (cursor (+ u1 (get cursor acc))) (data data)))
                acc))
        (fold get-slice \"blockstack\" (tuple (limit u5) (cursor u0) (data \"\")))"];
    let expected = [
        "uint",
        "(tuple (cursor uint) (data (string-ascii 10)) (limit uint))",
    ];

    for (good_test, expected) in good.iter().zip(expected.iter()) {
        let type_sig = mem_type_check(good_test).unwrap().0.unwrap();
        assert_eq!(expected, &type_sig.to_string());
    }
}

#[test]
fn test_string_ascii_as_max_len() {
    let tests = [
        "(as-max-len? \"12345\" u5)",
        "(as-max-len? \"12345\" u8)",
        "(as-max-len? \"12345\" u4)",
    ];
    let expected = [
        "(optional (string-ascii 5))",
        "(optional (string-ascii 8))",
        "(optional (string-ascii 4))",
    ];

    for (test, expected) in tests.iter().zip(expected.iter()) {
        assert_eq!(expected, &format!("{}", type_check_helper(test).unwrap()));
    }
}

#[test]
fn test_string_ascii_concat() {
    let good = ["(concat \"block\" \"stack\")"];
    let expected = ["(string-ascii 10)"];

    for (good_test, expected) in good.iter().zip(expected.iter()) {
        assert_eq!(
            expected,
            &format!("{}", type_check_helper(good_test).unwrap())
        );
    }
}

#[test]
fn test_string_utf8_fold() {
    let good = [
        "(define-private (get-len (x (string-utf8 1)) (acc uint)) (+ acc u1))
        (fold get-len u\"blockstack\" u0)",
        "(define-private (get-slice (x (string-utf8 1)) (acc (tuple (limit uint) (cursor uint) (data (string-utf8 11)))))
            (if (< (get cursor acc) (get limit acc))
                (let ((data (default-to (get data acc) (as-max-len? (concat (get data acc) x) u11))))
                    (tuple (limit (get limit acc)) (cursor (+ u1 (get cursor acc))) (data data)))
                acc))
        (fold get-slice u\"blockstack\\u{1F926}\" (tuple (limit u5) (cursor u0) (data u\"\")))"];
    let expected = [
        "uint",
        "(tuple (cursor uint) (data (string-utf8 11)) (limit uint))",
    ];

    for (good_test, expected) in good.iter().zip(expected.iter()) {
        let type_sig = mem_type_check(good_test).unwrap().0.unwrap();
        assert_eq!(expected, &type_sig.to_string());
    }
}

#[test]
fn test_string_utf8_as_max_len() {
    let tests = [
        "(as-max-len? u\"1234\\u{1F926}\" u5)",
        "(as-max-len? u\"1234\\u{1F926}\" u8)",
        "(as-max-len? u\"1234\\u{1F926}\" u4)",
    ];
    let expected = [
        "(optional (string-utf8 5))",
        "(optional (string-utf8 8))",
        "(optional (string-utf8 4))",
    ];

    for (test, expected) in tests.iter().zip(expected.iter()) {
        assert_eq!(expected, &format!("{}", type_check_helper(test).unwrap()));
    }
}

#[test]
fn test_string_utf8_concat() {
    let good = ["(concat u\"block\" u\"stack\\u{1F926}\")"];
    let expected = ["(string-utf8 11)"];

    for (good_test, expected) in good.iter().zip(expected.iter()) {
        assert_eq!(
            expected,
            &format!("{}", type_check_helper(good_test).unwrap())
        );
    }
}

#[test]
fn test_buff_negative_len() {
    let contract_src = "(define-private (func (x (buff -12))) (len x))
        (func 0x00)";

    let res = mem_type_check(contract_src).unwrap_err();
    assert_eq!(*res.err, CheckErrors::ValueOutOfBounds);
}

#[test]
fn test_string_ascii_negative_len() {
    let contract_src = "(define-private (func (x (string-ascii -12))) (len x))
        (func \"\")";

    let res = mem_type_check(contract_src).unwrap_err();
    assert_eq!(*res.err, CheckErrors::ValueOutOfBounds);
}

#[test]
fn test_string_utf8_negative_len() {
    let contract_src = "(define-private (func (x (string-utf8 -12))) (len x))
        (func u\"\")";

    let res = mem_type_check(contract_src).unwrap_err();
    assert_eq!(*res.err, CheckErrors::ValueOutOfBounds);
}

#[test]
fn test_comparison_types() {
    let good = [
        r#"(<= "aaa" "aa")"#,
        r#"(>= "aaa" "aa")"#,
        r#"(< "aaa" "aa")"#,
        r#"(> "aaa" "aa")"#,
        r#"(<= u"aaa" u"aa")"#,
        r#"(>= u"aaa" u"aa")"#,
        r#"(< u"aaa" u"aa")"#,
        r#"(> u"aaa" u"aa")"#,
        r#"(<= 0x01 0x02)"#,
        r#"(>= 0x01 0x02)"#,
        r#"(< 0x01 0x02)"#,
        r#"(> 0x01 0x02)"#,
    ];

    let expected = [
        "bool", "bool", "bool", "bool", "bool", "bool", "bool", "bool", "bool", "bool", "bool",
        "bool",
    ];

    for (good_test, expected) in good.iter().zip(expected.iter()) {
        assert_eq!(
            expected,
            &format!("{}", type_check_helper(good_test).unwrap())
        );
    }

    let bad = [
        r#"(<= 'SZ2J6ZY48GV1EZ5V2V5RB9MP66SW86PYKKQ9H6DPR 'SZ2J6ZY48GV1EZ5V2V5RB9MP66SW86PYKKQ9H6DPR)"#,
        r#"(<= (list 1 2 3) (list 1 2 3))"#,
        r#"(<= u"aaa" "aa")"#,
        r#"(>= "aaa" 0x0101)"#,
        r#"(>= 0x0101 u"aaa")"#,
        r#"(>= 0x0101 "aaa")"#,
        r#"(>=)"#,
        r#"(>= "aaa")"#,
        r#"(>= "aaa" "aaa" "aaa")"#,
    ];
    let bad_expected = [
        CheckErrors::UnionTypeError(
            vec![
                IntType,
                UIntType,
                SequenceType(StringType(ASCII(
                    BufferLength::try_from(1048576_u32).unwrap(),
                ))),
                SequenceType(StringType(UTF8(
                    StringUTF8Length::try_from(262144_u32).unwrap(),
                ))),
                SequenceType(BufferType(BufferLength::try_from(1048576_u32).unwrap())),
            ],
            Box::new(PrincipalType),
        ),
        CheckErrors::UnionTypeError(
            vec![
                IntType,
                UIntType,
                SequenceType(StringType(ASCII(
                    BufferLength::try_from(1048576_u32).unwrap(),
                ))),
                SequenceType(StringType(UTF8(
                    StringUTF8Length::try_from(262144_u32).unwrap(),
                ))),
                SequenceType(BufferType(BufferLength::try_from(1048576_u32).unwrap())),
            ],
            Box::new(SequenceType(ListType(
                ListTypeData::new_list(IntType, 3).unwrap(),
            ))),
        ),
        CheckErrors::TypeError(
            Box::new(SequenceType(StringType(UTF8(
                StringUTF8Length::try_from(3u32).unwrap(),
            )))),
            Box::new(SequenceType(StringType(ASCII(
                BufferLength::try_from(2_u32).unwrap(),
            )))),
        ),
        CheckErrors::TypeError(
            Box::new(SequenceType(StringType(ASCII(
                BufferLength::try_from(3_u32).unwrap(),
            )))),
            Box::new(SequenceType(BufferType(
                BufferLength::try_from(2_u32).unwrap(),
            ))),
        ),
        CheckErrors::TypeError(
            Box::new(SequenceType(BufferType(
                BufferLength::try_from(2_u32).unwrap(),
            ))),
            Box::new(SequenceType(StringType(UTF8(
                StringUTF8Length::try_from(3u32).unwrap(),
            )))),
        ),
        CheckErrors::TypeError(
            Box::new(SequenceType(BufferType(
                BufferLength::try_from(2_u32).unwrap(),
            ))),
            Box::new(SequenceType(StringType(ASCII(
                BufferLength::try_from(3_u32).unwrap(),
            )))),
        ),
        CheckErrors::IncorrectArgumentCount(2, 0),
        CheckErrors::IncorrectArgumentCount(2, 1),
        CheckErrors::IncorrectArgumentCount(2, 3),
    ];

    for (bad_test, expected) in bad.iter().zip(bad_expected.iter()) {
        assert_eq!(*expected, *type_check_helper(bad_test).unwrap_err().err);
    }
}

#[test]
fn test_principal_destruct() {
    let good = [
        // Standard good examples.
        r#"(principal-destruct? 'STB44HYPYAT2BB2QE513NSP81HTMYWBJP02HPGK6)"#,
        r#"(principal-destruct? 'STB44HYPYAT2BB2QE513NSP81HTMYWBJP02HPGK6.foo)"#,
    ];
    let expected = [
        "(response (tuple (hash-bytes (buff 20)) (name (optional (string-ascii 40))) (version (buff 1))) (tuple (hash-bytes (buff 20)) (name (optional (string-ascii 40))) (version (buff 1))))",
        "(response (tuple (hash-bytes (buff 20)) (name (optional (string-ascii 40))) (version (buff 1))) (tuple (hash-bytes (buff 20)) (name (optional (string-ascii 40))) (version (buff 1))))"
    ];

    let bad = [
        // Too many arguments.
        r#"(principal-destruct? 'STB44HYPYAT2BB2QE513NSP81HTMYWBJP02HPGK6 'STB44HYPYAT2BB2QE513NSP81HTMYWBJP02HPGK6)"#,
        // Too few arguments.
        r#"(principal-destruct?)"#,
        // Wrong type of arguments.
        r#"(principal-destruct? 0x22)"#,
    ];
    let bad_expected = [
        CheckErrors::IncorrectArgumentCount(1, 2),
        CheckErrors::IncorrectArgumentCount(1, 0),
<<<<<<< HEAD
        CheckErrors::TypeError(TypeSignature::PrincipalType, TypeSignature::BUFFER_1),
=======
        CheckErrors::TypeError(
            Box::new(TypeSignature::PrincipalType),
            Box::new(BUFF_1.clone()),
        ),
>>>>>>> 22af7d94
    ];

    for (good_test, expected) in good.iter().zip(expected.iter()) {
        assert_eq!(
            expected,
            &format!("{}", type_check_helper(good_test).unwrap())
        );
    }

    for (bad_test, expected) in bad.iter().zip(bad_expected.iter()) {
        assert_eq!(*expected, *type_check_helper(bad_test).unwrap_err().err);
    }
}

#[test]
fn test_principal_construct() {
    // This is the type we expect on success.
    let expected_type =
        "(response principal (tuple (error_code uint) (value (optional principal))))";
    let good_pairs = [
        // Standard good example of a standard principal
        (
            r#"(principal-construct? 0x22 0xfa6bf38ed557fe417333710d6033e9419391a320)"#,
            expected_type,
        ),
        // Standard good example of a contract principal.
        (
            r#"(principal-construct? 0x22 0xfa6bf38ed557fe417333710d6033e9419391a320 "foo")"#,
            expected_type,
        ),
        // Note: This following buffer is too short. It type-checks but triggers a runtime error.
        (r#"(principal-construct? 0x22 0x00)"#, expected_type),
        // Note: This following name is too short. It type-checks but triggers a runtime error.
        (
            r#"(principal-construct? 0x22 0xfa6bf38ed557fe417333710d6033e9419391a320 "")"#,
            expected_type,
        ),
    ];

    for (good_test, expected) in good_pairs.iter() {
        assert_eq!(
            expected,
            &format!("{}", type_check_helper(good_test).unwrap())
        );
    }

    let bad_pairs = [
        // Too few arguments, just has the `(buff 1)`.
        (
            r#"(principal-construct? 0x22)"#,
            CheckErrors::RequiresAtLeastArguments(2, 1),
        ),
        // Too few arguments, just hs the `(buff 20)`.
        (
            r#"(principal-construct? 0xfa6bf38ed557fe417333710d6033e9419391a320)"#,
            CheckErrors::RequiresAtLeastArguments(2, 1),
        ),
        // The first buffer is too long, should be `(buff 1)`.
        (
            r#"(principal-construct? 0xfa6bf38ed557fe417333710d6033e9419391a320 0xfa6bf38ed557fe417333710d6033e9419391a320)"#,
<<<<<<< HEAD
            CheckErrors::TypeError(TypeSignature::BUFFER_1, BUFF_20.clone()),
=======
            CheckErrors::TypeError(Box::new(BUFF_1.clone()), Box::new(BUFF_20.clone())),
>>>>>>> 22af7d94
        ),
        // The second buffer is too long, should be `(buff 20)`.
        (
            r#"(principal-construct? 0x22 0xfa6bf38ed557fe417333710d6033e9419391a32009)"#,
            CheckErrors::TypeError(Box::new(BUFF_20.clone()), Box::new(BUFF_21.clone())),
        ),
        // `int` argument instead of `(buff 1)` for version.
        (
            r#"(principal-construct? 22 0xfa6bf38ed557fe417333710d6033e9419391a320)"#,
<<<<<<< HEAD
            CheckErrors::TypeError(TypeSignature::BUFFER_1, IntType),
=======
            CheckErrors::TypeError(Box::new(BUFF_1.clone()), Box::new(IntType.clone())),
>>>>>>> 22af7d94
        ),
        // `name` argument is too long
        (
            r#"(principal-construct? 0x22 0xfa6bf38ed557fe417333710d6033e9419391a320 "foooooooooooooooooooooooooooooooooooooooo")"#,
            CheckErrors::TypeError(
                Box::new(TypeSignature::contract_name_string_ascii_type().unwrap()),
                Box::new(TypeSignature::bound_string_ascii_type(41).unwrap()),
            ),
        ),
        // bad argument type for `name`
        (
            r#"(principal-construct? 0x22 0xfa6bf38ed557fe417333710d6033e9419391a320 u123)"#,
            CheckErrors::TypeError(
                Box::new(TypeSignature::contract_name_string_ascii_type().unwrap()),
                Box::new(UIntType),
            ),
        ),
        // too many arguments
        (
            r#"(principal-construct? 0x22 0xfa6bf38ed557fe417333710d6033e9419391a320 "foo" "bar")"#,
            CheckErrors::RequiresAtMostArguments(3, 4),
        ),
    ];

    for (bad_test, expected) in bad_pairs.iter() {
        assert_eq!(*expected, *type_check_helper(bad_test).unwrap_err().err);
    }
}

#[test]
fn test_trait_args() {
    let good = [
        "(define-trait trait-foo ((foo () (response uint uint))))
        (define-private (call-foo (f <trait-foo>))
            (contract-call? f foo)
        )
        (define-public (call-foo-outer (f <trait-foo>))
            (begin
                (call-foo f)
            )
        )",
        "(define-trait trait-foobar
            (
                (foo () (response uint uint))
                (bar () (response uint uint))
            )
        )
        (define-trait trait-foo ((foo () (response uint uint))))
        (define-private (call-foo (f <trait-foo>))
            (contract-call? f foo)
        )
        (define-public (call-foo-foobar (f <trait-foobar>))
            (begin
                (call-foo f)
            )
        )",
    ];

    let bad = ["(define-trait trait-bar
            (
                (bar () (response uint uint))
            )
        )
        (define-trait trait-foo ((foo () (response uint uint))))
        (define-private (call-foo (f <trait-foo>))
            (contract-call? f foo)
        )
        (define-public (call-foo-foobar (f <trait-bar>))
            (begin
                (call-foo f)
            )
        )"];

    let contract_identifier = QualifiedContractIdentifier::transient();
    let bad_expected = [CheckErrors::IncompatibleTrait(
        Box::new(TraitIdentifier {
            name: ClarityName::from("trait-foo"),
            contract_identifier: contract_identifier.clone(),
        }),
        Box::new(TraitIdentifier {
            name: ClarityName::from("trait-bar"),
            contract_identifier,
        }),
    )];

    for good_test in good.iter() {
        assert!(mem_type_check(good_test).is_ok());
    }

    for (bad_test, expected) in bad.iter().zip(bad_expected.iter()) {
        assert_eq!(*expected, *mem_type_check(bad_test).unwrap_err().err);
    }
}

#[test]
fn test_wrapped_trait() {
    let good = [
        "(define-trait trait-foo ((foo () (response uint uint))))
        (define-public (call-foo-if (opt (optional <trait-foo>)))
            (match opt
                f (contract-call? f foo)
                (ok u1)
            )
        )",
        "(define-trait trait-foo ((foo () (response uint uint))))
        (define-private (call-foo (f <trait-foo>))
            (unwrap! (contract-call? f foo) u2)
        )
        (define-public (call-foo-list (l (list 5 <trait-foo>)))
            (ok (map call-foo l))
        )",
        "(define-trait trait-foo ((foo () (response uint uint))))
        (define-private (return-f (f <trait-foo>))
            (if true (ok f) (err u1))
        )
        (define-public (call-foo (f <trait-foo>))
            (match (return-f f)
                f-prime (contract-call? f-prime foo)
                e (err u1)
            )
        )",
        "(define-trait trait-foo ((foo () (response uint uint))))
        (define-private (return-f (f <trait-foo>))
            (if true (err f) (ok u1))
        )
        (define-public (call-foo (f <trait-foo>))
            (match (return-f f)
                v (ok v)
                f-prime (contract-call? f-prime foo)
            )
        )",
    ];

    for good_test in good.iter() {
        assert!(mem_type_check(good_test).is_ok());
    }
}

#[test]
fn test_let_bind_trait() {
    let good = ["(define-trait trait-foo ((foo () (response uint uint))))
        (define-public (call-foo (f <trait-foo>))
            (let ((g f))
                (contract-call? g foo)
            )
        )"];

    for good_test in good.iter() {
        assert!(mem_type_check(good_test).is_ok());
    }
}

#[apply(test_clarity_versions)]
fn test_trait_same_contract(#[case] version: ClarityVersion, #[case] epoch: StacksEpochId) {
    let good = ["(define-trait trait-foo ((foo () (response uint uint))))
        (define-public (call-foo (f <trait-foo>))
            (contract-call? f foo)
        )
        (define-public (trigger (f <trait-foo>)) (call-foo f))"];

    for good_test in good.iter() {
        let result = mem_run_analysis(good_test, version, epoch);
        assert!(result.is_ok());
    }
}

#[test]
fn test_tuple_arg() {
    let contract = "(define-private (add (value {a: int, b: uint}))
            (get a value))
         (define-private (test-call)
            (add {a: 3, b: u5}))
        ";

    mem_type_check(contract).unwrap();

    let bad_contracts = [
        "(define-private (bad1 (value {a: int, b: uint}))
            (get a value))
        (define-private (test-call)
            (bad1 {a: u3, b: u5}))
        ",
        "(define-private (bad2 (value {a: int, b: uint}))
            (get a value))
         (define-private (test-call)
            (bad2 {a: 3}))
        ",
        "(define-private (bad3 (value {a: int, b: uint}))
            (get a value))
         (define-private (test-call)
            (bad3 {a: 3, b: u5, c: 4}))
        ",
    ];
    for bad_test in bad_contracts.iter() {
        mem_type_check(bad_test).unwrap_err();
    }
}

#[apply(test_clarity_versions)]
fn test_list_arg(#[case] version: ClarityVersion, #[case] epoch: StacksEpochId) {
    let good = [
        "(define-private (foo (l (list 3 int)))
            (element-at l u0))
         (define-private (test-call)
            (foo (list 1 2 3)))
        ",
        "(define-private (foo (l (list 3 int)))
            (element-at l u0))
         (define-private (test-call)
            (foo (list 1)))
        ",
        "(define-private (foo (l (list 3 int)))
            (element-at l u0))
         (define-private (test-call)
            (foo (list)))
        ",
    ];

    for good_test in good.iter() {
        assert!(mem_run_analysis(good_test, version, epoch).is_ok());
    }

    let bad = [
        "(define-private (foo (l (list 3 int)))
            (element-at l u0))
         (define-private (test-call)
            (foo (list 1 2 3 4)))
        ",
        "(define-private (foo (l (list 3 int)))
            (element-at l u0))
         (define-private (test-call)
            (foo (list u1)))
        ",
        "(define-private (foo (l (list 3 int)))
            (element-at l u0))
         (define-private (test-call)
            (foo (list (list))))
        ",
    ];
    let bad_expected = [
        CheckErrors::TypeError(
            Box::new(TypeSignature::list_of(TypeSignature::IntType, 3).unwrap()),
            Box::new(TypeSignature::list_of(TypeSignature::IntType, 4).unwrap()),
        ),
        CheckErrors::TypeError(
            Box::new(TypeSignature::list_of(TypeSignature::IntType, 3).unwrap()),
            Box::new(TypeSignature::list_of(TypeSignature::UIntType, 1).unwrap()),
        ),
        CheckErrors::TypeError(
            Box::new(TypeSignature::list_of(TypeSignature::IntType, 3).unwrap()),
            Box::new(
                TypeSignature::list_of(
                    TypeSignature::list_of(TypeSignature::NoType, 0).unwrap(),
                    1,
                )
                .unwrap(),
            ),
        ),
    ];
    let bad_expected2 = [
        CheckErrors::TypeError(
            Box::new(TypeSignature::list_of(TypeSignature::IntType, 3).unwrap()),
            Box::new(TypeSignature::list_of(TypeSignature::IntType, 4).unwrap()),
        ),
        CheckErrors::TypeError(
            Box::new(TypeSignature::IntType),
            Box::new(TypeSignature::UIntType),
        ),
        CheckErrors::TypeError(
            Box::new(TypeSignature::IntType),
            Box::new(TypeSignature::list_of(TypeSignature::NoType, 0).unwrap()),
        ),
    ];

    for (bad_test, expected) in bad.iter().zip(
        if version == ClarityVersion::Clarity1 {
            bad_expected
        } else {
            bad_expected2
        }
        .iter(),
    ) {
        assert_eq!(
            *expected,
            *mem_run_analysis(bad_test, version, epoch).unwrap_err().err
        );
    }
}

#[test]
fn test_principal_admits() {
    let good = ["(define-public (set-extensions (extension-list (list 200 {extension: principal, enabled: bool})))
    (ok true)
  )
  (define-private (init)
    (set-extensions (list
      { extension: .fake-b, enabled: true }
    ))
  )",
  "(define-public (set-extensions (extension-list (list 200 {extension: principal, enabled: bool})))
    (ok true)
  )
  (define-private (init)
    (set-extensions (list
      { extension: .fake-b, enabled: true }
      { extension: .fake-b, enabled: true }
    ))
  )",
  "(define-public (set-extensions (extension-list (list 200 {extension: principal, enabled: bool})))
    (ok true)
  )
  (define-private (init)
    (set-extensions (list
      { extension: .fake-b, enabled: true }
      { extension: .fake-c, enabled: true }
    ))
  )"];

    for good_test in good.iter() {
        let res = mem_type_check(good_test);
        println!("{res:?}");
        assert!(res.is_ok());
    }

    let bad = ["(define-public (set-extensions (extension-list (list 200 {extension: principal, enabled: bool})))
    (ok true)
  )
  (define-trait fake-trait ())
  (define-private (init (fake <fake-trait>))
    (set-extensions (list
      { extension: fake, enabled: true }
    ))
  )",
  "(define-public (set-extensions (extension-list (list 200 {extension: principal, enabled: bool})))
    (ok true)
  )
  (define-trait fake-trait ())
  (define-private (init (fake <fake-trait>))
    (set-extensions (list
      { extension: fake, enabled: true }
      { extension: .fake-b, enabled: true }
    ))
  )"];

    for bad_test in bad.iter() {
        let res = mem_type_check(bad_test);
        println!("{res:?}");
        assert!(res.is_err());
    }
}

/// Comprehensive test of all of the bad syntax binding error variants we can detect.
/// Only concerns itself with simple errors (no nesting).
#[test]
fn test_simple_bad_syntax_bindings() {
    let bad = [
        // bad let-binding -- binding item is not a list
        "(let (oops (bar u1)) (ok true))",
        // bad let-binding -- binding item is not a 2-element list
        "(let ((oops u1 u2) (bar u1)) (ok true))",
        // bad let-binding -- binding item name is not an atom
        "(let ((1 2) (bar u1)) (ok true))",
        // bad eval-binding -- binding item is not a list
        "(define-private (foo oops (bar uint)) (ok true))",
        // bad eval-binding -- binding item is not a 2-element list
        "(define-private (foo (oops uint uint) (bar uint)) (ok true))",
        // bad eval-binding -- binding item name is not an atom
        "(define-private (foo (u1 uint) (bar uint)) (ok true))",
        // bad tuple binding -- binding item is not a list
        "(tuple oops (bar u1))",
        // bad tuple binding -- binding item is not a 2-element list
        "(tuple (oops u1 u2) (bar u1))",
        // bad tuple binding -- binding item name is not an atom
        "(tuple (u1 u2) (bar u1))",
        // bad type signature (no longer a bad syntax binding error)
        "(define-private (foo (bar (string-ascii -12))) (ok true))",
        // bad type signature (no longer a bad syntax binding error)
        "(from-consensus-buff? (tuple (a (string-ascii -12))) 0x00)",
    ];
    let expected = [
        CheckErrors::BadSyntaxBinding(SyntaxBindingError::let_binding_not_list(0)),
        CheckErrors::BadSyntaxBinding(SyntaxBindingError::let_binding_invalid_length(0)),
        CheckErrors::BadSyntaxBinding(SyntaxBindingError::let_binding_not_atom(0)),
        CheckErrors::BadSyntaxBinding(SyntaxBindingError::eval_binding_not_list(0)),
        CheckErrors::BadSyntaxBinding(SyntaxBindingError::eval_binding_invalid_length(0)),
        CheckErrors::BadSyntaxBinding(SyntaxBindingError::eval_binding_not_atom(0)),
        CheckErrors::BadSyntaxBinding(SyntaxBindingError::tuple_cons_not_list(0)),
        CheckErrors::BadSyntaxBinding(SyntaxBindingError::tuple_cons_invalid_length(0)),
        CheckErrors::BadSyntaxBinding(SyntaxBindingError::tuple_cons_not_atom(0)),
        CheckErrors::ValueOutOfBounds,
        CheckErrors::ValueOutOfBounds,
    ];

    for (bad_code, expected_err) in bad.iter().zip(expected.iter()) {
        debug!("test simple bad syntax binding: '{}'", bad_code);
        assert_eq!(*expected_err, *type_check_helper(bad_code).unwrap_err().err);
    }
}

/// Nested type signature binding errors.
/// These are no longer BadSyntaxBinding errors, but are instead reported as their innermost
/// type-check error.
#[test]
fn test_nested_bad_type_signature_syntax_bindings() {
    let bad = [
        // bad tuple type signature within a tower of tuples
        "(define-public (foo (bar { a: { b: { c: (string-ascii -19) } } })) (ok true))",
        // bad type signature within a tower of lists
        "(define-public (foo (bar (list (list 10 (string-ascii -19))))) (ok true))",
        // bad type signature within a tower of tuples
        "(from-consensus-buff? { a : { b: { c: (string-ascii -19) } } } 0x00)",
    ];

    let expected = [
        CheckErrors::ValueOutOfBounds,
        CheckErrors::InvalidTypeDescription,
        CheckErrors::ValueOutOfBounds,
    ];

    for (bad_code, expected_err) in bad.iter().zip(expected.iter()) {
        debug!("test nested bad syntax binding: '{}'", bad_code);
        assert_eq!(*expected_err, *type_check_helper(bad_code).unwrap_err().err);
    }
}<|MERGE_RESOLUTION|>--- conflicted
+++ resolved
@@ -1081,16 +1081,11 @@
     let bad_expected = [
         CheckErrors::ExpectedSequence(Box::new(TypeSignature::IntType)),
         CheckErrors::TypeError(
-<<<<<<< HEAD
-            TypeSignature::BUFFER_MIN,
-            TypeSignature::min_string_ascii().unwrap(),
-=======
             Box::new(TypeSignature::IntType),
             Box::new(TypeSignature::UIntType),
->>>>>>> 22af7d94
-        ),
-        CheckErrors::TypeError(
-            Box::new(TypeSignature::min_buffer().unwrap()),
+        ),
+        CheckErrors::TypeError(
+            Box::new(TypeSignature::BUFFER_MIN),
             Box::new(TypeSignature::min_string_ascii().unwrap()),
         ),
         CheckErrors::TypeError(
@@ -1102,13 +1097,8 @@
             Box::new(TypeSignature::min_string_utf8().unwrap()),
         ),
         CheckErrors::TypeError(
-<<<<<<< HEAD
-            TypeSignature::BUFFER_MIN,
-            TypeSignature::min_string_ascii().unwrap(),
-=======
             Box::new(TypeSignature::list_of(TypeSignature::IntType, 1).unwrap()),
             Box::new(TypeSignature::list_of(TypeSignature::IntType, 2).unwrap()),
->>>>>>> 22af7d94
         ),
         CheckErrors::ExpectedSequence(Box::new(TypeSignature::IntType)),
         CheckErrors::TypeError(
@@ -1116,7 +1106,7 @@
             Box::new(TypeSignature::UIntType),
         ),
         CheckErrors::TypeError(
-            Box::new(TypeSignature::min_buffer().unwrap()),
+            Box::new(TypeSignature::BUFFER_MIN),
             Box::new(TypeSignature::min_string_ascii().unwrap()),
         ),
         CheckErrors::TypeError(
@@ -3354,14 +3344,10 @@
     let bad_expected = [
         CheckErrors::IncorrectArgumentCount(1, 2),
         CheckErrors::IncorrectArgumentCount(1, 0),
-<<<<<<< HEAD
-        CheckErrors::TypeError(TypeSignature::PrincipalType, TypeSignature::BUFFER_1),
-=======
         CheckErrors::TypeError(
             Box::new(TypeSignature::PrincipalType),
-            Box::new(BUFF_1.clone()),
-        ),
->>>>>>> 22af7d94
+            Box::new(TypeSignature::BUFFER_1),
+        ),
     ];
 
     for (good_test, expected) in good.iter().zip(expected.iter()) {
@@ -3422,11 +3408,7 @@
         // The first buffer is too long, should be `(buff 1)`.
         (
             r#"(principal-construct? 0xfa6bf38ed557fe417333710d6033e9419391a320 0xfa6bf38ed557fe417333710d6033e9419391a320)"#,
-<<<<<<< HEAD
-            CheckErrors::TypeError(TypeSignature::BUFFER_1, BUFF_20.clone()),
-=======
-            CheckErrors::TypeError(Box::new(BUFF_1.clone()), Box::new(BUFF_20.clone())),
->>>>>>> 22af7d94
+            CheckErrors::TypeError(Box::new(TypeSignature::BUFFER_1), Box::new(BUFF_20.clone())),
         ),
         // The second buffer is too long, should be `(buff 20)`.
         (
@@ -3436,11 +3418,7 @@
         // `int` argument instead of `(buff 1)` for version.
         (
             r#"(principal-construct? 22 0xfa6bf38ed557fe417333710d6033e9419391a320)"#,
-<<<<<<< HEAD
-            CheckErrors::TypeError(TypeSignature::BUFFER_1, IntType),
-=======
-            CheckErrors::TypeError(Box::new(BUFF_1.clone()), Box::new(IntType.clone())),
->>>>>>> 22af7d94
+            CheckErrors::TypeError(Box::new(TypeSignature::BUFFER_1), Box::new(IntType.clone())),
         ),
         // `name` argument is too long
         (
