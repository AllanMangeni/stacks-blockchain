--- conflicted
+++ resolved
@@ -179,15 +179,10 @@
         if version < ClarityVersion::Clarity4 {
             // restrict-assets? is only available in Clarity 4+
             assert_eq!(
-<<<<<<< HEAD
-                CheckErrorKind::UnknownFunction("restrict-assets?".to_string()),
-                *type_check_helper_version(code, version).unwrap_err().err,
-=======
-                CheckErrors::UnknownFunction("restrict-assets?".to_string()),
-                *type_check_helper_version(code, version, epoch)
-                    .unwrap_err()
-                    .err,
->>>>>>> aa20011b
+                CheckErrorKind::UnknownFunction("restrict-assets?".to_string()),
+                *type_check_helper_version(code, version, epoch)
+                    .unwrap_err()
+                    .err,
                 "{code}",
             );
         } else {
@@ -203,15 +198,10 @@
         if version < ClarityVersion::Clarity4 {
             // restrict-assets? is only available in Clarity 4+
             assert_eq!(
-<<<<<<< HEAD
-                CheckErrorKind::UnknownFunction("restrict-assets?".to_string()),
-                *type_check_helper_version(code, version).unwrap_err().err,
-=======
-                CheckErrors::UnknownFunction("restrict-assets?".to_string()),
-                *type_check_helper_version(code, version, epoch)
-                    .unwrap_err()
-                    .err,
->>>>>>> aa20011b
+                CheckErrorKind::UnknownFunction("restrict-assets?".to_string()),
+                *type_check_helper_version(code, version, epoch)
+                    .unwrap_err()
+                    .err,
                 "{code}",
             );
         } else {
@@ -358,15 +348,10 @@
         if version < ClarityVersion::Clarity4 {
             // as-contract? is only available in Clarity 4+
             assert_eq!(
-<<<<<<< HEAD
                 CheckErrorKind::UnknownFunction("as-contract?".to_string()),
-                *type_check_helper_version(code, version).unwrap_err().err,
-=======
-                CheckErrors::UnknownFunction("as-contract?".to_string()),
-                *type_check_helper_version(code, version, epoch)
-                    .unwrap_err()
-                    .err,
->>>>>>> aa20011b
+                *type_check_helper_version(code, version, epoch)
+                    .unwrap_err()
+                    .err,
                 "{code}"
             );
         } else {
@@ -382,15 +367,10 @@
         if version < ClarityVersion::Clarity4 {
             // as-contract? is only available in Clarity 4+
             assert_eq!(
-<<<<<<< HEAD
                 CheckErrorKind::UnknownFunction("as-contract?".to_string()),
-                *type_check_helper_version(code, version).unwrap_err().err,
-=======
-                CheckErrors::UnknownFunction("as-contract?".to_string()),
-                *type_check_helper_version(code, version, epoch)
-                    .unwrap_err()
-                    .err,
->>>>>>> aa20011b
+                *type_check_helper_version(code, version, epoch)
+                    .unwrap_err()
+                    .err,
                 "{code}"
             );
         } else {
@@ -464,15 +444,10 @@
     for (code, expected_type) in &good {
         if version < ClarityVersion::Clarity4 {
             assert_eq!(
-<<<<<<< HEAD
-                CheckErrorKind::UnknownFunction("restrict-assets?".to_string()),
-                *type_check_helper_version(code, version).unwrap_err().err,
-=======
-                CheckErrors::UnknownFunction("restrict-assets?".to_string()),
-                *type_check_helper_version(code, version, epoch)
-                    .unwrap_err()
-                    .err,
->>>>>>> aa20011b
+                CheckErrorKind::UnknownFunction("restrict-assets?".to_string()),
+                *type_check_helper_version(code, version, epoch)
+                    .unwrap_err()
+                    .err,
                 "{code}"
             );
         } else {
@@ -487,15 +462,10 @@
     for (code, expected_err) in &bad {
         if version < ClarityVersion::Clarity4 {
             assert_eq!(
-<<<<<<< HEAD
-                CheckErrorKind::UnknownFunction("restrict-assets?".to_string()),
-                *type_check_helper_version(code, version).unwrap_err().err,
-=======
-                CheckErrors::UnknownFunction("restrict-assets?".to_string()),
-                *type_check_helper_version(code, version, epoch)
-                    .unwrap_err()
-                    .err,
->>>>>>> aa20011b
+                CheckErrorKind::UnknownFunction("restrict-assets?".to_string()),
+                *type_check_helper_version(code, version, epoch)
+                    .unwrap_err()
+                    .err,
                 "{code}"
             );
         } else {
@@ -618,15 +588,10 @@
     for (code, expected_type) in &good {
         if version < ClarityVersion::Clarity4 {
             assert_eq!(
-<<<<<<< HEAD
-                CheckErrorKind::UnknownFunction("restrict-assets?".to_string()),
-                *type_check_helper_version(code, version).unwrap_err().err,
-=======
-                CheckErrors::UnknownFunction("restrict-assets?".to_string()),
-                *type_check_helper_version(code, version, epoch)
-                    .unwrap_err()
-                    .err,
->>>>>>> aa20011b
+                CheckErrorKind::UnknownFunction("restrict-assets?".to_string()),
+                *type_check_helper_version(code, version, epoch)
+                    .unwrap_err()
+                    .err,
                 "{code}",
             );
         } else {
@@ -641,15 +606,10 @@
     for (code, expected_err) in &bad {
         if version < ClarityVersion::Clarity4 {
             assert_eq!(
-<<<<<<< HEAD
-                CheckErrorKind::UnknownFunction("restrict-assets?".to_string()),
-                *type_check_helper_version(code, version).unwrap_err().err,
-=======
-                CheckErrors::UnknownFunction("restrict-assets?".to_string()),
-                *type_check_helper_version(code, version, epoch)
-                    .unwrap_err()
-                    .err,
->>>>>>> aa20011b
+                CheckErrorKind::UnknownFunction("restrict-assets?".to_string()),
+                *type_check_helper_version(code, version, epoch)
+                    .unwrap_err()
+                    .err,
                 "{code}",
             );
         } else {
@@ -776,15 +736,10 @@
     for (code, expected_type) in &good {
         if version < ClarityVersion::Clarity4 {
             assert_eq!(
-<<<<<<< HEAD
-                CheckErrorKind::UnknownFunction("restrict-assets?".to_string()),
-                *type_check_helper_version(code, version).unwrap_err().err,
-=======
-                CheckErrors::UnknownFunction("restrict-assets?".to_string()),
-                *type_check_helper_version(code, version, epoch)
-                    .unwrap_err()
-                    .err,
->>>>>>> aa20011b
+                CheckErrorKind::UnknownFunction("restrict-assets?".to_string()),
+                *type_check_helper_version(code, version, epoch)
+                    .unwrap_err()
+                    .err,
                 "{code}",
             );
         } else {
@@ -799,15 +754,10 @@
     for (code, expected_err) in &bad {
         if version < ClarityVersion::Clarity4 {
             assert_eq!(
-<<<<<<< HEAD
-                CheckErrorKind::UnknownFunction("restrict-assets?".to_string()),
-                *type_check_helper_version(code, version).unwrap_err().err,
-=======
-                CheckErrors::UnknownFunction("restrict-assets?".to_string()),
-                *type_check_helper_version(code, version, epoch)
-                    .unwrap_err()
-                    .err,
->>>>>>> aa20011b
+                CheckErrorKind::UnknownFunction("restrict-assets?".to_string()),
+                *type_check_helper_version(code, version, epoch)
+                    .unwrap_err()
+                    .err,
                 "{code}",
             );
         } else {
@@ -876,15 +826,10 @@
     for (code, expected_type) in &good {
         if version < ClarityVersion::Clarity4 {
             assert_eq!(
-<<<<<<< HEAD
-                CheckErrorKind::UnknownFunction("restrict-assets?".to_string()),
-                *type_check_helper_version(code, version).unwrap_err().err,
-=======
-                CheckErrors::UnknownFunction("restrict-assets?".to_string()),
-                *type_check_helper_version(code, version, epoch)
-                    .unwrap_err()
-                    .err,
->>>>>>> aa20011b
+                CheckErrorKind::UnknownFunction("restrict-assets?".to_string()),
+                *type_check_helper_version(code, version, epoch)
+                    .unwrap_err()
+                    .err,
                 "{code}",
             );
         } else {
@@ -899,15 +844,10 @@
     for (code, expected_err) in &bad {
         if version < ClarityVersion::Clarity4 {
             assert_eq!(
-<<<<<<< HEAD
-                CheckErrorKind::UnknownFunction("restrict-assets?".to_string()),
-                *type_check_helper_version(code, version).unwrap_err().err,
-=======
-                CheckErrors::UnknownFunction("restrict-assets?".to_string()),
-                *type_check_helper_version(code, version, epoch)
-                    .unwrap_err()
-                    .err,
->>>>>>> aa20011b
+                CheckErrorKind::UnknownFunction("restrict-assets?".to_string()),
+                *type_check_helper_version(code, version, epoch)
+                    .unwrap_err()
+                    .err,
                 "{code}",
             );
         } else {
@@ -953,15 +893,10 @@
     for (code, expected_type) in &good {
         if version < ClarityVersion::Clarity4 {
             assert_eq!(
-<<<<<<< HEAD
                 CheckErrorKind::UnknownFunction("as-contract?".to_string()),
-                *type_check_helper_version(code, version).unwrap_err().err,
-=======
-                CheckErrors::UnknownFunction("as-contract?".to_string()),
-                *type_check_helper_version(code, version, epoch)
-                    .unwrap_err()
-                    .err,
->>>>>>> aa20011b
+                *type_check_helper_version(code, version, epoch)
+                    .unwrap_err()
+                    .err,
                 "{code}",
             );
         } else {
@@ -976,15 +911,10 @@
     for (code, expected_err) in &bad {
         if version < ClarityVersion::Clarity4 {
             assert_eq!(
-<<<<<<< HEAD
-                CheckErrorKind::UnknownFunction("restrict-assets?".to_string()),
-                *type_check_helper_version(code, version).unwrap_err().err,
-=======
-                CheckErrors::UnknownFunction("restrict-assets?".to_string()),
-                *type_check_helper_version(code, version, epoch)
-                    .unwrap_err()
-                    .err,
->>>>>>> aa20011b
+                CheckErrorKind::UnknownFunction("restrict-assets?".to_string()),
+                *type_check_helper_version(code, version, epoch)
+                    .unwrap_err()
+                    .err,
                 "{code}",
             );
         } else {
