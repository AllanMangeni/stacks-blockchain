// Copyright (C) 2013-2020 Blockstack PBC, a public benefit corporation
// Copyright (C) 2020 Stacks Open Internet Foundation
//
// This program is free software: you can redistribute it and/or modify
// it under the terms of the GNU General Public License as published by
// the Free Software Foundation, either version 3 of the License, or
// (at your option) any later version.
//
// This program is distributed in the hope that it will be useful,
// but WITHOUT ANY WARRANTY; without even the implied warranty of
// MERCHANTABILITY or FITNESS FOR A PARTICULAR PURPOSE.  See the
// GNU General Public License for more details.
//
// You should have received a copy of the GNU General Public License
// along with this program.  If not, see <http://www.gnu.org/licenses/>.

use stacks_common::types::StacksEpochId;

use crate::vm::analysis::errors::{CheckError, CheckErrors, SyntaxBindingError};
use crate::vm::analysis::mem_type_check;
use crate::vm::ast::build_ast;
use crate::vm::ast::errors::ParseErrors;
use crate::vm::types::SequenceSubtype::*;
use crate::vm::types::StringSubtype::*;
use crate::vm::types::TypeSignature::{BoolType, IntType, PrincipalType, UIntType};
use crate::vm::types::{
    FixedFunction, FunctionType, QualifiedContractIdentifier, TypeSignature, TypeSignatureExt as _,
    BUFF_32, BUFF_64,
};
use crate::vm::ClarityVersion;
mod assets;
mod contracts;

fn type_check_helper(exp: &str) -> Result<TypeSignature, CheckError> {
    mem_type_check(exp, ClarityVersion::Clarity1, StacksEpochId::Epoch2_05)
        .map(|(type_sig_opt, _)| type_sig_opt.unwrap())
}

fn buff_type(size: u32) -> TypeSignature {
    TypeSignature::SequenceType(BufferType(size.try_into().unwrap()))
}

fn ascii_type(size: u32) -> TypeSignature {
    TypeSignature::SequenceType(StringType(ASCII(size.try_into().unwrap())))
}

#[test]
fn test_get_block_info() {
    let good = [
        "(get-block-info? time u1)",
        "(get-block-info? time (* u2 u3))",
        "(get-block-info? vrf-seed u1)",
        "(get-block-info? header-hash u1)",
        "(get-block-info? burnchain-header-hash u1)",
        "(get-block-info? miner-address u1)",
    ];
    let expected = [
        "(optional uint)",
        "(optional uint)",
        "(optional (buff 32))",
        "(optional (buff 32))",
        "(optional (buff 32))",
        "(optional principal)",
    ];

    let bad = [
        "(get-block-info? none u1)",
        "(get-block-info? time true)",
        "(get-block-info? time 1)",
        "(get-block-info? time)",
    ];
    let bad_expected = [
        CheckErrors::NoSuchBlockInfoProperty("none".to_string()),
        CheckErrors::TypeError(Box::new(UIntType), Box::new(BoolType)),
        CheckErrors::TypeError(Box::new(UIntType), Box::new(IntType)),
        CheckErrors::RequiresAtLeastArguments(2, 1),
    ];

    for (good_test, expected) in good.iter().zip(expected.iter()) {
        assert_eq!(
            expected,
            &format!("{}", type_check_helper(good_test).unwrap())
        );
    }

    for (bad_test, expected) in bad.iter().zip(bad_expected.iter()) {
        assert_eq!(*expected, *type_check_helper(bad_test).unwrap_err().err);
    }
}

#[test]
fn test_define_trait() {
    let good = [
        "(define-trait trait-1 ((get-1 (uint) (response uint uint))))",
        "(define-trait trait-1 ((get-1 () (response uint (buff 32)))))",
        "(define-trait trait-1 ((get-1 () (response (buff 32) (buff 32)))))",
    ];

    for good_test in good.iter() {
        mem_type_check(
            good_test,
            ClarityVersion::Clarity1,
            StacksEpochId::Epoch2_05,
        )
        .unwrap();
    }

    let bad = [
        "(define-trait trait-1 ((get-1 uint)))",
        "(define-trait trait-1 ((get-1 uint uint)))",
        "(define-trait trait-1 ((get-1 (uint) (uint))))",
        "(define-trait trait-1 ((get-1 (response uint uint))))",
        "(define-trait trait-1)",
        "(define-trait)",
    ];
    let bad_expected = [
        CheckErrors::InvalidTypeDescription,
        CheckErrors::DefineTraitBadSignature,
        CheckErrors::DefineTraitBadSignature,
        CheckErrors::InvalidTypeDescription,
    ];

    for (bad_test, expected) in bad.iter().zip(bad_expected.iter()) {
        assert_eq!(*expected, *type_check_helper(bad_test).unwrap_err().err);
    }

    let bad = ["(define-trait trait-1)", "(define-trait)"];
    let bad_expected = [
        ParseErrors::DefineTraitBadSignature,
        ParseErrors::DefineTraitBadSignature,
    ];

    let contract_identifier = QualifiedContractIdentifier::transient();
    for (bad_test, expected) in bad.iter().zip(bad_expected.iter()) {
        let res = build_ast(
            &contract_identifier,
            bad_test,
            &mut (),
            ClarityVersion::Clarity1,
            StacksEpochId::Epoch2_05,
        )
        .unwrap_err();
        assert_eq!(*expected, *res.err);
    }
}

#[test]
fn test_use_trait() {
    let bad = [
        "(use-trait trait-1 ((get-1 (uint) (response uint uint))))",
        "(use-trait trait-1 ((get-1 uint)))",
        "(use-trait trait-1)",
        "(use-trait)",
    ];
    let bad_expected = [
        ParseErrors::ImportTraitBadSignature,
        ParseErrors::ImportTraitBadSignature,
        ParseErrors::ImportTraitBadSignature,
        ParseErrors::ImportTraitBadSignature,
    ];

    let contract_identifier = QualifiedContractIdentifier::transient();
    for (bad_test, expected) in bad.iter().zip(bad_expected.iter()) {
        let res = build_ast(
            &contract_identifier,
            bad_test,
            &mut (),
            ClarityVersion::Clarity1,
            StacksEpochId::Epoch2_05,
        )
        .unwrap_err();
        assert_eq!(*expected, *res.err);
    }
}

#[test]
fn test_impl_trait() {
    let bad = ["(impl-trait trait-1)", "(impl-trait)"];
    let bad_expected = [
        ParseErrors::ImplTraitBadSignature,
        ParseErrors::ImplTraitBadSignature,
    ];

    let contract_identifier = QualifiedContractIdentifier::transient();
    for (bad_test, expected) in bad.iter().zip(bad_expected.iter()) {
        let res = build_ast(
            &contract_identifier,
            bad_test,
            &mut (),
            ClarityVersion::Clarity1,
            StacksEpochId::Epoch2_05,
        )
        .unwrap_err();
        assert_eq!(*expected, *res.err);
    }
}

#[test]
fn test_stx_ops() {
    let good = [
        "(stx-burn? u10 'SM2J6ZY48GV1EZ5V2V5RB9MP66SW86PYKKQVX8X0G)",
        "(stx-transfer? u10 tx-sender 'SM2J6ZY48GV1EZ5V2V5RB9MP66SW86PYKKQVX8X0G)",
        "(stx-get-balance 'SM2J6ZY48GV1EZ5V2V5RB9MP66SW86PYKKQVX8X0G)",
    ];
    let expected = ["(response bool uint)", "(response bool uint)", "uint"];

    let bad = [
        "(stx-transfer? u4 'SZ2J6ZY48GV1EZ5V2V5RB9MP66SW86PYKKQ9H6DPR)",
        "(stx-transfer? 4 'SZ2J6ZY48GV1EZ5V2V5RB9MP66SW86PYKKQ9H6DPR 'SZ2J6ZY48GV1EZ5V2V5RB9MP66SW86PYKKQ9H6DPR)",
        "(stx-transfer? u4 u3  'SZ2J6ZY48GV1EZ5V2V5RB9MP66SW86PYKKQ9H6DPR)",
        "(stx-transfer? u4 'SZ2J6ZY48GV1EZ5V2V5RB9MP66SW86PYKKQ9H6DPR true)",
        "(stx-burn? u4)",
        "(stx-burn? 4 'SZ2J6ZY48GV1EZ5V2V5RB9MP66SW86PYKKQ9H6DPR)",
        "(stx-burn? u4 true)",
        "(stx-burn? u4 'SZ2J6ZY48GV1EZ5V2V5RB9MP66SW86PYKKQ9H6DPR 'SZ2J6ZY48GV1EZ5V2V5RB9MP66SW86PYKKQ9H6DPR)",
        "(stx-get-balance true)",
        "(stx-get-balance 'SZ2J6ZY48GV1EZ5V2V5RB9MP66SW86PYKKQ9H6DPR 'SZ2J6ZY48GV1EZ5V2V5RB9MP66SW86PYKKQ9H6DPR)"
    ];
    let bad_expected = [
        CheckErrors::IncorrectArgumentCount(3, 2),
        CheckErrors::TypeError(Box::new(UIntType), Box::new(IntType)),
        CheckErrors::TypeError(Box::new(PrincipalType), Box::new(UIntType)),
        CheckErrors::TypeError(Box::new(PrincipalType), Box::new(BoolType)),
        CheckErrors::IncorrectArgumentCount(2, 1),
        CheckErrors::TypeError(Box::new(UIntType), Box::new(IntType)),
        CheckErrors::TypeError(Box::new(PrincipalType), Box::new(BoolType)),
        CheckErrors::IncorrectArgumentCount(2, 3),
        CheckErrors::TypeError(Box::new(PrincipalType), Box::new(BoolType)),
        CheckErrors::IncorrectArgumentCount(1, 2),
    ];

    for (good_test, expected) in good.iter().zip(expected.iter()) {
        assert_eq!(
            expected,
            &format!("{}", type_check_helper(good_test).unwrap())
        );
    }

    for (bad_test, expected) in bad.iter().zip(bad_expected.iter()) {
        assert_eq!(*expected, *type_check_helper(bad_test).unwrap_err().err);
    }
}

#[test]
fn test_destructuring_opts() {
    let good = [
        "(unwrap! (some 1) 2)",
        "(unwrap-err! (err 1) 2)",
        "(unwrap! (ok 3) 2)",
        "(unwrap-panic (ok 3))",
        "(unwrap-panic (some 3))",
        "(unwrap-err-panic (err 3))",
        "(match (some 1) inner-value (+ 1 inner-value) (/ 1 0))",
        "(define-private (foo) (if (> 1 0) (ok 1) (err 8)))
         (match (foo) ok-val (+ 1 ok-val) err-val (/ err-val 0))",
        "(define-private (t1 (x uint)) (if (> x u1) (ok x) (err false)))
         (define-private (t2 (x uint))
           (if (> x u4)
               (err true)
               (ok (+ u2 (try! (t1 x))))))
         (t2 u3)",
        "(define-private (t1 (x uint)) (if (> x u1) (ok x) (err false)))
         (define-private (t2 (x uint))
           (if (> x u4)
               (err true)
               (ok (> u2 (try! (t1 x))))))
         (t2 u3)",
        "(define-private (t1 (x uint)) (if (> x u1) (some x) none))
         (define-private (t2 (x uint))
           (if (> x u4)
               (some false)
               (some (> u2 (try! (t1 x))))))
         (t2 u3)",
    ];

    let expected = [
        "int",
        "int",
        "int",
        "int",
        "int",
        "int",
        "int",
        "int",
        "(response uint bool)",
        "(response bool bool)",
        "(optional bool)",
    ];

    assert_eq!(expected.len(), good.len());

    let bad = [
        (
            "(unwrap-err! (some 2) 2)",
            CheckErrors::ExpectedResponseType(Box::new(TypeSignature::from_string(
                "(optional int)",
                ClarityVersion::Clarity1,
                StacksEpochId::Epoch2_05,
            ))),
        ),
        (
            "(unwrap! (err 3) 2)",
            CheckErrors::CouldNotDetermineResponseOkType,
        ),
        (
            "(unwrap-err-panic (ok 3))",
            CheckErrors::CouldNotDetermineResponseErrType,
        ),
        (
            "(unwrap-panic none)",
            CheckErrors::CouldNotDetermineResponseOkType,
        ),
        (
            "(define-private (foo) (if (> 1 0) none none)) (unwrap-panic (foo))",
            CheckErrors::CouldNotDetermineResponseOkType,
        ),
        (
            "(unwrap-panic (err 3))",
            CheckErrors::CouldNotDetermineResponseOkType,
        ),
        (
            "(match none inner-value (/ 1 0) (+ 1 8))",
            CheckErrors::CouldNotDetermineMatchTypes,
        ),
        (
            "(match (ok 1) ok-val (/ ok-val 0) err-val (+ err-val 7))",
            CheckErrors::CouldNotDetermineMatchTypes,
        ),
        (
            "(match (err 1) ok-val (/ ok-val 0) err-val (+ err-val 7))",
            CheckErrors::CouldNotDetermineMatchTypes,
        ),
        (
            "(define-private (foo) (if (> 1 0) (ok 1) (err u8)))
         (match (foo) ok-val (+ 1 ok-val) err-val (/ err-val u0))",
            CheckErrors::MatchArmsMustMatch(
                Box::new(TypeSignature::IntType),
                Box::new(TypeSignature::UIntType),
            ),
        ),
        (
            "(match (some 1) inner-value (+ 1 inner-value) (> 1 28))",
            CheckErrors::MatchArmsMustMatch(
                Box::new(TypeSignature::IntType),
                Box::new(TypeSignature::BoolType),
            ),
        ),
        (
            "(match (some 1) inner-value (+ 1 inner-value))",
            CheckErrors::BadMatchOptionSyntax(Box::new(CheckErrors::IncorrectArgumentCount(4, 3))),
        ),
        (
            "(match (ok 1) inner-value (+ 1 inner-value))",
            CheckErrors::BadMatchResponseSyntax(Box::new(CheckErrors::IncorrectArgumentCount(
                5, 3,
            ))),
        ),
        (
            "(match (ok 1) 1 (+ 1 1) err-val (+ 2 err-val))",
            CheckErrors::BadMatchResponseSyntax(Box::new(CheckErrors::ExpectedName)),
        ),
        (
            "(match (ok 1) ok-val (+ 1 1) (+ 3 4) (+ 2 err-val))",
            CheckErrors::BadMatchResponseSyntax(Box::new(CheckErrors::ExpectedName)),
        ),
        (
            "(match (some 1) 2 (+ 1 1) (+ 3 4))",
            CheckErrors::BadMatchOptionSyntax(Box::new(CheckErrors::ExpectedName)),
        ),
        ("(match)", CheckErrors::RequiresAtLeastArguments(1, 0)),
        (
            "(match 1 ok-val (/ ok-val 0) err-val (+ err-val 7))",
            CheckErrors::BadMatchInput(Box::new(TypeSignature::IntType)),
        ),
        (
            "(default-to 3 5)",
            CheckErrors::ExpectedOptionalType(Box::new(TypeSignature::IntType)),
        ),
        (
            "(define-private (foo (x int))
           (match (some 3)
             x (+ x 2)
             5))",
            CheckErrors::NameAlreadyUsed("x".to_string()),
        ),
        (
            "(define-private (t1 (x uint)) (if (> x u1) (ok x) (err false)))
         (define-private (t2 (x uint))
           (if (> x u4)
               (err u3)
               (ok (+ u2 (try! (t1 x))))))",
            CheckErrors::ReturnTypesMustMatch(
                Box::new(
                    TypeSignature::new_response(TypeSignature::NoType, TypeSignature::BoolType)
                        .unwrap(),
                ),
                Box::new(
                    TypeSignature::new_response(TypeSignature::UIntType, TypeSignature::UIntType)
                        .unwrap(),
                ),
            ),
        ),
        (
            "(define-private (t1 (x uint)) (if (> x u1) (ok x) (err false)))
         (define-private (t2 (x uint))
           (> u2 (try! (t1 x))))",
            CheckErrors::ReturnTypesMustMatch(
                Box::new(
                    TypeSignature::new_response(TypeSignature::NoType, TypeSignature::BoolType)
                        .unwrap(),
                ),
                Box::new(TypeSignature::BoolType),
            ),
        ),
        (
            "(try! (ok 3))",
            CheckErrors::CouldNotDetermineResponseErrType,
        ),
        ("(try! none)", CheckErrors::CouldNotDetermineResponseOkType),
        (
            "(try! (err 3))",
            CheckErrors::CouldNotDetermineResponseOkType,
        ),
        (
            "(try! 3)",
            CheckErrors::ExpectedOptionalOrResponseType(Box::new(TypeSignature::IntType)),
        ),
        ("(try! (ok 3) 4)", CheckErrors::IncorrectArgumentCount(1, 2)),
    ];

    for (good_test, expected) in good.iter().zip(expected.iter()) {
        assert_eq!(
            expected,
            &format!("{}", type_check_helper(good_test).unwrap())
        );
    }

    for (bad_test, expected) in bad.iter() {
        assert_eq!(
            *expected,
            *mem_type_check(bad_test, ClarityVersion::Clarity1, StacksEpochId::Epoch2_05)
                .unwrap_err()
                .err
        );
    }
}

#[test]
fn test_at_block() {
    let good = [("(at-block (sha256 u0) u1)", "uint")];

    let bad = [
        (
            "(at-block (sha512 u0) u1)",
            CheckErrors::TypeError(Box::new(BUFF_32.clone()), Box::new(BUFF_64.clone())),
        ),
        (
            "(at-block (sha256 u0) u1 u2)",
            CheckErrors::IncorrectArgumentCount(2, 3),
        ),
    ];

    for (good_test, expected) in good.iter() {
        assert_eq!(
            expected,
            &format!("{}", type_check_helper(good_test).unwrap())
        );
    }

    for (bad_test, expected) in bad.iter() {
        assert_eq!(*expected, *type_check_helper(bad_test).unwrap_err().err);
    }
}

#[test]
fn test_trait_reference_unknown() {
    let bad = [(
        "(+ 1 <kvstore>)",
        ParseErrors::TraitReferenceUnknown("kvstore".to_string()),
    )];

    let contract_identifier = QualifiedContractIdentifier::transient();
    for (bad_test, expected) in bad.iter() {
        let res = build_ast(
            &contract_identifier,
            bad_test,
            &mut (),
            ClarityVersion::Clarity1,
            StacksEpochId::Epoch2_05,
        )
        .unwrap_err();
        assert_eq!(*expected, *res.err);
    }
}

#[test]
fn test_unexpected_use_of_field_or_trait_reference() {
    let bad = [(
        "(+ 1 'SZ2J6ZY48GV1EZ5V2V5RB9MP66SW86PYKKQ9H6DPR.contract.field)",
        CheckErrors::UnexpectedTraitOrFieldReference,
    )];

    for (bad_test, expected) in bad.iter() {
        assert_eq!(*expected, *type_check_helper(bad_test).unwrap_err().err);
    }
}

#[test]
fn test_simple_arithmetic_checks() {
    let good = [
        "(>= (+ 1 2 3) (- 1 2))",
        "(is-eq (+ 1 2 3) 6 0)",
        "(and (or true false) false)",
    ];
    let expected = ["bool", "bool", "bool"];
    let bad = [
        "(+ 1 2 3 (>= 5 7))",
        "(-)",
        "(xor 1)",
        "(+ x y z)", // unbound variables.
        "(+ 1 2 3 (is-eq 1 2))",
        "(and (or true false) (+ 1 2 3))",
    ];
    let bad_expected = [
        CheckErrors::TypeError(Box::new(IntType), Box::new(BoolType)),
        CheckErrors::RequiresAtLeastArguments(1, 0),
        CheckErrors::IncorrectArgumentCount(2, 1),
        CheckErrors::UndefinedVariable("x".to_string()),
        CheckErrors::TypeError(Box::new(IntType), Box::new(BoolType)),
        CheckErrors::TypeError(Box::new(BoolType), Box::new(IntType)),
    ];

    for (good_test, expected) in good.iter().zip(expected.iter()) {
        assert_eq!(
            expected,
            &format!("{}", type_check_helper(good_test).unwrap())
        );
    }

    for (bad_test, expected) in bad.iter().zip(bad_expected.iter()) {
        assert_eq!(*expected, *type_check_helper(bad_test).unwrap_err().err);
    }
}

#[test]
fn test_simple_hash_checks() {
    let good = [
        "(hash160 u1)",
        "(hash160 1)",
        "(sha512 u10)",
        "(sha512 10)",
        "(sha512/256 u10)",
        "(sha512/256 10)",
        "(sha256 (keccak256 u1))",
        "(sha256 (keccak256 1))",
    ];
    let expected = [
        "(buff 20)",
        "(buff 20)",
        "(buff 64)",
        "(buff 64)",
        "(buff 32)",
        "(buff 32)",
        "(buff 32)",
        "(buff 32)",
    ];

    let bad_types = [
        "(hash160 true)",
        "(sha256 false)",
        "(sha512 false)",
        "(sha512/256 false)",
        "(keccak256 (list 1 2 3))",
    ];
    let invalid_args = [
        "(sha256 u1 u2 u3)",
        "(sha512 u1 u2 u3)",
        "(sha512/256 u1 u2 u3)",
    ];

    for (good_test, expected) in good.iter().zip(expected.iter()) {
        assert_eq!(
            expected,
            &format!("{}", type_check_helper(good_test).unwrap())
        );
    }

    for bad_test in bad_types.iter() {
        assert!(matches!(
            *type_check_helper(bad_test).unwrap_err().err,
            CheckErrors::UnionTypeError(_, _)
        ));
    }

    for bad_test in invalid_args.iter() {
        assert!(matches!(
            *type_check_helper(bad_test).unwrap_err().err,
            CheckErrors::IncorrectArgumentCount(_, _)
        ));
    }
}

#[test]
fn test_simple_ifs() {
    let good = [
        "(if (> 1 2) (+ 1 2 3) (- 1 2))",
        "(if true true false)",
        "(if true \"abcdef\" \"abc\")",
        "(if true \"a\" \"abcdef\")",
    ];
    let expected = ["int", "bool", "(string-ascii 6)", "(string-ascii 6)"];

    let bad = [
        "(if true true 1)",
        "(if true \"a\" false)",
        "(if)",
        "(if 0 1 0)",
    ];

    let bad_expected = [
        CheckErrors::IfArmsMustMatch(Box::new(BoolType), Box::new(IntType)),
        CheckErrors::IfArmsMustMatch(Box::new(ascii_type(1)), Box::new(BoolType)),
        CheckErrors::IncorrectArgumentCount(3, 0),
        CheckErrors::TypeError(Box::new(BoolType), Box::new(IntType)),
    ];

    for (good_test, expected) in good.iter().zip(expected.iter()) {
        assert_eq!(
            expected,
            &format!("{}", type_check_helper(good_test).unwrap())
        );
    }

    for (bad_test, expected) in bad.iter().zip(bad_expected.iter()) {
        assert_eq!(*expected, *type_check_helper(bad_test).unwrap_err().err);
    }
}

#[test]
fn test_simple_lets() {
    let good = [
        "(let ((x 1) (y 2) (z 3)) (if (> x 2) (+ 1 x y) (- 1 z)))",
        "(let ((x true) (y (+ 1 2)) (z 3)) (if x (+ 1 z y) (- 1 z)))",
        "(let ((x true) (y (+ 1 2)) (z 3)) (print x) (if x (+ 1 z y) (- 1 z)))",
        "(let ((x 1) (y u2) (z u3) (a (+ y z)) (b (* 2 x)) (c { foo: a, bar: b })) c)",
    ];

    let expected = ["int", "int", "int", "(tuple (bar int) (foo uint))"];

    let bad = [
        "(let ((1)) (+ 1 2))",
        "(let ((1 2)) (+ 1 2))",
        "(let ((x 1) (y u2) (z (+ x y))) x)",
    ];

    let bad_expected = [
        CheckErrors::BadSyntaxBinding(SyntaxBindingError::let_binding_invalid_length(0)),
        CheckErrors::BadSyntaxBinding(SyntaxBindingError::let_binding_not_atom(0)),
        CheckErrors::TypeError(
            Box::new(TypeSignature::IntType),
            Box::new(TypeSignature::UIntType),
        ),
    ];

    for (good_test, expected) in good.iter().zip(expected.iter()) {
        assert_eq!(
            expected,
            &format!("{}", type_check_helper(good_test).unwrap())
        );
    }

    for (bad_test, expected) in bad.iter().zip(bad_expected.iter()) {
        assert_eq!(*expected, *type_check_helper(bad_test).unwrap_err().err);
    }
}

#[test]
fn test_index_of() {
    let good = [
        "(index-of (list 1 2 3 4 5 4) 100)",
        "(index-of (list 1 2 3 4 5 4) 4)",
        "(index-of \"abcd\" \"a\")",
        "(index-of u\"abcd\" u\"a\")",
        "(index-of 0xfedb 0xdb)",
        "(index-of \"abcd\" \"\")",
        "(index-of u\"abcd\" u\"\")",
        "(index-of 0xfedb 0x)",
        "(index-of \"abcd\" \"z\")",
        "(index-of u\"abcd\" u\"e\")",
        "(index-of 0xfedb 0x01)",
    ];

    let expected = "(optional uint)";

    for good_test in good.iter() {
        assert_eq!(
            expected,
            &format!("{}", type_check_helper(good_test).unwrap())
        );
    }

    let bad = [
        "(index-of 3 \"a\")",
        "(index-of (list 1 2 3 4) u1)",
        "(index-of 0xfedb \"a\")",
        "(index-of u\"a\" \"a\")",
        "(index-of \"a\" u\"a\")",
        "(index-of (list) none)",    // cannot determine type of list element
        "(index-of (list) (ok u1))", // cannot determine complete type of list element
        "(index-of (list) (err none))", // cannot determine complete type of list element
    ];

    let bad_expected = [
        CheckErrors::ExpectedSequence(Box::new(TypeSignature::IntType)),
        CheckErrors::TypeError(
<<<<<<< HEAD
            TypeSignature::BUFFER_MIN,
            TypeSignature::min_string_ascii().unwrap(),
=======
            Box::new(TypeSignature::IntType),
            Box::new(TypeSignature::UIntType),
>>>>>>> 22af7d94
        ),
        CheckErrors::TypeError(
            Box::new(TypeSignature::min_buffer().unwrap()),
            Box::new(TypeSignature::min_string_ascii().unwrap()),
        ),
        CheckErrors::TypeError(
            Box::new(TypeSignature::min_string_utf8().unwrap()),
            Box::new(TypeSignature::min_string_ascii().unwrap()),
        ),
        CheckErrors::TypeError(
            Box::new(TypeSignature::min_string_ascii().unwrap()),
            Box::new(TypeSignature::min_string_utf8().unwrap()),
        ),
        CheckErrors::CouldNotDetermineType,
        CheckErrors::CouldNotDetermineType,
        CheckErrors::CouldNotDetermineType,
    ];

    for (bad_test, expected) in bad.iter().zip(bad_expected.iter()) {
        assert_eq!(*expected, *type_check_helper(bad_test).unwrap_err().err);
    }
}

#[test]
fn test_element_at() {
    let good = [
        "(element-at (list 1 2 3 4 5) u100)",
        "(element-at (list 1 2 3 4 5) (+ u1 u2))",
        "(element-at \"abcd\" u100)",
        "(element-at 0xfedb u100)",
        "(element-at u\"abcd\" u100)",
    ];

    let expected = [
        "(optional int)",
        "(optional int)",
        "(optional (string-ascii 1))",
        "(optional (buff 1))",
        "(optional (string-utf8 1))",
    ];

    let bad = ["(element-at (list 1 2 3 4 5) 100)", "(element-at 3 u100)"];

    let bad_expected = [
        CheckErrors::TypeError(
            Box::new(TypeSignature::UIntType),
            Box::new(TypeSignature::IntType),
        ),
        CheckErrors::ExpectedSequence(Box::new(TypeSignature::IntType)),
    ];

    for (good_test, expected) in good.iter().zip(expected.iter()) {
        assert_eq!(
            expected,
            &format!("{}", type_check_helper(good_test).unwrap())
        );
    }

    for (bad_test, expected) in bad.iter().zip(bad_expected.iter()) {
        assert_eq!(*expected, *type_check_helper(bad_test).unwrap_err().err);
    }
}

#[test]
fn test_eqs() {
    let good = [
        "(is-eq (list 1 2 3 4 5) (list 1 2 3 4 5 6 7))",
        "(is-eq (tuple (good 1) (bad 2)) (tuple (good 2) (bad 3)))",
        "(is-eq \"abcdef\" \"abc\" \"a\")",
    ];

    let expected = ["bool", "bool", "bool"];

    let bad = [
        "(is-eq 1 2 false)",
        "(is-eq 1 2 3 (list 2))",
        "(is-eq (some 1) (some true))",
    ];

    let bad_expected = [
        CheckErrors::TypeError(Box::new(BoolType), Box::new(IntType)),
        CheckErrors::TypeError(
            Box::new(TypeSignature::list_of(IntType, 1).unwrap()),
            Box::new(IntType),
        ),
        CheckErrors::TypeError(
            Box::new(TypeSignature::from_string(
                "(optional bool)",
                ClarityVersion::Clarity1,
                StacksEpochId::Epoch2_05,
            )),
            Box::new(TypeSignature::from_string(
                "(optional int)",
                ClarityVersion::Clarity1,
                StacksEpochId::Epoch2_05,
            )),
        ),
    ];

    for (good_test, expected) in good.iter().zip(expected.iter()) {
        assert_eq!(
            expected,
            &format!("{}", type_check_helper(good_test).unwrap())
        );
    }

    for (bad_test, expected) in bad.iter().zip(bad_expected.iter()) {
        assert_eq!(*expected, *type_check_helper(bad_test).unwrap_err().err);
    }
}

#[test]
fn test_asserts() {
    let good = [
        "(asserts! (is-eq 1 1) false)",
        "(asserts! (is-eq 1 1) (err 1))",
    ];

    let expected = ["bool", "bool"];

    let bad = [
        "(asserts! (is-eq 1 0))",
        "(asserts! 1 false)",
        "(asserts! 1 0 false)",
    ];

    let bad_expected = [
        CheckErrors::IncorrectArgumentCount(2, 1),
        CheckErrors::TypeError(Box::new(BoolType), Box::new(IntType)),
        CheckErrors::IncorrectArgumentCount(2, 3),
    ];

    for (good_test, expected) in good.iter().zip(expected.iter()) {
        assert_eq!(
            expected,
            &format!("{}", type_check_helper(good_test).unwrap())
        );
    }

    for (bad_test, expected) in bad.iter().zip(bad_expected.iter()) {
        assert_eq!(*expected, *type_check_helper(bad_test).unwrap_err().err);
    }
}

#[test]
fn test_lists() {
    let good = [
        "(map hash160 (list u1 u2 u3 u4 u5))",
        "(map hash160 (list 1 2 3 4 5))",
        "(map + (list 1 2 3 4 5) (list 1 2 3 4 5) (list 1 2 3 4 5))",
        "(map + (list 1 2 3 4 5) (list 1 2 3 4) (list 1 2 3 4 5))",
        "(list (list 1 2) (list 3 4) (list 5 1 7))",
        "(filter not (list false true false))",
        "(fold and (list true true false false) true)",
        "(map - (list (+ 1 2) 3 (+ 4 5) (* (+ 1 2) 3)))",
        "(if true (list 1 2 3 4) (list))",
        "(if true (list) (list 1 2 3 4))",
        "(len (list 1 2 3 4))",
    ];
    let expected = [
        "(list 5 (buff 20))",
        "(list 5 (buff 20))",
        "(list 5 int)",
        "(list 4 int)",
        "(list 3 (list 3 int))",
        "(list 3 bool)",
        "bool",
        "(list 4 int)",
        "(list 4 int)",
        "(list 4 int)",
        "uint",
    ];

    let bad = [
        "(fold and (list true false) 2)",
        "(fold hash160 (list u1 u2 u3 u4) u2)",
        "(fold hash160 (list 1 2 3 4) 2)",
        "(fold >= (list 1 2 3 4) 2)",
        "(list (list 1 2) (list true) (list 5 1 7))",
        "(list 1 2 3 true false 4 5 6)",
        "(filter hash160 (list u1 u2 u3 u4))",
        "(filter hash160 (list 1 2 3 4))",
        "(filter not (list 1 2 3 4))",
        "(filter not (list 1 2 3 4) 1)",
        "(filter ynot (list 1 2 3 4))",
        "(map if (list 1 2 3 4 5))",
        "(map mod (list 1 2 3 4 5))",
        "(map - (list true false true false))",
        "(map hash160 (+ u1 u2))",
        "(len 1)",
        "(map + (list 1 2 3 4 5) (list true true true true true))",
    ];
    let bad_expected = [
        CheckErrors::TypeError(Box::new(BoolType), Box::new(IntType)),
        CheckErrors::IncorrectArgumentCount(1, 2),
        CheckErrors::IncorrectArgumentCount(1, 2),
        CheckErrors::TypeError(Box::new(IntType), Box::new(BoolType)),
        CheckErrors::TypeError(Box::new(IntType), Box::new(BoolType)),
        CheckErrors::TypeError(Box::new(IntType), Box::new(BoolType)),
        CheckErrors::TypeError(Box::new(BoolType), Box::new(buff_type(20))),
        CheckErrors::TypeError(Box::new(BoolType), Box::new(buff_type(20))),
        CheckErrors::TypeError(Box::new(BoolType), Box::new(IntType)),
        CheckErrors::IncorrectArgumentCount(2, 3),
        CheckErrors::UnknownFunction("ynot".to_string()),
        CheckErrors::IllegalOrUnknownFunctionApplication("if".to_string()),
        CheckErrors::IncorrectArgumentCount(2, 1),
        CheckErrors::UnionTypeError(vec![IntType, UIntType], Box::new(BoolType)),
        CheckErrors::ExpectedSequence(Box::new(UIntType)),
        CheckErrors::ExpectedSequence(Box::new(IntType)),
        CheckErrors::TypeError(Box::new(IntType), Box::new(BoolType)),
    ];

    for (good_test, expected) in good.iter().zip(expected.iter()) {
        assert_eq!(
            expected,
            &format!("{}", type_check_helper(good_test).unwrap())
        );
    }

    for (bad_test, expected) in bad.iter().zip(bad_expected.iter()) {
        assert_eq!(*expected, *type_check_helper(bad_test).unwrap_err().err);
    }
}

#[test]
fn test_buff() {
    let good = [
        "(if true \"blockstack\" \"block\")",
        "(if true \"block\" \"blockstack\")",
        "(len \"blockstack\")",
        "(len 0x)",
    ];
    let expected = ["(string-ascii 10)", "(string-ascii 10)", "uint", "uint"];
    let bad = [
        "(fold and (list true false) 2)",
        "(fold hash160 (list 1 2 3 4) 2)",
        "(fold >= (list 1 2 3 4) 2)",
        "(list (list 1 2) (list true) (list 5 1 7))",
        "(list 1 2 3 true false 4 5 6)",
        "(filter hash160 (list 1 2 3 4))",
        "(filter not (list 1 2 3 4))",
        "(filter not (list 1 2 3 4) 1)",
        "(filter ynot (list 1 2 3 4))",
        "(map if (list 1 2 3 4 5))",
        "(map mod (list 1 2 3 4 5))",
        "(map - (list true false true false))",
        "(map hash160 (+ u1 u2))",
        "(len 1)",
    ];
    let bad_expected = [
        CheckErrors::TypeError(Box::new(BoolType), Box::new(IntType)),
        CheckErrors::IncorrectArgumentCount(1, 2),
        CheckErrors::TypeError(Box::new(IntType), Box::new(BoolType)),
        CheckErrors::TypeError(Box::new(IntType), Box::new(BoolType)),
        CheckErrors::TypeError(Box::new(IntType), Box::new(BoolType)),
        CheckErrors::TypeError(Box::new(BoolType), Box::new(buff_type(20))),
        CheckErrors::TypeError(Box::new(BoolType), Box::new(IntType)),
        CheckErrors::IncorrectArgumentCount(2, 3),
        CheckErrors::UnknownFunction("ynot".to_string()),
        CheckErrors::IllegalOrUnknownFunctionApplication("if".to_string()),
        CheckErrors::IncorrectArgumentCount(2, 1),
        CheckErrors::UnionTypeError(vec![IntType, UIntType], Box::new(BoolType)),
        CheckErrors::ExpectedSequence(Box::new(UIntType)),
        CheckErrors::ExpectedSequence(Box::new(IntType)),
    ];

    for (good_test, expected) in good.iter().zip(expected.iter()) {
        assert_eq!(
            expected,
            &format!("{}", type_check_helper(good_test).unwrap())
        );
    }

    for (bad_test, expected) in bad.iter().zip(bad_expected.iter()) {
        assert_eq!(*expected, *type_check_helper(bad_test).unwrap_err().err);
    }
}

#[test]
fn test_buff_fold() {
    let good = [
        "(define-private (get-len (x (buff 1)) (acc uint)) (+ acc u1))
        (fold get-len 0x000102030405 u0)",
        "(define-private (slice (x (buff 1)) (acc (tuple (limit uint) (cursor uint) (data (buff 10)))))
            (if (< (get cursor acc) (get limit acc))
                (let ((data (default-to (get data acc) (as-max-len? (concat (get data acc) x) u10))))
                    (tuple (limit (get limit acc)) (cursor (+ u1 (get cursor acc))) (data data)))
                acc))
        (fold slice 0x00010203040506070809 (tuple (limit u5) (cursor u0) (data 0x)))"];
    let expected = [
        "uint",
        "(tuple (cursor uint) (data (buff 10)) (limit uint))",
    ];

    for (good_test, expected) in good.iter().zip(expected.iter()) {
        let type_sig = mem_type_check(
            good_test,
            ClarityVersion::Clarity1,
            StacksEpochId::Epoch2_05,
        )
        .unwrap()
        .0
        .unwrap();
        assert_eq!(expected, &type_sig.to_string());
    }
}

#[test]
fn test_buff_map() {
    let good = ["(map hash160 0x0102030405)"];
    let expected = ["(list 5 (buff 20))"];

    for (good_test, expected) in good.iter().zip(expected.iter()) {
        assert_eq!(
            expected,
            &format!("{}", type_check_helper(good_test).unwrap())
        );
    }
}

#[test]
fn test_native_as_max_len() {
    let good = ["(as-max-len? (list 1 2 3 4) u5)"];
    let expected = ["(optional (list 5 int))"];

    for (good_test, expected) in good.iter().zip(expected.iter()) {
        assert_eq!(
            expected,
            &format!("{}", type_check_helper(good_test).unwrap())
        );
    }

    let bad = [
        "(as-max-len? \"\" u1048577)",
        "(as-max-len? u\"\" u1048577)",
        "(as-max-len? 0x01 u1048577)",
    ];
    let bad_expected = [
        CheckErrors::ValueTooLarge,
        CheckErrors::ValueTooLarge,
        CheckErrors::ValueTooLarge,
    ];
    for (bad_test, expected) in bad.iter().zip(bad_expected.iter()) {
        assert_eq!(*expected, *type_check_helper(bad_test).unwrap_err().err);
    }
}

#[test]
fn test_buff_as_max_len() {
    let tests = [
        "(as-max-len? \"12345\" u5)",
        "(as-max-len? \"12345\" u8)",
        "(as-max-len? \"12345\" u4)",
    ];
    let expected = [
        "(optional (string-ascii 5))",
        "(optional (string-ascii 8))",
        "(optional (string-ascii 4))",
    ];

    for (test, expected) in tests.iter().zip(expected.iter()) {
        assert_eq!(expected, &format!("{}", type_check_helper(test).unwrap()));
    }
}

#[test]
fn test_native_append() {
    let good = ["(append (list 2 3) 4)", "(append (list u0) u0)"];
    let expected = ["(list 3 int)", "(list 2 uint)"];

    for (good_test, expected) in good.iter().zip(expected.iter()) {
        assert_eq!(
            expected,
            &format!("{}", type_check_helper(good_test).unwrap())
        );
    }

    let bad = [
        "(append (list 2 3) u4)",
        "(append (list u0) 1)",
        "(append (list u0))",
    ];

    let bad_expected = [
        CheckErrors::TypeError(Box::new(IntType), Box::new(UIntType)),
        CheckErrors::TypeError(Box::new(UIntType), Box::new(IntType)),
        CheckErrors::IncorrectArgumentCount(2, 1),
    ];
    for (bad_test, expected) in bad.iter().zip(bad_expected.iter()) {
        assert_eq!(*expected, *type_check_helper(bad_test).unwrap_err().err);
    }
}

#[test]
fn test_native_concat() {
    let good = ["(concat (list 2 3) (list 4 5))"];
    let expected = ["(list 4 int)"];

    for (good_test, expected) in good.iter().zip(expected.iter()) {
        assert_eq!(
            expected,
            &format!("{}", type_check_helper(good_test).unwrap())
        );
    }

    let bad = [
        "(concat (list 2 3) (list u4))",
        "(concat (list u0) (list 1))",
        "(concat (list u0))",
    ];

    let bad_expected = [
        CheckErrors::TypeError(Box::new(IntType), Box::new(UIntType)),
        CheckErrors::TypeError(Box::new(UIntType), Box::new(IntType)),
        CheckErrors::IncorrectArgumentCount(2, 1),
    ];
    for (bad_test, expected) in bad.iter().zip(bad_expected.iter()) {
        assert_eq!(*expected, *type_check_helper(bad_test).unwrap_err().err);
    }
}

#[test]
fn test_concat_append_supertypes() {
    let good = [
        "(concat (list) (list 4 5))",
        "(concat (list (list 2) (list) (list 4 5))
                 (list (list) (list) (list 7 8 9)))",
        "(append (list) 1)",
        "(append (list (list 3 4) (list)) (list 4 5 7))",
    ];
    let expected = [
        "(list 2 int)",
        "(list 6 (list 3 int))",
        "(list 1 int)",
        "(list 3 (list 3 int))",
    ];

    for (good_test, expected) in good.iter().zip(expected.iter()) {
        eprintln!("{good_test}");
        assert_eq!(
            expected,
            &format!("{}", type_check_helper(good_test).unwrap())
        );
    }
}

#[test]
fn test_buff_concat() {
    let good = ["(concat 0x010203 0x0405)"];
    let expected = ["(buff 5)"];

    for (good_test, expected) in good.iter().zip(expected.iter()) {
        assert_eq!(
            expected,
            &format!("{}", type_check_helper(good_test).unwrap())
        );
    }
}

#[test]
fn test_buff_filter() {
    let good = ["(define-private (f (e (string-ascii 1))) (is-eq e \"1\"))
        (filter f \"101010\")"];
    let expected = ["(string-ascii 6)"];

    for (good_test, expected) in good.iter().zip(expected.iter()) {
        let type_sig = mem_type_check(
            good_test,
            ClarityVersion::Clarity1,
            StacksEpochId::Epoch2_05,
        )
        .unwrap()
        .0
        .unwrap();
        assert_eq!(expected, &type_sig.to_string());
    }
}

#[test]
fn test_lists_in_defines() {
    let good = "
    (define-private (test (x int)) (is-eq 0 (mod x 2)))
    (filter test (list 1 2 3 4 5))";
    assert_eq!(
        "(list 5 int)",
        &format!(
            "{}",
            mem_type_check(good, ClarityVersion::Clarity1, StacksEpochId::Epoch2_05)
                .unwrap()
                .0
                .unwrap()
        )
    );
}

#[test]
fn test_tuples() {
    let good = [
        "(+ 1 2     (get abc (tuple (abc 1) (def true))))",
        "(and true (get def (tuple (abc 1) (def true))))",
    ];

    let expected = ["int", "bool"];

    let bad = [
        "(+ 1 2      (get def (tuple (abc 1) (def true))))",
        "(and true  (get abc (tuple (abc 1) (def true))))",
    ];

    let bad_expected = [
        CheckErrors::TypeError(Box::new(IntType), Box::new(BoolType)),
        CheckErrors::TypeError(Box::new(BoolType), Box::new(IntType)),
    ];

    for (good_test, expected) in good.iter().zip(expected.iter()) {
        assert_eq!(
            expected,
            &format!("{}", type_check_helper(good_test).unwrap())
        );
    }

    for (bad_test, expected) in bad.iter().zip(bad_expected.iter()) {
        assert_eq!(*expected, *type_check_helper(bad_test).unwrap_err().err);
    }
}

#[test]
fn test_empty_tuple_should_fail() {
    let contract_src = r#"
        (define-private (set-cursor (value (tuple)))
            value)
    "#;

    assert_eq!(
        *mem_type_check(
            contract_src,
            ClarityVersion::Clarity1,
            StacksEpochId::Epoch2_05
        )
        .unwrap_err()
        .err,
        CheckErrors::EmptyTuplesNotAllowed
    );
}

#[test]
fn test_define() {
    let good = ["(define-private (foo (x int) (y int)) (+ x y))
                     (define-private (bar (x int) (y bool)) (if y (+ 1 x) 0))
                     (* (foo 1 2) (bar 3 false))"];

    let bad = ["(define-private (foo ((x int) (y int)) (+ x y)))
                     (define-private (bar ((x int) (y bool)) (if y (+ 1 x) 0)))
                     (* (foo 1 2) (bar 3 3))"];

    for good_test in good.iter() {
        mem_type_check(
            good_test,
            ClarityVersion::Clarity1,
            StacksEpochId::Epoch2_05,
        )
        .unwrap();
    }

    for bad_test in bad.iter() {
        mem_type_check(bad_test, ClarityVersion::Clarity1, StacksEpochId::Epoch2_05).unwrap_err();
    }
}

#[test]
fn test_high_order_map() {
    let good = [
        "(define-private (foo (x int)) (list x x x x x))
         (map foo (list 1 2 3))",
        "(define-private (foo (x int)) (list x x x x x))
         (map foo (list 1 2 3 4 5 6))",
    ];

    let expected = ["(list 3 (list 5 int))", "(list 6 (list 5 int))"];

    for (good_test, expected) in good.iter().zip(expected.iter()) {
        let type_sig = mem_type_check(
            good_test,
            ClarityVersion::Clarity1,
            StacksEpochId::Epoch2_05,
        )
        .unwrap()
        .0
        .unwrap();
        assert_eq!(expected, &type_sig.to_string());
    }
}

#[test]
fn test_function_order_tuples() {
    let snippet = "
(define-read-only (get-score)
    (ok
        (tuple
            (score (get-zero))
        )
    )
)

(define-private (get-zero)
    0
)

1
";

    assert_eq!(
        &mem_type_check(snippet, ClarityVersion::Clarity1, StacksEpochId::Epoch2_05)
            .unwrap()
            .0
            .unwrap()
            .to_string(),
        "int"
    );
}

#[test]
fn test_simple_uints() {
    let good = [
        "(define-private (foo (x uint)) (+ x u1))
         (foo u2)",
        "(define-private (foo (x uint)) (+ x x))
         (foo (foo u0))",
        "(+ u10 (to-uint 15))",
        "(- 10 (to-int u1))",
    ];

    let expected = ["uint", "uint", "uint", "int"];

    let bad = ["(> u1 1)", "(to-uint true)", "(to-int false)"];

    let bad_expected = [
        CheckErrors::TypeError(Box::new(UIntType), Box::new(IntType)),
        CheckErrors::TypeError(Box::new(IntType), Box::new(BoolType)),
        CheckErrors::TypeError(Box::new(UIntType), Box::new(BoolType)),
    ];

    for (good_test, expected) in good.iter().zip(expected.iter()) {
        let type_sig = mem_type_check(
            good_test,
            ClarityVersion::Clarity1,
            StacksEpochId::Epoch2_05,
        )
        .unwrap()
        .0
        .unwrap();
        assert_eq!(expected, &type_sig.to_string());
    }

    for (bad_test, expected) in bad.iter().zip(bad_expected.iter()) {
        assert_eq!(
            *expected,
            *mem_type_check(bad_test, ClarityVersion::Clarity1, StacksEpochId::Epoch2_05)
                .unwrap_err()
                .err
        );
    }
}

#[test]
fn test_response_inference() {
    let good = [
        "(define-private (foo (x int)) (err x))
                 (define-private (bar (x bool)) (ok x))
                 (if true (foo 1) (bar false))",
        "(define-private (check (x (response bool int))) (is-ok x))
                 (check (err 1))",
        "(define-private (check (x (response bool int))) (is-ok x))
                 (check (ok true))",
        "(define-private (check (x (response bool int))) (is-ok x))
                 (check (if true (err 1) (ok false)))",
        "(define-private (check (x (response int bool)))
                   (if (> 10 (unwrap! x 10))
                       2
                       (let ((z (unwrap! x 1))) z)))
                 (check (ok 1))",
        // tests top-level `unwrap!` type-check behavior
        // (i.e., let it default to anything, since it will always cause a tx abort if the expectation is unmet.)
        "(unwrap! (ok 2) true)",
    ];

    let expected = ["(response bool int)", "bool", "bool", "bool", "int", "int"];

    let bad = [
        "(define-private (check (x (response bool int))) (is-ok x))
                (check true)",
        "(define-private (check (x (response int bool)))
                   (if (> 10 (unwrap! x 10))
                       2
                       (let ((z (unwrap! x true))) z)))
                 (check (ok 1))",
        "(unwrap! (err 2) true)",
    ];

    let bad_expected = [
        CheckErrors::TypeError(
            Box::new(TypeSignature::from_string(
                "(response bool int)",
                ClarityVersion::Clarity1,
                StacksEpochId::Epoch2_05,
            )),
            Box::new(BoolType),
        ),
        CheckErrors::ReturnTypesMustMatch(Box::new(IntType), Box::new(BoolType)),
        CheckErrors::CouldNotDetermineResponseOkType,
    ];

    for (good_test, expected) in good.iter().zip(expected.iter()) {
        let type_sig = mem_type_check(
            good_test,
            ClarityVersion::Clarity1,
            StacksEpochId::Epoch2_05,
        )
        .unwrap()
        .0
        .unwrap();
        assert_eq!(expected, &type_sig.to_string());
    }

    for (bad_test, expected) in bad.iter().zip(bad_expected.iter()) {
        assert_eq!(
            *expected,
            *mem_type_check(bad_test, ClarityVersion::Clarity1, StacksEpochId::Epoch2_05)
                .unwrap_err()
                .err
        );
    }
}

#[test]
fn test_function_arg_names() {
    let functions = [
        "(define-private (test (x int)) (ok 0))
         (define-public (test-pub (x int)) (ok 0))
         (define-read-only (test-ro (x int)) (ok 0))",
        "(define-private (test (x int) (y bool)) (ok 0))
         (define-public (test-pub (x int) (y bool)) (ok 0))
         (define-read-only (test-ro (x int) (y bool)) (ok 0))",
        "(define-private (test (name-1 int) (name-2 int) (name-3 int)) (ok 0))
         (define-public (test-pub (name-1 int) (name-2 int) (name-3 int)) (ok 0))
         (define-read-only (test-ro (name-1 int) (name-2 int) (name-3 int)) (ok 0))",
        "(define-private (test) (ok 0))
         (define-public (test-pub) (ok 0))
         (define-read-only (test-ro) (ok 0))",
    ];

    let expected_arg_names: Vec<Vec<&str>> = vec![
        vec!["x"],
        vec!["x", "y"],
        vec!["name-1", "name-2", "name-3"],
        vec![],
    ];

    for (func_test, arg_names) in functions.iter().zip(expected_arg_names.iter()) {
        let contract_analysis = mem_type_check(
            func_test,
            ClarityVersion::Clarity1,
            StacksEpochId::Epoch2_05,
        )
        .unwrap()
        .1;

        let func_type_priv = contract_analysis.get_private_function("test").unwrap();
        let func_type_pub = contract_analysis
            .get_public_function_type("test-pub")
            .unwrap();
        let func_type_ro = contract_analysis
            .get_read_only_function_type("test-ro")
            .unwrap();

        for func_type in &[func_type_priv, func_type_pub, func_type_ro] {
            let func_args = match func_type {
                FunctionType::Fixed(FixedFunction { args, .. }) => args,
                _ => panic!("Unexpected function type"),
            };

            for (expected_name, actual_name) in
                arg_names.iter().zip(func_args.iter().map(|x| &x.name))
            {
                assert_eq!(*expected_name, &**actual_name);
            }
        }
    }
}

#[test]
fn test_factorial() {
    let contract = "(define-map factorials { id: int } { current: int, index: int })
         (define-private (init-factorial (id int) (factorial int))
           (print (map-insert factorials (tuple (id id)) (tuple (current 1) (index factorial)))))
         (define-public (compute (id int))
           (let ((entry (unwrap! (map-get? factorials (tuple (id id)))
                                 (err false))))
                    (let ((current (get current entry))
                          (index   (get index entry)))
                         (if (<= index 1)
                             (ok true)
                             (begin
                               (map-set factorials (tuple (id id))
                                                      (tuple (current (* current index))
                                                             (index (- index 1))))
                               (ok false))))))
        (begin (init-factorial 1337 3)
               (init-factorial 8008 5))
        ";

    mem_type_check(contract, ClarityVersion::Clarity1, StacksEpochId::Epoch2_05).unwrap();
}

#[test]
fn test_options() {
    let contract = "
         (define-private (foo (id (optional int)))
           (+ 1 (default-to 1 id)))
         (define-private (bar (x int))
           (if (> 0 x)
               (some x)
               none))
         (+ (foo none)
            (foo (bar 1))
            (foo (bar 0)))
         ";

    mem_type_check(contract, ClarityVersion::Clarity1, StacksEpochId::Epoch2_05).unwrap();

    let contract = "
         (define-private (foo (id (optional bool)))
           (if (default-to false id)
               1
               0))
         (define-private (bar (x int))
           (if (> 0 x)
               (some x)
               none))
         (+ (foo (bar 1)) 1)
         ";

    assert!(
        match *mem_type_check(contract, ClarityVersion::Clarity1, StacksEpochId::Epoch2_05)
            .unwrap_err()
            .err
        {
            CheckErrors::TypeError(t1, t2) => {
                *t1 == TypeSignature::from_string(
                    "(optional bool)",
                    ClarityVersion::Clarity1,
                    StacksEpochId::Epoch2_05,
                ) && *t2
                    == TypeSignature::from_string(
                        "(optional int)",
                        ClarityVersion::Clarity1,
                        StacksEpochId::Epoch2_05,
                    )
            }
            _ => false,
        }
    );
}

#[test]
fn test_list_nones() {
    let contract = "
         (begin
           (let ((a (list none none none))) (print a)))";
    assert_eq!(
        "(list 3 (optional UnknownType))",
        &format!(
            "{}",
            mem_type_check(contract, ClarityVersion::Clarity1, StacksEpochId::Epoch2_05)
                .unwrap()
                .0
                .unwrap()
        )
    );
}

#[test]
fn test_set_int_variable() {
    let contract_src = r#"
        (define-data-var cursor int 0)
        (define-private (get-cursor)
            (var-get cursor))
        (define-private (set-cursor (value int))
            (if (var-set cursor value)
                value
                0))
        (define-private (increment-cursor)
            (begin
                (var-set cursor (+ 1 (get-cursor)))
                (get-cursor)))
    "#;

    mem_type_check(
        contract_src,
        ClarityVersion::Clarity1,
        StacksEpochId::Epoch2_05,
    )
    .unwrap();
}

#[test]
fn test_set_bool_variable() {
    let contract_src = r#"
        (define-data-var is-ok bool true)
        (define-private (get-ok)
            (var-get is-ok))
        (define-private (set-cursor (new-ok bool))
            (if (var-set is-ok new-ok)
                new-ok
                (get-ok)))
    "#;

    mem_type_check(
        contract_src,
        ClarityVersion::Clarity1,
        StacksEpochId::Epoch2_05,
    )
    .unwrap();
}

#[test]
fn test_set_tuple_variable() {
    let contract_src = r#"
        (define-data-var cursor (tuple (k1 int) (v1 int)) (tuple (k1 1) (v1 1)))
        (define-private (get-cursor)
            (var-get cursor))
        (define-private (set-cursor (value (tuple (k1 int) (v1 int))))
            (if (var-set cursor value)
                value
                (get-cursor)))
    "#;

    mem_type_check(
        contract_src,
        ClarityVersion::Clarity1,
        StacksEpochId::Epoch2_05,
    )
    .unwrap();
}

#[test]
fn test_set_list_variable() {
    let contract_src = r#"
        (define-data-var ranking (list 3 int) (list 1 2 3))
        (define-private (get-ranking)
            (var-get ranking))
        (define-private (set-ranking (new-ranking (list 3 int)))
            (if (var-set ranking new-ranking)
                new-ranking
                (get-ranking)))
    "#;

    mem_type_check(
        contract_src,
        ClarityVersion::Clarity1,
        StacksEpochId::Epoch2_05,
    )
    .unwrap();
}

#[test]
fn test_set_buffer_variable() {
    let contract_src = r#"
        (define-data-var name (string-ascii 5) "alice")
        (define-private (get-name)
            (var-get name))
        (define-private (set-name (new-name (string-ascii 3)))
            (if (var-set name new-name)
                new-name
                (get-name)))
    "#;

    mem_type_check(
        contract_src,
        ClarityVersion::Clarity1,
        StacksEpochId::Epoch2_05,
    )
    .unwrap();
}

#[test]
fn test_missing_value_on_declaration_should_fail() {
    let contract_src = r#"
        (define-data-var cursor int)
    "#;

    let res = mem_type_check(
        contract_src,
        ClarityVersion::Clarity1,
        StacksEpochId::Epoch2_05,
    )
    .unwrap_err();
    assert!(matches!(
        *res.err,
        CheckErrors::IncorrectArgumentCount(_, _)
    ));
}

#[test]
fn test_mismatching_type_on_declaration_should_fail() {
    let contract_src = r#"
        (define-data-var cursor int true)
    "#;

    let res = mem_type_check(
        contract_src,
        ClarityVersion::Clarity1,
        StacksEpochId::Epoch2_05,
    )
    .unwrap_err();
    assert!(matches!(*res.err, CheckErrors::TypeError(_, _)));
}

#[test]
fn test_mismatching_type_on_update_should_fail() {
    let contract_src = r#"
        (define-data-var cursor int 0)
        (define-private (get-cursor)
            (var-get cursor))
        (define-private (set-cursor (value principal))
            (if (var-set cursor value)
                value
                0))
    "#;

    let res = mem_type_check(
        contract_src,
        ClarityVersion::Clarity1,
        StacksEpochId::Epoch2_05,
    )
    .unwrap_err();
    assert!(matches!(*res.err, CheckErrors::TypeError(_, _)));
}

#[test]
fn test_direct_access_to_persisted_var_should_fail() {
    let contract_src = r#"
        (define-data-var cursor int 0)
        (define-private (get-cursor)
            cursor)
    "#;

    let res = mem_type_check(
        contract_src,
        ClarityVersion::Clarity1,
        StacksEpochId::Epoch2_05,
    )
    .unwrap_err();
    assert!(matches!(*res.err, CheckErrors::UndefinedVariable(_)));
}

#[test]
fn test_data_var_shadowed_by_let_should_fail() {
    let contract_src = r#"
        (define-data-var cursor int 0)
        (define-private (set-cursor (value int))
            (let ((cursor 0))
               (if (var-set cursor value)
                   value
                    0)))
    "#;

    let res = mem_type_check(
        contract_src,
        ClarityVersion::Clarity1,
        StacksEpochId::Epoch2_05,
    )
    .unwrap_err();
    assert!(matches!(*res.err, CheckErrors::NameAlreadyUsed(_)));
}

#[test]
fn test_mutating_unknown_data_var_should_fail() {
    let contract_src = r#"
        (define-private (set-cursor (value int))
            (if (var-set cursor value)
                value
                0))
    "#;

    let res = mem_type_check(
        contract_src,
        ClarityVersion::Clarity1,
        StacksEpochId::Epoch2_05,
    )
    .unwrap_err();
    assert!(matches!(*res.err, CheckErrors::NoSuchDataVariable(_)));
}

#[test]
fn test_accessing_unknown_data_var_should_fail() {
    let contract_src = r#"
        (define-private (get-cursor)
            (unwrap! (var-get cursor) 0))
    "#;

    let res = mem_type_check(
        contract_src,
        ClarityVersion::Clarity1,
        StacksEpochId::Epoch2_05,
    )
    .unwrap_err();
    assert!(matches!(*res.err, CheckErrors::NoSuchDataVariable(_)));
}

#[test]
fn test_let_shadowed_by_let_should_fail() {
    let contract_src = r#"
        (let ((cursor 1) (cursor 2))
            cursor)
    "#;

    let res = mem_type_check(
        contract_src,
        ClarityVersion::Clarity1,
        StacksEpochId::Epoch2_05,
    )
    .unwrap_err();
    assert!(matches!(*res.err, CheckErrors::NameAlreadyUsed(_)));
}

#[test]
fn test_let_shadowed_by_nested_let_should_fail() {
    let contract_src = r#"
        (let ((cursor 1))
            (let ((cursor 2))
                cursor))
    "#;

    let res = mem_type_check(
        contract_src,
        ClarityVersion::Clarity1,
        StacksEpochId::Epoch2_05,
    )
    .unwrap_err();
    assert!(matches!(*res.err, CheckErrors::NameAlreadyUsed(_)));
}

#[test]
fn test_define_constant_shadowed_by_let_should_fail() {
    let contract_src = r#"
        (define-private (cursor) 0)
        (define-private (set-cursor (value int))
            (let ((cursor 1))
               cursor))
    "#;

    let res = mem_type_check(
        contract_src,
        ClarityVersion::Clarity1,
        StacksEpochId::Epoch2_05,
    )
    .unwrap_err();
    assert!(matches!(*res.err, CheckErrors::NameAlreadyUsed(_)));
}

#[test]
fn test_define_constant_shadowed_by_argument_should_fail() {
    let contract_src = r#"
        (define-private (cursor) 0)
        (define-private (set-cursor (cursor int))
            cursor)
    "#;

    let res = mem_type_check(
        contract_src,
        ClarityVersion::Clarity1,
        StacksEpochId::Epoch2_05,
    )
    .unwrap_err();
    assert!(matches!(*res.err, CheckErrors::NameAlreadyUsed(_)));
}

#[test]
fn test_combine_tuples() {
    let ok = [
        "(merge { a: 1, b: 2, c: 3 } { a: 1 })",
        "(merge { a: { x: 0, y: 1 }, b: 2, c: 3 } { a: { x: 5 } })",
        "(merge { a: (some { x: 0, y: 1 }), b: 2, c: 3 } { a: none })",
        "(merge { b: 2, c: 3 } { a: none })",
        "(merge { a: 1, b: 2, c: 3 } { a: 4, b: 5, c: 6 })",
        "(merge { a: 1, b: 2, c: 3 } { d: 1 })",
        "(merge { a: { x: 0, y: 1 }, b: 2, c: 3 } { a: { x: 5, z: 0 } })",
        "(merge { a: 1, b: 2, c: 3 } { a: u1 })",
    ];

    let expected = [
        "(tuple (a int) (b int) (c int))",
        "(tuple (a (tuple (x int))) (b int) (c int))",
        "(tuple (a (optional UnknownType)) (b int) (c int))",
        "(tuple (a (optional UnknownType)) (b int) (c int))",
        "(tuple (a int) (b int) (c int))",
        "(tuple (a int) (b int) (c int) (d int))",
        "(tuple (a (tuple (x int) (z int))) (b int) (c int))",
        "(tuple (a uint) (b int) (c int))",
    ];

    for (will_pass, expected) in ok.iter().zip(expected.iter()) {
        let type_sig = mem_type_check(
            will_pass,
            ClarityVersion::Clarity1,
            StacksEpochId::Epoch2_05,
        )
        .unwrap()
        .0
        .unwrap();
        assert_eq!(expected, &type_sig.to_string());
    }

    mem_type_check(
        "(merge { a: 1, b: 2, c: 3 } 5)",
        ClarityVersion::Clarity1,
        StacksEpochId::Epoch2_05,
    )
    .unwrap_err();
}

#[test]
fn test_using_merge() {
    let t = "(define-map users uint
                                    { address: principal, name: (optional (string-ascii 32)) })
        (let
            ((user (unwrap-panic (map-get? users u0))))
            (map-set users u0 (merge user { name: none })))
        ";
    mem_type_check(t, ClarityVersion::Clarity1, StacksEpochId::Epoch2_05).unwrap();
}

#[test]
fn test_tuple_map() {
    let t = "(define-map tuples { name: int }
                            { contents: (tuple (name (buff 5))
                                              (owner (buff 5))) })

         (define-private (add-tuple (name int) (content (buff 5)))
           (map-insert tuples (tuple (name name))
                                 (tuple (contents
                                   (tuple (name content)
                                          (owner content))))))
         (define-private (get-tuple (name int))
            (get name (get contents (map-get? tuples (tuple (name name))))))


         (add-tuple 0 0x0102030405)
         (add-tuple 1 0x01020304)
         (list      (get-tuple 0)
                    (get-tuple 1))
        ";
    mem_type_check(t, ClarityVersion::Clarity1, StacksEpochId::Epoch2_05).unwrap();
}

#[test]
fn test_non_tuple_map_get_set() {
    let t = "(define-map entries uint (string-ascii 32))

         (define-private (add-entry (entry-id uint) (content (string-ascii 32)))
           (map-insert entries entry-id content))
         (define-private (get-entry (entry-id uint))
            (map-get? entries entry-id))


         (add-entry u0 \"john\")
         (add-entry u1 \"doe\")
         (list      (get-entry u0)
                    (get-entry u1))
        ";
    mem_type_check(t, ClarityVersion::Clarity1, StacksEpochId::Epoch2_05).unwrap();
}

#[test]
fn test_non_tuple_map_kv_store() {
    let contract = "(define-map kv-store int int)
        (define-private (kv-add (key int) (value int))
        (begin
            (map-insert kv-store key value)
            value))

        (define-private (kv-get (key int))
            (unwrap! (map-get? kv-store key) 0))

        (define-private (kv-set (key int) (value int))
            (begin
                (map-set kv-store key value)
                value))
        (define-private (kv-del (key int))
            (begin
                (map-delete kv-store key)
                key))
   ";
    mem_type_check(contract, ClarityVersion::Clarity1, StacksEpochId::Epoch2_05).unwrap();
}

#[test]
fn test_explicit_tuple_map() {
    let contract = "(define-map kv-store { key: int } { value: int })
          (define-private (kv-add (key int) (value int))
             (begin
                 (map-insert kv-store (tuple (key key))
                                     (tuple (value value)))
             value))
          (define-private (kv-get (key int))
             (unwrap! (get value (map-get? kv-store (tuple (key key)))) 0))
          (define-private (kv-set (key int) (value int))
             (begin
                 (map-set kv-store (tuple (key key))
                                    (tuple (value value)))
                 value))
          (define-private (kv-del (key int))
             (begin
                 (map-delete kv-store (tuple (key key)))
                 key))
         ";

    mem_type_check(contract, ClarityVersion::Clarity1, StacksEpochId::Epoch2_05).unwrap();
}

#[test]
fn test_bound_tuple_map() {
    let contract = "(define-map kv-store { key: int } { value: int })
         (define-private (kv-add (key int) (value int))
            (begin
                (let ((my-tuple (tuple (key key))))
                (map-insert kv-store (tuple (key key))
                                    (tuple (value value))))
            value))
         (define-private (kv-get (key int))
            (let ((my-tuple (tuple (key key))))
            (unwrap! (get value (map-get? kv-store my-tuple)) 0)))
         (define-private (kv-set (key int) (value int))
            (begin
                (let ((my-tuple (tuple (key key))))
                (map-set kv-store my-tuple
                                   (tuple (value value))))
                value))
         (define-private (kv-del (key int))
            (begin
                (let ((my-tuple (tuple (key key))))
                (map-delete kv-store my-tuple))
                key))
        ";

    mem_type_check(contract, ClarityVersion::Clarity1, StacksEpochId::Epoch2_05).unwrap();
}

#[test]
fn test_fetch_entry_matching_type_signatures() {
    let cases = [
        "map-get? kv-store { key: key }",
        "map-get? kv-store { key: 0 }",
        "map-get? kv-store (tuple (key 0))",
        "map-get? kv-store (compatible-tuple)",
    ];

    for case in cases.iter() {
        let contract_src = format!(
            "(define-map kv-store {{ key: int }} {{ value: int }})
             (define-private (compatible-tuple) (tuple (key 1)))
             (define-private (kv-get (key int))
                ({case}))"
        );

        mem_type_check(
            &contract_src,
            ClarityVersion::Clarity1,
            StacksEpochId::Epoch2_05,
        )
        .unwrap();
    }
}

#[test]
fn test_fetch_entry_mismatching_type_signatures() {
    let cases = [
        "map-get? kv-store { incomptible-key: key }",
        "map-get? kv-store { key: true }",
        "map-get? kv-store true",
        "map-get? kv-store (incompatible-tuple)",
    ];

    for case in cases.iter() {
        let contract_src = format!(
            "(define-map kv-store {{ key: int }} {{ value: int }})
             (define-private (incompatible-tuple) (tuple (k 1)))
             (define-private (kv-get (key int))
                ({case}))"
        );
        let res = mem_type_check(
            &contract_src,
            ClarityVersion::Clarity1,
            StacksEpochId::Epoch2_05,
        )
        .unwrap_err();
        assert!(matches!(*res.err, CheckErrors::TypeError(_, _)));
    }
}

#[test]
fn test_fetch_entry_unbound_variables() {
    let cases = ["map-get? kv-store { key: unknown-value }"];

    for case in cases.iter() {
        let contract_src = format!(
            "(define-map kv-store {{ key: int }} {{ value: int }})
             (define-private (kv-get (key int))
                ({case}))"
        );
        let res = mem_type_check(
            &contract_src,
            ClarityVersion::Clarity1,
            StacksEpochId::Epoch2_05,
        )
        .unwrap_err();
        assert!(matches!(*res.err, CheckErrors::UndefinedVariable(_)));
    }
}

#[test]
fn test_insert_entry_matching_type_signatures() {
    let cases = [
        "map-insert kv-store { key: key } { value: value }",
        "map-insert kv-store { key: 0 } { value: 1 }",
        "map-insert kv-store (tuple (key 0)) (tuple (value 1))",
        "map-insert kv-store (compatible-tuple) { value: 1 }",
    ];

    for case in cases.iter() {
        let contract_src = format!(
            "(define-map kv-store {{ key: int }} {{ value: int }})
             (define-private (compatible-tuple) (tuple (key 1)))
             (define-private (kv-add (key int) (value int))
                ({case}))"
        );
        mem_type_check(
            &contract_src,
            ClarityVersion::Clarity1,
            StacksEpochId::Epoch2_05,
        )
        .unwrap();
    }
}

#[test]
fn test_insert_entry_mismatching_type_signatures() {
    let cases = [
        "map-insert kv-store { incomptible-key: key } { value: value }",
        "map-insert kv-store { key: key } { incomptible-key: value }",
        "map-insert kv-store { key: true } { value: 1 }",
        "map-insert kv-store { key: key } { value: true }",
        "map-insert kv-store (incompatible-tuple) { value: 1 }",
    ];

    for case in cases.iter() {
        let contract_src = format!(
            "(define-map kv-store {{ key: int }} {{ value: int }})
             (define-private (incompatible-tuple) (tuple (k 1)))
             (define-private (kv-add (key int) (value int))
                ({case}))"
        );
        let res = mem_type_check(
            &contract_src,
            ClarityVersion::Clarity1,
            StacksEpochId::Epoch2_05,
        )
        .unwrap_err();
        assert!(matches!(*res.err, CheckErrors::TypeError(_, _)));
    }
}

#[test]
fn test_insert_entry_unbound_variables() {
    let cases = [
        "map-insert kv-store { key: unknown-value } { value: 1 }",
        "map-insert kv-store { key: key } { value: unknown-value }",
    ];

    for case in cases.iter() {
        let contract_src = format!(
            "(define-map kv-store {{ key: int }} {{ value: int }})
             (define-private (kv-add (key int))
                ({case}))"
        );
        let res = mem_type_check(
            &contract_src,
            ClarityVersion::Clarity1,
            StacksEpochId::Epoch2_05,
        )
        .unwrap_err();
        assert!(matches!(*res.err, CheckErrors::UndefinedVariable(_)));
    }
}

#[test]
fn test_delete_entry_matching_type_signatures() {
    let cases = [
        "map-delete kv-store (tuple (key key))",
        "map-delete kv-store { key: 1 }",
        "map-delete kv-store (tuple (key 1))",
        "map-delete kv-store (compatible-tuple)",
    ];

    for case in cases.iter() {
        let contract_src = format!(
            "(define-map kv-store {{ key: int }} {{ value: int }})
             (define-private (compatible-tuple) (tuple (key 1)))
             (define-private (kv-del (key int))
                ({case}))"
        );
        mem_type_check(
            &contract_src,
            ClarityVersion::Clarity1,
            StacksEpochId::Epoch2_05,
        )
        .unwrap();
    }
}

#[test]
fn test_delete_entry_mismatching_type_signatures() {
    let cases = [
        "map-delete kv-store (tuple (incomptible-key key))",
        "map-delete kv-store { key: true }",
        "map-delete kv-store (incompatible-tuple)",
    ];

    for case in cases.iter() {
        let contract_src = format!(
            "(define-map kv-store {{ key: int }} {{ value: int }})
             (define-private (incompatible-tuple) (tuple (k 1)))
             (define-private (kv-del (key int))
                ({case}))"
        );
        let res = mem_type_check(
            &contract_src,
            ClarityVersion::Clarity1,
            StacksEpochId::Epoch2_05,
        )
        .unwrap_err();
        assert!(matches!(*res.err, CheckErrors::TypeError(_, _)));
    }
}

#[test]
fn test_delete_entry_unbound_variables() {
    let cases = ["map-delete kv-store { key: unknown-value }"];

    for case in cases.iter() {
        let contract_src = format!(
            "(define-map kv-store {{ key: int }} {{ value: int }})
             (define-private (kv-del (key int))
                ({case}))"
        );
        let res = mem_type_check(
            &contract_src,
            ClarityVersion::Clarity1,
            StacksEpochId::Epoch2_05,
        )
        .unwrap_err();
        assert!(matches!(*res.err, CheckErrors::UndefinedVariable(_)));
    }
}

#[test]
fn test_set_entry_matching_type_signatures() {
    let cases = [
        "map-set kv-store { key: key } { value: value }",
        "map-set kv-store { key: 0 } { value: 1 }",
        "map-set kv-store (tuple (key 0)) (tuple (value 1))",
        "map-set kv-store (tuple (key 0)) (tuple (value known-value))",
        "map-set kv-store (compatible-tuple) { value: 1 }",
    ];

    for case in cases.iter() {
        let contract_src = format!(
            "(define-map kv-store {{ key: int }} {{ value: int }})
             (define-private (compatible-tuple) (tuple (key 1)))
             (define-private (kv-set (key int) (value int))
                (let ((known-value 2))
                ({case})))"
        );
        mem_type_check(
            &contract_src,
            ClarityVersion::Clarity1,
            StacksEpochId::Epoch2_05,
        )
        .unwrap();
    }
}

#[test]
fn test_set_entry_mismatching_type_signatures() {
    let cases = [
        "map-set kv-store (tuple (incomptible-key key)) (tuple (value value))",
        "map-set kv-store { key: key } { incomptible-key: value }",
        "map-set kv-store { key: true } { value: 1 }",
        "map-set kv-store { key: key } { value: true }",
        "map-set kv-store (incompatible-tuple) { value: 1 }",
    ];

    for case in cases.iter() {
        let contract_src = format!(
            "(define-map kv-store {{ key: int }} {{ value: int }})
             (define-private (incompatible-tuple) (tuple (k 1)))
             (define-private (kv-set (key int) (value int))
                ({case}))"
        );
        let res = mem_type_check(
            &contract_src,
            ClarityVersion::Clarity1,
            StacksEpochId::Epoch2_05,
        )
        .unwrap_err();
        assert!(matches!(*res.err, CheckErrors::TypeError(_, _)));
    }
}

#[test]
fn test_set_entry_unbound_variables() {
    let cases = [
        "map-set kv-store { key: unknown-value } { value: 1 }",
        "map-set kv-store { key: key } { value: unknown-value }",
    ];

    for case in cases.iter() {
        let contract_src = format!(
            "(define-map kv-store {{ key: int }} {{ value: int }})
             (define-private (kv-set (key int) (value int))
                ({case}))"
        );
        let res = mem_type_check(
            &contract_src,
            ClarityVersion::Clarity1,
            StacksEpochId::Epoch2_05,
        )
        .unwrap_err();
        assert!(matches!(*res.err, CheckErrors::UndefinedVariable(_)));
    }
}

#[test]
fn test_string_ascii_fold() {
    let good = [
        "(define-private (get-len (x (string-ascii 1)) (acc uint)) (+ acc u1))
        (fold get-len \"blockstack\" u0)",
        "(define-private (slice (x (string-ascii 1)) (acc (tuple (limit uint) (cursor uint) (data (string-ascii 10)))))
            (if (< (get cursor acc) (get limit acc))
                (let ((data (default-to (get data acc) (as-max-len? (concat (get data acc) x) u10))))
                    (tuple (limit (get limit acc)) (cursor (+ u1 (get cursor acc))) (data data)))
                acc))
        (fold slice \"blockstack\" (tuple (limit u5) (cursor u0) (data \"\")))"];
    let expected = [
        "uint",
        "(tuple (cursor uint) (data (string-ascii 10)) (limit uint))",
    ];

    for (good_test, expected) in good.iter().zip(expected.iter()) {
        let type_sig = mem_type_check(
            good_test,
            ClarityVersion::Clarity1,
            StacksEpochId::Epoch2_05,
        )
        .unwrap()
        .0
        .unwrap();
        assert_eq!(expected, &type_sig.to_string());
    }
}

#[test]
fn test_string_ascii_as_max_len() {
    let tests = [
        "(as-max-len? \"12345\" u5)",
        "(as-max-len? \"12345\" u8)",
        "(as-max-len? \"12345\" u4)",
    ];
    let expected = [
        "(optional (string-ascii 5))",
        "(optional (string-ascii 8))",
        "(optional (string-ascii 4))",
    ];

    for (test, expected) in tests.iter().zip(expected.iter()) {
        assert_eq!(expected, &format!("{}", type_check_helper(test).unwrap()));
    }
}

#[test]
fn test_string_ascii_concat() {
    let good = ["(concat \"block\" \"stack\")"];
    let expected = ["(string-ascii 10)"];

    for (good_test, expected) in good.iter().zip(expected.iter()) {
        assert_eq!(
            expected,
            &format!("{}", type_check_helper(good_test).unwrap())
        );
    }
}

#[test]
fn test_string_utf8_fold() {
    let good = [
        "(define-private (get-len (x (string-utf8 1)) (acc uint)) (+ acc u1))
        (fold get-len u\"blockstack\" u0)",
        "(define-private (slice (x (string-utf8 1)) (acc (tuple (limit uint) (cursor uint) (data (string-utf8 11)))))
            (if (< (get cursor acc) (get limit acc))
                (let ((data (default-to (get data acc) (as-max-len? (concat (get data acc) x) u11))))
                    (tuple (limit (get limit acc)) (cursor (+ u1 (get cursor acc))) (data data)))
                acc))
        (fold slice u\"blockstack\\u{1F926}\" (tuple (limit u5) (cursor u0) (data u\"\")))"];
    let expected = [
        "uint",
        "(tuple (cursor uint) (data (string-utf8 11)) (limit uint))",
    ];

    for (good_test, expected) in good.iter().zip(expected.iter()) {
        let type_sig = mem_type_check(
            good_test,
            ClarityVersion::Clarity1,
            StacksEpochId::Epoch2_05,
        )
        .unwrap()
        .0
        .unwrap();
        assert_eq!(expected, &type_sig.to_string());
    }
}

#[test]
fn test_string_utf8_as_max_len() {
    let tests = [
        "(as-max-len? u\"1234\\u{1F926}\" u5)",
        "(as-max-len? u\"1234\\u{1F926}\" u8)",
        "(as-max-len? u\"1234\\u{1F926}\" u4)",
    ];
    let expected = [
        "(optional (string-utf8 5))",
        "(optional (string-utf8 8))",
        "(optional (string-utf8 4))",
    ];

    for (test, expected) in tests.iter().zip(expected.iter()) {
        assert_eq!(expected, &format!("{}", type_check_helper(test).unwrap()));
    }
}

#[test]
fn test_string_utf8_concat() {
    let good = ["(concat u\"block\" u\"stack\\u{1F926}\")"];
    let expected = ["(string-utf8 11)"];

    for (good_test, expected) in good.iter().zip(expected.iter()) {
        assert_eq!(
            expected,
            &format!("{}", type_check_helper(good_test).unwrap())
        );
    }
}

#[test]
fn test_buff_negative_len() {
    let contract_src = "(define-private (func (x (buff -12))) (len x))
        (func 0x00)";

    let res = mem_type_check(
        contract_src,
        ClarityVersion::Clarity1,
        StacksEpochId::Epoch2_05,
    )
    .unwrap_err();
    assert_eq!(*res.err, CheckErrors::ValueOutOfBounds);
}

#[test]
fn test_string_ascii_negative_len() {
    let contract_src = "(define-private (func (x (string-ascii -12))) (len x))
        (func \"\")";

    let res = mem_type_check(
        contract_src,
        ClarityVersion::Clarity1,
        StacksEpochId::Epoch2_05,
    )
    .unwrap_err();
    assert_eq!(*res.err, CheckErrors::ValueOutOfBounds);
}

#[test]
fn test_string_utf8_negative_len() {
    let contract_src = "(define-private (func (x (string-utf8 -12))) (len x))
        (func u\"\")";

    let res = mem_type_check(
        contract_src,
        ClarityVersion::Clarity1,
        StacksEpochId::Epoch2_05,
    )
    .unwrap_err();
    assert_eq!(*res.err, CheckErrors::ValueOutOfBounds);
}<|MERGE_RESOLUTION|>--- conflicted
+++ resolved
@@ -713,16 +713,11 @@
     let bad_expected = [
         CheckErrors::ExpectedSequence(Box::new(TypeSignature::IntType)),
         CheckErrors::TypeError(
-<<<<<<< HEAD
-            TypeSignature::BUFFER_MIN,
-            TypeSignature::min_string_ascii().unwrap(),
-=======
             Box::new(TypeSignature::IntType),
             Box::new(TypeSignature::UIntType),
->>>>>>> 22af7d94
         ),
         CheckErrors::TypeError(
-            Box::new(TypeSignature::min_buffer().unwrap()),
+            Box::new(TypeSignature::BUFFER_MIN),
             Box::new(TypeSignature::min_string_ascii().unwrap()),
         ),
         CheckErrors::TypeError(
