--- conflicted
+++ resolved
@@ -20,13 +20,8 @@
 use rstest_reuse::{self, *};
 use stacks_common::types::StacksEpochId;
 
-<<<<<<< HEAD
 use crate::vm::analysis::errors::CheckErrorKind;
-use crate::vm::analysis::{type_check, CheckError};
-=======
-use crate::vm::analysis::errors::CheckErrors;
 use crate::vm::analysis::{type_check, StaticCheckError};
->>>>>>> 5d371873
 use crate::vm::ast::errors::ParseErrors;
 use crate::vm::ast::{build_ast, parse};
 use crate::vm::database::MemoryBackingStore;
@@ -1823,13 +1818,8 @@
             &version,
         )
     }) {
-<<<<<<< HEAD
-        Err(CheckError { err, .. }) if version < ClarityVersion::Clarity2 => match *err {
+        Err(StaticCheckError { err, .. }) if version < ClarityVersion::Clarity2 => match *err {
             CheckErrorKind::NoSuchContract(contract) => {
-=======
-        Err(StaticCheckError { err, .. }) if version < ClarityVersion::Clarity2 => match *err {
-            CheckErrors::NoSuchContract(contract) => {
->>>>>>> 5d371873
                 assert!(contract.ends_with(".trait-contract"))
             }
             _ => panic!("{version}: unexpected NoSuchContract error"),
