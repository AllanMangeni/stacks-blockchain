--- conflicted
+++ resolved
@@ -20,13 +20,8 @@
 use crate::vm::costs::{runtime_cost, CostTracker};
 use crate::vm::database::STXBalance;
 use crate::vm::errors::{
-<<<<<<< HEAD
     check_argument_count, CheckErrorKind, InterpreterError, InterpreterResult as Result,
-    RuntimeErrorType, VmExecutionError,
-=======
-    check_argument_count, CheckErrorKind, Error, InterpreterError, InterpreterResult as Result,
-    RuntimeError,
->>>>>>> aa1d5aac
+    RuntimeError, VmExecutionError,
 };
 use crate::vm::representations::SymbolicExpression;
 use crate::vm::types::{
@@ -423,11 +418,7 @@
             &asset,
             expected_asset_type,
         ) {
-<<<<<<< HEAD
-            Err(VmExecutionError::Runtime(RuntimeErrorType::NoSuchToken, _)) => Ok(()),
-=======
-            Err(Error::Runtime(RuntimeError::NoSuchToken, _)) => Ok(()),
->>>>>>> aa1d5aac
+            Err(VmExecutionError::Runtime(RuntimeError::NoSuchToken, _)) => Ok(()),
             Ok(_owner) => return clarity_ecode!(MintAssetErrorCodes::ALREADY_EXIST),
             Err(e) => Err(e),
         }?;
@@ -501,11 +492,7 @@
             &asset,
             expected_asset_type,
         ) {
-<<<<<<< HEAD
-            Err(VmExecutionError::Runtime(RuntimeErrorType::NoSuchToken, _)) => Ok(()),
-=======
-            Err(Error::Runtime(RuntimeError::NoSuchToken, _)) => Ok(()),
->>>>>>> aa1d5aac
+            Err(VmExecutionError::Runtime(RuntimeError::NoSuchToken, _)) => Ok(()),
             Ok(_owner) => return clarity_ecode!(MintAssetErrorCodes::ALREADY_EXIST),
             Err(e) => Err(e),
         }?;
@@ -584,11 +571,7 @@
             expected_asset_type,
         ) {
             Ok(owner) => Ok(owner),
-<<<<<<< HEAD
-            Err(VmExecutionError::Runtime(RuntimeErrorType::NoSuchToken, _)) => {
-=======
-            Err(Error::Runtime(RuntimeError::NoSuchToken, _)) => {
->>>>>>> aa1d5aac
+            Err(VmExecutionError::Runtime(RuntimeError::NoSuchToken, _)) => {
                 return clarity_ecode!(TransferAssetErrorCodes::DOES_NOT_EXIST)
             }
             Err(e) => Err(e),
@@ -682,11 +665,7 @@
             expected_asset_type,
         ) {
             Ok(owner) => Ok(owner),
-<<<<<<< HEAD
-            Err(VmExecutionError::Runtime(RuntimeErrorType::NoSuchToken, _)) => {
-=======
-            Err(Error::Runtime(RuntimeError::NoSuchToken, _)) => {
->>>>>>> aa1d5aac
+            Err(VmExecutionError::Runtime(RuntimeError::NoSuchToken, _)) => {
                 return clarity_ecode!(TransferAssetErrorCodes::DOES_NOT_EXIST)
             }
             Err(e) => Err(e),
@@ -910,11 +889,7 @@
         Ok(owner) => Ok(Value::some(Value::Principal(owner)).map_err(|_| {
             InterpreterError::Expect("Principal should always fit in optional.".into())
         })?),
-<<<<<<< HEAD
-        Err(VmExecutionError::Runtime(RuntimeErrorType::NoSuchToken, _)) => Ok(Value::none()),
-=======
-        Err(Error::Runtime(RuntimeError::NoSuchToken, _)) => Ok(Value::none()),
->>>>>>> aa1d5aac
+        Err(VmExecutionError::Runtime(RuntimeError::NoSuchToken, _)) => Ok(Value::none()),
         Err(e) => Err(e),
     }
 }
@@ -961,11 +936,7 @@
         Ok(owner) => Ok(Value::some(Value::Principal(owner)).map_err(|_| {
             InterpreterError::Expect("Principal should always fit in optional.".into())
         })?),
-<<<<<<< HEAD
-        Err(VmExecutionError::Runtime(RuntimeErrorType::NoSuchToken, _)) => Ok(Value::none()),
-=======
-        Err(Error::Runtime(RuntimeError::NoSuchToken, _)) => Ok(Value::none()),
->>>>>>> aa1d5aac
+        Err(VmExecutionError::Runtime(RuntimeError::NoSuchToken, _)) => Ok(Value::none()),
         Err(e) => Err(e),
     }
 }
@@ -1097,11 +1068,7 @@
             &asset,
             expected_asset_type,
         ) {
-<<<<<<< HEAD
-            Err(VmExecutionError::Runtime(RuntimeErrorType::NoSuchToken, _)) => {
-=======
-            Err(Error::Runtime(RuntimeError::NoSuchToken, _)) => {
->>>>>>> aa1d5aac
+            Err(VmExecutionError::Runtime(RuntimeError::NoSuchToken, _)) => {
                 return clarity_ecode!(BurnAssetErrorCodes::DOES_NOT_EXIST)
             }
             Ok(owner) => Ok(owner),
@@ -1190,11 +1157,7 @@
             &asset,
             expected_asset_type,
         ) {
-<<<<<<< HEAD
-            Err(VmExecutionError::Runtime(RuntimeErrorType::NoSuchToken, _)) => {
-=======
-            Err(Error::Runtime(RuntimeError::NoSuchToken, _)) => {
->>>>>>> aa1d5aac
+            Err(VmExecutionError::Runtime(RuntimeError::NoSuchToken, _)) => {
                 return clarity_ecode!(BurnAssetErrorCodes::DOES_NOT_EXIST)
             }
             Ok(owner) => Ok(owner),
