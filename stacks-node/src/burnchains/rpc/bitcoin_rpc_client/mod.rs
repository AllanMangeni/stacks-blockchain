--- conflicted
+++ resolved
@@ -407,12 +407,7 @@
 
         let rpc_timeout = Duration::from_secs(timeout);
 
-<<<<<<< HEAD
-        let global_ep = RpcTransport::new(rpc_global_path, rpc_auth.clone(), Some(rpc_timeout))?;
-        let wallet_ep = RpcTransport::new(rpc_wallet_path, rpc_auth, Some(rpc_timeout))?;
-=======
         let endpoint = RpcTransport::new(rpc_url, rpc_auth.clone(), Some(rpc_timeout.clone()))?;
->>>>>>> d1960525
 
         Ok(Self {
             client_id,
