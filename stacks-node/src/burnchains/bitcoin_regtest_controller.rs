--- conflicted
+++ resolved
@@ -79,11 +79,8 @@
 use super::super::Config;
 use super::{BurnchainController, BurnchainTip, Error as BurnchainControllerError};
 use crate::burnchains::rpc::bitcoin_rpc_client::BitcoinRpcClient;
-<<<<<<< HEAD
-=======
 #[cfg(test)]
 use crate::burnchains::rpc::bitcoin_rpc_client::BitcoinRpcClientError;
->>>>>>> bc9adb35
 
 /// The number of bitcoin blocks that can have
 ///  passed since the UTXO cache was last refreshed before
@@ -2153,12 +2150,6 @@
     ///
     /// * `true` if the transaction is confirmed (has at least one confirmation).
     /// * `false` if the transaction is unconfirmed or could not be found.
-<<<<<<< HEAD
-    fn is_transaction_confirmed(&self, txid: &Txid) -> bool {
-        match self.rpc_client.get_transaction(txid) {
-            Ok(info) => info.confirmations > 0,
-            _ => false,
-=======
     pub fn is_transaction_confirmed(&self, txid: &Txid) -> bool {
         match self.rpc_client.get_transaction(txid) {
             Ok(info) => info.confirmations > 0,
@@ -2166,7 +2157,6 @@
                 error!("Bitcoin RPC failure: checking tx confirmation {e:?}");
                 false
             }
->>>>>>> bc9adb35
         }
     }
 }
@@ -2504,23 +2494,6 @@
         request
     }
 
-<<<<<<< HEAD
-    #[cfg(test)]
-    pub fn get_raw_transaction(config: &Config, txid: &Txid) -> RPCResult<String> {
-        debug!("Get raw transaction {txid}");
-        let payload = BitcoinRPCRequest {
-            method: "getrawtransaction".to_string(),
-            params: vec![format!("{txid}").into()],
-            id: "stacks".to_string(),
-            jsonrpc: "2.0".to_string(),
-        };
-        let res = BitcoinRPCRequest::send(config, payload)?;
-        debug!("Got raw transaction {txid}: {res:?}");
-        Ok(res.get("result").unwrap().as_str().unwrap().to_string())
-    }
-
-=======
->>>>>>> bc9adb35
     pub fn generate_to_address(config: &Config, num_blocks: u64, address: String) -> RPCResult<()> {
         debug!("Generate {num_blocks} blocks to {address}");
         let payload = BitcoinRPCRequest {
@@ -3504,11 +3477,7 @@
         let mut config = utils::create_config();
         config.burnchain.local_mining_public_key = Some(miner_pubkey.to_hex());
 
-<<<<<<< HEAD
-        let mut btcd_controller = BitcoinCoreController::new(config.clone());
-=======
         let mut btcd_controller = BitcoinCoreController::from_stx_config(&config);
->>>>>>> bc9adb35
         btcd_controller
             .start_bitcoind()
             .expect("bitcoind should be started!");
