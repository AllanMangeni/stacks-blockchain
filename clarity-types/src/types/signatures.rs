// Copyright (C) 2025 Stacks Open Internet Foundation
//
// This program is free software: you can redistribute it and/or modify
// it under the terms of the GNU General Public License as published by
// the Free Software Foundation, either version 3 of the License, or
// (at your option) any later version.
//
// This program is distributed in the hope that it will be useful,
// but WITHOUT ANY WARRANTY; without even the implied warranty of
// MERCHANTABILITY or FITNESS FOR A PARTICULAR PURPOSE.  See the
// GNU General Public License for more details.
//
// You should have received a copy of the GNU General Public License
// along with this program.  If not, see <http://www.gnu.org/licenses/>.

use std::collections::btree_map::Entry;
use std::collections::{BTreeMap, HashSet};
use std::hash::Hash;
use std::sync::Arc;
use std::{cmp, fmt};

use lazy_static::lazy_static;
use serde::{Deserialize, Serialize};
use stacks_common::types::StacksEpochId;

use crate::errors::CheckErrors;
use crate::representations::{CONTRACT_MAX_NAME_LENGTH, ClarityName, ContractName};
use crate::types::{
    CharType, MAX_TYPE_DEPTH, MAX_VALUE_SIZE, PrincipalData, QualifiedContractIdentifier,
    SequenceData, SequencedValue, StandardPrincipalData, TraitIdentifier, Value,
    WRAPPER_VALUE_SIZE,
};

#[derive(Debug, Clone, PartialEq, PartialOrd, Eq, Serialize, Deserialize, Hash)]
pub struct AssetIdentifier {
    pub contract_identifier: QualifiedContractIdentifier,
    pub asset_name: ClarityName,
}

impl AssetIdentifier {
    #[allow(non_snake_case)]
    #[allow(clippy::unwrap_used)]
    pub fn STX() -> AssetIdentifier {
        AssetIdentifier {
            contract_identifier: QualifiedContractIdentifier::new(
                StandardPrincipalData::null_principal(),
                ContractName::try_from("STX".to_string()).unwrap(),
            ),
            asset_name: ClarityName::try_from("STX".to_string()).unwrap(),
        }
    }

    #[allow(non_snake_case)]
    #[allow(clippy::unwrap_used)]
    pub fn STX_burned() -> AssetIdentifier {
        AssetIdentifier {
            contract_identifier: QualifiedContractIdentifier::new(
                StandardPrincipalData::null_principal(),
                ContractName::try_from("BURNED".to_string()).unwrap(),
            ),
            asset_name: ClarityName::try_from("BURNED".to_string()).unwrap(),
        }
    }

    pub fn sugared(&self) -> String {
        format!(".{}.{}", self.contract_identifier.name, self.asset_name)
    }
}

#[derive(Clone, PartialEq, Eq, Serialize, Deserialize)]
pub struct TupleTypeSignature {
    #[serde(with = "tuple_type_map_serde")]
    type_map: Arc<BTreeMap<ClarityName, TypeSignature>>,
}

mod tuple_type_map_serde {
    use std::collections::BTreeMap;
    use std::ops::Deref;
    use std::sync::Arc;

    use serde::{Deserializer, Serializer};

    use super::TypeSignature;
    use crate::representations::ClarityName;

    pub fn serialize<S: Serializer>(
        map: &Arc<BTreeMap<ClarityName, TypeSignature>>,
        ser: S,
    ) -> Result<S::Ok, S::Error> {
        serde::Serialize::serialize(map.deref(), ser)
    }

    pub fn deserialize<'de, D>(
        deser: D,
    ) -> Result<Arc<BTreeMap<ClarityName, TypeSignature>>, D::Error>
    where
        D: Deserializer<'de>,
    {
        let map: BTreeMap<ClarityName, TypeSignature> = serde::Deserialize::deserialize(deser)?;
        Ok(Arc::new(map))
    }
}

#[derive(Debug, Clone, PartialEq, Eq, PartialOrd, Ord, Serialize, Deserialize)]
pub struct BufferLength(u32);

#[derive(Debug, Clone, PartialEq, Eq, Serialize, Deserialize)]
pub struct StringUTF8Length(u32);

// INVARIANTS enforced by the Type Signatures.
//   1. A TypeSignature constructor will always fail rather than construct a
//        type signature for a too large or invalid type. This is why any variable length
//        type signature has a guarded constructor.
//   2. The only methods which may be called on TypeSignatures that are too large
//        (i.e., the only function that can be called by the constructor before
//         it fails) is the `.size()` method, which may be used to check the size.
#[derive(Debug, Clone, PartialEq, Eq, Serialize, Deserialize)]
pub enum TypeSignature {
    NoType,
    IntType,
    UIntType,
    BoolType,
    SequenceType(SequenceSubtype),
    PrincipalType,
    TupleType(TupleTypeSignature),
    OptionalType(Box<TypeSignature>),
    ResponseType(Box<(TypeSignature, TypeSignature)>),
    CallableType(CallableSubtype),
    // Suppose we have a list of contract principal literals, e.g.
    // `(list .foo .bar)`. This list could be used as a list of `principal`
    // types, or it could be passed into a function where it is used a list of
    // some trait type, which every contract in the list implements, e.g.
    // `(list 4 <my-trait>)`. There could also be a trait value, `t`, in that
    // list. In that case, the list could no longer be coerced to a list of
    // principals, but it could be coerced to a list of traits, either the type
    // of `t`, or a compatible sub-trait of that type. `ListUnionType` is a
    // data structure to maintain the set of types in the list, so that when
    // we reach the place where the coercion needs to happen, we can perform
    // the check -- see `concretize` method.
    ListUnionType(HashSet<CallableSubtype>),
    // This is used only below epoch 2.1. It has been replaced by CallableType.
    TraitReferenceType(TraitIdentifier),
}

#[derive(Debug, Clone, PartialEq, Eq, Serialize, Deserialize)]
pub enum SequenceSubtype {
    BufferType(BufferLength),
    ListType(ListTypeData),
    StringType(StringSubtype),
}

impl SequenceSubtype {
    pub fn unit_type(&self) -> Result<TypeSignature, CheckErrors> {
        match &self {
            SequenceSubtype::ListType(list_data) => Ok(list_data.clone().destruct().0),
            SequenceSubtype::BufferType(_) => TypeSignature::min_buffer(),
            SequenceSubtype::StringType(StringSubtype::ASCII(_)) => {
                TypeSignature::min_string_ascii()
            }
            SequenceSubtype::StringType(StringSubtype::UTF8(_)) => TypeSignature::min_string_utf8(),
        }
    }

    pub fn is_list_type(&self) -> bool {
        matches!(self, SequenceSubtype::ListType(_))
    }
}

#[derive(Debug, Clone, PartialEq, Eq, Serialize, Deserialize)]
pub enum StringSubtype {
    ASCII(BufferLength),
    UTF8(StringUTF8Length),
}

#[derive(Debug, Clone, PartialEq, Eq, Serialize, Deserialize, Hash)]
pub enum CallableSubtype {
    Principal(QualifiedContractIdentifier),
    Trait(TraitIdentifier),
}

use self::TypeSignature::{
    BoolType, CallableType, IntType, ListUnionType, NoType, OptionalType, PrincipalType,
    ResponseType, SequenceType, TraitReferenceType, TupleType, UIntType,
};

/// Maximum string length returned from `to-ascii?`.
/// 5 bytes reserved for embedding in response.
const MAX_TO_ASCII_RESULT_LEN: u32 = MAX_VALUE_SIZE - 5;

/// Maximum buffer length returned from `to-ascii?`.
/// 2 bytes reserved for "0x" prefix and 2 characters per byte.
pub const MAX_TO_ASCII_BUFFER_LEN: u32 = (MAX_TO_ASCII_RESULT_LEN - 2) / 2;

lazy_static! {
    pub static ref BUFF_64: TypeSignature = {
        #[allow(clippy::expect_used)]
        SequenceType(SequenceSubtype::BufferType(
            BufferLength::try_from(64u32).expect("BUG: Legal Clarity buffer length marked invalid"),
        ))
    };
    pub static ref BUFF_65: TypeSignature = {
        #[allow(clippy::expect_used)]
        SequenceType(SequenceSubtype::BufferType(
            BufferLength::try_from(65u32).expect("BUG: Legal Clarity buffer length marked invalid"),
        ))
    };
    pub static ref BUFF_32: TypeSignature = {
        #[allow(clippy::expect_used)]
        SequenceType(SequenceSubtype::BufferType(
            BufferLength::try_from(32u32).expect("BUG: Legal Clarity buffer length marked invalid"),
        ))
    };
    pub static ref BUFF_33: TypeSignature = {
        #[allow(clippy::expect_used)]
        SequenceType(SequenceSubtype::BufferType(
            BufferLength::try_from(33u32).expect("BUG: Legal Clarity buffer length marked invalid"),
        ))
    };
    pub static ref BUFF_20: TypeSignature = {
        #[allow(clippy::expect_used)]
        SequenceType(SequenceSubtype::BufferType(
            BufferLength::try_from(20u32).expect("BUG: Legal Clarity buffer length marked invalid"),
        ))
    };
    pub static ref BUFF_21: TypeSignature = {
        #[allow(clippy::expect_used)]
        SequenceType(SequenceSubtype::BufferType(
            BufferLength::try_from(21u32).expect("BUG: Legal Clarity buffer length marked invalid"),
        ))
    };
    pub static ref BUFF_1: TypeSignature = {
        #[allow(clippy::expect_used)]
        SequenceType(SequenceSubtype::BufferType(
            BufferLength::try_from(1u32).expect("BUG: Legal Clarity buffer length marked invalid"),
        ))
    };
    pub static ref BUFF_16: TypeSignature = {
        #[allow(clippy::expect_used)]
        SequenceType(SequenceSubtype::BufferType(
            BufferLength::try_from(16u32).expect("BUG: Legal Clarity buffer length marked invalid"),
        ))
    };
    /// Maximum-sized buffer allowed for `to-ascii?` call.
    pub static ref TO_ASCII_MAX_BUFF: TypeSignature = {
        #[allow(clippy::expect_used)]
        SequenceType(SequenceSubtype::BufferType(
            BufferLength::try_from(MAX_TO_ASCII_BUFFER_LEN)
                .expect("BUG: Legal Clarity buffer length marked invalid"),
        ))
    };
    /// Maximum-length string returned from `to-ascii?`
    pub static ref TO_ASCII_RESPONSE_STRING: TypeSignature = {
        #[allow(clippy::expect_used)]
        SequenceType(SequenceSubtype::StringType(
            StringSubtype::ASCII(BufferLength::try_from(MAX_TO_ASCII_RESULT_LEN)
                .expect("BUG: Legal Clarity buffer length marked invalid")),
        ))
    };
}

pub const ASCII_40: TypeSignature = SequenceType(SequenceSubtype::StringType(
    StringSubtype::ASCII(BufferLength(40)),
));
pub const UTF8_40: TypeSignature = SequenceType(SequenceSubtype::StringType(StringSubtype::UTF8(
    StringUTF8Length(40),
)));

#[derive(Debug, Clone, PartialEq, Eq, Serialize, Deserialize)]
pub struct ListTypeData {
    max_len: u32,
    entry_type: Box<TypeSignature>,
}

impl From<ListTypeData> for TypeSignature {
    fn from(data: ListTypeData) -> Self {
        SequenceType(SequenceSubtype::ListType(data))
    }
}

impl From<TupleTypeSignature> for TypeSignature {
    fn from(data: TupleTypeSignature) -> Self {
        TupleType(data)
    }
}

impl From<&BufferLength> for u32 {
    fn from(v: &BufferLength) -> u32 {
        v.0
    }
}

impl From<BufferLength> for u32 {
    fn from(v: BufferLength) -> u32 {
        v.0
    }
}

impl TryFrom<u32> for BufferLength {
    type Error = CheckErrors;
    fn try_from(data: u32) -> Result<BufferLength, CheckErrors> {
        if data > MAX_VALUE_SIZE {
            Err(CheckErrors::ValueTooLarge)
        } else {
            Ok(BufferLength(data))
        }
    }
}

impl TryFrom<usize> for BufferLength {
    type Error = CheckErrors;
    fn try_from(data: usize) -> Result<BufferLength, CheckErrors> {
        if data > (MAX_VALUE_SIZE as usize) {
            Err(CheckErrors::ValueTooLarge)
        } else {
            Ok(BufferLength(data as u32))
        }
    }
}

impl TryFrom<i128> for BufferLength {
    type Error = CheckErrors;
    fn try_from(data: i128) -> Result<BufferLength, CheckErrors> {
        if data > (MAX_VALUE_SIZE as i128) {
            Err(CheckErrors::ValueTooLarge)
        } else if data < 0 {
            Err(CheckErrors::ValueOutOfBounds)
        } else {
            Ok(BufferLength(data as u32))
        }
    }
}

impl From<&StringUTF8Length> for u32 {
    fn from(v: &StringUTF8Length) -> u32 {
        v.0
    }
}

impl From<StringUTF8Length> for u32 {
    fn from(v: StringUTF8Length) -> u32 {
        v.0
    }
}

impl TryFrom<u32> for StringUTF8Length {
    type Error = CheckErrors;
    fn try_from(data: u32) -> Result<StringUTF8Length, CheckErrors> {
        let len = data
            .checked_mul(4)
            .ok_or_else(|| CheckErrors::ValueTooLarge)?;
        if len > MAX_VALUE_SIZE {
            Err(CheckErrors::ValueTooLarge)
        } else {
            Ok(StringUTF8Length(data))
        }
    }
}

impl TryFrom<usize> for StringUTF8Length {
    type Error = CheckErrors;
    fn try_from(data: usize) -> Result<StringUTF8Length, CheckErrors> {
        let len = data
            .checked_mul(4)
            .ok_or_else(|| CheckErrors::ValueTooLarge)?;
        if len > (MAX_VALUE_SIZE as usize) {
            Err(CheckErrors::ValueTooLarge)
        } else {
            Ok(StringUTF8Length(data as u32))
        }
    }
}

impl TryFrom<i128> for StringUTF8Length {
    type Error = CheckErrors;
    fn try_from(data: i128) -> Result<StringUTF8Length, CheckErrors> {
        let len = data
            .checked_mul(4)
            .ok_or_else(|| CheckErrors::ValueTooLarge)?;
        if len > (MAX_VALUE_SIZE as i128) {
            Err(CheckErrors::ValueTooLarge)
        } else if data < 0 {
            Err(CheckErrors::ValueOutOfBounds)
        } else {
            Ok(StringUTF8Length(data as u32))
        }
    }
}

impl ListTypeData {
    pub fn new_list(entry_type: TypeSignature, max_len: u32) -> Result<ListTypeData, CheckErrors> {
        let would_be_depth = 1 + entry_type.depth();
        if would_be_depth > MAX_TYPE_DEPTH {
            return Err(CheckErrors::TypeSignatureTooDeep);
        }

        let list_data = ListTypeData {
            entry_type: Box::new(entry_type),
            max_len,
        };
        let would_be_size = list_data
            .inner_size()?
            .ok_or_else(|| CheckErrors::ValueTooLarge)?;
        if would_be_size > MAX_VALUE_SIZE {
            Err(CheckErrors::ValueTooLarge)
        } else {
            Ok(list_data)
        }
    }

    pub fn destruct(self) -> (TypeSignature, u32) {
        (*self.entry_type, self.max_len)
    }

    // if checks like as-max-len pass, they may _reduce_
    //   but should not increase the type signatures max length
    pub fn reduce_max_len(&mut self, new_max_len: u32) {
        if new_max_len <= self.max_len {
            self.max_len = new_max_len;
        }
    }

    pub fn get_max_len(&self) -> u32 {
        self.max_len
    }

    pub fn get_list_item_type(&self) -> &TypeSignature {
        &self.entry_type
    }
}

impl TypeSignature {
    pub fn new_option(inner_type: TypeSignature) -> Result<TypeSignature, CheckErrors> {
        let new_size = WRAPPER_VALUE_SIZE + inner_type.size()?;
        let new_depth = 1 + inner_type.depth();
        if new_size > MAX_VALUE_SIZE {
            Err(CheckErrors::ValueTooLarge)
        } else if new_depth > MAX_TYPE_DEPTH {
            Err(CheckErrors::TypeSignatureTooDeep)
        } else {
            Ok(OptionalType(Box::new(inner_type)))
        }
    }

    pub fn new_response(
        ok_type: TypeSignature,
        err_type: TypeSignature,
    ) -> Result<TypeSignature, CheckErrors> {
        let new_size = WRAPPER_VALUE_SIZE + cmp::max(ok_type.size()?, err_type.size()?);
        let new_depth = 1 + cmp::max(ok_type.depth(), err_type.depth());

        if new_size > MAX_VALUE_SIZE {
            Err(CheckErrors::ValueTooLarge)
        } else if new_depth > MAX_TYPE_DEPTH {
            Err(CheckErrors::TypeSignatureTooDeep)
        } else {
            Ok(ResponseType(Box::new((ok_type, err_type))))
        }
    }

    pub fn new_string_ascii(len: usize) -> Result<TypeSignature, CheckErrors> {
        let len = BufferLength::try_from(len)?;
        Ok(TypeSignature::SequenceType(SequenceSubtype::StringType(
            StringSubtype::ASCII(len),
        )))
    }

    pub fn new_string_utf8(len: usize) -> Result<TypeSignature, CheckErrors> {
        let len = StringUTF8Length::try_from(len)?;
        Ok(TypeSignature::SequenceType(SequenceSubtype::StringType(
            StringSubtype::UTF8(len),
        )))
    }

    pub fn is_response_type(&self) -> bool {
        matches!(self, TypeSignature::ResponseType(_))
    }

    pub fn is_no_type(&self) -> bool {
        &TypeSignature::NoType == self
    }

    pub fn admits(&self, epoch: &StacksEpochId, x: &Value) -> Result<bool, CheckErrors> {
        let x_type = TypeSignature::type_of(x)?;
        self.admits_type(epoch, &x_type)
    }

    pub fn admits_type(
        &self,
        epoch: &StacksEpochId,
        other: &TypeSignature,
    ) -> Result<bool, CheckErrors> {
        match epoch {
            StacksEpochId::Epoch20 | StacksEpochId::Epoch2_05 => self.admits_type_v2_0(other),
            StacksEpochId::Epoch21
            | StacksEpochId::Epoch22
            | StacksEpochId::Epoch23
            | StacksEpochId::Epoch24
            | StacksEpochId::Epoch25
            | StacksEpochId::Epoch30
            | StacksEpochId::Epoch31
            | StacksEpochId::Epoch32
            | StacksEpochId::Epoch33 => self.admits_type_v2_1(other),
            StacksEpochId::Epoch10 => Err(CheckErrors::Expects("epoch 1.0 not supported".into())),
        }
    }

    pub fn admits_type_v2_0(&self, other: &TypeSignature) -> Result<bool, CheckErrors> {
        match self {
            SequenceType(SequenceSubtype::ListType(my_list_type)) => {
                if let SequenceType(SequenceSubtype::ListType(other_list_type)) = other {
                    if other_list_type.max_len == 0 {
                        // if other is an empty list, a list type should always admit.
                        Ok(true)
                    } else if my_list_type.max_len >= other_list_type.max_len {
                        my_list_type
                            .entry_type
                            .admits_type_v2_0(&other_list_type.entry_type)
                    } else {
                        Ok(false)
                    }
                } else {
                    Ok(false)
                }
            }
            SequenceType(SequenceSubtype::BufferType(my_len)) => {
                if let SequenceType(SequenceSubtype::BufferType(other_len)) = other {
                    Ok(my_len.0 >= other_len.0)
                } else {
                    Ok(false)
                }
            }
            SequenceType(SequenceSubtype::StringType(StringSubtype::ASCII(len))) => {
                if let SequenceType(SequenceSubtype::StringType(StringSubtype::ASCII(other_len))) =
                    other
                {
                    Ok(len.0 >= other_len.0)
                } else {
                    Ok(false)
                }
            }
            SequenceType(SequenceSubtype::StringType(StringSubtype::UTF8(len))) => {
                if let SequenceType(SequenceSubtype::StringType(StringSubtype::UTF8(other_len))) =
                    other
                {
                    Ok(len.0 >= other_len.0)
                } else {
                    Ok(false)
                }
            }
            OptionalType(my_inner_type) => {
                if let OptionalType(other_inner_type) = other {
                    // Option types will always admit a "NoType" OptionalType -- which
                    //   can only be a None
                    if other_inner_type.is_no_type() {
                        Ok(true)
                    } else {
                        my_inner_type.admits_type_v2_0(other_inner_type)
                    }
                } else {
                    Ok(false)
                }
            }
            ResponseType(my_inner_type) => {
                if let ResponseType(other_inner_type) = other {
                    // ResponseTypes admit according to the following rule:
                    //   if other.ErrType is NoType, and other.OkType admits => admit
                    //   if other.OkType is NoType, and other.ErrType admits => admit
                    //   if both OkType and ErrType admit => admit
                    //   otherwise fail.
                    if other_inner_type.0.is_no_type() {
                        my_inner_type.1.admits_type_v2_0(&other_inner_type.1)
                    } else if other_inner_type.1.is_no_type() {
                        my_inner_type.0.admits_type_v2_0(&other_inner_type.0)
                    } else {
                        Ok(my_inner_type.1.admits_type_v2_0(&other_inner_type.1)?
                            && my_inner_type.0.admits_type_v2_0(&other_inner_type.0)?)
                    }
                } else {
                    Ok(false)
                }
            }
            TupleType(tuple_sig) => {
                if let TupleType(other_tuple_sig) = other {
                    tuple_sig.admits(&StacksEpochId::Epoch2_05, other_tuple_sig)
                } else {
                    Ok(false)
                }
            }
            NoType => Err(CheckErrors::CouldNotDetermineType),
            CallableType(_) => Err(CheckErrors::Expects(
                "CallableType should not be used in epoch v2.0".into(),
            )),
            ListUnionType(_) => Err(CheckErrors::Expects(
                "ListUnionType should not be used in epoch v2.0".into(),
            )),
            _ => Ok(other == self),
        }
    }

    fn admits_type_v2_1(&self, other: &TypeSignature) -> Result<bool, CheckErrors> {
        let other = match other.concretize() {
            Ok(other) => other,
            Err(_) => {
                return Ok(false);
            }
        };

        match self {
            SequenceType(SequenceSubtype::ListType(my_list_type)) => {
                if let SequenceType(SequenceSubtype::ListType(other_list_type)) = &other {
                    if other_list_type.max_len == 0 {
                        // if other is an empty list, a list type should always admit.
                        Ok(true)
                    } else if my_list_type.max_len >= other_list_type.max_len {
                        my_list_type
                            .entry_type
                            .admits_type_v2_1(&other_list_type.entry_type)
                    } else {
                        Ok(false)
                    }
                } else {
                    Ok(false)
                }
            }
            SequenceType(SequenceSubtype::BufferType(my_len)) => {
                if let SequenceType(SequenceSubtype::BufferType(other_len)) = &other {
                    Ok(my_len.0 >= other_len.0)
                } else {
                    Ok(false)
                }
            }
            SequenceType(SequenceSubtype::StringType(StringSubtype::ASCII(len))) => {
                if let SequenceType(SequenceSubtype::StringType(StringSubtype::ASCII(other_len))) =
                    &other
                {
                    Ok(len.0 >= other_len.0)
                } else {
                    Ok(false)
                }
            }
            SequenceType(SequenceSubtype::StringType(StringSubtype::UTF8(len))) => {
                if let SequenceType(SequenceSubtype::StringType(StringSubtype::UTF8(other_len))) =
                    &other
                {
                    Ok(len.0 >= other_len.0)
                } else {
                    Ok(false)
                }
            }
            OptionalType(my_inner_type) => {
                if let OptionalType(other_inner_type) = &other {
                    // Option types will always admit a "NoType" OptionalType -- which
                    //   can only be a None
                    if other_inner_type.is_no_type() {
                        Ok(true)
                    } else {
                        my_inner_type.admits_type_v2_1(other_inner_type)
                    }
                } else {
                    Ok(false)
                }
            }
            ResponseType(my_inner_type) => {
                if let ResponseType(other_inner_type) = &other {
                    // ResponseTypes admit according to the following rule:
                    //   if other.ErrType is NoType, and other.OkType admits => admit
                    //   if other.OkType is NoType, and other.ErrType admits => admit
                    //   if both OkType and ErrType admit => admit
                    //   otherwise fail.
                    if other_inner_type.0.is_no_type() {
                        my_inner_type.1.admits_type_v2_1(&other_inner_type.1)
                    } else if other_inner_type.1.is_no_type() {
                        my_inner_type.0.admits_type_v2_1(&other_inner_type.0)
                    } else {
                        Ok(my_inner_type.1.admits_type_v2_1(&other_inner_type.1)?
                            && my_inner_type.0.admits_type_v2_1(&other_inner_type.0)?)
                    }
                } else {
                    Ok(false)
                }
            }
            TupleType(tuple_sig) => {
                if let TupleType(other_tuple_sig) = &other {
                    tuple_sig.admits(&StacksEpochId::Epoch21, other_tuple_sig)
                } else {
                    Ok(false)
                }
            }
            NoType => Err(CheckErrors::CouldNotDetermineType),
            _ => Ok(&other == self),
        }
    }

    /// Canonicalize a type.
    /// This method will convert types from previous epochs with the appropriate
    /// types for the specified epoch.
    pub fn canonicalize(&self, epoch: &StacksEpochId) -> TypeSignature {
        match epoch {
            StacksEpochId::Epoch10
            | StacksEpochId::Epoch20
            | StacksEpochId::Epoch2_05
            // Epoch-2.2 had a regression in canonicalization, so it must be preserved here.
            | StacksEpochId::Epoch22 => self.clone(),
            // Note for future epochs: Epochs >= 2.3 should use the canonicalize_v2_1() routine
            StacksEpochId::Epoch21
            | StacksEpochId::Epoch23
            | StacksEpochId::Epoch24
            | StacksEpochId::Epoch25
            | StacksEpochId::Epoch30
            | StacksEpochId::Epoch31
            | StacksEpochId::Epoch32
            | StacksEpochId::Epoch33 => self.canonicalize_v2_1(),
        }
    }

    pub fn canonicalize_v2_1(&self) -> TypeSignature {
        match self {
            SequenceType(SequenceSubtype::ListType(list_type)) => {
                SequenceType(SequenceSubtype::ListType(ListTypeData {
                    max_len: list_type.max_len,
                    entry_type: Box::new(list_type.entry_type.canonicalize_v2_1()),
                }))
            }
            OptionalType(inner_type) => OptionalType(Box::new(inner_type.canonicalize_v2_1())),
            ResponseType(inner_type) => ResponseType(Box::new((
                inner_type.0.canonicalize_v2_1(),
                inner_type.1.canonicalize_v2_1(),
            ))),
            TupleType(tuple_sig) => {
                let mut canonicalized_fields = BTreeMap::new();
                for (field_name, field_type) in tuple_sig.get_type_map() {
                    canonicalized_fields.insert(field_name.clone(), field_type.canonicalize_v2_1());
                }
                TypeSignature::from(TupleTypeSignature {
                    type_map: Arc::new(canonicalized_fields),
                })
            }
            TraitReferenceType(trait_id) => CallableType(CallableSubtype::Trait(trait_id.clone())),
            _ => self.clone(),
        }
    }

    /// Concretize the type. The input to this method may include
    /// `ListUnionType` and the `CallableType` variant for a `principal.
    /// This method turns these "temporary" types into actual types.
    pub fn concretize(&self) -> Result<TypeSignature, CheckErrors> {
        match self {
            ListUnionType(types) => {
                let mut is_trait = None;
                let mut is_principal = true;
                for partial in types {
                    match partial {
                        CallableSubtype::Principal(_) => {
                            if is_trait.is_some() {
                                return Err(CheckErrors::TypeError(
<<<<<<< HEAD
                                    Box::new(TypeSignature::PrincipalType),
                                    Box::new(TypeSignature::CallableType(partial.clone())),
=======
                                    TypeSignature::CallableType(partial.clone()),
                                    TypeSignature::PrincipalType,
>>>>>>> 06a01b59
                                ));
                            } else {
                                is_principal = true;
                            }
                        }
                        CallableSubtype::Trait(t) => {
                            if is_principal {
                                return Err(CheckErrors::TypeError(
                                    Box::new(TypeSignature::PrincipalType),
                                    Box::new(TypeSignature::CallableType(partial.clone())),
                                ));
                            } else {
                                is_trait = Some(t.clone());
                            }
                        }
                    }
                }
                if let Some(t) = is_trait {
                    Ok(TypeSignature::CallableType(CallableSubtype::Trait(t)))
                } else {
                    Ok(TypeSignature::PrincipalType)
                }
            }
            CallableType(CallableSubtype::Principal(_)) => Ok(TypeSignature::PrincipalType),
            _ => Ok(self.clone()),
        }
    }
}

impl TryFrom<Vec<(ClarityName, TypeSignature)>> for TupleTypeSignature {
    type Error = CheckErrors;
    fn try_from(
        type_data: Vec<(ClarityName, TypeSignature)>,
    ) -> Result<TupleTypeSignature, CheckErrors> {
        if type_data.is_empty() {
            return Err(CheckErrors::EmptyTuplesNotAllowed);
        }

        let mut type_map = BTreeMap::new();
        for (name, type_info) in type_data.into_iter() {
            if let Entry::Vacant(e) = type_map.entry(name.clone()) {
                e.insert(type_info);
            } else {
                return Err(CheckErrors::NameAlreadyUsed(name.into()));
            }
        }
        TupleTypeSignature::try_from(type_map)
    }
}

impl TryFrom<BTreeMap<ClarityName, TypeSignature>> for TupleTypeSignature {
    type Error = CheckErrors;
    fn try_from(
        type_map: BTreeMap<ClarityName, TypeSignature>,
    ) -> Result<TupleTypeSignature, CheckErrors> {
        if type_map.is_empty() {
            return Err(CheckErrors::EmptyTuplesNotAllowed);
        }
        for child_sig in type_map.values() {
            if (1 + child_sig.depth()) > MAX_TYPE_DEPTH {
                return Err(CheckErrors::TypeSignatureTooDeep);
            }
        }
        let type_map = Arc::new(type_map.into_iter().collect());
        let result = TupleTypeSignature { type_map };
        let would_be_size = result
            .inner_size()?
            .ok_or_else(|| CheckErrors::ValueTooLarge)?;
        if would_be_size > MAX_VALUE_SIZE {
            Err(CheckErrors::ValueTooLarge)
        } else {
            Ok(result)
        }
    }
}

impl TupleTypeSignature {
    /// Return the number of fields in this tuple type
    pub fn len(&self) -> u64 {
        self.type_map.len() as u64
    }

    /// Returns whether the tuple type is empty
    pub fn is_empty(&self) -> bool {
        self.type_map.is_empty()
    }

    pub fn field_type(&self, field: &str) -> Option<&TypeSignature> {
        self.type_map.get(field)
    }

    pub fn get_type_map(&self) -> &BTreeMap<ClarityName, TypeSignature> {
        &self.type_map
    }

    pub fn admits(
        &self,
        epoch: &StacksEpochId,
        other: &TupleTypeSignature,
    ) -> Result<bool, CheckErrors> {
        if self.type_map.len() != other.type_map.len() {
            return Ok(false);
        }

        for (name, my_type_sig) in self.type_map.iter() {
            if let Some(other_type_sig) = other.type_map.get(name) {
                if !my_type_sig.admits_type(epoch, other_type_sig)? {
                    return Ok(false);
                }
            } else {
                return Ok(false);
            }
        }

        Ok(true)
    }

    pub fn shallow_merge(&mut self, update: &mut TupleTypeSignature) {
        Arc::make_mut(&mut self.type_map).append(Arc::make_mut(&mut update.type_map));
    }
}

impl TypeSignature {
    pub fn empty_buffer() -> Result<TypeSignature, CheckErrors> {
        Ok(SequenceType(SequenceSubtype::BufferType(
            0_u32.try_into().map_err(|_| {
                CheckErrors::Expects("FAIL: Empty clarity value size is not realizable".into())
            })?,
        )))
    }

    pub fn min_buffer() -> Result<TypeSignature, CheckErrors> {
        Ok(SequenceType(SequenceSubtype::BufferType(
            1_u32.try_into().map_err(|_| {
                CheckErrors::Expects("FAIL: Min clarity value size is not realizable".into())
            })?,
        )))
    }

    pub fn min_string_ascii() -> Result<TypeSignature, CheckErrors> {
        Ok(SequenceType(SequenceSubtype::StringType(
            StringSubtype::ASCII(1_u32.try_into().map_err(|_| {
                CheckErrors::Expects("FAIL: Min clarity value size is not realizable".into())
            })?),
        )))
    }

    pub fn min_string_utf8() -> Result<TypeSignature, CheckErrors> {
        Ok(SequenceType(SequenceSubtype::StringType(
            StringSubtype::UTF8(1_u32.try_into().map_err(|_| {
                CheckErrors::Expects("FAIL: Min clarity value size is not realizable".into())
            })?),
        )))
    }

    pub fn max_string_ascii() -> Result<TypeSignature, CheckErrors> {
        Ok(SequenceType(SequenceSubtype::StringType(
            StringSubtype::ASCII(BufferLength::try_from(MAX_VALUE_SIZE).map_err(|_| {
                CheckErrors::Expects(
                    "FAIL: Max Clarity Value Size is no longer realizable in ASCII Type".into(),
                )
            })?),
        )))
    }

    pub fn max_string_utf8() -> Result<TypeSignature, CheckErrors> {
        Ok(SequenceType(SequenceSubtype::StringType(
            StringSubtype::UTF8(StringUTF8Length::try_from(MAX_VALUE_SIZE / 4).map_err(|_| {
                CheckErrors::Expects(
                    "FAIL: Max Clarity Value Size is no longer realizable in UTF8 Type".into(),
                )
            })?),
        )))
    }

    pub fn max_buffer() -> Result<TypeSignature, CheckErrors> {
        Ok(SequenceType(SequenceSubtype::BufferType(
            BufferLength::try_from(MAX_VALUE_SIZE).map_err(|_| {
                CheckErrors::Expects(
                    "FAIL: Max Clarity Value Size is no longer realizable in Buffer Type".into(),
                )
            })?,
        )))
    }

    pub fn contract_name_string_ascii_type() -> Result<TypeSignature, CheckErrors> {
        TypeSignature::bound_string_ascii_type(CONTRACT_MAX_NAME_LENGTH.try_into().map_err(
            |_| CheckErrors::Expects("FAIL: contract name max length exceeds u32 space".into()),
        )?)
    }

    pub fn bound_string_ascii_type(max_len: u32) -> Result<TypeSignature, CheckErrors> {
        Ok(SequenceType(SequenceSubtype::StringType(
            StringSubtype::ASCII(BufferLength::try_from(max_len).map_err(|_| {
                CheckErrors::Expects(
                    "FAIL: Max Clarity Value Size is no longer realizable in ASCII Type".into(),
                )
            })?),
        )))
    }

    /// If one of the types is a NoType, return Ok(the other type), otherwise return least_supertype(a, b)
    pub fn factor_out_no_type(
        epoch: &StacksEpochId,
        a: &TypeSignature,
        b: &TypeSignature,
    ) -> Result<TypeSignature, CheckErrors> {
        if a.is_no_type() {
            Ok(b.clone())
        } else if b.is_no_type() {
            Ok(a.clone())
        } else {
            Self::least_supertype(epoch, a, b)
        }
    }

    /// This function returns the most-restrictive type that admits _both_ A and B (something like a least common supertype),
    /// or Errors if no such type exists. On error, it throws NoSuperType(A,B), unless a constructor error'ed -- in which case,
    /// it throws the constructor's error.
    ///
    ///  For two Tuples:
    ///      least_supertype(A, B) := (tuple \for_each(key k) least_supertype(type_a_k, type_b_k))
    ///  For two Lists:
    ///      least_supertype(A, B) := (list max_len: max(max_len A, max_len B), entry: least_supertype(entry_a, entry_b))
    ///        if max_len A | max_len B is 0: entry := Non-empty list entry
    ///  For two responses:
    ///      least_supertype(A, B) := (response least_supertype(ok_a, ok_b), least_supertype(err_a, err_b))
    ///        if any entries are NoType, use the other type's entry
    ///  For two options:
    ///      least_supertype(A, B) := (option least_supertype(some_a, some_b))
    ///        if some_a | some_b is NoType, use the other type's entry.
    ///  For buffers:
    ///      least_supertype(A, B) := (buff len: max(len A, len B))
    ///  For ints, uints, principals, bools:
    ///      least_supertype(A, B) := if A != B, error, else A
    ///
    pub fn least_supertype(
        epoch: &StacksEpochId,
        a: &TypeSignature,
        b: &TypeSignature,
    ) -> Result<TypeSignature, CheckErrors> {
        match epoch {
            StacksEpochId::Epoch20 | StacksEpochId::Epoch2_05 => Self::least_supertype_v2_0(a, b),
            StacksEpochId::Epoch21
            | StacksEpochId::Epoch22
            | StacksEpochId::Epoch23
            | StacksEpochId::Epoch24
            | StacksEpochId::Epoch25
            | StacksEpochId::Epoch30
            | StacksEpochId::Epoch31
            | StacksEpochId::Epoch32
            | StacksEpochId::Epoch33 => Self::least_supertype_v2_1(a, b),
            StacksEpochId::Epoch10 => Err(CheckErrors::Expects("epoch 1.0 not supported".into())),
        }
    }

    pub fn least_supertype_v2_0(
        a: &TypeSignature,
        b: &TypeSignature,
    ) -> Result<TypeSignature, CheckErrors> {
        match (a, b) {
            (
                TupleType(TupleTypeSignature { type_map: types_a }),
                TupleType(TupleTypeSignature { type_map: types_b }),
            ) => {
                let mut type_map_out = BTreeMap::new();
                for (name, entry_a) in types_a.iter() {
                    let entry_b = types_b.get(name).ok_or(CheckErrors::TypeError(
                        Box::new(a.clone()),
                        Box::new(b.clone()),
                    ))?;
                    let entry_out = Self::least_supertype_v2_0(entry_a, entry_b)?;
                    type_map_out.insert(name.clone(), entry_out);
                }
                Ok(TupleTypeSignature::try_from(type_map_out)
                    .map(|x| x.into())
                    .map_err(|_| CheckErrors::SupertypeTooLarge)?)
            }
            (
                SequenceType(SequenceSubtype::ListType(ListTypeData {
                    max_len: len_a,
                    entry_type: entry_a,
                })),
                SequenceType(SequenceSubtype::ListType(ListTypeData {
                    max_len: len_b,
                    entry_type: entry_b,
                })),
            ) => {
                let entry_type = if *len_a == 0 {
                    *(entry_b.clone())
                } else if *len_b == 0 {
                    *(entry_a.clone())
                } else {
                    Self::least_supertype_v2_0(entry_a, entry_b)?
                };
                let max_len = cmp::max(len_a, len_b);
                Ok(Self::list_of(entry_type, *max_len)
                    .map_err(|_| CheckErrors::SupertypeTooLarge)?)
            }
            (ResponseType(resp_a), ResponseType(resp_b)) => {
                let ok_type =
                    Self::factor_out_no_type(&StacksEpochId::Epoch2_05, &resp_a.0, &resp_b.0)?;
                let err_type =
                    Self::factor_out_no_type(&StacksEpochId::Epoch2_05, &resp_a.1, &resp_b.1)?;
                Ok(Self::new_response(ok_type, err_type)?)
            }
            (OptionalType(some_a), OptionalType(some_b)) => {
                let some_type =
                    Self::factor_out_no_type(&StacksEpochId::Epoch2_05, some_a, some_b)?;
                Ok(Self::new_option(some_type)?)
            }
            (
                SequenceType(SequenceSubtype::BufferType(buff_a)),
                SequenceType(SequenceSubtype::BufferType(buff_b)),
            ) => {
                let buff_len = if u32::from(buff_a) > u32::from(buff_b) {
                    buff_a
                } else {
                    buff_b
                }
                .clone();
                Ok(SequenceType(SequenceSubtype::BufferType(buff_len)))
            }
            (
                SequenceType(SequenceSubtype::StringType(StringSubtype::ASCII(string_a))),
                SequenceType(SequenceSubtype::StringType(StringSubtype::ASCII(string_b))),
            ) => {
                let str_len = if u32::from(string_a) > u32::from(string_b) {
                    string_a
                } else {
                    string_b
                }
                .clone();
                Ok(SequenceType(SequenceSubtype::StringType(
                    StringSubtype::ASCII(str_len),
                )))
            }
            (
                SequenceType(SequenceSubtype::StringType(StringSubtype::UTF8(string_a))),
                SequenceType(SequenceSubtype::StringType(StringSubtype::UTF8(string_b))),
            ) => {
                let str_len = if u32::from(string_a) > u32::from(string_b) {
                    string_a
                } else {
                    string_b
                }
                .clone();
                Ok(SequenceType(SequenceSubtype::StringType(
                    StringSubtype::UTF8(str_len),
                )))
            }
            (NoType, x) | (x, NoType) => Ok(x.clone()),
            (x, y) => {
                if x == y {
                    Ok(x.clone())
                } else {
                    Err(CheckErrors::TypeError(
                        Box::new(a.clone()),
                        Box::new(b.clone()),
                    ))
                }
            }
        }
    }

    pub fn least_supertype_v2_1(
        a: &TypeSignature,
        b: &TypeSignature,
    ) -> Result<TypeSignature, CheckErrors> {
        match (a, b) {
            (
                TupleType(TupleTypeSignature { type_map: types_a }),
                TupleType(TupleTypeSignature { type_map: types_b }),
            ) => {
                let mut type_map_out = BTreeMap::new();
                for (name, entry_a) in types_a.iter() {
                    let entry_b = types_b.get(name).ok_or(CheckErrors::TypeError(
                        Box::new(a.clone()),
                        Box::new(b.clone()),
                    ))?;
                    let entry_out = Self::least_supertype_v2_1(entry_a, entry_b)?;
                    type_map_out.insert(name.clone(), entry_out);
                }
                Ok(TupleTypeSignature::try_from(type_map_out)
                    .map(|x| x.into())
                    .map_err(|_| CheckErrors::SupertypeTooLarge)?)
            }
            (
                SequenceType(SequenceSubtype::ListType(ListTypeData {
                    max_len: len_a,
                    entry_type: entry_a,
                })),
                SequenceType(SequenceSubtype::ListType(ListTypeData {
                    max_len: len_b,
                    entry_type: entry_b,
                })),
            ) => {
                let entry_type = if *len_a == 0 {
                    *(entry_b.clone())
                } else if *len_b == 0 {
                    *(entry_a.clone())
                } else {
                    Self::least_supertype_v2_1(entry_a, entry_b)?
                };
                let max_len = cmp::max(len_a, len_b);
                Ok(Self::list_of(entry_type, *max_len)
                    .map_err(|_| CheckErrors::SupertypeTooLarge)?)
            }
            (ResponseType(resp_a), ResponseType(resp_b)) => {
                let ok_type =
                    Self::factor_out_no_type(&StacksEpochId::Epoch21, &resp_a.0, &resp_b.0)?;
                let err_type =
                    Self::factor_out_no_type(&StacksEpochId::Epoch21, &resp_a.1, &resp_b.1)?;
                Ok(Self::new_response(ok_type, err_type)?)
            }
            (OptionalType(some_a), OptionalType(some_b)) => {
                let some_type = Self::factor_out_no_type(&StacksEpochId::Epoch21, some_a, some_b)?;
                Ok(Self::new_option(some_type)?)
            }
            (
                SequenceType(SequenceSubtype::BufferType(buff_a)),
                SequenceType(SequenceSubtype::BufferType(buff_b)),
            ) => {
                let buff_len = if u32::from(buff_a) > u32::from(buff_b) {
                    buff_a
                } else {
                    buff_b
                }
                .clone();
                Ok(SequenceType(SequenceSubtype::BufferType(buff_len)))
            }
            (
                SequenceType(SequenceSubtype::StringType(StringSubtype::ASCII(string_a))),
                SequenceType(SequenceSubtype::StringType(StringSubtype::ASCII(string_b))),
            ) => {
                let str_len = if u32::from(string_a) > u32::from(string_b) {
                    string_a
                } else {
                    string_b
                }
                .clone();
                Ok(SequenceType(SequenceSubtype::StringType(
                    StringSubtype::ASCII(str_len),
                )))
            }
            (
                SequenceType(SequenceSubtype::StringType(StringSubtype::UTF8(string_a))),
                SequenceType(SequenceSubtype::StringType(StringSubtype::UTF8(string_b))),
            ) => {
                let str_len = if u32::from(string_a) > u32::from(string_b) {
                    string_a
                } else {
                    string_b
                }
                .clone();
                Ok(SequenceType(SequenceSubtype::StringType(
                    StringSubtype::UTF8(str_len),
                )))
            }
            (NoType, x) | (x, NoType) => Ok(x.clone()),
            (CallableType(x), CallableType(y)) => {
                if x == y {
                    Ok(a.clone())
                } else {
                    Ok(ListUnionType(HashSet::from([x.clone(), y.clone()])))
                }
            }
            (ListUnionType(l), CallableType(c)) | (CallableType(c), ListUnionType(l)) => {
                let mut l1 = l.clone();
                l1.insert(c.clone());
                Ok(ListUnionType(l1))
            }
            (PrincipalType, CallableType(CallableSubtype::Principal(_)))
            | (CallableType(CallableSubtype::Principal(_)), PrincipalType) => Ok(PrincipalType),
            (PrincipalType, ListUnionType(l)) | (ListUnionType(l), PrincipalType) => {
                let mut all_principals = true;
                for ty in l {
                    match ty {
                        CallableSubtype::Trait(_) => {
                            all_principals = false;
                        }
                        CallableSubtype::Principal(_) => (),
                    }
                }
                if all_principals {
                    Ok(PrincipalType)
                } else {
                    Err(CheckErrors::TypeError(
                        Box::new(a.clone()),
                        Box::new(b.clone()),
                    ))
                }
            }
            (ListUnionType(l1), ListUnionType(l2)) => {
                Ok(ListUnionType(l1.union(l2).cloned().collect()))
            }
            (x, y) => {
                if x == y {
                    Ok(x.clone())
                } else {
                    Err(CheckErrors::TypeError(
                        Box::new(a.clone()),
                        Box::new(b.clone()),
                    ))
                }
            }
        }
    }

    pub fn list_of(item_type: TypeSignature, max_len: u32) -> Result<TypeSignature, CheckErrors> {
        ListTypeData::new_list(item_type, max_len).map(|x| x.into())
    }

    pub fn empty_list() -> ListTypeData {
        ListTypeData {
            entry_type: Box::new(TypeSignature::NoType),
            max_len: 0,
        }
    }

    pub fn type_of(x: &Value) -> Result<TypeSignature, CheckErrors> {
        let out = match x {
            Value::Principal(_) => PrincipalType,
            Value::Int(_v) => IntType,
            Value::UInt(_v) => UIntType,
            Value::Bool(_v) => BoolType,
            Value::Tuple(v) => TupleType(v.type_signature.clone()),
            Value::Sequence(SequenceData::List(list_data)) => list_data.type_signature()?,
            Value::Sequence(SequenceData::Buffer(buff_data)) => buff_data.type_signature()?,
            Value::Sequence(SequenceData::String(CharType::ASCII(ascii_data))) => {
                ascii_data.type_signature()?
            }
            Value::Sequence(SequenceData::String(CharType::UTF8(utf8_data))) => {
                utf8_data.type_signature()?
            }
            Value::Optional(v) => v.type_signature()?,
            Value::Response(v) => v.type_signature()?,
            Value::CallableContract(v) => {
                if let Some(trait_identifier) = &v.trait_identifier {
                    CallableType(CallableSubtype::Trait(trait_identifier.clone()))
                } else {
                    CallableType(CallableSubtype::Principal(v.contract_identifier.clone()))
                }
            }
        };

        Ok(out)
    }

    pub fn literal_type_of(x: &Value) -> Result<TypeSignature, CheckErrors> {
        match x {
            Value::Principal(PrincipalData::Contract(contract_id)) => Ok(CallableType(
                CallableSubtype::Principal(contract_id.clone()),
            )),
            _ => Self::type_of(x),
        }
    }

    // Checks if resulting type signature is of valid size.
    pub fn construct_parent_list_type(args: &[Value]) -> Result<ListTypeData, CheckErrors> {
        let children_types: Result<Vec<_>, CheckErrors> =
            args.iter().map(TypeSignature::type_of).collect();
        TypeSignature::parent_list_type(&children_types?)
    }

    pub fn parent_list_type(children: &[TypeSignature]) -> Result<ListTypeData, CheckErrors> {
        if let Some((first, rest)) = children.split_first() {
            let mut current_entry_type = first.clone();
            for next_entry in rest.iter() {
                current_entry_type = Self::least_supertype_v2_1(&current_entry_type, next_entry)?;
            }
            let len = u32::try_from(children.len()).map_err(|_| CheckErrors::ValueTooLarge)?;
            ListTypeData::new_list(current_entry_type, len)
        } else {
            Ok(TypeSignature::empty_list())
        }
    }
}

/// These implement the size calculations in TypeSignatures
///    in constructors of TypeSignatures, only `.inner_size()` may be called.
///    .inner_size is a failable method to compute the size of the type signature,
///    Failures indicate that a type signature represents _too large_ of a value.
/// TypeSignature constructors will fail instead of constructing such a type.
///   because of this, the public interface to size is infallible.
impl TypeSignature {
    pub fn depth(&self) -> u8 {
        // unlike inner_size, depth will never threaten to overflow,
        //  because a new type can only increase depth by 1.
        match self {
            // NoType's may be asked for their size at runtime --
            //  legal constructions like `(ok 1)` have NoType parts (if they have unknown error variant types).
            CallableType(_)
            | TraitReferenceType(_)
            | ListUnionType(_)
            | NoType
            | IntType
            | UIntType
            | BoolType
            | PrincipalType
            | SequenceType(SequenceSubtype::BufferType(_))
            | SequenceType(SequenceSubtype::StringType(_)) => 1,
            TupleType(tuple_sig) => 1 + tuple_sig.max_depth(),
            SequenceType(SequenceSubtype::ListType(list_type)) => {
                1 + list_type.get_list_item_type().depth()
            }
            OptionalType(t) => 1 + t.depth(),
            ResponseType(v) => 1 + cmp::max(v.0.depth(), v.1.depth()),
        }
    }

    pub fn size(&self) -> Result<u32, CheckErrors> {
        self.inner_size()?.ok_or_else(|| {
            CheckErrors::Expects(
                "FAIL: .size() overflowed on too large of a type. construction should have failed!"
                    .into(),
            )
        })
    }

    fn inner_size(&self) -> Result<Option<u32>, CheckErrors> {
        let out = match self {
            // NoType's may be asked for their size at runtime --
            //  legal constructions like `(ok 1)` have NoType parts (if they have unknown error variant types).
            NoType => Some(1),
            IntType => Some(16),
            UIntType => Some(16),
            BoolType => Some(1),
            PrincipalType => Some(148), // 20+128
            TupleType(tuple_sig) => tuple_sig.inner_size()?,
            SequenceType(SequenceSubtype::BufferType(len))
            | SequenceType(SequenceSubtype::StringType(StringSubtype::ASCII(len))) => {
                Some(4 + u32::from(len))
            }
            SequenceType(SequenceSubtype::ListType(list_type)) => list_type.inner_size()?,
            SequenceType(SequenceSubtype::StringType(StringSubtype::UTF8(len))) => {
                Some(4 + 4 * u32::from(len))
            }
            OptionalType(t) => t.size()?.checked_add(WRAPPER_VALUE_SIZE),
            ResponseType(v) => {
                // ResponseTypes are 1 byte for the committed bool,
                //   plus max(err_type, ok_type)
                let (t, s) = (&v.0, &v.1);
                let t_size = t.size()?;
                let s_size = s.size()?;
                cmp::max(t_size, s_size).checked_add(WRAPPER_VALUE_SIZE)
            }
            CallableType(CallableSubtype::Principal(_)) | ListUnionType(_) => Some(148), // 20+128
            CallableType(CallableSubtype::Trait(_)) | TraitReferenceType(_) => Some(276), // 20+128+128
        };
        Ok(out)
    }

    pub fn type_size(&self) -> Result<u32, CheckErrors> {
        self.inner_type_size()
            .ok_or_else(|| CheckErrors::ValueTooLarge)
    }

    /// Returns the size of the _type signature_
    fn inner_type_size(&self) -> Option<u32> {
        match self {
            // NoType's may be asked for their size at runtime --
            //  legal constructions like `(ok 1)` have NoType parts (if they have unknown error variant types).
            // These types all only use ~1 byte for their type enum
            NoType | IntType | UIntType | BoolType | PrincipalType => Some(1),
            // u32 length + type enum
            TupleType(tuple_sig) => tuple_sig.type_size(),
            SequenceType(SequenceSubtype::BufferType(_)) => Some(1 + 4),
            SequenceType(SequenceSubtype::ListType(list_type)) => list_type.type_size(),
            SequenceType(SequenceSubtype::StringType(StringSubtype::ASCII(_))) => Some(1 + 4),
            SequenceType(SequenceSubtype::StringType(StringSubtype::UTF8(_))) => Some(1 + 4),
            OptionalType(t) => t.inner_type_size()?.checked_add(1),
            ResponseType(v) => {
                let (t, s) = (&v.0, &v.1);
                t.inner_type_size()?
                    .checked_add(s.inner_type_size()?)?
                    .checked_add(1)
            }
            CallableType(_) | TraitReferenceType(_) | ListUnionType(_) => Some(1),
        }
    }
}

impl ListTypeData {
    /// List Size: type_signature_size + max_len * entry_type.size()
    fn inner_size(&self) -> Result<Option<u32>, CheckErrors> {
        let total_size = self
            .entry_type
            .size()?
            .checked_mul(self.max_len)
            .and_then(|x| x.checked_add(self.type_size()?));
        match total_size {
            Some(total_size) => {
                if total_size > MAX_VALUE_SIZE {
                    Ok(None)
                } else {
                    Ok(Some(total_size))
                }
            }
            None => Ok(None),
        }
    }

    fn type_size(&self) -> Option<u32> {
        let total_size = self.entry_type.inner_type_size()?.checked_add(4 + 1)?; // 1 byte for Type enum, 4 for max_len.
        if total_size > MAX_VALUE_SIZE {
            None
        } else {
            Some(total_size)
        }
    }
}

impl TupleTypeSignature {
    /// Tuple Size:
    ///    size( btreemap<name, type> ) = 2*map.len() + sum(names) + sum(values)
    pub fn type_size(&self) -> Option<u32> {
        let mut type_map_size = u32::try_from(self.type_map.len()).ok()?.checked_mul(2)?;

        for (name, type_signature) in self.type_map.iter() {
            // we only accept ascii names, so 1 char = 1 byte.
            type_map_size = type_map_size
                .checked_add(type_signature.inner_type_size()?)?
                // name.len() is bound to MAX_STRING_LEN (128), so `as u32` won't ever truncate
                .checked_add(name.len() as u32)?;
        }

        if type_map_size > MAX_VALUE_SIZE {
            None
        } else {
            Some(type_map_size)
        }
    }

    pub fn size(&self) -> Result<u32, CheckErrors> {
        self.inner_size()?
            .ok_or_else(|| CheckErrors::Expects("size() overflowed on a constructed type.".into()))
    }

    fn max_depth(&self) -> u8 {
        let mut max = 0;
        for (_name, type_signature) in self.type_map.iter() {
            max = cmp::max(max, type_signature.depth())
        }
        max
    }

    /// Tuple Size:
    ///    size( btreemap<name, value> ) + type_size
    ///    size( btreemap<name, value> ) = 2*map.len() + sum(names) + sum(values)
    fn inner_size(&self) -> Result<Option<u32>, CheckErrors> {
        let Some(mut total_size) = u32::try_from(self.type_map.len())
            .ok()
            .and_then(|x| x.checked_mul(2))
            .and_then(|x| x.checked_add(self.type_size()?))
        else {
            return Ok(None);
        };

        for (name, type_signature) in self.type_map.iter() {
            // we only accept ascii names, so 1 char = 1 byte.
            total_size = if let Some(new_size) = total_size.checked_add(type_signature.size()?) {
                new_size
            } else {
                return Ok(None);
            };
            total_size = if let Some(new_size) = total_size.checked_add(name.len() as u32) {
                new_size
            } else {
                return Ok(None);
            };
        }

        if total_size > MAX_VALUE_SIZE {
            Ok(None)
        } else {
            Ok(Some(total_size))
        }
    }
}

impl fmt::Display for TupleTypeSignature {
    fn fmt(&self, f: &mut fmt::Formatter) -> fmt::Result {
        write!(f, "(tuple")?;
        let mut type_strs: Vec<_> = self.type_map.iter().collect();
        type_strs.sort_unstable_by_key(|x| x.0);
        for (field_name, field_type) in type_strs {
            write!(f, " ({} {})", &**field_name, field_type)?;
        }
        write!(f, ")")
    }
}

impl fmt::Debug for TupleTypeSignature {
    fn fmt(&self, f: &mut fmt::Formatter) -> fmt::Result {
        write!(f, "TupleTypeSignature {{")?;
        for (field_name, field_type) in self.type_map.iter() {
            write!(f, " \"{}\": {},", &**field_name, field_type)?;
        }
        write!(f, "}}")
    }
}

impl fmt::Display for AssetIdentifier {
    fn fmt(&self, f: &mut fmt::Formatter) -> fmt::Result {
        write!(
            f,
            "{}::{}",
            &*self.contract_identifier.to_string(),
            &*self.asset_name
        )
    }
}

impl fmt::Display for TypeSignature {
    fn fmt(&self, f: &mut fmt::Formatter) -> fmt::Result {
        match self {
            NoType => write!(f, "UnknownType"),
            IntType => write!(f, "int"),
            UIntType => write!(f, "uint"),
            BoolType => write!(f, "bool"),
            OptionalType(t) => write!(f, "(optional {t})"),
            ResponseType(v) => write!(f, "(response {} {})", v.0, v.1),
            TupleType(t) => write!(f, "{t}"),
            PrincipalType => write!(f, "principal"),
            SequenceType(SequenceSubtype::BufferType(len)) => write!(f, "(buff {len})"),
            SequenceType(SequenceSubtype::ListType(list_type_data)) => write!(
                f,
                "(list {} {})",
                list_type_data.max_len, list_type_data.entry_type
            ),
            SequenceType(SequenceSubtype::StringType(StringSubtype::ASCII(len))) => {
                write!(f, "(string-ascii {len})")
            }
            SequenceType(SequenceSubtype::StringType(StringSubtype::UTF8(len))) => {
                write!(f, "(string-utf8 {len})")
            }
            CallableType(CallableSubtype::Trait(trait_id)) | TraitReferenceType(trait_id) => {
                write!(f, "<{trait_id}>")
            }
            CallableType(CallableSubtype::Principal(contract_id)) => {
                write!(f, "(principal {contract_id})")
            }
            ListUnionType(_) => write!(f, "principal"),
        }
    }
}

impl fmt::Display for BufferLength {
    fn fmt(&self, f: &mut fmt::Formatter) -> fmt::Result {
        write!(f, "{}", self.0)
    }
}

impl fmt::Display for StringUTF8Length {
    fn fmt(&self, f: &mut fmt::Formatter) -> fmt::Result {
        write!(f, "{}", self.0)
    }
}<|MERGE_RESOLUTION|>--- conflicted
+++ resolved
@@ -753,13 +753,8 @@
                         CallableSubtype::Principal(_) => {
                             if is_trait.is_some() {
                                 return Err(CheckErrors::TypeError(
-<<<<<<< HEAD
+                                    Box::new(TypeSignature::CallableType(partial.clone())),
                                     Box::new(TypeSignature::PrincipalType),
-                                    Box::new(TypeSignature::CallableType(partial.clone())),
-=======
-                                    TypeSignature::CallableType(partial.clone()),
-                                    TypeSignature::PrincipalType,
->>>>>>> 06a01b59
                                 ));
                             } else {
                                 is_principal = true;
