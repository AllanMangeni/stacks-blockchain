// Copyright (C) 2025 Stacks Open Internet Foundation
//
// This program is free software: you can redistribute it and/or modify
// it under the terms of the GNU General Public License as published by
// the Free Software Foundation, either version 3 of the License, or
// (at your option) any later version.
//
// This program is distributed in the hope that it will be useful,
// but WITHOUT ANY WARRANTY; without even the implied warranty of
// MERCHANTABILITY or FITNESS FOR A PARTICULAR PURPOSE.  See the
// GNU General Public License for more details.
//
// You should have received a copy of the GNU General Public License
// along with this program.  If not, see <http://www.gnu.org/licenses/>.

pub mod analysis;
pub mod ast;
pub mod cost;
pub mod lexer;

use std::{error, fmt};

pub use analysis::{CheckError, CheckErrors};
pub use ast::{ParseError, ParseErrors, ParseResult};
pub use cost::CostErrors;
pub use lexer::LexerError;
#[cfg(feature = "rusqlite")]
use rusqlite::Error as SqliteError;
use stacks_common::types::chainstate::BlockHeaderHash;

use crate::representations::SymbolicExpression;
use crate::types::{FunctionIdentifier, Value};

pub type StackTrace = Vec<FunctionIdentifier>;

/// Wraps error types that do not implement [`PartialEq`], enabling their
/// use in enums that implement the trait. Any two `IncomparableError` values
/// are always considered unequal.
#[derive(Debug)]
pub struct IncomparableError<T> {
    /// The wrapped error value.
    pub err: T,
}

#[derive(Debug)]
pub enum Error {
    /// UncheckedErrors are errors that *should* be caught by the
    ///   TypeChecker and other check passes. Test executions may
    ///   trigger these errors.
    Unchecked(CheckErrors),
    /// A critical, unrecoverable bug within the VM's internal logic.
    ///
    /// The presence of this error indicates a violation of one of the VM's
    /// invariants or a corrupted state. This is **not** an error in the user's
    /// Clarity code, but a bug in the VM's Rust implementation.
    ///
    /// # Example
    /// The VM's evaluation loop attempts to `pop` from an empty internal call stack,
    /// indicating a mismatch in function entry/exit logic.
    Internal(VmInternalError),
    Runtime(RuntimeErrorType, Option<StackTrace>),
    EarlyReturn(EarlyReturnError),
}

/// Represents an internal, unrecoverable error within the Clarity VM.
///
/// These errors signify a bug in the VM's logic or a violation of its internal
/// invariants. They are not meant to be caught or handled by Clarity contracts.
#[derive(Debug, PartialEq)]
pub enum VmInternalError {
    /// Raised when the VM encounters an invalid or malformed `SymbolicExpression`
    /// e.g., bad variable name or missing argument.
    /// The `String` provides a message describing the specific issue.
    BadSymbolicRepresentation(String),
    /// A generic, unexpected internal error, indicating a logic failure within
    /// the VM.
    /// The `String` provides a message describing the specific failure.
    InvariantViolation(String), // TODO: merge with VmInternalError::Expect
    /// The VM failed to produce the final `AssetMap` when finalizing the
    /// execution environment for a transaction.
    FailedToConstructAssetTable,
    /// The VM failed to produce the final `EventBatch` when finalizing the
    /// execution environment for a transaction.
    FailedToConstructEventBatch,
    /// An error occurred during an interaction with the database.
    /// The parameter contains the corresponding SQLite error.
    #[cfg(feature = "rusqlite")]
    SqliteError(IncomparableError<SqliteError>),
    /// The file path provided for the MARF database is invalid because it
    /// contains non-UTF-8 characters.
    BadFileName,
    /// The VM failed to create the necessary directory for the MARF persistent
    /// storage. Likely due to a file system permissions error or an invalid path
    FailedToCreateDataDirectory,
    /// A failure occurred within the MARF implementation.
    /// The `String` provides a message describing the specific failure.
    MarfFailure(String),
    /// Failed to construct a tuple value from provided data because it did not
    ///  match the expected type signature.
    FailureConstructingTupleWithType,
    /// Failed to construct a list value from provided data because it
    /// did not match the expected type signature.
    FailureConstructingListWithType,
    /// An STX transfer failed due to insufficient balance.
    InsufficientBalance,
    /// A generic error occurred during a database operation.
    /// The `String` represents a descriptive message detailing the specific issue.
    DBError(String),
    /// An internal expectation or assertion failed. This is used for conditions
    /// that are believed to be unreachable but are handled gracefully to prevent
    /// a panic.
    /// The `String` provides a message describing the failed expectation.
    Expect(String),
}

/// RuntimeErrors are errors that smart contracts are expected
///   to be able to trigger during execution (e.g., arithmetic errors)
#[derive(Debug, PartialEq)]
pub enum RuntimeErrorType {
    Arithmetic(String),
    ArithmeticOverflow,
    ArithmeticUnderflow,
    SupplyOverflow(u128, u128),
    SupplyUnderflow(u128, u128),
    DivisionByZero,
    // error in parsing types
    ParseError(String),
    // error in parsing the AST
    ASTError(Box<ParseError>),
    MaxStackDepthReached,
    MaxContextDepthReached,
    BadTypeConstruction,
    BadBlockHeight(String),
    NoSuchToken,
    NotImplemented,
    NoCallerInContext,
    NoSenderInContext,
    BadNameValue(&'static str, String),
    UnknownBlockHeaderHash(BlockHeaderHash),
    BadBlockHash(Vec<u8>),
    UnwrapFailure,
    MetadataAlreadySet,
    // pox-locking errors
    DefunctPoxContract,
    PoxAlreadyLocked,

    BlockTimeNotAvailable,
}

#[derive(Debug, PartialEq)]
/// Errors triggered during Clarity contract evaluation that cause early termination.
/// These errors halt evaluation and fail the transaction.
pub enum EarlyReturnError {
    /// Failed to unwrap an `Optional` (`none`) or `Response` (`err` or `ok`) Clarity value.
    /// The `Box<Value>` holds the original or thrown value. Triggered by `try!`, `unwrap-or`, or
    /// `unwrap-err-or`.
    UnwrapFailed(Box<Value>),
    /// An 'asserts!' expression evaluated to false.
    /// The `Box<Value>` holds the value provided as the second argument to `asserts!`.
    AssertionFailed(Box<Value>),
}

pub type InterpreterResult<R> = Result<R, Error>;

impl<T> PartialEq<IncomparableError<T>> for IncomparableError<T> {
    fn eq(&self, _other: &IncomparableError<T>) -> bool {
        false
    }
}

impl PartialEq<Error> for Error {
    fn eq(&self, other: &Error) -> bool {
        match (self, other) {
            (Error::Runtime(x, _), Error::Runtime(y, _)) => x == y,
            (Error::Unchecked(x), Error::Unchecked(y)) => x == y,
<<<<<<< HEAD
            (Error::ShortReturn(x), Error::ShortReturn(y)) => x == y,
            (Error::Internal(x), Error::Internal(y)) => x == y,
=======
            (Error::EarlyReturn(x), Error::EarlyReturn(y)) => x == y,
            (Error::Interpreter(x), Error::Interpreter(y)) => x == y,
>>>>>>> 27831913
            _ => false,
        }
    }
}

impl fmt::Display for Error {
    fn fmt(&self, f: &mut fmt::Formatter) -> fmt::Result {
        match self {
            Error::Runtime(err, stack) => {
                write!(f, "{err}")?;
                if let Some(stack_trace) = stack {
                    writeln!(f, "\n Stack Trace: ")?;
                    for item in stack_trace.iter() {
                        writeln!(f, "{item}")?;
                    }
                }
                Ok(())
            }
            _ => write!(f, "{self:?}"),
        }
    }
}

impl fmt::Display for RuntimeErrorType {
    fn fmt(&self, f: &mut fmt::Formatter<'_>) -> std::fmt::Result {
        write!(f, "{self:?}")
    }
}

impl error::Error for Error {
    fn source(&self) -> Option<&(dyn error::Error + 'static)> {
        None
    }
}

impl error::Error for RuntimeErrorType {
    fn source(&self) -> Option<&(dyn error::Error + 'static)> {
        None
    }
}

impl From<ParseError> for Error {
    fn from(err: ParseError) -> Self {
        match *err.err {
            ParseErrors::InterpreterFailure => Error::from(VmInternalError::Expect(
                "Unexpected interpreter failure during parsing".into(),
            )),
            _ => Error::from(RuntimeErrorType::ASTError(Box::new(err))),
        }
    }
}

impl From<CostErrors> for Error {
    fn from(err: CostErrors) -> Self {
        match err {
            CostErrors::InterpreterFailure => Error::from(VmInternalError::Expect(
                "Interpreter failure during cost calculation".into(),
            )),
            CostErrors::Expect(s) => Error::from(VmInternalError::Expect(format!(
                "Interpreter failure during cost calculation: {s}"
            ))),
            other_err => Error::from(CheckErrors::from(other_err)),
        }
    }
}

impl From<RuntimeErrorType> for Error {
    fn from(err: RuntimeErrorType) -> Self {
        Error::Runtime(err, None)
    }
}

impl From<CheckErrors> for Error {
    fn from(err: CheckErrors) -> Self {
        Error::Unchecked(err)
    }
}

impl From<(CheckErrors, &SymbolicExpression)> for Error {
    fn from(err: (CheckErrors, &SymbolicExpression)) -> Self {
        Error::Unchecked(err.0)
    }
}

impl From<EarlyReturnError> for Error {
    fn from(err: EarlyReturnError) -> Self {
        Error::EarlyReturn(err)
    }
}

impl From<VmInternalError> for Error {
    fn from(err: VmInternalError) -> Self {
        Error::Internal(err)
    }
}

#[cfg(any(test, feature = "testing"))]
impl From<Error> for () {
    fn from(_err: Error) -> Self {}
}

impl From<EarlyReturnError> for Value {
    fn from(val: EarlyReturnError) -> Self {
        match val {
            EarlyReturnError::UnwrapFailed(v) => *v,
            EarlyReturnError::AssertionFailed(v) => *v,
        }
    }
}

#[cfg(test)]
mod test {
    use super::*;

    #[test]
    fn equality() {
        assert_eq!(
            Error::EarlyReturn(EarlyReturnError::UnwrapFailed(Box::new(Value::Bool(true)))),
            Error::EarlyReturn(EarlyReturnError::UnwrapFailed(Box::new(Value::Bool(true))))
        );
        assert_eq!(
            Error::Internal(VmInternalError::InvariantViolation("".to_string())),
            Error::Internal(VmInternalError::InvariantViolation("".to_string()))
        );
        assert!(
<<<<<<< HEAD
            Error::ShortReturn(ShortReturnType::ExpectedValue(Box::new(Value::Bool(true))))
                != Error::Internal(VmInternalError::InvariantViolation("".to_string()))
=======
            Error::EarlyReturn(EarlyReturnError::UnwrapFailed(Box::new(Value::Bool(true))))
                != Error::Interpreter(InterpreterError::InterpreterError("".to_string()))
>>>>>>> 27831913
        );
    }
}<|MERGE_RESOLUTION|>--- conflicted
+++ resolved
@@ -173,13 +173,8 @@
         match (self, other) {
             (Error::Runtime(x, _), Error::Runtime(y, _)) => x == y,
             (Error::Unchecked(x), Error::Unchecked(y)) => x == y,
-<<<<<<< HEAD
-            (Error::ShortReturn(x), Error::ShortReturn(y)) => x == y,
+            (Error::EarlyReturn(x), Error::EarlyReturn(y)) => x == y,
             (Error::Internal(x), Error::Internal(y)) => x == y,
-=======
-            (Error::EarlyReturn(x), Error::EarlyReturn(y)) => x == y,
-            (Error::Interpreter(x), Error::Interpreter(y)) => x == y,
->>>>>>> 27831913
             _ => false,
         }
     }
@@ -305,13 +300,8 @@
             Error::Internal(VmInternalError::InvariantViolation("".to_string()))
         );
         assert!(
-<<<<<<< HEAD
-            Error::ShortReturn(ShortReturnType::ExpectedValue(Box::new(Value::Bool(true))))
+            Error::EarlyReturn(EarlyReturnError::UnwrapFailed(Box::new(Value::Bool(true))))
                 != Error::Internal(VmInternalError::InvariantViolation("".to_string()))
-=======
-            Error::EarlyReturn(EarlyReturnError::UnwrapFailed(Box::new(Value::Bool(true))))
-                != Error::Interpreter(InterpreterError::InterpreterError("".to_string()))
->>>>>>> 27831913
         );
     }
 }