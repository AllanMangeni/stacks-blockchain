--- conflicted
+++ resolved
@@ -47,8 +47,7 @@
     /// UncheckedErrors are errors that *should* be caught by the
     ///   TypeChecker and other check passes. Test executions may
     ///   trigger these errors.
-<<<<<<< HEAD
-    Unchecked(CheckErrors),
+    Unchecked(CheckErrorKind),
     /// A critical, unrecoverable bug within the VM's internal logic.
     ///
     /// The presence of this error indicates a violation of one of the VM's
@@ -59,10 +58,6 @@
     /// The VM's evaluation loop attempts to `pop` from an empty internal call stack,
     /// indicating a mismatch in function entry/exit logic.
     Internal(VmInternalError),
-=======
-    Unchecked(CheckErrorKind),
-    Interpreter(InterpreterError),
->>>>>>> 927747ce
     Runtime(RuntimeErrorType, Option<StackTrace>),
     EarlyReturn(EarlyReturnError),
 }
