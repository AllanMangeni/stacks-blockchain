// Copyright (C) 2025 Stacks Open Internet Foundation
//
// This program is free software: you can redistribute it and/or modify
// it under the terms of the GNU General Public License as published by
// the Free Software Foundation, either version 3 of the License, or
// (at your option) any later version.
//
// This program is distributed in the hope that it will be useful,
// but WITHOUT ANY WARRANTY; without even the implied warranty of
// MERCHANTABILITY or FITNESS FOR A PARTICULAR PURPOSE.  See the
// GNU General Public License for more details.
//
// You should have received a copy of the GNU General Public License
// along with this program.  If not, see <http://www.gnu.org/licenses/>.

use std::{error, fmt};

use crate::diagnostic::{DiagnosableError, Diagnostic};
use crate::errors::CostErrors;
use crate::execution_cost::ExecutionCost;
use crate::representations::SymbolicExpression;
use crate::types::{TraitIdentifier, TupleTypeSignature, TypeSignature, Value};

/// What kind of syntax binding was found to be in error?
#[derive(Debug, PartialEq, Clone, Copy)]
pub enum SyntaxBindingErrorType {
    Let,
    Eval,
    TupleCons,
}

impl fmt::Display for SyntaxBindingErrorType {
    fn fmt(&self, f: &mut fmt::Formatter) -> fmt::Result {
        write!(f, "{}", &self.message())
    }
}

impl DiagnosableError for SyntaxBindingErrorType {
    fn message(&self) -> String {
        match &self {
            Self::Let => "Let-binding".to_string(),
            Self::Eval => "Function argument definition".to_string(),
            Self::TupleCons => "Tuple constructor".to_string(),
        }
    }

    fn suggestion(&self) -> Option<String> {
        None
    }
}

/// Syntax binding error types
#[derive(Debug, PartialEq)]
pub enum SyntaxBindingError {
    /// binding list item is not a list
    NotList(SyntaxBindingErrorType, usize),
    /// binding list item has an invalid length (e.g. not 2)
    InvalidLength(SyntaxBindingErrorType, usize),
    /// binding name is not an atom
    NotAtom(SyntaxBindingErrorType, usize),
}

impl fmt::Display for SyntaxBindingError {
    fn fmt(&self, f: &mut fmt::Formatter) -> fmt::Result {
        write!(f, "{self:?}")
    }
}

impl DiagnosableError for SyntaxBindingError {
    fn message(&self) -> String {
        match &self {
            Self::NotList(err_type, item_index) => {
                let item_no = item_index + 1;
                format!("{err_type} item #{item_no} is not a list",)
            }
            Self::InvalidLength(err_type, item_index) => {
                let item_no = item_index + 1;
                format!("{err_type} item #{item_no} is not a two-element list",)
            }
            Self::NotAtom(err_type, item_index) => {
                let item_no = item_index + 1;
                format!("{err_type} item #{item_no}'s name is not an atom",)
            }
        }
    }

    fn suggestion(&self) -> Option<String> {
        None
    }
}

impl SyntaxBindingError {
    /// Helper constructor for NotList(SyntaxBindingErrorType::Let, item_no)
    pub fn let_binding_not_list(item_no: usize) -> Self {
        Self::NotList(SyntaxBindingErrorType::Let, item_no)
    }

    /// Helper constructor for InvalidLength(SyntaxBindingErrorType::Let, item_no)
    pub fn let_binding_invalid_length(item_no: usize) -> Self {
        Self::InvalidLength(SyntaxBindingErrorType::Let, item_no)
    }

    /// Helper constructor for NotAtom(SyntaxBindingErrorType::Let, item_no)
    pub fn let_binding_not_atom(item_no: usize) -> Self {
        Self::NotAtom(SyntaxBindingErrorType::Let, item_no)
    }

    /// Helper constructor for NotList(SyntaxBindingErrorType::Eval, item_no)
    pub fn eval_binding_not_list(item_no: usize) -> Self {
        Self::NotList(SyntaxBindingErrorType::Eval, item_no)
    }

    /// Helper constructor for InvalidLength(SyntaxBindingErrorType::Eval, item_no)
    pub fn eval_binding_invalid_length(item_no: usize) -> Self {
        Self::InvalidLength(SyntaxBindingErrorType::Eval, item_no)
    }

    /// Helper constructor for NotAtom(SyntaxBindingErrorType::Eval, item_no)
    pub fn eval_binding_not_atom(item_no: usize) -> Self {
        Self::NotAtom(SyntaxBindingErrorType::Eval, item_no)
    }

    /// Helper constructor for NotList(SyntaxBindingErrorType::TupleCons, item_no)
    pub fn tuple_cons_not_list(item_no: usize) -> Self {
        Self::NotList(SyntaxBindingErrorType::TupleCons, item_no)
    }

    /// Helper constructor for InvalidLength(SyntaxBindingErrorType::TupleCons, item_no)
    pub fn tuple_cons_invalid_length(item_no: usize) -> Self {
        Self::InvalidLength(SyntaxBindingErrorType::TupleCons, item_no)
    }

    /// Helper constructor for NotAtom(SyntaxBindingErrorType::TupleCons, item_no)
    pub fn tuple_cons_not_atom(item_no: usize) -> Self {
        Self::NotAtom(SyntaxBindingErrorType::TupleCons, item_no)
    }
}

impl From<SyntaxBindingError> for CheckErrorKind {
    fn from(e: SyntaxBindingError) -> Self {
        Self::BadSyntaxBinding(e)
    }
}

/// Errors encountered during type-checking and analysis of Clarity contract code, ensuring
/// type safety, correct function signatures, and adherence to resource constraints.
/// These errors prevent invalid contracts from being deployed or executed,
/// halting analysis and failing the transaction or contract deployment.
#[derive(Debug, PartialEq)]
pub enum CheckErrorKind {
    // Cost checker errors
    /// Arithmetic overflow in cost computation during type-checking, exceeding the maximum threshold.
    CostOverflow,
    /// Cumulative type-checking cost exceeds the allocated budget, indicating budget depletion.
    /// The first `ExecutionCost` represents the total consumed cost, and the second represents the budget limit.
    CostBalanceExceeded(ExecutionCost, ExecutionCost),
    /// Memory usage during type-checking exceeds the allocated budget.
    /// The first `u64` represents the total consumed memory, and the second represents the memory limit.
    MemoryBalanceExceeded(u64, u64),
    /// Failure in cost-tracking due to an unexpected condition or invalid state.
    /// The `String` wraps the specific reason for the failure.
    CostComputationFailed(String),
    // Time checker errors
    /// Type-checking time exceeds the allowed budget, halting analysis to ensure responsiveness.
    ExecutionTimeExpired,

    /// Value exceeds the maximum allowed size for type-checking or serialization.
    ValueTooLarge,
    /// Value is outside the acceptable range for its type (e.g., integer bounds).
    ValueOutOfBounds,
    /// Type signature nesting depth exceeds the allowed limit during analysis.
    TypeSignatureTooDeep,
    /// Expected a name (e.g., variable, function) but found an invalid or missing token.
    ExpectedName,
    /// Supertype (e.g., trait or union) exceeds the maximum allowed size or complexity.
    /// This error indicates a transaction would invalidate a block if included.
    SupertypeTooLarge,

    // Unexpected interpreter behavior
    /// Unexpected condition or failure in the type-checker, indicating a bug or invalid state.
    /// This error indicates a transaction would invalidate a block if included.
    Expects(String),

    // Match expression errors
    /// Invalid syntax in an `option` match expression.
    /// The `Box<CheckErrorKind>` wraps the underlying error causing the syntax issue.
    BadMatchOptionSyntax(Box<CheckErrorKind>),
    /// Invalid syntax in a `response` match expression.
    /// The `Box<CheckErrorKind>` wraps the underlying error causing the syntax issue.
    BadMatchResponseSyntax(Box<CheckErrorKind>),
    /// Input to a `match` expression does not conform to the expected type (e.g., `Option` or `Response`).
    /// The `Box<TypeSignature>` wraps the actual type of the provided input.
    BadMatchInput(Box<TypeSignature>),

    // List typing errors
    /// List elements have mismatched types, violating type consistency.
    ListTypesMustMatch,
    /// Constructed list exceeds the maximum allowed length during type-checking.
    ConstructedListTooLarge,

    // Type mismatch errors
    /// Expected type does not match the actual type during analysis.
    /// The first `Box<TypeSignature>` wraps the expected type, and the second wraps the actual type.
    TypeError(Box<TypeSignature>, Box<TypeSignature>),
    /// Value does not match the expected type during type-checking.
    /// The `Box<TypeSignature>` wraps the expected type, and the `Box<Value>` wraps the invalid value.
    TypeValueError(Box<TypeSignature>, Box<Value>),

    /// Type description is invalid or malformed, preventing proper type-checking.
    InvalidTypeDescription,
    /// Referenced type name does not exist or is undefined.
    /// The `String` wraps the non-existent type name.
    UnknownTypeName(String),

    // Union type mismatch
    /// Type does not belong to the expected union of types during analysis.
    /// The `Vec<TypeSignature>` represents the expected types, and the `Box<TypeSignature>` wraps the actual type.
    UnionTypeError(Vec<TypeSignature>, Box<TypeSignature>),
    /// Value does not belong to the expected union of types during type-checking.
    /// The `Vec<TypeSignature>` represents the expected types, and the `Box<Value>` wraps the invalid value.
    UnionTypeValueError(Vec<TypeSignature>, Box<Value>),

    /// Expected an optional type but found a different type.
    /// The `Box<TypeSignature>` wraps the actual type provided.
    ExpectedOptionalType(Box<TypeSignature>),
    /// Expected a response type but found a different type.
    /// The `Box<TypeSignature>` wraps the actual type provided.
    ExpectedResponseType(Box<TypeSignature>),
    /// Expected an optional or response type but found a different type.
    /// The `Box<TypeSignature>` wraps the actual type provided.
    ExpectedOptionalOrResponseType(Box<TypeSignature>),
    /// Expected an optional value but found a different value.
    /// The `Box<Value>` wraps the actual value provided.
    ExpectedOptionalValue(Box<Value>),
    /// Expected a response value but found a different value.
    /// The `Box<Value>` wraps the actual value provided.
    ExpectedResponseValue(Box<Value>),
    /// Expected an optional or response value but found a different value.
    /// The `Box<Value>` wraps the actual value provided.
    ExpectedOptionalOrResponseValue(Box<Value>),
    /// Could not determine the type of the `ok` branch in a response type.
    CouldNotDetermineResponseOkType,
    /// Could not determine the type of the `err` branch in a response type.
    CouldNotDetermineResponseErrType,
    /// Could not determine the serialization type for a value during analysis.
    CouldNotDetermineSerializationType,
    /// Intermediary response types were not properly checked, risking type safety.
    UncheckedIntermediaryResponses,
    /// Expected a contract principal value but found a different value.
    /// The `Box<Value>` wraps the actual value provided.
    ExpectedContractPrincipalValue(Box<Value>),

    // Match type errors
    /// Could not determine the types for a match expression’s branches.
    CouldNotDetermineMatchTypes,
    /// Could not determine the type of an expression during analysis.
    CouldNotDetermineType,

    // Checker runtime failures
    /// Attempt to re-annotate a type that was already annotated, indicating a bug.
    TypeAlreadyAnnotatedFailure,
    /// Unexpected failure in the type-checker implementation, indicating a bug.
    CheckerImplementationFailure,

    // Assets
    /// Expected a token name as an argument but found an invalid token.
    BadTokenName,
    /// Invalid or malformed signature in a `(define-non-fungible-token ...)` expression.
    DefineNFTBadSignature,
    /// Referenced non-fungible token (NFT) does not exist.
    /// The `String` wraps the non-existent token name.
    NoSuchNFT(String),
    /// Referenced fungible token (FT) does not exist.
    /// The `String` wraps the non-existent token name.
    NoSuchFT(String),

    // Transfer and asset operation errors
    /// Invalid arguments provided to a `stx-transfer?` function.
    BadTransferSTXArguments,
    /// Invalid arguments provided to a fungible token transfer function.
    BadTransferFTArguments,
    /// Invalid arguments provided to a non-fungible token transfer function.
    BadTransferNFTArguments,
    /// Invalid arguments provided to a fungible token mint function.
    BadMintFTArguments,
    /// Invalid arguments provided to a fungible token burn function.
    BadBurnFTArguments,

    // Tuples
    /// Tuple field name is invalid or violates naming rules.
    BadTupleFieldName,
    /// Expected a tuple type but found a different type.
    /// The `Box<TypeSignature>` wraps the actual type provided.
    ExpectedTuple(Box<TypeSignature>),
    /// Referenced tuple field does not exist in the tuple type.
    /// The `String` wraps the requested field name, and the `TupleTypeSignature` wraps the tuple’s type.
    NoSuchTupleField(String, TupleTypeSignature),
    /// Empty tuple is not allowed in Clarity.
    EmptyTuplesNotAllowed,
    /// Invalid tuple construction due to malformed syntax or type mismatch.
    /// The `String` wraps the specific error description.
    BadTupleConstruction(String),

    // Variables
    /// Referenced data variable does not exist in scope.
    /// The `String` wraps the non-existent variable name.
    NoSuchDataVariable(String),

    // Data map
    /// Map name is invalid or violates naming rules.
    BadMapName,
    /// Referenced data map does not exist in scope.
    /// The `String` wraps the non-existent map name.
    NoSuchMap(String),

    // Defines
    /// Invalid or malformed signature in a function definition.
    DefineFunctionBadSignature,
    /// Function name is invalid or violates naming rules.
    BadFunctionName,
    /// Invalid or malformed map type definition in a `(define-map ...)` expression.
    BadMapTypeDefinition,
    /// Public function must return a response type, but found a different type.
    /// The `Box<TypeSignature>` wraps the actual return type.
    PublicFunctionMustReturnResponse(Box<TypeSignature>),
    /// Invalid or malformed variable definition in a `(define-data-var ...)` expression.
    DefineVariableBadSignature,
    /// Return types of function branches do not match the expected type.
    /// The first `Box<TypeSignature>` wraps the expected type, and the second wraps the actual type.
    ReturnTypesMustMatch(Box<TypeSignature>, Box<TypeSignature>),

    /// Circular reference detected in interdependent function definitions.
    /// The `Vec<String>` represents the list of referenced names forming the cycle.
    CircularReference(Vec<String>),

    // Contract-call errors
    /// Referenced contract does not exist.
    /// The `String` wraps the non-existent contract name.
    NoSuchContract(String),
    /// Referenced public function does not exist in the specified contract.
    /// The first `String` wraps the contract name, and the second wraps the function name.
    NoSuchPublicFunction(String, String),
    /// Public function is not read-only when expected to be.
    /// The first `String` wraps the contract name, and the second wraps the function name.
    PublicFunctionNotReadOnly(String, String),
    /// Attempt to define a contract with a name that already exists.
    /// The `String` wraps the conflicting contract name.
    ContractAlreadyExists(String),
    /// Expected a contract name in a `contract-call?` expression but found an invalid token.
    ContractCallExpectName,
    /// Expected a callable type (e.g., function or trait) but found a different type.
    /// The `Box<TypeSignature>` wraps the actual type provided.
    ExpectedCallableType(Box<TypeSignature>),

    // get-block-info? errors
    /// Referenced block info property does not exist.
    /// The `String` wraps the non-existent property name.
    NoSuchBlockInfoProperty(String),
    /// Referenced burn block info property does not exist.
    /// The `String` wraps the non-existent property name.
    NoSuchBurnBlockInfoProperty(String),
    /// Referenced Stacks block info property does not exist.
    /// The `String` wraps the non-existent property name.
    NoSuchStacksBlockInfoProperty(String),
    /// Referenced tenure info property does not exist.
    /// The `String` wraps the non-existent property name.
    NoSuchTenureInfoProperty(String),
    /// Expected a block info property name but found an invalid token.
    GetBlockInfoExpectPropertyName,
    /// Expected a burn block info property name but found an invalid token.
    GetBurnBlockInfoExpectPropertyName,
    /// Expected a Stacks block info property name but found an invalid token.
    GetStacksBlockInfoExpectPropertyName,
    /// Expected a tenure info property name but found an invalid token.
    GetTenureInfoExpectPropertyName,

    /// Name (e.g., variable, function) is already in use within the same scope.
    /// The `String` wraps the conflicting name.
    NameAlreadyUsed(String),
    /// Name is a reserved word in Clarity and cannot be used.
    /// The `String` wraps the reserved name.
    ReservedWord(String),

    // Expect a function, or applying a function to a list
    /// Attempt to apply a non-function value as a function.
    NonFunctionApplication,
    /// Expected a list application but found a different expression.
    ExpectedListApplication,
    /// Expected a sequence type (e.g., list, buffer) but found a different type.
    /// The `Box<TypeSignature>` wraps the actual type provided.
    ExpectedSequence(Box<TypeSignature>),
    /// Sequence length exceeds the maximum allowed limit.
    MaxLengthOverflow,

    // Let syntax
    /// Invalid syntax in a `let` expression, violating binding or structure rules.
    BadLetSyntax,

    // Generic binding syntax
    /// Invalid binding syntax in a generic construct (e.g., `let`, `match`).
    /// The `SyntaxBindingError` wraps the specific binding error.
    BadSyntaxBinding(SyntaxBindingError),

    /// Maximum context depth for type-checking has been reached.
    MaxContextDepthReached,
    /// Referenced function is not defined in the current scope.
    /// The `String` wraps the non-existent function name.
    UndefinedFunction(String),
    /// Referenced variable is not defined in the current scope.
    /// The `String` wraps the non-existent variable name.
    UndefinedVariable(String),

    // Argument counts
    /// Function requires at least the specified number of arguments, but fewer were provided.
    /// The first `usize` represents the minimum required, and the second represents the actual count.
    RequiresAtLeastArguments(usize, usize),
    /// Function requires at most the specified number of arguments, but more were provided.
    /// The first `usize` represents the maximum allowed, and the second represents the actual count.
    RequiresAtMostArguments(usize, usize),
    /// Incorrect number of arguments provided to a function.
    /// The first `usize` represents the expected count, and the second represents the actual count.
    IncorrectArgumentCount(usize, usize),
    /// `if` expression arms have mismatched return types.
    /// The first `Box<TypeSignature>` wraps the type of one arm, and the second wraps the other.
    IfArmsMustMatch(Box<TypeSignature>, Box<TypeSignature>),
    /// `match` expression arms have mismatched return types.
    /// The first `Box<TypeSignature>` wraps the type of one arm, and the second wraps the other.
    MatchArmsMustMatch(Box<TypeSignature>, Box<TypeSignature>),
    /// `default-to` expression types are mismatched.
    /// The first `Box<TypeSignature>` wraps the expected type, and the second wraps the actual type.
    DefaultTypesMustMatch(Box<TypeSignature>, Box<TypeSignature>),
    /// Application of an illegal or unknown function.
    /// The `String` wraps the function name.
    IllegalOrUnknownFunctionApplication(String),
    /// Referenced function is unknown or not defined.
    /// The `String` wraps the non-existent function name.
    UnknownFunction(String),

    // Traits
    /// Referenced trait does not exist in the specified contract.
    /// The first `String` wraps the contract name, and the second wraps the trait name.
    NoSuchTrait(String, String),
    /// Referenced trait is not defined or cannot be found.
    /// The `String` wraps the non-existent trait name.
    TraitReferenceUnknown(String),
    /// Referenced method does not exist in the specified trait.
    /// The first `String` wraps the trait name, and the second wraps the method name.
    TraitMethodUnknown(String, String),
    /// Expected a trait identifier (e.g., `.trait-name`) but found an invalid token.
    ExpectedTraitIdentifier,
    /// Trait reference is not allowed in the current context (e.g., storage).
    TraitReferenceNotAllowed,
    /// Invalid implementation of a trait method.
    /// The first `String` wraps the trait name, and the second wraps the method name.
    BadTraitImplementation(String, String),
    /// Invalid or malformed signature in a `(define-trait ...)` expression.
    DefineTraitBadSignature,
    /// Trait definition contains duplicate method names.
    /// The `String` wraps the duplicate method name.
    DefineTraitDuplicateMethod(String),
    /// Unexpected use of a trait or field reference in a non-trait context.
    UnexpectedTraitOrFieldReference,
    /// Trait-based contract call used in a read-only context, which is prohibited.
    TraitBasedContractCallInReadOnly,
    /// `contract-of` expects a trait type but found a different type.
    ContractOfExpectsTrait,
    /// Trait implementation is incompatible with the expected trait definition.
    /// The first `Box<TraitIdentifier>` wraps the expected trait, and the second wraps the actual trait.
    IncompatibleTrait(Box<TraitIdentifier>, Box<TraitIdentifier>),

    // Strings
    /// String contains invalid or disallowed characters (e.g., non-ASCII in ASCII strings).
    InvalidCharactersDetected,
    /// String contains invalid UTF-8 encoding.
    InvalidUTF8Encoding,

    // secp256k1 signature
    /// Invalid secp256k1 signature provided in an expression.
    InvalidSecp65k1Signature,

    /// Attempt to write to contract state in a read-only function.
    WriteAttemptedInReadOnly,
    /// `at-block` closure must be read-only but contains write operations.
    AtBlockClosureMustBeReadOnly,
<<<<<<< HEAD
=======

    // time checker errors
    ExecutionTimeExpired,

    // contract post-conditions
    ExpectedListOfAllowances(String, i32),
    AllowanceExprNotAllowed,
    ExpectedAllowanceExpr(String),
    WithAllAllowanceNotAllowed,
    WithAllAllowanceNotAlone,
    WithNftExpectedListOfIdentifiers,
    MaxIdentifierLengthExceeded(u32, u32),
    TooManyAllowances(usize, usize),
>>>>>>> c5cca10c
}

#[derive(Debug, PartialEq)]
/// Represents an error encountered during Clarity's type-checking and semantic analysis phase.
/// Wraps a `CheckErrorKind` variant, optionally includes the expressions causing the error,
/// and provides diagnostic information for debugging.
pub struct StaticCheckError {
    /// The specific type-checking or semantic error that occurred.
    pub err: Box<CheckErrorKind>,
    /// Optional vector of expressions related to the error, if available.
    pub expressions: Option<Vec<SymbolicExpression>>,
    /// Diagnostic details (e.g., line/column numbers, error message, suggestions) around the error.
    pub diagnostic: Diagnostic,
}

impl CheckErrorKind {
    /// Does this check error indicate that the transaction should be
    /// rejected?
    pub fn rejectable(&self) -> bool {
        matches!(
            self,
            CheckErrorKind::SupertypeTooLarge | CheckErrorKind::Expects(_)
        )
    }
}

impl StaticCheckError {
    pub fn new(err: CheckErrorKind) -> StaticCheckError {
        let diagnostic = Diagnostic::err(&err);
        StaticCheckError {
            err: Box::new(err),
            expressions: None,
            diagnostic,
        }
    }

    pub fn has_expression(&self) -> bool {
        self.expressions.is_some()
    }

    pub fn set_expression(&mut self, expr: &SymbolicExpression) {
        self.diagnostic.spans = vec![expr.span().clone()];
        self.expressions.replace(vec![expr.clone()]);
    }

    pub fn set_expressions(&mut self, exprs: &[SymbolicExpression]) {
        self.diagnostic.spans = exprs.iter().map(|e| e.span().clone()).collect();
        self.expressions.replace(exprs.to_vec());
    }

    pub fn with_expression(err: CheckErrorKind, expr: &SymbolicExpression) -> Self {
        let mut r = Self::new(err);
        r.set_expression(expr);
        r
    }
}

impl From<(SyntaxBindingError, &SymbolicExpression)> for StaticCheckError {
    fn from(e: (SyntaxBindingError, &SymbolicExpression)) -> Self {
        Self::with_expression(CheckErrorKind::BadSyntaxBinding(e.0), e.1)
    }
}

impl From<(CheckErrorKind, &SymbolicExpression)> for StaticCheckError {
    fn from(e: (CheckErrorKind, &SymbolicExpression)) -> Self {
        let mut ce = Self::new(e.0);
        ce.set_expression(e.1);
        ce
    }
}

impl From<(CheckErrorKind, &SymbolicExpression)> for CheckErrorKind {
    fn from(e: (CheckErrorKind, &SymbolicExpression)) -> Self {
        e.0
    }
}

impl fmt::Display for CheckErrorKind {
    fn fmt(&self, f: &mut fmt::Formatter) -> fmt::Result {
        write!(f, "{self:?}")
    }
}

impl fmt::Display for StaticCheckError {
    fn fmt(&self, f: &mut fmt::Formatter) -> fmt::Result {
        write!(f, "{}", self.err)?;

        if let Some(ref e) = self.expressions {
            write!(f, "\nNear:\n{e:?}")?;
        }

        Ok(())
    }
}

impl From<CostErrors> for StaticCheckError {
    fn from(err: CostErrors) -> Self {
        StaticCheckError::from(CheckErrorKind::from(err))
    }
}

impl From<CostErrors> for CheckErrorKind {
    fn from(err: CostErrors) -> Self {
        match err {
            CostErrors::CostOverflow => CheckErrorKind::CostOverflow,
            CostErrors::CostBalanceExceeded(a, b) => CheckErrorKind::CostBalanceExceeded(a, b),
            CostErrors::MemoryBalanceExceeded(a, b) => CheckErrorKind::MemoryBalanceExceeded(a, b),
            CostErrors::CostComputationFailed(s) => CheckErrorKind::CostComputationFailed(s),
            CostErrors::CostContractLoadFailure => {
                CheckErrorKind::CostComputationFailed("Failed to load cost contract".into())
            }
            CostErrors::InterpreterFailure => {
                CheckErrorKind::Expects("Unexpected interpreter failure in cost computation".into())
            }
            CostErrors::Expect(s) => CheckErrorKind::Expects(s),
            CostErrors::ExecutionTimeExpired => CheckErrorKind::ExecutionTimeExpired,
        }
    }
}

impl error::Error for StaticCheckError {
    fn source(&self) -> Option<&(dyn error::Error + 'static)> {
        None
    }
}

impl error::Error for CheckErrorKind {
    fn source(&self) -> Option<&(dyn error::Error + 'static)> {
        None
    }
}

impl From<CheckErrorKind> for StaticCheckError {
    fn from(err: CheckErrorKind) -> Self {
        StaticCheckError::new(err)
    }
}

#[cfg(any(test, feature = "testing"))]
impl From<CheckErrorKind> for String {
    fn from(o: CheckErrorKind) -> Self {
        o.to_string()
    }
}

pub fn check_argument_count<T>(expected: usize, args: &[T]) -> Result<(), CheckErrorKind> {
    if args.len() != expected {
        Err(CheckErrorKind::IncorrectArgumentCount(expected, args.len()))
    } else {
        Ok(())
    }
}

pub fn check_arguments_at_least<T>(expected: usize, args: &[T]) -> Result<(), CheckErrorKind> {
    if args.len() < expected {
        Err(CheckErrorKind::RequiresAtLeastArguments(
            expected,
            args.len(),
        ))
    } else {
        Ok(())
    }
}

pub fn check_arguments_at_most<T>(expected: usize, args: &[T]) -> Result<(), CheckErrorKind> {
    if args.len() > expected {
        Err(CheckErrorKind::RequiresAtMostArguments(
            expected,
            args.len(),
        ))
    } else {
        Ok(())
    }
}

fn formatted_expected_types(expected_types: &[TypeSignature]) -> String {
    let mut expected_types_joined = format!("'{}'", expected_types[0]);

    if expected_types.len() > 2 {
        for expected_type in expected_types[1..expected_types.len() - 1].iter() {
            expected_types_joined.push_str(&format!(", '{expected_type}'"));
        }
    }
    expected_types_joined.push_str(&format!(
        " or '{}'",
        expected_types[expected_types.len() - 1]
    ));
    expected_types_joined
}

impl DiagnosableError for CheckErrorKind {
    fn message(&self) -> String {
        match &self {
            CheckErrorKind::SupertypeTooLarge => "supertype of two types is too large".into(),
            CheckErrorKind::Expects(s) => format!("unexpected interpreter behavior: {s}"),
            CheckErrorKind::BadMatchOptionSyntax(source) =>
                format!("match on a optional type uses the following syntax: (match input some-name if-some-expression if-none-expression). Caused by: {}",
                        source.message()),
            CheckErrorKind::BadMatchResponseSyntax(source) =>
                format!("match on a result type uses the following syntax: (match input ok-name if-ok-expression err-name if-err-expression). Caused by: {}",
                        source.message()),
            CheckErrorKind::BadMatchInput(t) =>
                format!("match requires an input of either a response or optional, found input: '{t}'"),
            CheckErrorKind::CostOverflow => "contract execution cost overflowed cost counter".into(),
            CheckErrorKind::CostBalanceExceeded(a, b) => format!("contract execution cost exceeded budget: {a:?} > {b:?}"),
            CheckErrorKind::MemoryBalanceExceeded(a, b) => format!("contract execution cost exceeded memory budget: {a:?} > {b:?}"),
            CheckErrorKind::InvalidTypeDescription => "supplied type description is invalid".into(),
            CheckErrorKind::EmptyTuplesNotAllowed => "tuple types may not be empty".into(),
            CheckErrorKind::UnknownTypeName(name) => format!("failed to parse type: '{name}'"),
            CheckErrorKind::ValueTooLarge => "created a type which was greater than maximum allowed value size".into(),
            CheckErrorKind::ValueOutOfBounds => "created a type which value size was out of defined bounds".into(),
            CheckErrorKind::TypeSignatureTooDeep => "created a type which was deeper than maximum allowed type depth".into(),
            CheckErrorKind::ExpectedName => "expected a name argument to this function".into(),
            CheckErrorKind::ListTypesMustMatch => "expecting elements of same type in a list".into(),
            CheckErrorKind::ConstructedListTooLarge => "reached limit of elements in a sequence".into(),
            CheckErrorKind::TypeError(expected_type, found_type) => format!("expecting expression of type '{expected_type}', found '{found_type}'"),
            CheckErrorKind::TypeValueError(expected_type, found_value) => format!("expecting expression of type '{expected_type}', found '{found_value}'"),
            CheckErrorKind::UnionTypeError(expected_types, found_type) => format!("expecting expression of type {}, found '{}'", formatted_expected_types(expected_types), found_type),
            CheckErrorKind::UnionTypeValueError(expected_types, found_type) => format!("expecting expression of type {}, found '{}'", formatted_expected_types(expected_types), found_type),
            CheckErrorKind::ExpectedOptionalType(found_type) => format!("expecting expression of type 'optional', found '{found_type}'"),
            CheckErrorKind::ExpectedOptionalOrResponseType(found_type) => format!("expecting expression of type 'optional' or 'response', found '{found_type}'"),
            CheckErrorKind::ExpectedOptionalOrResponseValue(found_value) =>  format!("expecting expression of type 'optional' or 'response', found '{found_value}'"),
            CheckErrorKind::ExpectedResponseType(found_type) => format!("expecting expression of type 'response', found '{found_type}'"),
            CheckErrorKind::ExpectedOptionalValue(found_value) => format!("expecting expression of type 'optional', found '{found_value}'"),
            CheckErrorKind::ExpectedResponseValue(found_value) => format!("expecting expression of type 'response', found '{found_value}'"),
            CheckErrorKind::ExpectedContractPrincipalValue(found_value) => format!("expecting contract principal value, found '{found_value}'"),
            CheckErrorKind::CouldNotDetermineResponseOkType => "attempted to obtain 'ok' value from response, but 'ok' type is indeterminate".into(),
            CheckErrorKind::CouldNotDetermineResponseErrType => "attempted to obtain 'err' value from response, but 'err' type is indeterminate".into(),
            CheckErrorKind::CouldNotDetermineMatchTypes => "attempted to match on an (optional) or (response) type where either the some, ok, or err type is indeterminate. you may wish to use unwrap-panic or unwrap-err-panic instead.".into(),
            CheckErrorKind::CouldNotDetermineType => "type of expression cannot be determined".into(),
            CheckErrorKind::BadTupleFieldName => "invalid tuple field name".into(),
            CheckErrorKind::ExpectedTuple(type_signature) => format!("expecting tuple, found '{type_signature}'"),
            CheckErrorKind::NoSuchTupleField(field_name, tuple_signature) => format!("cannot find field '{field_name}' in tuple '{tuple_signature}'"),
            CheckErrorKind::BadTupleConstruction(message) => format!("invalid tuple syntax: {message}"),
            CheckErrorKind::NoSuchDataVariable(var_name) => format!("use of unresolved persisted variable '{var_name}'"),
            CheckErrorKind::BadTransferSTXArguments => "STX transfer expects an int amount, from principal, to principal".into(),
            CheckErrorKind::BadTransferFTArguments => "transfer expects an int amount, from principal, to principal".into(),
            CheckErrorKind::BadTransferNFTArguments => "transfer expects an asset, from principal, to principal".into(),
            CheckErrorKind::BadMintFTArguments => "mint expects a uint amount and from principal".into(),
            CheckErrorKind::BadBurnFTArguments => "burn expects a uint amount and from principal".into(),
            CheckErrorKind::BadMapName => "invalid map name".into(),
            CheckErrorKind::NoSuchMap(map_name) => format!("use of unresolved map '{map_name}'"),
            CheckErrorKind::DefineFunctionBadSignature => "invalid function definition".into(),
            CheckErrorKind::BadFunctionName => "invalid function name".into(),
            CheckErrorKind::BadMapTypeDefinition => "invalid map definition".into(),
            CheckErrorKind::PublicFunctionMustReturnResponse(found_type) => format!("public functions must return an expression of type 'response', found '{found_type}'"),
            CheckErrorKind::DefineVariableBadSignature => "invalid variable definition".into(),
            CheckErrorKind::ReturnTypesMustMatch(type_1, type_2) => format!("detected two execution paths, returning two different expression types (got '{type_1}' and '{type_2}')"),
            CheckErrorKind::NoSuchContract(contract_identifier) => format!("use of unresolved contract '{contract_identifier}'"),
            CheckErrorKind::NoSuchPublicFunction(contract_identifier, function_name) => format!("contract '{contract_identifier}' has no public function '{function_name}'"),
            CheckErrorKind::PublicFunctionNotReadOnly(contract_identifier, function_name) => format!("function '{contract_identifier}' in '{function_name}' is not read-only"),
            CheckErrorKind::ContractAlreadyExists(contract_identifier) => format!("contract name '{contract_identifier}' conflicts with existing contract"),
            CheckErrorKind::ContractCallExpectName => "missing contract name for call".into(),
            CheckErrorKind::ExpectedCallableType(found_type) => format!("expected a callable contract, found {found_type}"),
            CheckErrorKind::NoSuchBlockInfoProperty(property_name) => format!("use of block unknown property '{property_name}'"),
            CheckErrorKind::NoSuchBurnBlockInfoProperty(property_name) => format!("use of burn block unknown property '{property_name}'"),
            CheckErrorKind::NoSuchStacksBlockInfoProperty(property_name) => format!("use of unknown stacks block property '{property_name}'"),
            CheckErrorKind::NoSuchTenureInfoProperty(property_name) => format!("use of unknown tenure property '{property_name}'"),
            CheckErrorKind::GetBlockInfoExpectPropertyName => "missing property name for block info introspection".into(),
            CheckErrorKind::GetBurnBlockInfoExpectPropertyName => "missing property name for burn block info introspection".into(),
            CheckErrorKind::GetStacksBlockInfoExpectPropertyName => "missing property name for stacks block info introspection".into(),
            CheckErrorKind::GetTenureInfoExpectPropertyName => "missing property name for tenure info introspection".into(),
            CheckErrorKind::NameAlreadyUsed(name) => format!("defining '{name}' conflicts with previous value"),
            CheckErrorKind::ReservedWord(name) => format!("{name} is a reserved word"),
            CheckErrorKind::NonFunctionApplication => "expecting expression of type function".into(),
            CheckErrorKind::ExpectedListApplication => "expecting expression of type list".into(),
            CheckErrorKind::ExpectedSequence(found_type) => format!("expecting expression of type 'list', 'buff', 'string-ascii' or 'string-utf8' - found '{found_type}'"),
            CheckErrorKind::MaxLengthOverflow => format!("expecting a value <= {}", u32::MAX),
            CheckErrorKind::BadLetSyntax => "invalid syntax of 'let'".into(),
            CheckErrorKind::CircularReference(references) => format!("detected circular reference: ({})", references.join(", ")),
            CheckErrorKind::BadSyntaxBinding(binding_error) => format!("invalid syntax binding: {}", &binding_error.message()),
            CheckErrorKind::MaxContextDepthReached => "reached depth limit".into(),
            CheckErrorKind::UndefinedVariable(var_name) => format!("use of unresolved variable '{var_name}'"),
            CheckErrorKind::UndefinedFunction(var_name) => format!("use of unresolved function '{var_name}'"),
            CheckErrorKind::RequiresAtLeastArguments(expected, found) => format!("expecting >= {expected} arguments, got {found}"),
            CheckErrorKind::RequiresAtMostArguments(expected, found) => format!("expecting < {expected} arguments, got {found}"),
            CheckErrorKind::IncorrectArgumentCount(expected_count, found_count) => format!("expecting {expected_count} arguments, got {found_count}"),
            CheckErrorKind::IfArmsMustMatch(type_1, type_2) => format!("expression types returned by the arms of 'if' must match (got '{type_1}' and '{type_2}')"),
            CheckErrorKind::MatchArmsMustMatch(type_1, type_2) => format!("expression types returned by the arms of 'match' must match (got '{type_1}' and '{type_2}')"),
            CheckErrorKind::DefaultTypesMustMatch(type_1, type_2) => format!("expression types passed in 'default-to' must match (got '{type_1}' and '{type_2}')"),
            CheckErrorKind::IllegalOrUnknownFunctionApplication(function_name) => format!("use of illegal / unresolved function '{function_name}"),
            CheckErrorKind::UnknownFunction(function_name) => format!("use of unresolved function '{function_name}'"),
            CheckErrorKind::TraitBasedContractCallInReadOnly => "use of trait based contract calls are not allowed in read-only context".into(),
            CheckErrorKind::WriteAttemptedInReadOnly => "expecting read-only statements, detected a writing operation".into(),
            CheckErrorKind::AtBlockClosureMustBeReadOnly => "(at-block ...) closures expect read-only statements, but detected a writing operation".into(),
            CheckErrorKind::BadTokenName => "expecting an token name as an argument".into(),
            CheckErrorKind::DefineNFTBadSignature => "(define-asset ...) expects an asset name and an asset identifier type signature as arguments".into(),
            CheckErrorKind::NoSuchNFT(asset_name) => format!("tried to use asset function with a undefined asset ('{asset_name}')"),
            CheckErrorKind::NoSuchFT(asset_name) => format!("tried to use token function with a undefined token ('{asset_name}')"),
            CheckErrorKind::NoSuchTrait(contract_name, trait_name) => format!("use of unresolved trait {contract_name}.{trait_name}"),
            CheckErrorKind::TraitReferenceUnknown(trait_name) => format!("use of undeclared trait <{trait_name}>"),
            CheckErrorKind::TraitMethodUnknown(trait_name, func_name) => format!("method '{func_name}' unspecified in trait <{trait_name}>"),
            CheckErrorKind::BadTraitImplementation(trait_name, func_name) => format!("invalid signature for method '{func_name}' regarding trait's specification <{trait_name}>"),
            CheckErrorKind::ExpectedTraitIdentifier => "expecting expression of type trait identifier".into(),
            CheckErrorKind::UnexpectedTraitOrFieldReference => "unexpected use of trait reference or field".into(),
            CheckErrorKind::DefineTraitBadSignature => "invalid trait definition".into(),
            CheckErrorKind::DefineTraitDuplicateMethod(method_name) => format!("duplicate method name '{method_name}' in trait definition"),
            CheckErrorKind::TraitReferenceNotAllowed => "trait references can not be stored".into(),
            CheckErrorKind::ContractOfExpectsTrait => "trait reference expected".into(),
            CheckErrorKind::IncompatibleTrait(expected_trait, actual_trait) => format!("trait '{actual_trait}' is not a compatible with expected trait, '{expected_trait}'"),
            CheckErrorKind::InvalidCharactersDetected => "invalid characters detected".into(),
            CheckErrorKind::InvalidUTF8Encoding => "invalid UTF8 encoding".into(),
            CheckErrorKind::InvalidSecp65k1Signature => "invalid seckp256k1 signature".into(),
            CheckErrorKind::TypeAlreadyAnnotatedFailure | CheckErrorKind::CheckerImplementationFailure => {
                "internal error - please file an issue on https://github.com/stacks-network/stacks-blockchain".into()
            },
<<<<<<< HEAD
            CheckErrorKind::UncheckedIntermediaryResponses => "intermediary responses in consecutive statements must be checked".into(),
            CheckErrorKind::CostComputationFailed(s) => format!("contract cost computation failed: {s}"),
            CheckErrorKind::CouldNotDetermineSerializationType => "could not determine the input type for the serialization function".into(),
            CheckErrorKind::ExecutionTimeExpired => "execution time expired".into(),
=======
            CheckErrors::UncheckedIntermediaryResponses => "intermediary responses in consecutive statements must be checked".into(),
            CheckErrors::CostComputationFailed(s) => format!("contract cost computation failed: {s}"),
            CheckErrors::CouldNotDetermineSerializationType => "could not determine the input type for the serialization function".into(),
            CheckErrors::ExecutionTimeExpired => "execution time expired".into(),
            CheckErrors::ExpectedListOfAllowances(fn_name, arg_num) => format!("{fn_name} expects a list of asset allowances as argument {arg_num}"),
            CheckErrors::AllowanceExprNotAllowed => "allowance expressions are only allowed in the context of a `restrict-assets?` or `as-contract?`".into(),
            CheckErrors::ExpectedAllowanceExpr(got_name) => format!("expected an allowance expression, got: {got_name}"),
            CheckErrors::WithAllAllowanceNotAllowed => "with-all-assets-unsafe is not allowed here, only in the allowance list for `as-contract?`".into(),
            CheckErrors::WithAllAllowanceNotAlone => "with-all-assets-unsafe must not be used along with other allowances".into(),
            CheckErrors::WithNftExpectedListOfIdentifiers => "with-nft allowance must include a list of asset identifiers".into(),
            CheckErrors::MaxIdentifierLengthExceeded(max_len, len) => format!("with-nft allowance identifiers list must not exceed {max_len} elements, got {len}"),
            CheckErrors::TooManyAllowances(max_allowed, found) => format!("too many allowances specified, the maximum is {max_allowed}, found {found}"),
>>>>>>> c5cca10c
        }
    }

    fn suggestion(&self) -> Option<String> {
        match &self {
            CheckErrorKind::BadLetSyntax => Some(
                "'let' syntax example: (let ((supply 1000) (ttl 60)) <next-expression>)".into(),
            ),
            CheckErrorKind::TraitReferenceUnknown(_) => Some(
                "traits should be either defined, with define-trait, or imported, with use-trait."
                    .into(),
            ),
            CheckErrorKind::NoSuchBlockInfoProperty(_) => Some(
                "properties available: time, header-hash, burnchain-header-hash, vrf-seed".into(),
            ),
            _ => None,
        }
    }
}<|MERGE_RESOLUTION|>--- conflicted
+++ resolved
@@ -482,11 +482,6 @@
     WriteAttemptedInReadOnly,
     /// `at-block` closure must be read-only but contains write operations.
     AtBlockClosureMustBeReadOnly,
-<<<<<<< HEAD
-=======
-
-    // time checker errors
-    ExecutionTimeExpired,
 
     // contract post-conditions
     ExpectedListOfAllowances(String, i32),
@@ -497,7 +492,6 @@
     WithNftExpectedListOfIdentifiers,
     MaxIdentifierLengthExceeded(u32, u32),
     TooManyAllowances(usize, usize),
->>>>>>> c5cca10c
 }
 
 #[derive(Debug, PartialEq)]
@@ -804,25 +798,18 @@
             CheckErrorKind::TypeAlreadyAnnotatedFailure | CheckErrorKind::CheckerImplementationFailure => {
                 "internal error - please file an issue on https://github.com/stacks-network/stacks-blockchain".into()
             },
-<<<<<<< HEAD
             CheckErrorKind::UncheckedIntermediaryResponses => "intermediary responses in consecutive statements must be checked".into(),
             CheckErrorKind::CostComputationFailed(s) => format!("contract cost computation failed: {s}"),
             CheckErrorKind::CouldNotDetermineSerializationType => "could not determine the input type for the serialization function".into(),
             CheckErrorKind::ExecutionTimeExpired => "execution time expired".into(),
-=======
-            CheckErrors::UncheckedIntermediaryResponses => "intermediary responses in consecutive statements must be checked".into(),
-            CheckErrors::CostComputationFailed(s) => format!("contract cost computation failed: {s}"),
-            CheckErrors::CouldNotDetermineSerializationType => "could not determine the input type for the serialization function".into(),
-            CheckErrors::ExecutionTimeExpired => "execution time expired".into(),
-            CheckErrors::ExpectedListOfAllowances(fn_name, arg_num) => format!("{fn_name} expects a list of asset allowances as argument {arg_num}"),
-            CheckErrors::AllowanceExprNotAllowed => "allowance expressions are only allowed in the context of a `restrict-assets?` or `as-contract?`".into(),
-            CheckErrors::ExpectedAllowanceExpr(got_name) => format!("expected an allowance expression, got: {got_name}"),
-            CheckErrors::WithAllAllowanceNotAllowed => "with-all-assets-unsafe is not allowed here, only in the allowance list for `as-contract?`".into(),
-            CheckErrors::WithAllAllowanceNotAlone => "with-all-assets-unsafe must not be used along with other allowances".into(),
-            CheckErrors::WithNftExpectedListOfIdentifiers => "with-nft allowance must include a list of asset identifiers".into(),
-            CheckErrors::MaxIdentifierLengthExceeded(max_len, len) => format!("with-nft allowance identifiers list must not exceed {max_len} elements, got {len}"),
-            CheckErrors::TooManyAllowances(max_allowed, found) => format!("too many allowances specified, the maximum is {max_allowed}, found {found}"),
->>>>>>> c5cca10c
+            CheckErrorKind::ExpectedListOfAllowances(fn_name, arg_num) => format!("{fn_name} expects a list of asset allowances as argument {arg_num}"),
+            CheckErrorKind::AllowanceExprNotAllowed => "allowance expressions are only allowed in the context of a `restrict-assets?` or `as-contract?`".into(),
+            CheckErrorKind::ExpectedAllowanceExpr(got_name) => format!("expected an allowance expression, got: {got_name}"),
+            CheckErrorKind::WithAllAllowanceNotAllowed => "with-all-assets-unsafe is not allowed here, only in the allowance list for `as-contract?`".into(),
+            CheckErrorKind::WithAllAllowanceNotAlone => "with-all-assets-unsafe must not be used along with other allowances".into(),
+            CheckErrorKind::WithNftExpectedListOfIdentifiers => "with-nft allowance must include a list of asset identifiers".into(),
+            CheckErrorKind::MaxIdentifierLengthExceeded(max_len, len) => format!("with-nft allowance identifiers list must not exceed {max_len} elements, got {len}"),
+            CheckErrorKind::TooManyAllowances(max_allowed, found) => format!("too many allowances specified, the maximum is {max_allowed}, found {found}"),
         }
     }
 
