--- conflicted
+++ resolved
@@ -169,17 +169,9 @@
     ConstructedListTooLarge,
 
     // simple type expectation mismatch
-<<<<<<< HEAD
-    TypeError(TypeSignature, TypeSignature),
-    TypeValueError(TypeSignature, Value),
-
-=======
     TypeError(Box<TypeSignature>, Box<TypeSignature>),
-    TypeLiteralError(Box<TypeSignature>, Box<TypeSignature>),
     TypeValueError(Box<TypeSignature>, Box<Value>),
 
-    NoSuperType(Box<TypeSignature>, Box<TypeSignature>),
->>>>>>> 68ab2bf5
     InvalidTypeDescription,
     UnknownTypeName(String),
 
@@ -187,22 +179,12 @@
     UnionTypeError(Vec<TypeSignature>, Box<TypeSignature>),
     UnionTypeValueError(Vec<TypeSignature>, Box<Value>),
 
-<<<<<<< HEAD
-    ExpectedOptionalType(TypeSignature),
-    ExpectedResponseType(TypeSignature),
-    ExpectedOptionalOrResponseType(TypeSignature),
-    ExpectedOptionalValue(Value),
-    ExpectedResponseValue(Value),
-    ExpectedOptionalOrResponseValue(Value),
-=======
-    ExpectedLiteral,
     ExpectedOptionalType(Box<TypeSignature>),
     ExpectedResponseType(Box<TypeSignature>),
     ExpectedOptionalOrResponseType(Box<TypeSignature>),
     ExpectedOptionalValue(Box<Value>),
     ExpectedResponseValue(Box<Value>),
     ExpectedOptionalOrResponseValue(Box<Value>),
->>>>>>> 68ab2bf5
     CouldNotDetermineResponseOkType,
     CouldNotDetermineResponseErrType,
     CouldNotDetermineSerializationType,
@@ -293,16 +275,9 @@
     RequiresAtLeastArguments(usize, usize),
     RequiresAtMostArguments(usize, usize),
     IncorrectArgumentCount(usize, usize),
-<<<<<<< HEAD
-    IfArmsMustMatch(TypeSignature, TypeSignature),
-    MatchArmsMustMatch(TypeSignature, TypeSignature),
-    DefaultTypesMustMatch(TypeSignature, TypeSignature),
-=======
     IfArmsMustMatch(Box<TypeSignature>, Box<TypeSignature>),
     MatchArmsMustMatch(Box<TypeSignature>, Box<TypeSignature>),
     DefaultTypesMustMatch(Box<TypeSignature>, Box<TypeSignature>),
-    TooManyExpressions,
->>>>>>> 68ab2bf5
     IllegalOrUnknownFunctionApplication(String),
     UnknownFunction(String),
 
