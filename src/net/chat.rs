/*
 copyright: (c) 2013-2019 by Blockstack PBC, a public benefit corporation.

 This file is part of Blockstack.

 Blockstack is free software. You may redistribute or modify
 it under the terms of the GNU General Public License as published by
 the Free Software Foundation, either version 3 of the License or
 (at your option) any later version.

 Blockstack is distributed in the hope that it will be useful,
 but WITHOUT ANY WARRANTY, including without the implied warranty of
 MERCHANTABILITY or FITNESS FOR A PARTICULAR PURPOSE. See the
 GNU General Public License for more details.

 You should have received a copy of the GNU General Public License
 along with Blockstack. If not, see <http://www.gnu.org/licenses/>.
*/

use std::mem;

use net::PeerAddress;
use net::Neighbor;
use net::NeighborKey;
use net::Error as net_error;
use net::db::PeerDB;
use net::asn::ASEntry4;

use net::*;
use net::codec::*;
use net::relay::*;

use net::StacksMessage;
use net::StacksP2P;
use net::GetBlocksInv;
use net::BLOCKS_INV_DATA_MAX_BITLEN;
use net::connection::ConnectionP2P;
use net::connection::ReplyHandleP2P;
use net::connection::ConnectionOptions;

use net::neighbors::MAX_NEIGHBOR_BLOCK_DELAY;

use net::db::*;

use util::db::Error as db_error;
use util::db::DBConn;
use util::secp256k1::Secp256k1PublicKey;
use util::secp256k1::Secp256k1PrivateKey;

use burnchains::PublicKey;

use chainstate::burn::db::burndb;
use chainstate::burn::db::burndb::BurnDB;

use chainstate::stacks::db::StacksChainState;
use chainstate::stacks::StacksBlockHeader;
use chainstate::stacks::StacksPublicKey;
use burnchains::Burnchain;
use burnchains::BurnchainView;

use std::net::SocketAddr;

use std::collections::HashMap;
use std::collections::VecDeque;
use std::collections::HashSet;

use std::io::Read;
use std::io::Write;

use std::convert::TryFrom;

use util::log;
use util::get_epoch_time_secs;
use util::hash::to_hex;

// did we or did we not successfully send a message?
#[derive(Debug, Clone)]
pub struct NeighborHealthPoint {
    pub success: bool,
    pub time: u64
}

impl Default for NeighborHealthPoint {
    fn default() -> NeighborHealthPoint {
        NeighborHealthPoint {
            success: false,
            time: 0
        }
    }
}

pub const NUM_HEALTH_POINTS : usize = 32;
pub const HEALTH_POINT_LIFETIME : u64 = 12 * 3600;  // 12 hours

pub const NUM_BLOCK_POINTS : usize = 32;
pub const BLOCK_POINT_LIFETIME : u64 = 600;

/// Statistics on relayer hints in Stacks messages.  Used to deduce network choke points.
#[derive(Debug, Clone)]
pub struct RelayStats {
    pub num_messages: u64,      // how many messages a relayer has pushed to this neighbor 
    pub num_bytes: u64,         // how many bytes a relayer has pushed to this neighbor
    pub last_seen: u64,         // the last time (in seconds) since we've seen this relayer
}

impl RelayStats {
    pub fn new() -> RelayStats {
        RelayStats {
            num_messages: 0,
            num_bytes: 0,
            last_seen: 0
        }
    }

    /// Combine two relayers' stats
    pub fn merge(&mut self, other: RelayStats) {
        if other.last_seen > self.last_seen {
            self.num_messages += other.num_messages;
            self.num_bytes += other.num_bytes;
            self.last_seen = get_epoch_time_secs();
        }
    }
}

#[derive(Debug, Clone)]
pub struct NeighborStats {
    pub outbound: bool,
    pub first_contact_time: u64,
    pub last_contact_time: u64,
    pub last_send_time: u64,
    pub last_recv_time: u64,
    pub last_handshake_time: u64,
    pub bytes_tx: u64,
    pub bytes_rx: u64,
    pub msgs_tx: u64,
    pub msgs_rx: u64,
    pub msgs_rx_unsolicited: u64,
    pub msgs_err: u64,
    pub healthpoints: VecDeque<NeighborHealthPoint>,
    pub msg_rx_counts: HashMap<StacksMessageID, u64>,
    pub block_push_rx_counts: VecDeque<(u64, u64)>,         // (count, num bytes)
    pub microblocks_push_rx_counts: VecDeque<(u64, u64)>,   // (count, num bytes)
    pub transaction_push_rx_counts: VecDeque<(u64, u64)>,   // (count, num bytes)
    pub relayed_messages: HashMap<NeighborAddress, RelayStats>
}

impl NeighborStats {
    pub fn new(outbound: bool) -> NeighborStats {
        NeighborStats {
            outbound: outbound,
            first_contact_time: 0,
            last_contact_time: 0,
            last_send_time: 0,
            last_recv_time: 0,
            last_handshake_time: 0,
            bytes_tx: 0,
            bytes_rx: 0,
            msgs_tx: 0,
            msgs_rx: 0,
            msgs_rx_unsolicited: 0,
            msgs_err: 0,
            healthpoints: VecDeque::new(),
            msg_rx_counts: HashMap::new(),
            block_push_rx_counts: VecDeque::new(),
            microblocks_push_rx_counts: VecDeque::new(),
            transaction_push_rx_counts: VecDeque::new(),
            relayed_messages: HashMap::new(),
        }
    }
    
    pub fn add_healthpoint(&mut self, success: bool) -> () {
        let hp = NeighborHealthPoint {
            success: success,
            time: get_epoch_time_secs()
        };
        self.healthpoints.push_back(hp);
        while self.healthpoints.len() > NUM_HEALTH_POINTS {
            self.healthpoints.pop_front();
        }
    }

    pub fn add_block_push(&mut self, message_size: u64) -> () {
        self.block_push_rx_counts.push_back((get_epoch_time_secs(), message_size));
        while self.block_push_rx_counts.len() > NUM_BLOCK_POINTS {
            self.block_push_rx_counts.pop_front();
        }
    }
    
    pub fn add_microblocks_push(&mut self, message_size: u64) -> () {
        self.microblocks_push_rx_counts.push_back((get_epoch_time_secs(), message_size));
        while self.microblocks_push_rx_counts.len() > NUM_BLOCK_POINTS {
            self.microblocks_push_rx_counts.pop_front();
        }
    }
    
    pub fn add_transaction_push(&mut self, message_size: u64) -> () {
        self.transaction_push_rx_counts.push_back((get_epoch_time_secs(), message_size));
        while self.transaction_push_rx_counts.len() > NUM_BLOCK_POINTS {
            self.transaction_push_rx_counts.pop_front();
        }
    }

    pub fn add_relayer(&mut self, addr: NeighborAddress, num_bytes: u64) -> () {
        if let Some(stats) = self.relayed_messages.get_mut(&addr) {
            stats.num_messages += 1;
            stats.num_bytes += num_bytes;
            stats.last_seen = get_epoch_time_secs();
        }
        else {
            let info = RelayStats {
                num_messages: 1,
                num_bytes: num_bytes,
                last_seen: get_epoch_time_secs(),
            };
            self.relayed_messages.insert(addr, info);
        }
    }

    pub fn take_relayers(&mut self) -> HashMap<NeighborAddress, RelayStats> {
        let ret = mem::replace(&mut self.relayed_messages, HashMap::new());
        ret
    }

    /// Get a peer's perceived health -- the last $NUM_HEALTH_POINTS successful messages divided by
    /// the total.
    pub fn get_health_score(&self) -> f64 {
        // if we don't have enough data, assume 50%
        if self.healthpoints.len() < NUM_HEALTH_POINTS {
            return 0.5;
        }
        
        let mut successful = 0;
        let mut total = 0;
        let now = get_epoch_time_secs();
        for hp in self.healthpoints.iter() {
            // penalize stale data points -- only look at recent data
            if hp.success && now < hp.time + HEALTH_POINT_LIFETIME {
                successful += 1;
            }
            total += 1;
        }
        (successful as f64) / (total as f64)
    }

    fn get_bandwidth(rx_counts: &VecDeque<(u64, u64)>, lifetime: u64) -> f64 {
        if rx_counts.len() < 2 {
            return 0.0;
        }

        let elapsed_time_start = rx_counts.front().unwrap().0;
        let elapsed_time_end = rx_counts.back().unwrap().0;
        let now = get_epoch_time_secs();

        let mut total_bytes = 0;
        for (time, size) in rx_counts.iter() {
            if now < time + lifetime {
                total_bytes += size;
            }
        }

        if elapsed_time_start == elapsed_time_end {
            total_bytes as f64
        }
        else {
            (total_bytes as f64) / ((elapsed_time_end - elapsed_time_start) as f64)
        }
    }

    /// Get a peer's total block-push bandwidth usage.
    pub fn get_block_push_bandwidth(&self) -> f64 {
        NeighborStats::get_bandwidth(&self.block_push_rx_counts, BLOCK_POINT_LIFETIME)
    }
    
    /// Get a peer's total microblock-push bandwidth usage.
    pub fn get_microblocks_push_bandwidth(&self) -> f64 {
        NeighborStats::get_bandwidth(&self.microblocks_push_rx_counts, BLOCK_POINT_LIFETIME)
    }

    /// Get a peer's total transaction-push bandwidth usage
    pub fn get_transaction_push_bandwidth(&self) -> f64 {
        NeighborStats::get_bandwidth(&self.transaction_push_rx_counts, BLOCK_POINT_LIFETIME)
    }

    /// Determine how many of a particular message this peer has received
    pub fn get_message_recv_count(&self, msg_id: StacksMessageID) -> u64 {
        *(self.msg_rx_counts.get(&msg_id).unwrap_or(&0))
    }
}

/// P2P ongoing conversation with another Stacks peer
pub struct ConversationP2P {
    pub network_id: u32,
    pub version: u32,
    pub connection: ConnectionP2P,
    pub conn_id: usize,

    pub burnchain: Burnchain,                   // copy of our burnchain config
    pub seq: u32,                               // our sequence number when talknig to this peer
    pub heartbeat: u32,                         // how often do we send heartbeats?

    pub peer_network_id: u32,
    pub peer_version: u32,
    pub peer_services: u16,
    pub peer_addrbytes: PeerAddress,
    pub peer_port: u16,
    pub peer_heartbeat: u32,                    // how often do we need to ping the remote peer?
    pub peer_expire_block_height: u64,          // when does the peer's key expire?

    pub data_url: UrlString,                   // where does this peer's data live?  Set to a 0-length string if not known.

    // highest block height and consensus hash this peer has seen
    pub burnchain_tip_height: u64,
    pub burnchain_tip_consensus_hash: ConsensusHash,

    pub stats: NeighborStats,

    // outbound replies
    pub reply_handles: VecDeque<ReplyHandleP2P>
}

impl fmt::Display for ConversationP2P {
    fn fmt(&self, f: &mut fmt::Formatter) -> fmt::Result {
        write!(f, "convo:id={},outbound={},peer={:?}", self.conn_id, self.stats.outbound, &self.to_neighbor_key())
    }
}

impl fmt::Debug for ConversationP2P {
    fn fmt(&self, f: &mut fmt::Formatter) -> fmt::Result {
        write!(f, "convo:id={},outbound={},peer={:?}", self.conn_id, self.stats.outbound, &self.to_neighbor_key())
    }
}

impl NeighborKey {
    pub fn from_handshake(peer_version: u32, network_id: u32, handshake_data: &HandshakeData) -> NeighborKey {
        NeighborKey {
            peer_version: peer_version, 
            network_id: network_id,
            addrbytes: handshake_data.addrbytes.clone(),
            port: handshake_data.port,
        }
    }

    pub fn from_socketaddr(peer_version: u32, network_id: u32, addr: &SocketAddr) -> NeighborKey {
        NeighborKey {
            peer_version: peer_version,
            network_id: network_id,
            addrbytes: PeerAddress::from_socketaddr(addr),
            port: addr.port(),
        }
    }
}

impl Neighbor {
    /// Update fields in this neighbor from a given handshake.
    /// Also, re-calculate the peer's ASN and organization ID
    pub fn handshake_update(&mut self, conn: &DBConn, handshake_data: &HandshakeData) -> Result<(), net_error> {
        let pubk = handshake_data.node_public_key.to_public_key()?;
        let asn_opt = PeerDB::asn_lookup(conn, &handshake_data.addrbytes)
            .map_err(net_error::DBError)?;

        let asn = match asn_opt {
            Some(a) => a,
            None => 0
        };

        self.public_key = pubk;
        self.expire_block = handshake_data.expire_block_height;
        self.last_contact_time = get_epoch_time_secs();

        if asn != 0 {
            self.asn = asn;
            self.org = asn;       // TODO; AS number is a place-holder for an organization ID (an organization can own multiple ASs)
        }

        Ok(())
    }

    pub fn from_handshake(conn: &DBConn, peer_version: u32, network_id: u32, handshake_data: &HandshakeData) -> Result<Neighbor, net_error> {
        let addr = NeighborKey::from_handshake(peer_version, network_id, handshake_data);
        let pubk = handshake_data.node_public_key.to_public_key()?;

        let peer_opt = PeerDB::get_peer(conn, network_id, &addr.addrbytes, addr.port)
            .map_err(net_error::DBError)?;

        let mut neighbor = match peer_opt {
            Some(neighbor) => {
                let mut ret = neighbor.clone();
                ret.addr = addr.clone();
                ret
            },
            None => {
                let ret = Neighbor::empty(&addr, &pubk, handshake_data.expire_block_height);
                ret
            }
        };

        #[cfg(test)]
        {
            // setting BLOCKSTACK_NEIGHBOR_TEST_${PORTNUMBER} will let us select an organization
            // for this peer
            use std::env;
            match env::var(format!("BLOCKSTACK_NEIGHBOR_TEST_{}", addr.port).to_string()) {
                Ok(asn_str) => {
                    neighbor.asn = asn_str.parse().unwrap();
                    neighbor.org = neighbor.asn;
                    test_debug!("Override {:?} to ASN/org {}", &neighbor.addr, neighbor.asn);
                },
                Err(_) => {}
            };
        }

        neighbor.handshake_update(conn, &handshake_data)?;
        Ok(neighbor)
    }

    pub fn from_conversation(conn: &DBConn, convo: &ConversationP2P) -> Result<Option<Neighbor>, net_error> {
        let addr = convo.to_neighbor_key();
        let peer_opt = PeerDB::get_peer(conn, addr.network_id, &addr.addrbytes, addr.port)
            .map_err(net_error::DBError)?;

        match peer_opt {
            None => {
                Ok(None)
            },
            Some(mut peer) => {
                if peer.asn == 0 {
                    let asn_opt = PeerDB::asn_lookup(conn, &addr.addrbytes)
                        .map_err(net_error::DBError)?;

                    match asn_opt {
                        Some(a) => {
                            if a != 0 {
                                peer.asn = a;
                            }
                        },
                        None => {}
                    };
                }
                Ok(Some(peer))
            }
        }
    }
}

impl ConversationP2P {
    /// Create an unconnected conversation
    pub fn new(network_id: u32, version: u32, burnchain: &Burnchain, peer_addr: &SocketAddr, conn_opts: &ConnectionOptions, outbound: bool, conn_id: usize) -> ConversationP2P {
        ConversationP2P {
            network_id: network_id,
            version: version,
            connection: ConnectionP2P::new(StacksP2P::new(), conn_opts, None),
            conn_id: conn_id,
            seq: 0,
            heartbeat: conn_opts.heartbeat,
            burnchain: burnchain.clone(),

            peer_network_id: 0,
            peer_version: 0,
            peer_addrbytes: PeerAddress::from_socketaddr(peer_addr),
            peer_port: peer_addr.port(),
            peer_heartbeat: 0,
            peer_services: 0,
            peer_expire_block_height: 0,

            data_url: UrlString::try_from("".to_string()).unwrap(),

            burnchain_tip_height: 0,
            burnchain_tip_consensus_hash: ConsensusHash([0x00; 20]),

            stats: NeighborStats::new(outbound),
            reply_handles: VecDeque::new(),
        }
    }

    pub fn set_public_key(&mut self, pubkey_opt: Option<Secp256k1PublicKey>) -> () {
        self.connection.set_public_key(pubkey_opt);
    }

    pub fn to_neighbor_key(&self) -> NeighborKey {
        NeighborKey {
            peer_version: self.peer_version,
            network_id: self.peer_network_id,
            addrbytes: self.peer_addrbytes.clone(),
            port: self.peer_port
        }
    }

    pub fn is_outbound(&self) -> bool {
        self.stats.outbound
    }

    pub fn is_authenticated(&self) -> bool {
        self.connection.has_public_key()
    }

    pub fn get_public_key(&self) -> Option<StacksPublicKey> {
        self.connection.get_public_key()
    }
    
    pub fn ref_public_key(&self) -> Option<&StacksPublicKey> {
        self.connection.ref_public_key()
    }
    
    /// Determine whether or not a given (height, consensus_hash) pair _disagrees_ with our
    /// burnchain view.  If it does, return true.  If it doesn't (including if the given pair is
    /// simply absent from the chain_view), then return False.
    fn check_consensus_hash_disagreement(block_height: u64, their_consensus_hash: &ConsensusHash, chain_view: &BurnchainView) -> bool {
        let ch = match chain_view.last_consensus_hashes.get(&block_height) {
            Some(ref ch) => {
                ch.clone()
            },
            None => {
                // not present; can't prove disagreement (assume the remote peer is just stale)
                return false;
            }
        };
        *ch != *their_consensus_hash
    }

    /// Validate an inbound message's preamble against our knowledge of the burn chain.
    /// Return Ok(true) if we can proceed
    /// Return Ok(false) if we can't proceed, but the remote peer is not in violation of the protocol 
    /// Return Err(net_error::InvalidMessage) if the remote peer returns an invalid message in
    ///     violation of the protocol
    pub fn is_preamble_valid(&self, msg: &StacksMessage, chain_view: &BurnchainView) -> Result<bool, net_error> {
        if msg.preamble.network_id != self.network_id {
            // not on our network
            test_debug!("wrong network ID: {:x} != {:x}", msg.preamble.network_id, self.network_id);
            return Err(net_error::InvalidMessage);
        }
        if (msg.preamble.peer_version & 0xff000000) != (self.version & 0xff000000) {
            // major version mismatch
            test_debug!("wrong peer version: {:x} != {:x}", msg.preamble.peer_version, self.version);
            return Err(net_error::InvalidMessage);
        }
        if msg.preamble.burn_stable_block_height.checked_add(self.burnchain.stable_confirmations as u64) != Some(msg.preamble.burn_block_height) {
            // invalid message
            test_debug!("wrong stable block height: {:?} != {}", msg.preamble.burn_stable_block_height.checked_add(self.burnchain.stable_confirmations as u64), msg.preamble.burn_block_height);
            return Err(net_error::InvalidMessage);
        }

        if msg.preamble.burn_stable_block_height > chain_view.burn_block_height + MAX_NEIGHBOR_BLOCK_DELAY {
            // this node is too far ahead of us, but otherwise still potentially valid 
            test_debug!("remote peer is too far ahead of us: {} > {}", msg.preamble.burn_stable_block_height, chain_view.burn_block_height);
            return Ok(false);
        }
        else {
            // remote node's unstable burn block height is at or behind ours.
            // if their view is sufficiently fresh, make sure their consensus hash matches our view.
            let res = ConversationP2P::check_consensus_hash_disagreement(msg.preamble.burn_block_height, &msg.preamble.burn_consensus_hash, chain_view);
            if res {
                // our chain tip disagrees with their chain tip -- don't engage
                return Ok(false);
            }
        }

        // must agree on stable consensus hash
        let rules_disagree = ConversationP2P::check_consensus_hash_disagreement(msg.preamble.burn_stable_block_height, &msg.preamble.burn_stable_consensus_hash, chain_view);
        if rules_disagree {
            // remote peer disagrees on stable consensus hash -- follows different rules than us
            test_debug!("Consensus hash mismatch in preamble");
            return Err(net_error::InvalidMessage);
        }

        Ok(true)
    }

    /// Get next message sequence number, and increment.
    fn next_seq(&mut self) -> u32 {
        if self.seq == u32::max_value() {
            self.seq = 0;
        }
        let ret = self.seq;
        self.seq += 1;
        ret
    }

    /// Generate a signed message for this conversation 
    pub fn sign_message(&mut self, chain_view: &BurnchainView, private_key: &Secp256k1PrivateKey, payload: StacksMessageType) -> Result<StacksMessage, net_error> {
        let mut msg = StacksMessage::from_chain_view(self.version, self.network_id, chain_view, payload);
        msg.sign(self.next_seq(), private_key)?;
        Ok(msg)
    }
    
    /// Generate a signed forwarded message for this conversation.
    /// Include ourselves as the latest relayer.
    pub fn sign_relay_message(&mut self, local_peer: &LocalPeer, chain_view: &BurnchainView, mut relay_hints: Vec<RelayData>, payload: StacksMessageType) -> Result<StacksMessage, net_error> {
        let mut msg = StacksMessage::from_chain_view(self.version, self.network_id, chain_view, payload);
        msg.relayers.append(&mut relay_hints);
        msg.sign_relay(&local_peer.private_key, self.next_seq(), &local_peer.to_neighbor_addr())?;
        Ok(msg)
    }
    
    /// Generate a signed reply for this conversation 
    pub fn sign_reply(&mut self, chain_view: &BurnchainView, private_key: &Secp256k1PrivateKey, payload: StacksMessageType, seq: u32) -> Result<StacksMessage, net_error> {
        let mut msg = StacksMessage::from_chain_view(self.version, self.network_id, chain_view, payload);
        msg.sign(seq, private_key)?;
        Ok(msg)
    }

    /// sign and reply a message
    fn sign_and_reply(&mut self, local_peer: &LocalPeer, burnchain_view: &BurnchainView, request_preamble: &Preamble, reply_message: StacksMessageType) -> Result<ReplyHandleP2P, net_error> {
        let _msgtype = reply_message.get_message_name().to_owned();
        let reply = self.sign_reply(burnchain_view, &local_peer.private_key, reply_message, request_preamble.seq)?;
        let reply_handle = self.relay_signed_message(reply)
            .map_err(|e| {
                debug!("Unable to reply a {}: {:?}", _msgtype, &e);
                e
            })?;

        self.stats.msgs_tx += 1;
        Ok(reply_handle)
    }

    /// Sign and forward a message
    pub fn sign_and_forward(&mut self, local_peer: &LocalPeer, burnchain_view: &BurnchainView, relay_hints: Vec<RelayData>, forward_message: StacksMessageType) -> Result<ReplyHandleP2P, net_error> {
        let _msgtype = forward_message.get_message_name().to_owned();
        let fwd = self.sign_relay_message(local_peer, burnchain_view, relay_hints, forward_message)?;
        let fwd_handle = self.relay_signed_message(fwd)
            .map_err(|e| {
                debug!("Unable to forward a {}: {:?}", _msgtype, &e);
                e
            })?;

        self.stats.msgs_tx += 1;
        Ok(fwd_handle)
    }

    /// Reply a NACK
    fn reply_nack(&mut self, local_peer: &LocalPeer, burnchain_view: &BurnchainView, preamble: &Preamble, nack_code: u32) -> Result<ReplyHandleP2P, net_error> {
        let nack_payload = StacksMessageType::Nack(NackData::new(nack_code));
        self.sign_and_reply(local_peer, burnchain_view, preamble, nack_payload)
    }

    /// Queue up this message to this peer, and update our stats.
    /// This is a non-blocking operation. The caller needs to call .try_flush() or .flush() on the
    /// returned Write to finish sending.
    pub fn relay_signed_message(&mut self, msg: StacksMessage) -> Result<ReplyHandleP2P, net_error> {
        let _name = msg.get_message_name();
        let _seq = msg.request_id();
        
        let mut handle = self.connection.make_relay_handle(self.conn_id)?;
        msg.consensus_serialize(&mut handle)?;

        self.stats.msgs_tx += 1;
        
        debug!("{:?}: relay-send({}) {} seq {}", &self, self.stats.msgs_tx, _name, _seq);
        Ok(handle)
    }
    
    /// Queue up this message to this peer, and update our stats.  Expect a reply.
    /// This is a non-blocking operation.  The caller needs to call .try_flush() or .flush() on the
    /// returned handle to finish sending.
    pub fn send_signed_request(&mut self, msg: StacksMessage, ttl: u64) -> Result<ReplyHandleP2P, net_error> {
        let _name = msg.get_message_name();
        let _seq = msg.request_id();

        let mut handle = self.connection.make_request_handle(msg.request_id(), ttl, self.conn_id)?;
        msg.consensus_serialize(&mut handle)?;

        self.stats.msgs_tx += 1;

        debug!("{:?}: request-send({}) {} seq {}", &self, self.stats.msgs_tx, _name, _seq);
        Ok(handle)
    }

    /// Validate a handshake request.
    /// Return Err(...) if the handshake request was invalid.
    fn validate_handshake(&mut self, local_peer: &LocalPeer, chain_view: &BurnchainView, message: &mut StacksMessage) -> Result<(), net_error> {
        let handshake_data = match message.payload {
            StacksMessageType::Handshake(ref mut data) => data.clone(),
            _ => panic!("Message is not a handshake")
        };

        match self.connection.get_public_key() {
            None => {
                // if we don't yet have a public key for this node, verify the message.
                // if it's improperly signed, it's probably a poorly-timed re-key request (but either way the message should be rejected)
                message.verify_secp256k1(&handshake_data.node_public_key)
                    .map_err(|_e| {
                        test_debug!("{:?}: invalid handshake: not signed with given public key", &self);
                        net_error::InvalidMessage
                    })?;
            },
            Some(_) => {
                // for outbound connections, the self-reported address must match socket address if we already have a public key.
                // (not the case for inbound connections, since the peer socket address we see may
                // not be the same as the address the remote peer thinks it has).
                if self.stats.outbound && (self.peer_addrbytes != handshake_data.addrbytes || self.peer_port != handshake_data.port) {
                    // wrong peer address
                    test_debug!("{:?}: invalid handshake -- wrong addr/port ({:?}:{:?})", &self, &handshake_data.addrbytes, handshake_data.port);
                    return Err(net_error::InvalidHandshake);
                }
            }
        };

        let their_public_key_res = handshake_data.node_public_key.to_public_key();
        match their_public_key_res {
            Ok(_) => {},
            Err(_e) => {
                // bad public key
                test_debug!("{:?}: invalid handshake -- invalid public key", &self);
                return Err(net_error::InvalidMessage);
            }
        };

        if handshake_data.expire_block_height <= chain_view.burn_block_height {
            // already stale
            test_debug!("{:?}: invalid handshake -- stale public key (expired at {})", &self, handshake_data.expire_block_height);
            return Err(net_error::InvalidHandshake);
        }

        // the handshake cannot come from us 
        if handshake_data.node_public_key == StacksPublicKeyBuffer::from_public_key(&Secp256k1PublicKey::from_private(&local_peer.private_key)) {
            test_debug!("{:?}: invalid handshake -- got a handshake from myself", &self);
            return Err(net_error::InvalidHandshake);
        }

        Ok(())
    }

    /// Update connection state from handshake data.
    /// Returns true if we learned a new public key; false if not
    pub fn update_from_handshake_data(&mut self, preamble: &Preamble, handshake_data: &HandshakeData) -> Result<bool, net_error> {
        let pubk = handshake_data.node_public_key.to_public_key()?;

        self.peer_version = preamble.peer_version;
        self.peer_network_id = preamble.network_id;
        self.peer_services = handshake_data.services;
        self.peer_expire_block_height = handshake_data.expire_block_height;
        self.data_url = handshake_data.data_url.clone();

        let mut updated = false;
        let cur_pubk_opt = self.connection.get_public_key();
        if let Some(cur_pubk) = cur_pubk_opt {
            if pubk != cur_pubk {
                test_debug!("{:?}: Upgrade key {:?} to {:?} expires {:?}", &self, &to_hex(&cur_pubk.to_bytes_compressed()), &to_hex(&pubk.to_bytes_compressed()), self.peer_expire_block_height);
                updated = true;
            }
        }
        
        self.connection.set_public_key(Some(pubk.clone()));

        Ok(updated)
    }
    
    /// Handle an inbound handshake request, and generate either a HandshakeAccept or a HandshakeReject
    /// payload to send back.
    /// A handshake will only be accepted if we do not yet know the public key of this remote peer,
    /// or if it is signed by the current public key.
    /// Returns a reply (either an accept or reject) if appropriate
    /// Panics if this message is not a handshake (caller should check)
    fn handle_handshake(&mut self, local_peer: &LocalPeer, peerdb: &mut PeerDB, chain_view: &BurnchainView, message: &mut StacksMessage) -> Result<(Option<StacksMessage>, bool), net_error> {
        let res = self.validate_handshake(local_peer, chain_view, message);
        match res {
            Ok(_) => {},
            Err(net_error::InvalidHandshake) => {
                let reject = StacksMessage::from_chain_view(self.version, self.network_id, chain_view, StacksMessageType::HandshakeReject);
                debug!("{:?}: invalid handshake", &self);
                return Ok((Some(reject), true));
            },
            Err(e) => {
                return Err(e);
            }
        };
        
        let handshake_data = match message.payload {
            StacksMessageType::Handshake(ref mut data) => data.clone(),
            _ => panic!("Message is not a handshake")
        };

        let old_pubkey_opt = self.connection.get_public_key();
        let updated = self.update_from_handshake_data(&message.preamble, &handshake_data)?;
        let _authentic_msg = if !updated { "same" } else if old_pubkey_opt.is_none() { "new" } else { "upgraded" };

        debug!("Handshake from {:?} {} public key {:?} expires at {:?}", &self, _authentic_msg,
               &to_hex(&handshake_data.node_public_key.to_public_key().unwrap().to_bytes_compressed()), handshake_data.expire_block_height);

        if updated {
            // save the new key
            let mut tx = peerdb.tx_begin().map_err(net_error::DBError)?;
            let neighbor = Neighbor::from_handshake(&mut tx, message.preamble.peer_version, message.preamble.network_id, &handshake_data)?;
            neighbor.save_update(&mut tx)?;
            tx.commit().map_err(|e| net_error::DBError(db_error::SqliteError(e)))?;
            
            debug!("{:?}: Re-key {:?} to {:?} expires {}", local_peer, &neighbor.addr, &to_hex(&neighbor.public_key.to_bytes_compressed()), neighbor.expire_block);
        }

        let accept_data = HandshakeAcceptData::new(local_peer, self.heartbeat);
        let accept = StacksMessage::from_chain_view(self.version, self.network_id, chain_view, StacksMessageType::HandshakeAccept(accept_data));

        // always pass back handshakes, even though we "handled" them (since other processes --
        // in particular, the neighbor-walk logic -- need to receive them)
        Ok((Some(accept), false))
    }

    /// Handle an inbound handshake-accept
    /// Update conversation state based on a HandshakeAccept
    /// Called from the p2p network thread.
    fn handle_handshake_accept(&mut self, preamble: &Preamble, handshake_accept: &HandshakeAcceptData) -> Result<(), net_error> {
        self.update_from_handshake_data(preamble, &handshake_accept.handshake)?;
        self.peer_heartbeat = handshake_accept.heartbeat_interval;
        self.stats.last_handshake_time = get_epoch_time_secs();

        debug!("HandshakeAccept from {:?}: set public key to {:?} expiring at {:?} heartbeat {}s", &self,
               &to_hex(&handshake_accept.handshake.node_public_key.to_public_key().unwrap().to_bytes_compressed()), handshake_accept.handshake.expire_block_height, self.peer_heartbeat);
        Ok(())
    }
    
    /// Reply to a ping with a pong.
    /// Called from the p2p network thread.
    fn handle_ping(&mut self, chain_view: &BurnchainView, message: &mut StacksMessage) -> Result<Option<StacksMessage>, net_error> {
        let ping_data = match message.payload {
            StacksMessageType::Ping(ref data) => data,
            _ => panic!("Message is not a ping")
        };
        let pong_data = PongData::from_ping(&ping_data);
        Ok(Some(StacksMessage::from_chain_view(self.version, self.network_id, chain_view, StacksMessageType::Pong(pong_data))))
    }

    /// Handle an inbound GetNeighbors request.
    fn handle_getneighbors(&mut self, peer_dbconn: &DBConn, local_peer: &LocalPeer, chain_view: &BurnchainView, preamble: &Preamble) -> Result<ReplyHandleP2P, net_error> {
        // get neighbors at random as long as they're fresh
        let mut neighbors = PeerDB::get_random_neighbors(peer_dbconn, self.network_id, MAX_NEIGHBORS_DATA_LEN, chain_view.burn_block_height, false)
            .map_err(net_error::DBError)?;
        
        if cfg!(test) && self.connection.options.disable_chat_neighbors {
            // never report neighbors if this is disabled by a test
            test_debug!("{:?}: Neighbor crawl is disabled; reporting 0 neighbors", &local_peer);
            neighbors.clear();
        }

        let neighbor_addrs : Vec<NeighborAddress> = neighbors
            .iter()
            .map(|n| NeighborAddress::from_neighbor(n))
            .collect();
        
        debug!("{:?}: handle GetNeighbors from {:?}. Reply with {} neighbors", &local_peer, &self, neighbor_addrs.len());

        let payload = StacksMessageType::Neighbors( NeighborsData { neighbors: neighbor_addrs } );
        let reply = self.sign_reply(chain_view, &local_peer.private_key, payload, preamble.seq)?;
        let reply_handle = self.relay_signed_message(reply)
            .map_err(|e| {
                debug!("Outbox to {:?} is full; cannot reply to GetNeighbors", &self);
                e
            })?;

        Ok(reply_handle)
    }

    /// Handle an inbound GetBlocksInv request.
    /// Returns a reply handle to the generated message (possibly a nack)
    fn handle_getblocksinv(&mut self, local_peer: &LocalPeer, burndb: &mut BurnDB, chainstate: &mut StacksChainState, burnchain_view: &BurnchainView, preamble: &Preamble, get_blocks_inv: &GetBlocksInv) -> Result<ReplyHandleP2P, net_error> {
        let block_hashes = {
            let mut burndb_tx = burndb.tx_begin().map_err(net_error::DBError)?;
            let num_headers = 
                if (get_blocks_inv.num_blocks as u32) > BLOCKS_INV_DATA_MAX_BITLEN {
                    BLOCKS_INV_DATA_MAX_BITLEN as u64
                }
                else {
                    get_blocks_inv.num_blocks as u64
                };

            match BurnDB::get_stacks_header_hashes(&mut burndb_tx, num_headers, &get_blocks_inv.consensus_hash) {
                Ok(blocks_hashes) => Ok(blocks_hashes),
                Err(e) => match e {
                    db_error::NotFoundError => {
                        // make this into a NACK
                        return self.reply_nack(local_peer, burnchain_view, preamble, NackErrorCodes::NoSuchBurnchainBlock);
                    },
                    _ => {
                        Err(net_error::DBError(e))
                    }
                }
            }
        }?;

        let blocks_inv_data : BlocksInvData = chainstate.get_blocks_inventory(&block_hashes).map_err(|e| net_error::from(e))?;

        debug!("{:?}: Handle GetBlocksInv from {:?}. Reply {:?} to request {:?}", &local_peer, &self, &blocks_inv_data, get_blocks_inv);

        let blocks_inv_payload = StacksMessageType::BlocksInv(blocks_inv_data);
        self.sign_and_reply(local_peer, burnchain_view, preamble, blocks_inv_payload)
    }

    /// Verify that there are no cycles in our relayers list.
    /// Identify relayers by public key hash
    fn check_relayer_cycles(relayers: &Vec<RelayData>) -> bool {
        let mut addrs = HashSet::new();
        for r in relayers.iter() {
            if addrs.contains(&r.peer.public_key_hash) {
                return false;
            }
            addrs.insert(r.peer.public_key_hash.clone());
        }
        true
    }

    /// Verify that we aren't in this relayers list
    fn check_relayers_remote(local_peer: &LocalPeer, relayers: &Vec<RelayData>) -> bool {
        let addr = local_peer.to_neighbor_addr();
        for r in relayers.iter() {
            if r.peer == addr {
                return false;
            }
        }
        return true;
    }

    /// Check that a message was properly relayed.
    /// * there are no relay cycles
    /// * we didn't send this
    /// Update relayer statistics for this conversation
    fn process_relayers(&mut self, local_peer: &LocalPeer, preamble: &Preamble, mut relayers: Vec<RelayData>) -> bool {
        if !ConversationP2P::check_relayer_cycles(&relayers) {
            debug!("Message from {:?} contains a cycle", self.to_neighbor_key());
            return false;
        }

        if !ConversationP2P::check_relayers_remote(local_peer, &relayers) {
            debug!("Message originates from us ({})", local_peer.to_neighbor_addr());
            return false;
        }
   
        for relayer in relayers.drain(..) {
            self.stats.add_relayer(relayer.peer, (preamble.payload_len - 1) as u64);
        }
        
        return true;
    }

    /// Validate pushed blocks.
    /// Make sure the peer doesn't send us too much at once, though.
    fn validate_blocks_push(&mut self, local_peer: &LocalPeer, chain_view: &BurnchainView, preamble: &Preamble, relayers: Vec<RelayData>) -> Result<Option<ReplyHandleP2P>, net_error> {
        assert!(preamble.payload_len > 5);          // don't count 1-byte type prefix + 4 byte vector length

        if !self.process_relayers(local_peer, preamble, relayers) {
            self.stats.msgs_err += 1;
            return Err(net_error::InvalidMessage);
        }

        self.stats.add_block_push((preamble.payload_len as u64) - 5);

        if self.connection.options.max_block_push_bandwidth > 0 && self.stats.get_block_push_bandwidth() > (self.connection.options.max_block_push_bandwidth as f64) {
            debug!("Neighbor {:?} exceeded max block-push bandwidth of {} bytes/sec (currently at {})", &self.to_neighbor_key(), self.connection.options.max_block_push_bandwidth, self.stats.get_block_push_bandwidth());
            return self.reply_nack(local_peer, chain_view, preamble, NackErrorCodes::Throttled)
                .and_then(|handle| Ok(Some(handle)));
        }
        Ok(None)
    }
    
    /// Validate pushed microblocks.
    /// Not much we can do to see if they're semantically correct, but we can at least throttle a
    /// peer that sends us too many at once.
    fn validate_microblocks_push(&mut self, local_peer: &LocalPeer, chain_view: &BurnchainView, preamble: &Preamble, relayers: Vec<RelayData>) -> Result<Option<ReplyHandleP2P>, net_error> {
        assert!(preamble.payload_len > 5);          // don't count 1-byte type prefix + 4 byte vector length
        
        if !self.process_relayers(local_peer, preamble, relayers) {
            self.stats.msgs_err += 1;
            return Err(net_error::InvalidMessage);
        }

        self.stats.add_microblocks_push((preamble.payload_len as u64) - 5);

        if self.connection.options.max_microblocks_push_bandwidth > 0 && self.stats.get_microblocks_push_bandwidth() > (self.connection.options.max_microblocks_push_bandwidth as f64) {
            debug!("Neighbor {:?} exceeded max microblocks-push bandwidth of {} bytes/sec (currently at {})", &self.to_neighbor_key(), self.connection.options.max_microblocks_push_bandwidth, self.stats.get_microblocks_push_bandwidth());
            return self.reply_nack(local_peer, chain_view, preamble, NackErrorCodes::Throttled)
                .and_then(|handle| Ok(Some(handle)));
        }
        Ok(None)
    }

    /// Validate a pushed transaction.
    /// Update bandwidth accounting, but forward the transaction along.
    fn validate_transaction_push(&mut self, local_peer: &LocalPeer, chain_view: &BurnchainView, preamble: &Preamble, relayers: Vec<RelayData>) -> Result<Option<ReplyHandleP2P>, net_error> {
        assert!(preamble.payload_len > 1);          // don't count 1-byte type prefix

        if !self.process_relayers(local_peer, preamble, relayers) {
            self.stats.msgs_err += 1;
            return Err(net_error::InvalidMessage);
        }

        self.stats.add_transaction_push((preamble.payload_len as u64) - 1);

        if self.connection.options.max_transaction_push_bandwidth > 0 && self.stats.get_transaction_push_bandwidth() > (self.connection.options.max_transaction_push_bandwidth as f64) {
            debug!("Neighbor {:?} exceeded max transaction-push bandwidth of {} bytes/sec (currently at {})", &self.to_neighbor_key(), self.connection.options.max_transaction_push_bandwidth, self.stats.get_transaction_push_bandwidth());
            return self.reply_nack(local_peer, chain_view, preamble, NackErrorCodes::Throttled)
                .and_then(|handle| Ok(Some(handle)));
        }
        Ok(None)
    }
    
    /// Handle an inbound authenticated p2p data-plane message.
    /// Return the message if not handled
    fn handle_data_message(&mut self, local_peer: &LocalPeer, peerdb: &mut PeerDB, burndb: &mut BurnDB, chainstate: &mut StacksChainState, chain_view: &BurnchainView, msg: StacksMessage) -> Result<Option<StacksMessage>, net_error> {
        let res = match msg.payload {
            StacksMessageType::GetNeighbors => self.handle_getneighbors(peerdb.conn(), local_peer, chain_view, &msg.preamble),
            StacksMessageType::GetBlocksInv(ref get_blocks_inv) => self.handle_getblocksinv(local_peer, burndb, chainstate, chain_view, &msg.preamble, get_blocks_inv),
            StacksMessageType::Blocks(_) => {
                // not handled here, but do some accounting -- we can't receive blocks too often,
                // so close this conversation if we do.
                match self.validate_blocks_push(local_peer, chain_view, &msg.preamble, msg.relayers.clone())? {
                    Some(handle) => Ok(handle),
                    None => {
                        // will forward upstream
                        return Ok(Some(msg))
                    }
                }
            },
            StacksMessageType::Microblocks(_) => {
                // not handled here, but do some accounting -- we can't receive too many
                // unconfirmed microblocks per second
                match self.validate_microblocks_push(local_peer, chain_view, &msg.preamble, msg.relayers.clone())? {
                    Some(handle) => Ok(handle),
                    None => {
                        // will forward upstream
                        return Ok(Some(msg))
                    }
                }
            },
            StacksMessageType::Transaction(_) => {
                // not handled here, but do some accounting -- we can't receive too many
                // unconfirmed transactions per second
                match self.validate_transaction_push(local_peer, chain_view, &msg.preamble, msg.relayers.clone())? {
                    Some(handle) => Ok(handle),
                    None => {
                        // will forward upstream
                        return Ok(Some(msg))
                    }
                }
            },
            _ => {
                // all else will forward upstream
                return Ok(Some(msg));
            }
        };

        match res {
            Ok(handle) => {
                self.reply_handles.push_back(handle);
                Ok(None)
            }
            Err(e) => {
                debug!("Failed to handle messsage: {:?}", &e);
                Ok(Some(msg))
            }
        }
    }

    /// Load data into our connection 
    pub fn recv<R: Read>(&mut self, r: &mut R) -> Result<usize, net_error> {
        let mut total_recved = 0;
        loop {
            let res = self.connection.recv_data(r);
            match res {
                Ok(num_recved) => {
                    total_recved += num_recved;
                    if num_recved > 0 {
                        self.stats.last_recv_time = get_epoch_time_secs();
                        self.stats.bytes_rx += num_recved as u64;
                    }
                    else {
                        break;
                    }
                },
                Err(e) => {
                    info!("{:?}: failed to recv on P2P conversation: {:?}", self, &e);
                    return Err(e);
                }
            }
        }
        debug!("{:?}: received {} bytes", self, total_recved);
        Ok(total_recved)
    }

    /// Write data out of our conversation 
    pub fn send<W: Write>(&mut self, w: &mut W) -> Result<usize, net_error> {
        let mut total_sent = 0;
        loop {
            // queue next byte slice
            self.try_flush()?;

            let res = self.connection.send_data(w);
            match res {
                Ok(num_sent) => {
                    total_sent += num_sent;
                    if num_sent > 0 {
                        self.stats.last_send_time = get_epoch_time_secs();
                        self.stats.bytes_tx += num_sent as u64;
                    }
                    else {
                        break;
                    }
                },
                Err(e) => {
                    info!("{:?}: failed to send on P2P conversation: {:?}", self, &e);
                    return Err(e);
                }
            }
        }
        debug!("{:?}: sent {} bytes", self, total_sent);
        Ok(total_sent)
    }

    /// Make progress on in-flight messages.
    pub fn try_flush(&mut self) -> Result<(), net_error> {
        // send out responses in the order they were requested 
        let mut drained = false;
        let mut broken = false;
        match self.reply_handles.front_mut() {
            Some(ref mut reply) => {
                // try moving some data to the connection
                match reply.try_flush() {
                    Ok(res) => {
                        drained = res;
                    },
                    Err(e) => {
                        // dead
                        warn!("Broken P2P connection: {:?}", &e);
                        broken = true;
                    }
                }
            },
            None => {}
        }

        if broken || drained {
            // done with this stream
            self.reply_handles.pop_front();
        }
        Ok(())
    }

    /// How many pending outgoing messages are there
    pub fn num_pending_outbound(&self) -> usize {
        self.reply_handles.len()
    }

    /// Validate an inbound p2p message
    /// Return Ok(true) if valid, Ok(false) if invalid, and Err if we should disconnect.
    fn validate_inbound_message(&mut self, msg: &StacksMessage, burnchain_view: &BurnchainView) -> Result<bool, net_error> {
        // validate message preamble
        match self.is_preamble_valid(&msg, burnchain_view) {
            Ok(res) => {
                if !res {
                    info!("{:?}: Received message with stale preamble; ignoring", &self);
                    self.stats.msgs_err += 1;
                    self.stats.add_healthpoint(false);
                    return Ok(false);
                }
            },
            Err(e) => {
                match e {
                    net_error::InvalidMessage => {
                        // Disconnect from this peer.  If it thinks nothing's wrong, it'll
                        // reconnect on its own.
                        // However, only count this message as error.  Drop all other queued
                        // messages.
                        info!("{:?}: Received invalid preamble; dropping connection", &self);
                        self.stats.msgs_err += 1;
                        self.stats.add_healthpoint(false);
                        return Err(e);
                    },
                    _ => {
                        // skip this message 
                        info!("{:?}: Failed to process message: {:?}", &self, &e);
                        self.stats.msgs_err += 1;
                        self.stats.add_healthpoint(false);
                        return Ok(false);
                    }
                }
            }
        }
        return Ok(true);
    }

    /// Handle an inbound authenticated p2p control-plane message
    /// Return true if we should consume it (i.e. it's not something to forward along), as well as the message we'll send as a reply (if any)
    fn handle_authenticated_control_message(&mut self, local_peer: &LocalPeer, peerdb: &mut PeerDB, burnchain_view: &BurnchainView, msg: &mut StacksMessage) -> Result<(Option<StacksMessage>, bool), net_error> {
        let mut consume = false;

        // already have public key; match payload
        let reply_opt = match msg.payload {
            StacksMessageType::Handshake(_) => {
                debug!("{:?}: Got Handshake", &self);
                let (handshake_opt, handled) = self.handle_handshake(local_peer, peerdb, burnchain_view, msg)?;
                consume = handled;
                Ok(handshake_opt)
            },
            StacksMessageType::HandshakeAccept(ref data) => {
                test_debug!("{:?}: Got HandshakeAccept", &self);
                self.handle_handshake_accept(&msg.preamble, data).and_then(|_| Ok(None))
            },
            StacksMessageType::Ping(_) => {
                test_debug!("{:?}: Got Ping", &self);

                // consume here if unsolicited
                consume = true;
                self.handle_ping(burnchain_view, msg)
            },
            StacksMessageType::Pong(_) => {
                test_debug!("{:?}: Got Pong", &self);
                Ok(None)
            },
            _ => {
                test_debug!("{:?}: Got a data-plane message (type {})", &self, msg.payload.get_message_name());
                Ok(None)       // nothing to reply to at this time
            }
        }?;
        Ok((reply_opt, consume))
    }

    /// Handle an inbound unauthenticated p2p control-plane message.
    /// Return true if the message was also solicited, as well as the reply we generate to
    /// deal with it (if we do deal with it)
    fn handle_unauthenticated_control_message(&mut self, local_peer: &LocalPeer, peerdb: &mut PeerDB, burnchain_view: &BurnchainView, msg: &mut StacksMessage) -> Result<(Option<StacksMessage>, bool), net_error> {
        // only thing we'll take right now is a handshake, as well as handshake
        // accept/rejects and nacks.
        //
        // Anything else will be nack'ed -- the peer will first need to handshake.
        let mut consume = false;
        let solicited = self.connection.is_solicited(&msg);
        let reply_opt = match msg.payload {
            StacksMessageType::Handshake(_) => {
                test_debug!("{:?}: Got unauthenticated Handshake", &self);
                let (reply_opt, handled) = self.handle_handshake(local_peer, peerdb, burnchain_view, msg)?;
                consume = handled;
                Ok(reply_opt)
            },
            StacksMessageType::HandshakeAccept(ref data) => {
                if solicited {
                    test_debug!("{:?}: Got unauthenticated HandshakeAccept", &self);
                    self.handle_handshake_accept(&msg.preamble, data).and_then(|_| Ok(None))
                }
                else {
                    test_debug!("{:?}: Unsolicited unauthenticated HandshakeAccept", &self);

                    // don't update stats or state, and don't pass back 
                    consume = true;
                    Ok(None)
                }
            },
            StacksMessageType::HandshakeReject => {
                test_debug!("{:?}: Got unauthenticated HandshakeReject", &self);

                // don't NACK this back just because we were rejected.
                // But, it's okay to forward this back (i.e. don't consume).
                Ok(None)
            },
            StacksMessageType::Nack(_) => {
                test_debug!("{:?}: Got unauthenticated Nack", &self);
                
                // don't NACK back.
                // But, it's okay to forward this back (i.e. don't consume).
                Ok(None)
            }
            _ => {
                test_debug!("{:?}: Got unauthenticated message (type {}), will NACK", &self, msg.payload.get_message_name());
                let nack_payload = StacksMessageType::Nack(NackData::new(NackErrorCodes::HandshakeRequired));
                let nack = StacksMessage::from_chain_view(self.version, self.network_id, burnchain_view, nack_payload);

                // unauthenticated, so don't forward it (but do consume it, and do nack it)
                consume = true;
                Ok(Some(nack))
            }
        }?;
        Ok((reply_opt, consume))
    }

    /// Carry on a conversation with the remote peer.
    /// Called from the p2p network thread, so no need for a network handle.
    /// Attempts to fulfill requests in other threads as a result of processing a message.
    /// Returns the list of unfulfilled Stacks messages we received -- messages not destined for
    /// any other thread in this program (i.e. "unsolicited messages").
    pub fn chat(&mut self, local_peer: &LocalPeer, peerdb: &mut PeerDB, burndb: &mut BurnDB, chainstate: &mut StacksChainState, burnchain_view: &BurnchainView) -> Result<Vec<StacksMessage>, net_error> {
        let num_inbound = self.connection.inbox_len();
        test_debug!("{:?}: {} messages pending", &self, num_inbound);

        let mut unsolicited = vec![];
        for _ in 0..num_inbound {
            let update_stats;      // whether or not this message can count towards this peer's liveness stats
            let mut msg = match self.connection.next_inbox_message() {
                None => {
                    continue;
                },
                Some(m) => m
            };

            if !self.validate_inbound_message(&msg, burnchain_view)? {
                continue;
            }
 
            let (reply_opt, consumed) = 
                if self.connection.has_public_key() {
                    // we already have this remote peer's public key, so the message signature will
                    // have been verified by the underlying ConnectionP2P.
                    update_stats = true;
                    self.handle_authenticated_control_message(local_peer, peerdb, burnchain_view, &mut msg)?
                }
                else {
                    // the underlying ConnectionP2P does not yet have a public key installed (i.e.
                    // we don't know it yet), so treat this message with a little bit more
                    // suspicion.
                    // Update stats only if we were asking for this message.
                    update_stats = self.connection.is_solicited(&msg);
                    self.handle_unauthenticated_control_message(local_peer, peerdb, burnchain_view, &mut msg)?
                };
            
            match reply_opt {
                None => {}
                Some(mut reply) => {
                    // send back this message to the remote peer
                    test_debug!("{:?}: Send control-plane reply type {}", &self, reply.payload.get_message_name());
                    reply.sign(msg.preamble.seq, &local_peer.private_key)?;
                    let reply_handle = self.relay_signed_message(reply)?;
                    self.reply_handles.push_back(reply_handle);
                }
            }
            
            let now = get_epoch_time_secs();
            let _msgtype = msg.payload.get_message_name().to_owned();
            let _seq = msg.request_id();

            if update_stats {
                // successfully got a message -- update stats
                if self.stats.first_contact_time == 0 {
                    self.stats.first_contact_time = now;
                }

                let msg_id = msg.payload.get_message_id();
                let count = match self.stats.msg_rx_counts.get(&msg_id) {
                    None => 1,
                    Some(c) => c + 1
                };

                self.stats.msg_rx_counts.insert(msg_id, count);

                self.stats.msgs_rx += 1;
                self.stats.last_recv_time = now;
                self.stats.last_contact_time = get_epoch_time_secs();
                self.stats.add_healthpoint(true);
            }
            else {
                // got an unhandled message we didn't ask for
                self.stats.msgs_rx_unsolicited += 1;
            }
            
            debug!("{:?}: Received message {}", &self, _msgtype);

            // Is there someone else waiting for this message?  If so, pass it along.
            let fulfill_opt = self.connection.fulfill_request(msg);
            match fulfill_opt {
                None => {
                    debug!("{:?}: Fulfilled pending message request (type {} seq {})", &self, _msgtype, _seq);
                },
                Some(msg) => {
                    if consumed {
                        // already handled
                        debug!("{:?}: Consumed message (type {} seq {})", &self, _msgtype, _seq);
                    }
                    else {
                        test_debug!("{:?}: Try handling message (type {} seq {})", &self, _msgtype, _seq);
                        let msg_opt = self.handle_data_message(local_peer, peerdb, burndb, chainstate, burnchain_view, msg)?;
                        match msg_opt {
                            Some(msg) => {
                                debug!("{:?}: Did not handle message (type {} seq {}); passing upstream", &self, _msgtype, _seq);
                                unsolicited.push(msg);
                            },
                            None => {
                                debug!("{:?}: Handled message {} seq {}", &self, _msgtype, _seq);
                            }
                        }
                    }
                }
            }
        }

        Ok(unsolicited)
    }

    /// Remove all timed-out messages, and ding the remote peer as unhealthy
    pub fn clear_timeouts(&mut self) -> () {
       let num_drained = self.connection.drain_timeouts();
       for _ in 0..num_drained {
           self.stats.add_healthpoint(false);
       }
    }

    /// Get a ref to the conversation stats 
    pub fn get_stats(&self) -> &NeighborStats {
        &self.stats
    }
    
    /// Get a mut ref to the conversation stats 
    pub fn get_stats_mut(&mut self) -> &mut NeighborStats {
        &mut self.stats
    }
}

#[cfg(test)]
mod test {
    use super::*;
    use net::*;
    use net::connection::*;
    use net::db::*;
    use net::p2p::*;
    use util::secp256k1::*;
    use util::uint::*;
    use util::pipe::*;
    use burnchains::*;
    use burnchains::burnchain::*;
    use chainstate::*;
    use chainstate::burn::*;
    use chainstate::burn::db::burndb::*;

    use burnchains::bitcoin::address::BitcoinAddress;
    use burnchains::bitcoin::keys::BitcoinPublicKey;

    use std::net::SocketAddr;
    use std::net::SocketAddrV4;

    use std::io::prelude::*;
    use std::io::Read;
    use std::io::Write;
    use std::fs;

    use net::test::*;

    use core::{PEER_VERSION, NETWORK_P2P_PORT};

    fn make_test_chain_dbs(testname: &str, burnchain: &Burnchain, network_id: u32, key_expires: u64, data_url: UrlString, asn4_entries: &Vec<ASEntry4>, initial_neighbors: &Vec<Neighbor>) -> (PeerDB, BurnDB, StacksChainState) {
        let test_path = format!("/tmp/blockstack-test-databases-{}", testname);
        match fs::metadata(&test_path) {
            Ok(_) => {
                fs::remove_dir_all(&test_path).unwrap();
            },
            Err(_) => {}
        };

        fs::create_dir_all(&test_path).unwrap();

        let burndb_path = format!("{}/burn", &test_path);
        let peerdb_path = format!("{}/peers.db", &test_path);
        let chainstate_path = format!("{}/chainstate", &test_path);

<<<<<<< HEAD
        let peerdb = PeerDB::connect(&peerdb_path, true, network_id, burnchain.network_id, None, key_expires, PeerAddress::from_ipv4(127, 0, 0, 1), NETWORK_P2P_PORT, data_url.clone(), &asn4_entries, Some(&initial_neighbors)).unwrap();
=======
        let mut rng = rand::thread_rng();
        let mut local_peer_seed = [0u8; 32];
        rng.fill_bytes(&mut local_peer_seed);

        let peerdb = PeerDB::connect(&peerdb_path, true, network_id, burnchain.network_id, key_expires, NETWORK_P2P_PORT, data_url.clone(), local_peer_seed.to_vec(), &asn4_entries, Some(&initial_neighbors)).unwrap();
>>>>>>> 6e75eb39
        let burndb = BurnDB::connect(&burndb_path, burnchain.first_block_height, &burnchain.first_block_hash, get_epoch_time_secs(), true).unwrap();
        let chainstate = StacksChainState::open(false, network_id, &chainstate_path).unwrap();

        (peerdb, burndb, chainstate)
    }

    fn convo_send_recv(sender: &mut ConversationP2P, mut sender_handles: Vec<&mut ReplyHandleP2P>, receiver: &mut ConversationP2P) -> () {
        let (mut pipe_read, mut pipe_write) = Pipe::new();
        pipe_read.set_nonblocking(true);

        loop {
            let mut res = true;
            for i in 0..sender_handles.len() {
                let r = sender_handles[i].try_flush().unwrap();
                res = r && res;
            }
           
            sender.try_flush().unwrap();
            receiver.try_flush().unwrap();

            pipe_write.try_flush().unwrap();
            
            let all_relays_flushed = receiver.num_pending_outbound() == 0 && sender.num_pending_outbound() == 0;
            
            let nw = sender.send(&mut pipe_write).unwrap();
            let nr = receiver.recv(&mut pipe_read).unwrap();

            test_debug!("res = {}, all_relays_flushed = {}, nr = {}, nw = {}", res, all_relays_flushed, nr, nw);
            if res && all_relays_flushed && nr == 0 && nw == 0 {
                break;
            }
        }

        eprintln!("pipe_read = {:?}", pipe_read);
        eprintln!("pipe_write = {:?}", pipe_write);
    }

    fn db_setup(peerdb: &mut PeerDB, burndb: &mut BurnDB, socketaddr: &SocketAddr, chain_view: &BurnchainView) -> () {
        {
            let mut tx = peerdb.tx_begin().unwrap();
            PeerDB::set_local_ipaddr(&mut tx, &PeerAddress::from_socketaddr(socketaddr), socketaddr.port()).unwrap();
            tx.commit().unwrap();
        }
        let mut tx = burndb.tx_begin().unwrap();
        let mut prev_snapshot = BurnDB::get_first_block_snapshot(&tx).unwrap();
        for i in prev_snapshot.block_height..chain_view.burn_block_height+1 {
            let mut next_snapshot = prev_snapshot.clone();

            next_snapshot.block_height += 1;
            if i == chain_view.burn_block_height {
                next_snapshot.consensus_hash = chain_view.burn_consensus_hash.clone();
            }
            else if i == chain_view.burn_stable_block_height {
                next_snapshot.consensus_hash = chain_view.burn_stable_consensus_hash.clone();
            }

            let big_i = Uint256::from_u64(i as u64);
            let mut big_i_bytes_32 = [0u8; 32];
            let mut big_i_bytes_20 = [0u8; 20];
            big_i_bytes_32.copy_from_slice(&big_i.to_u8_slice());
            big_i_bytes_20.copy_from_slice(&big_i.to_u8_slice()[0..20]);

            next_snapshot.consensus_hash = ConsensusHash(big_i_bytes_20);
            next_snapshot.parent_burn_header_hash = next_snapshot.burn_header_hash.clone();
            next_snapshot.burn_header_hash = BurnchainHeaderHash(big_i_bytes_32.clone());
            next_snapshot.ops_hash = OpsHash::from_bytes(&big_i_bytes_32).unwrap();
            next_snapshot.winning_stacks_block_hash = BlockHeaderHash(big_i_bytes_32.clone());
            next_snapshot.winning_block_txid = Txid(big_i_bytes_32.clone());
            next_snapshot.total_burn += 1;
            next_snapshot.sortition = true;
            next_snapshot.sortition_hash = next_snapshot.sortition_hash.mix_burn_header(&BurnchainHeaderHash(big_i_bytes_32.clone()));
            next_snapshot.num_sortitions += 1;

            let next_index_root = BurnDB::append_chain_tip_snapshot(&mut tx, &prev_snapshot, &next_snapshot, &vec![], &vec![]).unwrap();
            next_snapshot.index_root = next_index_root;

            test_debug!("i = {}, chain_view.burn_block_height = {}, ch = {}", i, chain_view.burn_block_height, next_snapshot.consensus_hash);
            
            prev_snapshot = next_snapshot;
        }
        tx.commit().unwrap();
    }

    #[test]
    #[ignore]
    fn convo_handshake_accept() {
        let conn_opts = ConnectionOptions::default();

        let socketaddr_1 = SocketAddr::new(IpAddr::V4(Ipv4Addr::new(127, 0, 0, 1)), 8080);
        let socketaddr_2 = SocketAddr::new(IpAddr::V4(Ipv4Addr::new(1, 2, 3, 4)), 8081);
        
        let first_burn_hash = BurnchainHeaderHash::from_hex("0000000000000000000000000000000000000000000000000000000000000000").unwrap();
        
        let burnchain = Burnchain {
            peer_version: PEER_VERSION,
            network_id: 0,
            chain_name: "bitcoin".to_string(),
            network_name: "testnet".to_string(),
            working_dir: "/nope".to_string(),
            consensus_hash_lifetime: 24,
            stable_confirmations: 7,
            first_block_height: 12300,
            first_block_hash: first_burn_hash.clone(),
        };

        let mut chain_view = BurnchainView {
            burn_block_height: 12348,
            burn_consensus_hash: ConsensusHash::from_hex("1111111111111111111111111111111111111111").unwrap(),
            burn_stable_block_height: 12341,
            burn_stable_consensus_hash: ConsensusHash::from_hex("2222222222222222222222222222222222222222").unwrap(),
            last_consensus_hashes: HashMap::new()
        };
        chain_view.make_test_data();

        let (mut peerdb_1, mut burndb_1, mut chainstate_1) = make_test_chain_dbs("convo_handshake_accept_1", &burnchain, 0x9abcdef0, 12350, "http://peer1.com".into(), &vec![], &vec![]);
        let (mut peerdb_2, mut burndb_2, mut chainstate_2) = make_test_chain_dbs("convo_handshake_accept_2", &burnchain, 0x9abcdef0, 12351, "http://peer2.com".into(), &vec![], &vec![]);

        db_setup(&mut peerdb_1, &mut burndb_1, &socketaddr_1, &chain_view);
        db_setup(&mut peerdb_2, &mut burndb_2, &socketaddr_2, &chain_view);

        let local_peer_1 = PeerDB::get_local_peer(&peerdb_1.conn()).unwrap();
        let local_peer_2 = PeerDB::get_local_peer(&peerdb_2.conn()).unwrap();

        let mut convo_1 = ConversationP2P::new(123, 456, &burnchain, &socketaddr_2, &conn_opts, true, 0);
        let mut convo_2 = ConversationP2P::new(123, 456, &burnchain, &socketaddr_1, &conn_opts, true, 0);
       
        // no peer public keys known yet
        assert!(convo_1.connection.get_public_key().is_none());
        assert!(convo_2.connection.get_public_key().is_none());
        
        // convo_1 sends a handshake to convo_2
        let handshake_data_1 = HandshakeData::from_local_peer(&local_peer_1);
        let handshake_1 = convo_1.sign_message(&chain_view, &local_peer_1.private_key, StacksMessageType::Handshake(handshake_data_1.clone())).unwrap();
        let mut rh_1 = convo_1.send_signed_request(handshake_1, 1000000).unwrap();

        // convo_2 receives it and processes it, and since no one is waiting for it, will forward
        // it along to the chat caller (us)
        test_debug!("send handshake");
        convo_send_recv(&mut convo_1, vec![&mut rh_1], &mut convo_2);
        let unhandled_2 = convo_2.chat(&local_peer_2, &mut peerdb_2, &mut burndb_2, &mut chainstate_2, &chain_view).unwrap();

        // convo_1 has a handshakeaccept 
        test_debug!("send handshake-accept");
        convo_send_recv(&mut convo_2, vec![&mut rh_1], &mut convo_1);
        let unhandled_1 = convo_1.chat(&local_peer_1, &mut peerdb_1, &mut burndb_1, &mut chainstate_1, &chain_view).unwrap();

        let reply_1 = rh_1.recv(0).unwrap();

        assert_eq!(unhandled_1.len(), 0);
        assert_eq!(unhandled_2.len(), 1);

        // convo 2 returns the handshake from convo 1
        match unhandled_2[0].payload {
            StacksMessageType::Handshake(ref data) => {
                assert_eq!(handshake_data_1, *data);
            },
            _ => {
                assert!(false);
            }
        };

        // received a valid HandshakeAccept from peer 2 
        match reply_1.payload {
            StacksMessageType::HandshakeAccept(ref data) => {
                assert_eq!(data.handshake.addrbytes, local_peer_2.addrbytes);
                assert_eq!(data.handshake.port, local_peer_2.port);
                assert_eq!(data.handshake.services, local_peer_2.services);
                assert_eq!(data.handshake.node_public_key, StacksPublicKeyBuffer::from_public_key(&Secp256k1PublicKey::from_private(&local_peer_2.private_key)));
                assert_eq!(data.handshake.expire_block_height, local_peer_2.private_key_expire); 
                assert_eq!(data.handshake.data_url, "http://peer2.com".into());
                assert_eq!(data.heartbeat_interval, conn_opts.heartbeat);
            },
            _ => {
                assert!(false);
            }
        };

        // convo_2 got updated with convo_1's peer info, but no heartbeat info 
        assert_eq!(convo_2.peer_heartbeat, 0);
        assert_eq!(convo_2.connection.get_public_key().unwrap(), Secp256k1PublicKey::from_private(&local_peer_1.private_key));
        assert_eq!(convo_2.data_url, "http://peer1.com".into());

        // convo_1 got updated with convo_2's peer info, as well as heartbeat
        assert_eq!(convo_1.peer_heartbeat, conn_opts.heartbeat);
        assert_eq!(convo_1.connection.get_public_key().unwrap(), Secp256k1PublicKey::from_private(&local_peer_2.private_key));
        assert_eq!(convo_1.data_url, "http://peer2.com".into());
    }
    
    #[test]
    fn convo_handshake_reject() {
        let conn_opts = ConnectionOptions::default();
        let socketaddr_1 = SocketAddr::new(IpAddr::V4(Ipv4Addr::new(127, 0, 0, 1)), 8080);
        let socketaddr_2 = SocketAddr::new(IpAddr::V4(Ipv4Addr::new(1, 2, 3, 4)), 8081);
        
        let first_burn_hash = BurnchainHeaderHash::from_hex("0000000000000000000000000000000000000000000000000000000000000000").unwrap();

        let burnchain = Burnchain {
            peer_version: PEER_VERSION,
            network_id: 0,
            chain_name: "bitcoin".to_string(),
            network_name: "testnet".to_string(),
            working_dir: "/nope".to_string(),
            consensus_hash_lifetime: 24,
            stable_confirmations: 7,
            first_block_height: 12300,
            first_block_hash: first_burn_hash.clone(),
        };

        let mut chain_view = BurnchainView {
            burn_block_height: 12348,
            burn_consensus_hash: ConsensusHash::from_hex("1111111111111111111111111111111111111111").unwrap(),
            burn_stable_block_height: 12341,
            burn_stable_consensus_hash: ConsensusHash::from_hex("2222222222222222222222222222222222222222").unwrap(),
            last_consensus_hashes: HashMap::new()
        };
        chain_view.make_test_data();
        
        let (mut peerdb_1, mut burndb_1, mut chainstate_1) = make_test_chain_dbs("convo_handshake_reject_1", &burnchain, 0x9abcdef0, 12350, "http://peer1.com".into(), &vec![], &vec![]);
        let (mut peerdb_2, mut burndb_2, mut chainstate_2) = make_test_chain_dbs("convo_handshake_reject_2", &burnchain, 0x9abcdef0, 12351, "http://peer2.com".into(), &vec![], &vec![]);

        db_setup(&mut peerdb_1, &mut burndb_1, &socketaddr_1, &chain_view);
        db_setup(&mut peerdb_2, &mut burndb_2, &socketaddr_2, &chain_view);

        let local_peer_1 = PeerDB::get_local_peer(&peerdb_1.conn()).unwrap();
        let local_peer_2 = PeerDB::get_local_peer(&peerdb_2.conn()).unwrap();

        let mut convo_1 = ConversationP2P::new(123, 456, &burnchain, &socketaddr_2, &conn_opts, true, 0);
        let mut convo_2 = ConversationP2P::new(123, 456, &burnchain, &socketaddr_1, &conn_opts, true, 0);
       
        // no peer public keys known yet
        assert!(convo_1.connection.get_public_key().is_none());
        assert!(convo_2.connection.get_public_key().is_none());
        
        // convo_1 sends a _stale_ handshake to convo_2 (wrong public key)
        let mut handshake_data_1 = HandshakeData::from_local_peer(&local_peer_1);
        handshake_data_1.expire_block_height = 12340;
        let handshake_1 = convo_1.sign_message(&chain_view, &local_peer_1.private_key, StacksMessageType::Handshake(handshake_data_1.clone())).unwrap();

        let mut rh_1 = convo_1.send_signed_request(handshake_1, 1000000).unwrap();

        // convo_2 receives it and automatically rejects it.
        convo_send_recv(&mut convo_1, vec![&mut rh_1], &mut convo_2);
        let unhandled_2 = convo_2.chat(&local_peer_2, &mut peerdb_2, &mut burndb_2, &mut chainstate_2, &chain_view).unwrap();

        // convo_1 has a handshakreject
        convo_send_recv(&mut convo_2, vec![&mut rh_1], &mut convo_1);
        let unhandled_1 = convo_1.chat(&local_peer_1, &mut peerdb_1, &mut burndb_1, &mut chainstate_1, &chain_view).unwrap();

        let reply_1 = rh_1.recv(0).unwrap();

        assert_eq!(unhandled_1.len(), 0);
        assert_eq!(unhandled_2.len(), 0);

        // received a valid HandshakeReject from peer 2 
        match reply_1.payload {
            StacksMessageType::HandshakeReject => {},
            _ => {
                assert!(false);
            }
        };

        // neither peer updated their info on one another 
        assert!(convo_1.connection.get_public_key().is_none());
        assert!(convo_2.connection.get_public_key().is_none());
    }

    #[test]
    fn convo_handshake_badsignature() {
        let conn_opts = ConnectionOptions::default();
        let socketaddr_1 = SocketAddr::new(IpAddr::V4(Ipv4Addr::new(127, 0, 0, 1)), 8080);
        let socketaddr_2 = SocketAddr::new(IpAddr::V4(Ipv4Addr::new(1, 2, 3, 4)), 8081);
        
        let first_burn_hash = BurnchainHeaderHash::from_hex("0000000000000000000000000000000000000000000000000000000000000000").unwrap();
        
        let burnchain = Burnchain {
            peer_version: PEER_VERSION,
            network_id: 0,
            chain_name: "bitcoin".to_string(),
            network_name: "testnet".to_string(),
            working_dir: "/nope".to_string(),
            consensus_hash_lifetime: 24,
            stable_confirmations: 7,
            first_block_height: 12300,
            first_block_hash: first_burn_hash.clone(),
        };

        let mut chain_view = BurnchainView {
            burn_block_height: 12348,
            burn_consensus_hash: ConsensusHash::from_hex("1111111111111111111111111111111111111111").unwrap(),
            burn_stable_block_height: 12341,
            burn_stable_consensus_hash: ConsensusHash::from_hex("2222222222222222222222222222222222222222").unwrap(),
            last_consensus_hashes: HashMap::new()
        };
        chain_view.make_test_data();
        
        let first_burn_hash = BurnchainHeaderHash::from_hex("0000000000000000000000000000000000000000000000000000000000000000").unwrap();
        
        let (mut peerdb_1, mut burndb_1, mut chainstate_1) = make_test_chain_dbs("convo_handshake_badsignature_1", &burnchain, 0x9abcdef0, 12350, "http://peer1.com".into(), &vec![], &vec![]);
        let (mut peerdb_2, mut burndb_2, mut chainstate_2) = make_test_chain_dbs("convo_handshake_badsignature_2", &burnchain, 0x9abcdef0, 12351, "http://peer2.com".into(), &vec![], &vec![]);

        db_setup(&mut peerdb_1, &mut burndb_1, &socketaddr_1, &chain_view);
        db_setup(&mut peerdb_2, &mut burndb_2, &socketaddr_2, &chain_view);

        let local_peer_1 = PeerDB::get_local_peer(&peerdb_1.conn()).unwrap();
        let local_peer_2 = PeerDB::get_local_peer(&peerdb_2.conn()).unwrap();

        let mut convo_1 = ConversationP2P::new(123, 456, &burnchain, &socketaddr_2, &conn_opts, true, 0);
        let mut convo_2 = ConversationP2P::new(123, 456, &burnchain, &socketaddr_1, &conn_opts, true, 0);
       
        // no peer public keys known yet
        assert!(convo_1.connection.get_public_key().is_none());
        assert!(convo_2.connection.get_public_key().is_none());
        
        // convo_1 sends an _invalid_ handshake to convo_2 (bad signature)
        let handshake_data_1 = HandshakeData::from_local_peer(&local_peer_1);
        let mut handshake_1 = convo_1.sign_message(&chain_view, &local_peer_1.private_key, StacksMessageType::Handshake(handshake_data_1.clone())).unwrap();
        match handshake_1.payload {
            StacksMessageType::Handshake(ref mut data) => {
                data.expire_block_height += 1;
            },
            _ => panic!()
        };

        let mut rh_1 = convo_1.send_signed_request(handshake_1, 1000000).unwrap();

        // convo_2 receives it and processes it, and barfs
        convo_send_recv(&mut convo_1, vec![&mut rh_1], &mut convo_2);
        let unhandled_2_err = convo_2.chat(&local_peer_2, &mut peerdb_2, &mut burndb_2, &mut chainstate_2, &chain_view);

        // convo_1 gets a nack and consumes it
        convo_send_recv(&mut convo_2, vec![&mut rh_1], &mut convo_1);
        let unhandled_1 = convo_1.chat(&local_peer_1, &mut peerdb_1, &mut burndb_1, &mut chainstate_1, &chain_view).unwrap();

        // the waiting reply aborts on disconnect
        let reply_1_err = rh_1.recv(0);

        assert_eq!(unhandled_2_err.unwrap_err(), net_error::InvalidMessage);
        assert_eq!(reply_1_err, Err(net_error::ConnectionBroken));

        assert_eq!(unhandled_1.len(), 0);

        // neither peer updated their info on one another 
        assert!(convo_1.connection.get_public_key().is_none());
        assert!(convo_2.connection.get_public_key().is_none());
    }
    
    #[test]
    fn convo_handshake_self() {
        let conn_opts = ConnectionOptions::default();
        let socketaddr_1 = SocketAddr::new(IpAddr::V4(Ipv4Addr::new(127, 0, 0, 1)), 8080);
        let socketaddr_2 = SocketAddr::new(IpAddr::V4(Ipv4Addr::new(1, 2, 3, 4)), 8081);
        
        let first_burn_hash = BurnchainHeaderHash::from_hex("0000000000000000000000000000000000000000000000000000000000000000").unwrap();
        
        let burnchain = Burnchain {
            peer_version: PEER_VERSION,
            network_id: 0,
            chain_name: "bitcoin".to_string(),
            network_name: "testnet".to_string(),
            working_dir: "/nope".to_string(),
            consensus_hash_lifetime: 24,
            stable_confirmations: 7,
            first_block_height: 12300,
            first_block_hash: first_burn_hash.clone(),
        };

        let mut chain_view = BurnchainView {
            burn_block_height: 12348,
            burn_consensus_hash: ConsensusHash::from_hex("1111111111111111111111111111111111111111").unwrap(),
            burn_stable_block_height: 12341,
            burn_stable_consensus_hash: ConsensusHash::from_hex("2222222222222222222222222222222222222222").unwrap(),
            last_consensus_hashes: HashMap::new()
        };
        chain_view.make_test_data();
        
        let first_burn_hash = BurnchainHeaderHash::from_hex("0000000000000000000000000000000000000000000000000000000000000000").unwrap();

        let (mut peerdb_1, mut burndb_1, mut chainstate_1) = make_test_chain_dbs("convo_handshake_self_1", &burnchain, 0x9abcdef0, 12350, "http://peer1.com".into(), &vec![], &vec![]);
        let (mut peerdb_2, mut burndb_2, mut chainstate_2) = make_test_chain_dbs("convo_handshake_self_2", &burnchain, 0x9abcdef0, 12351, "http://peer2.com".into(), &vec![], &vec![]);

        db_setup(&mut peerdb_1, &mut burndb_1, &socketaddr_1, &chain_view);
        db_setup(&mut peerdb_2, &mut burndb_2, &socketaddr_2, &chain_view);

        let local_peer_1 = PeerDB::get_local_peer(&peerdb_1.conn()).unwrap();
        let local_peer_2 = PeerDB::get_local_peer(&peerdb_2.conn()).unwrap();

        let mut convo_1 = ConversationP2P::new(123, 456, &burnchain, &socketaddr_2, &conn_opts, true, 0);
        let mut convo_2 = ConversationP2P::new(123, 456, &burnchain, &socketaddr_1, &conn_opts, true, 0);
       
        // no peer public keys known yet
        assert!(convo_1.connection.get_public_key().is_none());
        assert!(convo_2.connection.get_public_key().is_none());
       
        // convo_1 sends a handshake to itself (not allowed)
        let handshake_data_1 = HandshakeData::from_local_peer(&local_peer_2);
        let handshake_1 = convo_1.sign_message(&chain_view, &local_peer_2.private_key, StacksMessageType::Handshake(handshake_data_1.clone())).unwrap();
        let mut rh_1 = convo_1.send_signed_request(handshake_1, 1000000).unwrap();

        // convo_2 receives it and processes it automatically (consuming it), and give back a handshake reject
        convo_send_recv(&mut convo_1, vec![&mut rh_1], &mut convo_2);
        let unhandled_2 = convo_2.chat(&local_peer_2, &mut peerdb_1, &mut burndb_1, &mut chainstate_1, &chain_view).unwrap();

        // convo_1 gets a handshake reject and consumes it
        convo_send_recv(&mut convo_2, vec![&mut rh_1], &mut convo_1);
        let unhandled_1 = convo_1.chat(&local_peer_1, &mut peerdb_2, &mut burndb_2, &mut chainstate_2, &chain_view).unwrap();

        // get back handshake reject
        let reply_1 = rh_1.recv(0).unwrap();

        assert_eq!(unhandled_1.len(), 0);
        assert_eq!(unhandled_2.len(), 0);
        
        // received a valid HandshakeReject from peer 2 
        match reply_1.payload {
            StacksMessageType::HandshakeReject => {},
            _ => {
                assert!(false);
            }
        };

        // neither peer updated their info on one another 
        assert!(convo_1.connection.get_public_key().is_none());
        assert!(convo_2.connection.get_public_key().is_none());
    }

    #[test]
    fn convo_ping() {
        let conn_opts = ConnectionOptions::default();
        let socketaddr_1 = SocketAddr::new(IpAddr::V4(Ipv4Addr::new(127, 0, 0, 1)), 8080);
        let socketaddr_2 = SocketAddr::new(IpAddr::V4(Ipv4Addr::new(1, 2, 3, 4)), 8081);
        
        let first_burn_hash = BurnchainHeaderHash::from_hex("0000000000000000000000000000000000000000000000000000000000000000").unwrap();

        let burnchain = Burnchain {
            peer_version: PEER_VERSION,
            network_id: 0,
            chain_name: "bitcoin".to_string(),
            network_name: "testnet".to_string(),
            working_dir: "/nope".to_string(),
            consensus_hash_lifetime: 24,
            stable_confirmations: 7,
            first_block_height: 12300,
            first_block_hash: first_burn_hash.clone(),
        };

        let mut chain_view = BurnchainView {
            burn_block_height: 12348,
            burn_consensus_hash: ConsensusHash::from_hex("1111111111111111111111111111111111111111").unwrap(),
            burn_stable_block_height: 12341,
            burn_stable_consensus_hash: ConsensusHash::from_hex("2222222222222222222222222222222222222222").unwrap(),
            last_consensus_hashes: HashMap::new()
        };
        chain_view.make_test_data();
        
        let first_burn_hash = BurnchainHeaderHash::from_hex("0000000000000000000000000000000000000000000000000000000000000000").unwrap();

        let (mut peerdb_1, mut burndb_1, mut chainstate_1) = make_test_chain_dbs("convo_ping_1", &burnchain, 0x9abcdef0, 12350, "http://peer1.com".into(), &vec![], &vec![]);
        let (mut peerdb_2, mut burndb_2, mut chainstate_2) = make_test_chain_dbs("convo_ping_2", &burnchain, 0x9abcdef0, 12351, "http://peer2.com".into(), &vec![], &vec![]);

        db_setup(&mut peerdb_1, &mut burndb_1, &socketaddr_1, &chain_view);
        db_setup(&mut peerdb_2, &mut burndb_2, &socketaddr_2, &chain_view);

        let local_peer_1 = PeerDB::get_local_peer(&peerdb_1.conn()).unwrap();
        let local_peer_2 = PeerDB::get_local_peer(&peerdb_2.conn()).unwrap();

        let mut convo_1 = ConversationP2P::new(123, 456, &burnchain, &socketaddr_2, &conn_opts, true, 0);
        let mut convo_2 = ConversationP2P::new(123, 456, &burnchain, &socketaddr_1, &conn_opts, true, 0);

        // convo_1 sends a handshake to convo_2
        let handshake_data_1 = HandshakeData::from_local_peer(&local_peer_1);
        let handshake_1 = convo_1.sign_message(&chain_view, &local_peer_1.private_key, StacksMessageType::Handshake(handshake_data_1.clone())).unwrap();
        let mut rh_handshake_1 = convo_1.send_signed_request(handshake_1.clone(), 1000000).unwrap();

        // convo_1 sends a ping to convo_2 
        let ping_data_1 = PingData::new();
        let ping_1 = convo_1.sign_message(&chain_view, &local_peer_1.private_key, StacksMessageType::Ping(ping_data_1.clone())).unwrap();
        let mut rh_ping_1 = convo_1.send_signed_request(ping_1.clone(), 1000000).unwrap();

        // convo_2 receives the handshake and ping and processes both, and since no one is waiting for the handshake, will forward
        // it along to the chat caller (us)
        test_debug!("send handshake {:?}", &handshake_1);
        test_debug!("send ping {:?}", &ping_1);
        convo_send_recv(&mut convo_1, vec![&mut rh_handshake_1, &mut rh_ping_1], &mut convo_2);
        let unhandled_2 = convo_2.chat(&local_peer_2, &mut peerdb_2, &mut burndb_2, &mut chainstate_2, &chain_view).unwrap();

        // convo_1 has a handshakeaccept 
        test_debug!("reply handshake-accept");
        test_debug!("send pong");
        convo_send_recv(&mut convo_2, vec![&mut rh_handshake_1, &mut rh_ping_1], &mut convo_1);
        let unhandled_1 = convo_1.chat(&local_peer_1, &mut peerdb_1, &mut burndb_1, &mut chainstate_1, &chain_view).unwrap();

        let reply_handshake_1 = rh_handshake_1.recv(0).unwrap();
        let reply_ping_1 = rh_ping_1.recv(0).unwrap();

        assert_eq!(unhandled_1.len(), 0);
        assert_eq!(unhandled_2.len(), 1);   // only the handshake is given back.  the ping is consumed

        // convo 2 returns the handshake from convo 1
        match unhandled_2[0].payload {
            StacksMessageType::Handshake(ref data) => {
                assert_eq!(handshake_data_1, *data);
            },
            _ => {
                assert!(false);
            }
        };

        // convo 2 replied to convo 1 with a matching pong
        match reply_ping_1.payload {
            StacksMessageType::Pong(ref data) => {
                assert_eq!(data.nonce, ping_data_1.nonce);
            },
            _ => {
                assert!(false);
            }
        }
    }

    #[test]
    fn convo_handshake_ping_loop() {
        let conn_opts = ConnectionOptions::default();
        let socketaddr_1 = SocketAddr::new(IpAddr::V4(Ipv4Addr::new(127, 0, 0, 1)), 8080);
        let socketaddr_2 = SocketAddr::new(IpAddr::V4(Ipv4Addr::new(1, 2, 3, 4)), 8081);
       
        let first_burn_hash = BurnchainHeaderHash::from_hex("0000000000000000000000000000000000000000000000000000000000000000").unwrap();
        
        let burnchain = Burnchain {
            peer_version: PEER_VERSION,
            network_id: 0,
            chain_name: "bitcoin".to_string(),
            network_name: "testnet".to_string(),
            working_dir: "/nope".to_string(),
            consensus_hash_lifetime: 24,
            stable_confirmations: 7,
            first_block_height: 12300,
            first_block_hash: first_burn_hash.clone(),
        };

        let mut chain_view = BurnchainView {
            burn_block_height: 12348,
            burn_consensus_hash: ConsensusHash::from_hex("1111111111111111111111111111111111111111").unwrap(),
            burn_stable_block_height: 12341,
            burn_stable_consensus_hash: ConsensusHash::from_hex("2222222222222222222222222222222222222222").unwrap(),
            last_consensus_hashes: HashMap::new()
        };
        chain_view.make_test_data();
        
        let first_burn_hash = BurnchainHeaderHash::from_hex("0000000000000000000000000000000000000000000000000000000000000000").unwrap();

        let (mut peerdb_1, mut burndb_1, mut chainstate_1) = make_test_chain_dbs("convo_handshake_ping_loop_1", &burnchain, 0x9abcdef0, 12350, "http://peer1.com".into(), &vec![], &vec![]);
        let (mut peerdb_2, mut burndb_2, mut chainstate_2) = make_test_chain_dbs("convo_handshake_ping_loop_2", &burnchain, 0x9abcdef0, 12351, "http://peer2.com".into(), &vec![], &vec![]);

        db_setup(&mut peerdb_1, &mut burndb_1, &socketaddr_1, &chain_view);
        db_setup(&mut peerdb_2, &mut burndb_2, &socketaddr_2, &chain_view);

        let local_peer_1 = PeerDB::get_local_peer(&peerdb_1.conn()).unwrap();
        let local_peer_2 = PeerDB::get_local_peer(&peerdb_2.conn()).unwrap();

        let mut convo_1 = ConversationP2P::new(123, 456, &burnchain, &socketaddr_2, &conn_opts, true, 0);
        let mut convo_2 = ConversationP2P::new(123, 456, &burnchain, &socketaddr_1, &conn_opts, true, 1);

        for i in 0..5 {
            // do handshake/ping over and over, with different keys.
            // tests re-keying.

            // convo_1 sends a handshake to convo_2
            let handshake_data_1 = HandshakeData::from_local_peer(&local_peer_1);
            let handshake_1 = convo_1.sign_message(&chain_view, &local_peer_1.private_key, StacksMessageType::Handshake(handshake_data_1.clone())).unwrap();
            let mut rh_handshake_1 = convo_1.send_signed_request(handshake_1, 1000000).unwrap();

            // convo_1 sends a ping to convo_2 
            let ping_data_1 = PingData::new();
            let ping_1 = convo_1.sign_message(&chain_view, &local_peer_1.private_key, StacksMessageType::Ping(ping_data_1.clone())).unwrap();
            let mut rh_ping_1 = convo_1.send_signed_request(ping_1, 1000000).unwrap();

            // convo_2 receives the handshake and ping and processes both, and since no one is waiting for the handshake, will forward
            // it along to the chat caller (us)
            convo_send_recv(&mut convo_1, vec![&mut rh_handshake_1, &mut rh_ping_1], &mut convo_2);
            let unhandled_2 = convo_2.chat(&local_peer_2, &mut peerdb_2, &mut burndb_2, &mut chainstate_2, &chain_view).unwrap();

            // convo_1 has a handshakeaccept 
            convo_send_recv(&mut convo_2, vec![&mut rh_handshake_1, &mut rh_ping_1], &mut convo_1);
            let unhandled_1 = convo_1.chat(&local_peer_1, &mut peerdb_1, &mut burndb_1, &mut chainstate_1, &chain_view).unwrap();

            let reply_handshake_1 = rh_handshake_1.recv(0).unwrap();
            let reply_ping_1 = rh_ping_1.recv(0).unwrap();

            assert_eq!(unhandled_1.len(), 0);
            assert_eq!(unhandled_2.len(), 1);   // only the handshake is given back.  the ping is consumed

            // convo 2 returns the handshake from convo 1
            match unhandled_2[0].payload {
                StacksMessageType::Handshake(ref data) => {
                    assert_eq!(handshake_data_1, *data);
                },
                _ => {
                    assert!(false);
                }
            };

            // convo 2 replied to convo 1 with a matching pong
            match reply_ping_1.payload {
                StacksMessageType::Pong(ref data) => {
                    assert_eq!(data.nonce, ping_data_1.nonce);
                },
                _ => {
                    assert!(false);
                }
            }

            // received a valid HandshakeAccept from peer 2 
            match reply_handshake_1.payload {
                StacksMessageType::HandshakeAccept(ref data) => {
                    assert_eq!(data.handshake.addrbytes, local_peer_2.addrbytes);
                    assert_eq!(data.handshake.port, local_peer_2.port);
                    assert_eq!(data.handshake.services, local_peer_2.services);
                    assert_eq!(data.handshake.node_public_key, StacksPublicKeyBuffer::from_public_key(&Secp256k1PublicKey::from_private(&local_peer_2.private_key)));
                    assert_eq!(data.handshake.expire_block_height, local_peer_2.private_key_expire); 
                    assert_eq!(data.heartbeat_interval, conn_opts.heartbeat);
                },
                _ => {
                    assert!(false);
                }
            };

            // confirm that sequence numbers are increasing
            assert_eq!(reply_handshake_1.preamble.seq, 2*i);
            assert_eq!(reply_ping_1.preamble.seq, 2*i + 1);
            assert_eq!(convo_1.seq, 2*i + 2);

            // convo_2 got updated with convo_1's peer info, but no heartbeat info 
            assert_eq!(convo_2.peer_heartbeat, 0);
            assert_eq!(convo_2.connection.get_public_key().unwrap().to_bytes_compressed(), Secp256k1PublicKey::from_private(&local_peer_1.private_key).to_bytes_compressed());

            // convo_1 got updated with convo_2's peer info, as well as heartbeat
            assert_eq!(convo_1.peer_heartbeat, conn_opts.heartbeat);
            assert_eq!(convo_1.connection.get_public_key().unwrap().to_bytes_compressed(), Secp256k1PublicKey::from_private(&local_peer_2.private_key).to_bytes_compressed());

            // regenerate keys and expiries in peer 1
            let new_privkey = Secp256k1PrivateKey::new();
            {
                let mut tx = peerdb_1.tx_begin().unwrap();
                PeerDB::set_local_private_key(&mut tx, &new_privkey, (12350 + i) as u64).unwrap();
                tx.commit().unwrap();
            }
        }
    }

    #[test]
    fn convo_nack_unsolicited() {

        let conn_opts = ConnectionOptions::default();
        let socketaddr_1 = SocketAddr::new(IpAddr::V4(Ipv4Addr::new(127, 0, 0, 1)), 8080);
        let socketaddr_2 = SocketAddr::new(IpAddr::V4(Ipv4Addr::new(1, 2, 3, 4)), 8081);
        
        let first_burn_hash = BurnchainHeaderHash::from_hex("0000000000000000000000000000000000000000000000000000000000000000").unwrap();

        let burnchain = Burnchain {
            peer_version: PEER_VERSION,
            network_id: 0,
            chain_name: "bitcoin".to_string(),
            network_name: "testnet".to_string(),
            working_dir: "/nope".to_string(),
            consensus_hash_lifetime: 24,
            stable_confirmations: 7,
            first_block_height: 12300,
            first_block_hash: first_burn_hash.clone(),
        };

        let mut chain_view = BurnchainView {
            burn_block_height: 12348,
            burn_consensus_hash: ConsensusHash::from_hex("1111111111111111111111111111111111111111").unwrap(),
            burn_stable_block_height: 12341,
            burn_stable_consensus_hash: ConsensusHash::from_hex("2222222222222222222222222222222222222222").unwrap(),
            last_consensus_hashes: HashMap::new()
        };
        chain_view.make_test_data();
        
        let first_burn_hash = BurnchainHeaderHash::from_hex("0000000000000000000000000000000000000000000000000000000000000000").unwrap();

        let (mut peerdb_1, mut burndb_1, mut chainstate_1) = make_test_chain_dbs("convo_nack_unsolicited_1", &burnchain, 0x9abcdef0, 12350, "http://peer1.com".into(), &vec![], &vec![]);
        let (mut peerdb_2, mut burndb_2, mut chainstate_2) = make_test_chain_dbs("convo_nack_unsolicited_2", &burnchain, 0x9abcdef0, 12351, "http://peer2.com".into(), &vec![], &vec![]);

        db_setup(&mut peerdb_1, &mut burndb_1, &socketaddr_1, &chain_view);
        db_setup(&mut peerdb_2, &mut burndb_2, &socketaddr_2, &chain_view);

        let local_peer_1 = PeerDB::get_local_peer(&peerdb_1.conn()).unwrap();
        let local_peer_2 = PeerDB::get_local_peer(&peerdb_2.conn()).unwrap();

        let mut convo_1 = ConversationP2P::new(123, 456, &burnchain, &socketaddr_2, &conn_opts, true, 0);
        let mut convo_2 = ConversationP2P::new(123, 456, &burnchain, &socketaddr_1, &conn_opts, true, 0);
       
        // no peer public keys known yet
        assert!(convo_1.connection.get_public_key().is_none());
        assert!(convo_2.connection.get_public_key().is_none());
        
        // convo_1 sends a ping to convo_2
        let ping_data_1 = PingData::new();
        let ping_1 = convo_1.sign_message(&chain_view, &local_peer_1.private_key, StacksMessageType::Ping(ping_data_1.clone())).unwrap();
        let mut rh_ping_1 = convo_1.send_signed_request(ping_1, 1000000).unwrap();

        // convo_2 will reply with a nack since peer_1 hasn't authenticated yet
        convo_send_recv(&mut convo_1, vec![&mut rh_ping_1], &mut convo_2);
        let unhandled_2 = convo_2.chat(&local_peer_2, &mut peerdb_2, &mut burndb_2, &mut chainstate_2, &chain_view).unwrap();

        // convo_1 has a nack 
        convo_send_recv(&mut convo_2, vec![&mut rh_ping_1], &mut convo_1);
        let unhandled_1 = convo_1.chat(&local_peer_1, &mut peerdb_1, &mut burndb_1, &mut chainstate_1, &chain_view).unwrap();

        let reply_1 = rh_ping_1.recv(0).unwrap();
       
        // convo_2 gives back nothing
        assert_eq!(unhandled_1.len(), 0);
        assert_eq!(unhandled_2.len(), 0);

        // convo_1 got a NACK 
        match reply_1.payload {
            StacksMessageType::Nack(ref data) => {
                assert_eq!(data.error_code, NackErrorCodes::HandshakeRequired);
            },
            _ => {
                assert!(false);
            }
        };

        // convo_2 did NOT get updated with convo_1's peer info
        assert_eq!(convo_2.peer_heartbeat, 0);
        assert!(convo_2.connection.get_public_key().is_none());

        // convo_1 did NOT get updated
        assert_eq!(convo_1.peer_heartbeat, 0);
        assert!(convo_2.connection.get_public_key().is_none());
    }
    
    #[test]
    #[ignore]
    fn convo_handshake_getblocksinv() {
        let conn_opts = ConnectionOptions::default();

        let socketaddr_1 = SocketAddr::new(IpAddr::V4(Ipv4Addr::new(127, 0, 0, 1)), 8080);
        let socketaddr_2 = SocketAddr::new(IpAddr::V4(Ipv4Addr::new(1, 2, 3, 4)), 8081);
        
        let first_burn_hash = BurnchainHeaderHash::from_hex("0000000000000000000000000000000000000000000000000000000000000000").unwrap();
        
        let burnchain = Burnchain {
            peer_version: PEER_VERSION,
            network_id: 0,
            chain_name: "bitcoin".to_string(),
            network_name: "testnet".to_string(),
            working_dir: "/nope".to_string(),
            consensus_hash_lifetime: 24,
            stable_confirmations: 7,
            first_block_height: 12300,
            first_block_hash: first_burn_hash.clone(),
        };

        let mut chain_view = BurnchainView {
            burn_block_height: 12348,
            burn_consensus_hash: ConsensusHash::from_hex("1111111111111111111111111111111111111111").unwrap(),
            burn_stable_block_height: 12341,
            burn_stable_consensus_hash: ConsensusHash::from_hex("2222222222222222222222222222222222222222").unwrap(),
            last_consensus_hashes: HashMap::new()
        };
        chain_view.make_test_data();

        let (mut peerdb_1, mut burndb_1, mut chainstate_1) = make_test_chain_dbs("convo_handshake_accept_1", &burnchain, 0x9abcdef0, 12350, "http://peer1.com".into(), &vec![], &vec![]);
        let (mut peerdb_2, mut burndb_2, mut chainstate_2) = make_test_chain_dbs("convo_handshake_accept_2", &burnchain, 0x9abcdef0, 12351, "http://peer2.com".into(), &vec![], &vec![]);

        db_setup(&mut peerdb_1, &mut burndb_1, &socketaddr_1, &chain_view);
        db_setup(&mut peerdb_2, &mut burndb_2, &socketaddr_2, &chain_view);

        let local_peer_1 = PeerDB::get_local_peer(&peerdb_1.conn()).unwrap();
        let local_peer_2 = PeerDB::get_local_peer(&peerdb_2.conn()).unwrap();

        let mut convo_1 = ConversationP2P::new(123, 456, &burnchain, &socketaddr_2, &conn_opts, true, 0);
        let mut convo_2 = ConversationP2P::new(123, 456, &burnchain, &socketaddr_1, &conn_opts, true, 0);
       
        // no peer public keys known yet
        assert!(convo_1.connection.get_public_key().is_none());
        assert!(convo_2.connection.get_public_key().is_none());
        
        // convo_1 sends a handshake to convo_2
        let handshake_data_1 = HandshakeData::from_local_peer(&local_peer_1);
        let handshake_1 = convo_1.sign_message(&chain_view, &local_peer_1.private_key, StacksMessageType::Handshake(handshake_data_1.clone())).unwrap();
        let mut rh_1 = convo_1.send_signed_request(handshake_1, 1000000).unwrap();

        // convo_2 receives it and processes it, and since no one is waiting for it, will forward
        // it along to the chat caller (us)
        test_debug!("send handshake");
        convo_send_recv(&mut convo_1, vec![&mut rh_1], &mut convo_2);
        let unhandled_2 = convo_2.chat(&local_peer_2, &mut peerdb_2, &mut burndb_2, &mut chainstate_2, &chain_view).unwrap();

        // convo_1 has a handshakeaccept 
        test_debug!("send handshake-accept");
        convo_send_recv(&mut convo_2, vec![&mut rh_1], &mut convo_1);
        let unhandled_1 = convo_1.chat(&local_peer_1, &mut peerdb_1, &mut burndb_1, &mut chainstate_1, &chain_view).unwrap();

        let reply_1 = rh_1.recv(0).unwrap();

        assert_eq!(unhandled_1.len(), 0);
        assert_eq!(unhandled_2.len(), 1);

        // convo 2 returns the handshake from convo 1
        match unhandled_2[0].payload {
            StacksMessageType::Handshake(ref data) => {
                assert_eq!(handshake_data_1, *data);
            },
            _ => {
                assert!(false);
            }
        };

        // received a valid HandshakeAccept from peer 2 
        match reply_1.payload {
            StacksMessageType::HandshakeAccept(ref data) => {
                assert_eq!(data.handshake.addrbytes, local_peer_2.addrbytes);
                assert_eq!(data.handshake.port, local_peer_2.port);
                assert_eq!(data.handshake.services, local_peer_2.services);
                assert_eq!(data.handshake.node_public_key, StacksPublicKeyBuffer::from_public_key(&Secp256k1PublicKey::from_private(&local_peer_2.private_key)));
                assert_eq!(data.handshake.expire_block_height, local_peer_2.private_key_expire); 
                assert_eq!(data.handshake.data_url, "http://peer2.com".into());
                assert_eq!(data.heartbeat_interval, conn_opts.heartbeat);
            },
            _ => {
                assert!(false);
            }
        };

        // convo_1 sends a getblocksinv to convo_2 for all the blocks
        let convo_1_chaintip = BurnDB::get_canonical_burn_chain_tip(burndb_1.conn()).unwrap();
        let getblocksdata_1 = GetBlocksInv { consensus_hash: convo_1_chaintip.consensus_hash, num_blocks: BLOCKS_INV_DATA_MAX_BITLEN as u16 };
        let getblocksdata_1_msg = convo_1.sign_message(&chain_view, &local_peer_1.private_key, StacksMessageType::GetBlocksInv(getblocksdata_1.clone())).unwrap();
        let mut rh_1 = convo_1.send_signed_request(getblocksdata_1_msg, 10000000).unwrap();

        // convo_2 receives it, and handles it
        test_debug!("send getblocksinv");
        convo_send_recv(&mut convo_1, vec![&mut rh_1], &mut convo_2);
        let unhandled_2 = convo_2.chat(&local_peer_2, &mut peerdb_2, &mut burndb_2, &mut chainstate_2, &chain_view).unwrap();

        // convo_1 gets back a blocksinv message
        test_debug!("send blocksinv");
        convo_send_recv(&mut convo_2, vec![&mut rh_1], &mut convo_1);
        let unhandled_1 = convo_1.chat(&local_peer_1, &mut peerdb_1, &mut burndb_1, &mut chainstate_1, &chain_view).unwrap();

        let reply_1 = rh_1.recv(0).unwrap();

        // no unhandled messages forwarded
        assert_eq!(unhandled_1, vec![]);
        assert_eq!(unhandled_2, vec![]);

        // convo 2 returned a block-inv for all blocks 
        match reply_1.payload {
            StacksMessageType::BlocksInv(ref data) => {
                assert_eq!(data.bitlen, BLOCKS_INV_DATA_MAX_BITLEN as u16);
                test_debug!("data: {:?}", data);

                // all burn blocks had sortitions, but we have no Stacks blocks :(
                for i in 0..data.bitlen {
                    assert!(!data.has_ith_block(i));
                }
            },
            _ => {
                assert!(false);
            }
        }
        
        // request for a non-existent consensus hash
        let getblocksdata_diverged_1 = GetBlocksInv { consensus_hash: ConsensusHash([0xff; 20]), num_blocks: BLOCKS_INV_DATA_MAX_BITLEN as u16 };
        let getblocksdata_diverged_1_msg = convo_1.sign_message(&chain_view, &local_peer_1.private_key, StacksMessageType::GetBlocksInv(getblocksdata_diverged_1.clone())).unwrap();
        let mut rh_1 = convo_1.send_signed_request(getblocksdata_diverged_1_msg, 10000000).unwrap();

        // convo_2 receives it, and handles it
        test_debug!("send getblocksinv (diverged)");
        convo_send_recv(&mut convo_1, vec![&mut rh_1], &mut convo_2);
        let unhandled_2 = convo_2.chat(&local_peer_2, &mut peerdb_2, &mut burndb_2, &mut chainstate_2, &chain_view).unwrap();

        // convo_1 gets back a nack message
        test_debug!("send nack (diverged)");
        convo_send_recv(&mut convo_2, vec![&mut rh_1], &mut convo_1);
        let unhandled_1 = convo_1.chat(&local_peer_1, &mut peerdb_1, &mut burndb_1, &mut chainstate_1, &chain_view).unwrap();

        let reply_1 = rh_1.recv(0).unwrap();

        // no unhandled messages forwarded
        assert_eq!(unhandled_1, vec![]);
        assert_eq!(unhandled_2, vec![]);

        // convo 2 returned a nack with the appropriate error message
        match reply_1.payload {
            StacksMessageType::Nack(ref data) => {
                assert_eq!(data.error_code, NackErrorCodes::NoSuchBurnchainBlock);
            },
            _ => {
                assert!(false);
            }
        }
    }

    #[test]
    fn convo_is_preamble_valid() {
        let conn_opts = ConnectionOptions::default();
        let socketaddr_1 = SocketAddr::new(IpAddr::V4(Ipv4Addr::new(127, 0, 0, 1)), 8080);
        let socketaddr_2 = SocketAddr::new(IpAddr::V4(Ipv4Addr::new(1, 2, 3, 4)), 8081);
        
        let first_burn_hash = BurnchainHeaderHash::from_hex("0000000000000000000000000000000000000000000000000000000000000000").unwrap();

        let burnchain = Burnchain {
            peer_version: PEER_VERSION,
            network_id: 0,
            chain_name: "bitcoin".to_string(),
            network_name: "testnet".to_string(),
            working_dir: "/nope".to_string(),
            consensus_hash_lifetime: 24,
            stable_confirmations: 7,
            first_block_height: 12300,
            first_block_hash: first_burn_hash.clone(),
        };

        let mut chain_view = BurnchainView {
            burn_block_height: 12348,
            burn_consensus_hash: ConsensusHash::from_hex("1111111111111111111111111111111111111111").unwrap(),
            burn_stable_block_height: 12341,
            burn_stable_consensus_hash: ConsensusHash::from_hex("2222222222222222222222222222222222222222").unwrap(),
            last_consensus_hashes: HashMap::new()
        };
        chain_view.make_test_data();

        let mut peerdb_1 = PeerDB::connect_memory(0x9abcdef0, 0, 12350, "http://peer1.com".into(), &vec![], &vec![]).unwrap();
        let mut burndb_1 = BurnDB::connect_memory(12300, &first_burn_hash).unwrap();
        let mut burndb_2 = BurnDB::connect_memory(12300, &first_burn_hash).unwrap();
        
        db_setup(&mut peerdb_1, &mut burndb_1, &socketaddr_1, &chain_view);
        
        let local_peer_1 = PeerDB::get_local_peer(&peerdb_1.conn()).unwrap();
        
        // network ID check
        {
            let mut convo_bad = ConversationP2P::new(123, 456, &burnchain, &socketaddr_2, &conn_opts, true, 0);

            let ping_data = PingData::new();
            convo_bad.network_id += 1;
            let ping_bad = convo_bad.sign_message(&chain_view, &local_peer_1.private_key, StacksMessageType::Ping(ping_data.clone())).unwrap();
            convo_bad.network_id -= 1;

            assert_eq!(convo_bad.is_preamble_valid(&ping_bad, &chain_view), Err(net_error::InvalidMessage));
        }

        // stable block height check
        {
            let mut convo_bad = ConversationP2P::new(123, 456, &burnchain, &socketaddr_2, &conn_opts, true, 0);

            let ping_data = PingData::new();
            
            let mut chain_view_bad = chain_view.clone();
            chain_view_bad.burn_stable_block_height -= 1;

            let ping_bad = convo_bad.sign_message(&chain_view_bad, &local_peer_1.private_key, StacksMessageType::Ping(ping_data.clone())).unwrap();

            assert_eq!(convo_bad.is_preamble_valid(&ping_bad, &chain_view), Err(net_error::InvalidMessage));
        }

        // node is too far ahead of us
        {
            let mut convo_bad = ConversationP2P::new(123, 456, &burnchain, &socketaddr_2, &conn_opts, true, 0);

            let ping_data = PingData::new();
            
            let mut chain_view_bad = chain_view.clone();
            chain_view_bad.burn_stable_block_height += MAX_NEIGHBOR_BLOCK_DELAY + 1 + burnchain.stable_confirmations as u64;
            chain_view_bad.burn_block_height += MAX_NEIGHBOR_BLOCK_DELAY + 1 + burnchain.stable_confirmations as u64;

            let ping_bad = convo_bad.sign_message(&chain_view_bad, &local_peer_1.private_key, StacksMessageType::Ping(ping_data.clone())).unwrap();
            
            chain_view_bad.burn_stable_block_height -= MAX_NEIGHBOR_BLOCK_DELAY + 1 + burnchain.stable_confirmations as u64;
            chain_view_bad.burn_block_height -= MAX_NEIGHBOR_BLOCK_DELAY + 1 + burnchain.stable_confirmations as u64;
            
            db_setup(&mut peerdb_1, &mut burndb_2, &socketaddr_2, &chain_view_bad);
            
            assert_eq!(convo_bad.is_preamble_valid(&ping_bad, &chain_view), Ok(false));
        }

        // unstable consensus hash mismatch
        {
            let mut convo_bad = ConversationP2P::new(123, 456, &burnchain, &socketaddr_2, &conn_opts, true, 0);

            let ping_data = PingData::new();
            
            let mut chain_view_bad = chain_view.clone();
            let old = chain_view_bad.burn_consensus_hash.clone();
            chain_view_bad.burn_consensus_hash = ConsensusHash::from_hex("3333333333333333333333333333333333333333").unwrap();
            chain_view_bad.last_consensus_hashes.insert(chain_view_bad.burn_block_height, chain_view_bad.burn_consensus_hash.clone());

            let ping_bad = convo_bad.sign_message(&chain_view_bad, &local_peer_1.private_key, StacksMessageType::Ping(ping_data.clone())).unwrap();
            
            assert_eq!(convo_bad.is_preamble_valid(&ping_bad, &chain_view), Ok(false));
        }

        // stable consensus hash mismatch 
        {
            let mut convo_bad = ConversationP2P::new(123, 456, &burnchain, &socketaddr_2, &conn_opts, true, 0);

            let ping_data = PingData::new();
            
            let mut chain_view_bad = chain_view.clone();
            let old = chain_view_bad.burn_stable_consensus_hash.clone();
            chain_view_bad.burn_stable_consensus_hash = ConsensusHash::from_hex("1111111111111111111111111111111111111112").unwrap();
            chain_view_bad.last_consensus_hashes.insert(chain_view_bad.burn_stable_block_height, chain_view_bad.burn_stable_consensus_hash.clone());

            let ping_bad = convo_bad.sign_message(&chain_view_bad, &local_peer_1.private_key, StacksMessageType::Ping(ping_data.clone())).unwrap();
            
            assert_eq!(convo_bad.is_preamble_valid(&ping_bad, &chain_view), Err(net_error::InvalidMessage));
        }
    }

    #[test]
    fn convo_process_relayers() {
        let conn_opts = ConnectionOptions::default();
        let socketaddr = SocketAddr::new(IpAddr::V4(Ipv4Addr::new(127, 0, 0, 1)), 8090);
        
        let first_burn_hash = BurnchainHeaderHash::from_hex("0000000000000000000000000000000000000000000000000000000000000000").unwrap();

        let burnchain = Burnchain {
            peer_version: PEER_VERSION,
            network_id: 0,
            chain_name: "bitcoin".to_string(),
            network_name: "testnet".to_string(),
            working_dir: "/nope".to_string(),
            consensus_hash_lifetime: 24,
            stable_confirmations: 7,
            first_block_height: 12300,
            first_block_hash: first_burn_hash.clone(),
        };
        
        let mut chain_view = BurnchainView {
            burn_block_height: 12348,
            burn_consensus_hash: ConsensusHash::from_hex("1111111111111111111111111111111111111111").unwrap(),
            burn_stable_block_height: 12341,
            burn_stable_consensus_hash: ConsensusHash::from_hex("2222222222222222222222222222222222222222").unwrap(),
            last_consensus_hashes: HashMap::new()
        };
        chain_view.make_test_data();

        let local_peer = LocalPeer::new(123, burnchain.network_id, PeerAddress::from_ipv4(127, 0, 0, 1), NETWORK_P2P_PORT, None, get_epoch_time_secs() + 123456, UrlString::try_from("http://foo.com").unwrap());
        let mut convo = ConversationP2P::new(123, 456, &burnchain, &socketaddr, &conn_opts, true, 0);

        let payload = StacksMessageType::Nack(NackData { error_code: 123 });
        let msg = convo.sign_reply(&chain_view, &local_peer.private_key, payload, 123).unwrap();

        // cycles
        let relay_cycles = vec![
            RelayData {
                peer: NeighborAddress { addrbytes: PeerAddress([0u8; 16]), port: 123, public_key_hash: Hash160([0u8; 20]) },
                seq: 123,
            },
            RelayData {
                peer: NeighborAddress { addrbytes: PeerAddress([1u8; 16]), port: 456, public_key_hash: Hash160([0u8; 20]) },
                seq: 456,
            }
        ];

        // contains localpeer 
        let self_sent = vec![
            RelayData {
                peer: NeighborAddress { addrbytes: local_peer.addrbytes.clone(), port: local_peer.port, public_key_hash: Hash160::from_data(&StacksPublicKey::from_private(&local_peer.private_key).to_bytes()) },
                seq: 789
            }
        ];

        // allowed
        let mut relayers = vec![
            RelayData {
                peer: NeighborAddress { addrbytes: PeerAddress([0u8; 16]), port: 123, public_key_hash: Hash160([0u8; 20]) },
                seq: 123,
            },
            RelayData {
                peer: NeighborAddress { addrbytes: PeerAddress([1u8; 16]), port: 456, public_key_hash: Hash160([1u8; 20]) },
                seq: 456,
            },
        ];

        assert!(!convo.process_relayers(&local_peer, &msg.preamble, relay_cycles));
        assert!(!convo.process_relayers(&local_peer, &msg.preamble, self_sent));

        assert!(convo.process_relayers(&local_peer, &msg.preamble, relayers.clone()));
       
        // stats updated
        assert_eq!(convo.stats.relayed_messages.len(), 2);
        let relayer_map = convo.stats.take_relayers();
        assert_eq!(convo.stats.relayed_messages.len(), 0);

        for r in relayers.drain(..) {
            assert!(relayer_map.contains_key(&r.peer));
            
            let stats = relayer_map.get(&r.peer).unwrap();
            assert_eq!(stats.num_messages, 1);
            assert_eq!(stats.num_bytes, (msg.preamble.payload_len - 1) as u64);
        }
    }
}

// TODO: test bandwidth limits<|MERGE_RESOLUTION|>--- conflicted
+++ resolved
@@ -1443,15 +1443,7 @@
         let peerdb_path = format!("{}/peers.db", &test_path);
         let chainstate_path = format!("{}/chainstate", &test_path);
 
-<<<<<<< HEAD
         let peerdb = PeerDB::connect(&peerdb_path, true, network_id, burnchain.network_id, None, key_expires, PeerAddress::from_ipv4(127, 0, 0, 1), NETWORK_P2P_PORT, data_url.clone(), &asn4_entries, Some(&initial_neighbors)).unwrap();
-=======
-        let mut rng = rand::thread_rng();
-        let mut local_peer_seed = [0u8; 32];
-        rng.fill_bytes(&mut local_peer_seed);
-
-        let peerdb = PeerDB::connect(&peerdb_path, true, network_id, burnchain.network_id, key_expires, NETWORK_P2P_PORT, data_url.clone(), local_peer_seed.to_vec(), &asn4_entries, Some(&initial_neighbors)).unwrap();
->>>>>>> 6e75eb39
         let burndb = BurnDB::connect(&burndb_path, burnchain.first_block_height, &burnchain.first_block_hash, get_epoch_time_secs(), true).unwrap();
         let chainstate = StacksChainState::open(false, network_id, &chainstate_path).unwrap();
 
