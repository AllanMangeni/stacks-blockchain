// Copyright (C) 2013-2020 Blockstack PBC, a public benefit corporation
// Copyright (C) 2020 Stacks Open Internet Foundation
//
// This program is free software: you can redistribute it and/or modify
// it under the terms of the GNU General Public License as published by
// the Free Software Foundation, either version 3 of the License, or
// (at your option) any later version.
//
// This program is distributed in the hope that it will be useful,
// but WITHOUT ANY WARRANTY; without even the implied warranty of
// MERCHANTABILITY or FITNESS FOR A PARTICULAR PURPOSE.  See the
// GNU General Public License for more details.
//
// You should have received a copy of the GNU General Public License
// along with this program.  If not, see <http://www.gnu.org/licenses/>.

use std::cmp;
use std::collections::HashSet;
use std::collections::VecDeque;
use std::sync::{
    atomic::{AtomicBool, AtomicU64, Ordering},
    mpsc::sync_channel,
    Arc, RwLock,
};

use rusqlite::Connection;

use crate::burnchains::{db::*, *};
use crate::chainstate;
use crate::chainstate::burn::db::sortdb::SortitionDB;
use crate::chainstate::burn::distribution::BurnSamplePoint;
use crate::chainstate::burn::operations::leader_block_commit::*;
use crate::chainstate::burn::operations::*;
use crate::chainstate::burn::*;
use crate::chainstate::coordinator::{Error as CoordError, *};
<<<<<<< HEAD
use crate::chainstate::stacks::boot::PoxStartCycleInfo;
=======
use crate::chainstate::stacks::address::PoxAddress;
>>>>>>> 4d78bfcd
use crate::chainstate::stacks::db::{
    accounts::MinerReward, ClarityTx, StacksChainState, StacksHeaderInfo,
};
use crate::chainstate::stacks::*;
use crate::clarity_vm::clarity::ClarityConnection;
use crate::core;
use crate::core::*;
use crate::monitoring::increment_stx_blocks_processed_counter;
use clarity::vm::{
    costs::{ExecutionCost, LimitedCostTracker},
    types::PrincipalData,
    types::QualifiedContractIdentifier,
    Value,
};
use stacks_common::address;
use stacks_common::consts::CHAIN_ID_TESTNET;
use stacks_common::util::hash::{to_hex, Hash160};
use stacks_common::util::vrf::*;

use crate::chainstate::stacks::boot::COSTS_2_NAME;
use crate::util_lib::boot::boot_code_id;
use crate::{types, util};
use clarity::vm::clarity::TransactionConnection;
use clarity::vm::database::BurnStateDB;
use clarity::vm::ClarityVersion;
use rand::RngCore;
use stacks_common::address::AddressHashMode;
use stacks_common::types::chainstate::StacksBlockId;
use stacks_common::types::chainstate::TrieHash;
use stacks_common::types::chainstate::{
    BlockHeaderHash, BurnchainHeaderHash, PoxId, SortitionId, StacksAddress, VRFSeed,
};

lazy_static! {
    static ref BURN_BLOCK_HEADERS: Arc<AtomicU64> = Arc::new(AtomicU64::new(1));
    static ref TXIDS: Arc<AtomicU64> = Arc::new(AtomicU64::new(1));
    static ref MBLOCK_PUBKHS: Arc<AtomicU64> = Arc::new(AtomicU64::new(1));
}

pub fn next_burn_header_hash() -> BurnchainHeaderHash {
    let cur = BURN_BLOCK_HEADERS.fetch_add(1, Ordering::SeqCst);
    let mut bytes = vec![];
    bytes.extend_from_slice(&cur.to_le_bytes());
    bytes.extend_from_slice(&[0; 24]);
    BurnchainHeaderHash::from_bytes(&bytes).unwrap()
}

pub fn next_txid() -> Txid {
    let cur = TXIDS.fetch_add(1, Ordering::SeqCst);
    let mut bytes = vec![];
    bytes.extend_from_slice(&cur.to_le_bytes());
    bytes.extend_from_slice(&[1; 24]);
    Txid::from_bytes(&bytes).unwrap()
}

pub fn next_hash160() -> Hash160 {
    let cur = MBLOCK_PUBKHS.fetch_add(1, Ordering::SeqCst);
    let mut bytes = vec![];
    bytes.extend_from_slice(&cur.to_le_bytes());
    bytes.extend_from_slice(&[2; 12]);
    Hash160::from_bytes(&bytes).unwrap()
}

/// Produce a burn block, insert it into burnchain_db, and insert it into others as well
pub fn produce_burn_block<'a, I: Iterator<Item = &'a mut BurnchainDB>>(
    burnchain_db: &mut BurnchainDB,
    par: &BurnchainHeaderHash,
    mut ops: Vec<BlockstackOperationType>,
    others: I,
) -> BurnchainHeaderHash {
    let BurnchainBlockData {
        header: par_header, ..
    } = burnchain_db.get_burnchain_block(par).unwrap();
    assert_eq!(&par_header.block_hash, par);
    let block_height = par_header.block_height + 1;
    for op in ops.iter_mut() {
        op.set_block_height(block_height);
    }

    produce_burn_block_do_not_set_height(burnchain_db, par, ops, others)
}

fn get_burn_distribution(conn: &Connection, sortition: &SortitionId) -> Vec<BurnSamplePoint> {
    conn.query_row(
        "SELECT data FROM snapshot_burn_distributions WHERE sortition_id = ?",
        &[sortition],
        |row| {
            let data_str: String = row.get_unwrap(0);
            Ok(serde_json::from_str(&data_str).unwrap())
        },
    )
    .unwrap()
}

fn produce_burn_block_do_not_set_height<'a, I: Iterator<Item = &'a mut BurnchainDB>>(
    burnchain_db: &mut BurnchainDB,
    par: &BurnchainHeaderHash,
    mut ops: Vec<BlockstackOperationType>,
    others: I,
) -> BurnchainHeaderHash {
    let BurnchainBlockData {
        header: par_header, ..
    } = burnchain_db.get_burnchain_block(par).unwrap();
    assert_eq!(&par_header.block_hash, par);
    let block_height = par_header.block_height + 1;
    let timestamp = par_header.timestamp + 1;
    let num_txs = ops.len() as u64;
    let block_hash = next_burn_header_hash();
    let header = BurnchainBlockHeader {
        block_height,
        timestamp,
        num_txs,
        block_hash: block_hash.clone(),
        parent_block_hash: par.clone(),
    };

    for op in ops.iter_mut() {
        op.set_burn_header_hash(block_hash.clone());
    }

    burnchain_db
        .raw_store_burnchain_block(header.clone(), ops.clone())
        .unwrap();

    for other in others {
        other
            .raw_store_burnchain_block(header.clone(), ops.clone())
            .unwrap();
    }

    block_hash
}

fn p2pkh_from(sk: &StacksPrivateKey) -> StacksAddress {
    let pk = StacksPublicKey::from_private(sk);
    StacksAddress::from_public_keys(
        chainstate::stacks::C32_ADDRESS_VERSION_TESTNET_SINGLESIG,
        &address::AddressHashMode::SerializeP2PKH,
        1,
        &vec![pk],
    )
    .unwrap()
}

fn pox_addr_from(sk: &StacksPrivateKey) -> PoxAddress {
    let stacks_addr = p2pkh_from(sk);
    PoxAddress::Standard(stacks_addr, Some(AddressHashMode::SerializeP2PKH))
}

pub fn setup_states(
    paths: &[&str],
    vrf_keys: &[VRFPrivateKey],
    committers: &[StacksPrivateKey],
    pox_consts: Option<PoxConstants>,
    initial_balances: Option<Vec<(PrincipalData, u64)>>,
    stacks_epoch_id: StacksEpochId,
) {
    let mut burn_block = None;
    let mut others = vec![];

    for path in paths.iter() {
        let burnchain = get_burnchain(path, pox_consts.clone());
        let epochs = StacksEpoch::unit_test(stacks_epoch_id, burnchain.first_block_height);
        let sortition_db = SortitionDB::connect(
            &burnchain.get_db_path(),
            burnchain.first_block_height,
            &burnchain.first_block_hash,
            burnchain.first_block_timestamp.into(),
            &epochs,
            burnchain.pox_constants.clone(),
            true,
        )
        .unwrap();

        let burnchain_blocks_db = BurnchainDB::connect(
            &burnchain.get_burnchaindb_path(),
            burnchain.first_block_height,
            &burnchain.first_block_hash,
            burnchain.first_block_timestamp as u64,
            true,
        )
        .unwrap();

        if burn_block.is_none() {
            let first_sortition =
                SortitionDB::get_canonical_burn_chain_tip(sortition_db.conn()).unwrap();
            let first_consensus_hash = &first_sortition.consensus_hash;

            // build a bunch of VRF key registers

            let mut registers = vec![];
            for (ix, (sk, miner_sk)) in vrf_keys.iter().zip(committers.iter()).enumerate() {
                let public_key = VRFPublicKey::from_private(sk);
                let consensus_hash = first_consensus_hash.clone();
                let memo = vec![0];
                let address = p2pkh_from(miner_sk);
                let vtxindex = 1 + ix as u32;
                let block_height = 0;
                let burn_header_hash = BurnchainHeaderHash([0; 32]);
                let txid = next_txid();

                registers.push(BlockstackOperationType::LeaderKeyRegister(
                    LeaderKeyRegisterOp {
                        public_key,
                        consensus_hash,
                        memo,
                        address,
                        vtxindex,
                        block_height,
                        burn_header_hash,
                        txid,
                    },
                ));
            }

            burn_block.replace((
                burnchain_blocks_db,
                first_sortition.burn_header_hash,
                registers,
            ));
        } else {
            others.push(burnchain_blocks_db);
        }
    }

    let (mut burnchain_blocks_db, burn_header_hash, registers) = burn_block.take().unwrap();

    produce_burn_block(
        &mut burnchain_blocks_db,
        &burn_header_hash,
        registers,
        others.iter_mut(),
    );

    let block_limit = ExecutionCost::max_value();
    let initial_balances = initial_balances.unwrap_or(vec![]);
    for path in paths.iter() {
        let burnchain = get_burnchain(path, pox_consts.clone());

        let mut boot_data = ChainStateBootData::new(&burnchain, initial_balances.clone(), None);

        let post_flight_callback = move |clarity_tx: &mut ClarityTx| {
            let contract = boot_code_id("pox", false);
            let sender = PrincipalData::from(contract.clone());

            clarity_tx.connection().as_transaction(|conn| {
                conn.run_contract_call(
                    &sender,
                    None,
                    &contract,
                    "set-burnchain-parameters",
                    &[
                        Value::UInt(burnchain.first_block_height as u128),
                        Value::UInt(burnchain.pox_constants.prepare_length as u128),
                        Value::UInt(burnchain.pox_constants.reward_cycle_length as u128),
                        Value::UInt(burnchain.pox_constants.pox_rejection_fraction as u128),
                    ],
                    |_, _| false,
                )
                .expect("Failed to set burnchain parameters in PoX contract");
            });
        };

        boot_data.post_flight_callback = Some(Box::new(post_flight_callback));

        let (chain_state_db, _) = StacksChainState::open_and_exec(
            false,
            0x80000000,
            &format!("{}/chainstate/", path),
            Some(&mut boot_data),
            None,
        )
        .unwrap();
    }
}

pub struct NullEventDispatcher;

impl BlockEventDispatcher for NullEventDispatcher {
    fn announce_block(
        &self,
        _block: &StacksBlock,
        _metadata: &StacksHeaderInfo,
        _receipts: &Vec<StacksTransactionReceipt>,
        _parent: &StacksBlockId,
        _winner_txid: Txid,
        _rewards: &Vec<MinerReward>,
        _rewards_info: Option<&MinerRewardInfo>,
        _parent_burn_block_hash: BurnchainHeaderHash,
        _parent_burn_block_height: u32,
        _parent_burn_block_timestamp: u64,
        _anchor_block_cost: &ExecutionCost,
        _confirmed_mblock_cost: &ExecutionCost,
    ) {
        assert!(
            false,
            "We should never try to announce to the null dispatcher"
        );
    }

    fn announce_burn_block(
        &self,
        _burn_block: &BurnchainHeaderHash,
        _burn_block_height: u64,
        _rewards: Vec<(PoxAddress, u64)>,
        _burns: u64,
        _slot_holders: Vec<PoxAddress>,
    ) {
    }

    fn dispatch_boot_receipts(&mut self, _receipts: Vec<StacksTransactionReceipt>) {}
}

pub fn make_coordinator<'a>(
    path: &str,
    burnchain: Option<Burnchain>,
) -> ChainsCoordinator<'a, NullEventDispatcher, (), OnChainRewardSetProvider, (), ()> {
    let (tx, _) = sync_channel(100000);
    let burnchain = burnchain.unwrap_or_else(|| get_burnchain(path, None));
    ChainsCoordinator::test_new(&burnchain, 0x80000000, path, OnChainRewardSetProvider(), tx)
}

struct StubbedRewardSetProvider(Vec<PoxAddress>);

impl RewardSetProvider for StubbedRewardSetProvider {
    fn get_reward_set(
        &self,
        _current_burn_height: u64,
        chainstate: &mut StacksChainState,
        burnchain: &Burnchain,
        sortdb: &SortitionDB,
        block_id: &StacksBlockId,
<<<<<<< HEAD
    ) -> Result<RewardSet, chainstate::coordinator::Error> {
        Ok(RewardSet {
            rewarded_addresses: self.0.clone(),
            start_cycle_state: PoxStartCycleInfo {
                missed_reward_slots: vec![],
            },
        })
=======
    ) -> Result<Vec<PoxAddress>, chainstate::coordinator::Error> {
        Ok(self.0.clone())
>>>>>>> 4d78bfcd
    }
}

fn make_reward_set_coordinator<'a>(
    path: &str,
    addrs: Vec<PoxAddress>,
    pox_consts: Option<PoxConstants>,
) -> ChainsCoordinator<'a, NullEventDispatcher, (), StubbedRewardSetProvider, (), ()> {
    let (tx, _) = sync_channel(100000);
    ChainsCoordinator::test_new(
        &get_burnchain(path, pox_consts),
        0x80000000,
        path,
        StubbedRewardSetProvider(addrs),
        tx,
    )
}

pub fn get_burnchain(path: &str, pox_consts: Option<PoxConstants>) -> Burnchain {
    let mut b = Burnchain::regtest(&format!("{}/burnchain/db/", path));
    b.pox_constants =
        pox_consts.unwrap_or_else(|| PoxConstants::new(5, 3, 3, 25, 5, u32::max_value()));
    b
}

pub fn get_sortition_db(path: &str, pox_consts: Option<PoxConstants>) -> SortitionDB {
    let burnchain = get_burnchain(path, pox_consts);
    SortitionDB::open(
        &burnchain.get_db_path(),
        false,
        burnchain.pox_constants.clone(),
    )
    .unwrap()
}

pub fn get_rw_sortdb(path: &str, pox_consts: Option<PoxConstants>) -> SortitionDB {
    let burnchain = get_burnchain(path, pox_consts);
    SortitionDB::open(
        &burnchain.get_db_path(),
        true,
        burnchain.pox_constants.clone(),
    )
    .unwrap()
}

pub fn get_burnchain_db(path: &str, pox_consts: Option<PoxConstants>) -> BurnchainDB {
    let burnchain = get_burnchain(path, pox_consts);
    BurnchainDB::open(&burnchain.get_burnchaindb_path(), true).unwrap()
}

pub fn get_chainstate_path_str(path: &str) -> String {
    format!("{}/chainstate/", path)
}

pub fn get_chainstate(path: &str) -> StacksChainState {
    let (chainstate, _) =
        StacksChainState::open(false, 0x80000000, &get_chainstate_path_str(path), None).unwrap();
    chainstate
}

fn make_genesis_block(
    sort_db: &SortitionDB,
    state: &mut StacksChainState,
    parent_block: &BlockHeaderHash,
    miner: &StacksPrivateKey,
    my_burn: u64,
    vrf_key: &VRFPrivateKey,
    key_index: u32,
) -> (BlockstackOperationType, StacksBlock) {
    make_genesis_block_with_recipients(
        sort_db,
        state,
        parent_block,
        miner,
        my_burn,
        vrf_key,
        key_index,
        None,
    )
}

/// build a stacks block with just the coinbase off of
///  parent_block, in the canonical sortition fork.
fn make_genesis_block_with_recipients(
    sort_db: &SortitionDB,
    state: &mut StacksChainState,
    parent_block: &BlockHeaderHash,
    miner: &StacksPrivateKey,
    my_burn: u64,
    vrf_key: &VRFPrivateKey,
    key_index: u32,
    recipients: Option<&RewardSetInfo>,
) -> (BlockstackOperationType, StacksBlock) {
    let tx_auth = TransactionAuth::from_p2pkh(miner).unwrap();

    let mut tx = StacksTransaction::new(
        TransactionVersion::Testnet,
        tx_auth,
        TransactionPayload::Coinbase(CoinbasePayload([0u8; 32]), None),
    );
    tx.chain_id = 0x80000000;
    tx.anchor_mode = TransactionAnchorMode::OnChainOnly;
    let mut tx_signer = StacksTransactionSigner::new(&tx);
    tx_signer.sign_origin(miner).unwrap();

    let coinbase_op = tx_signer.get_tx().unwrap();

    let sortition_tip = SortitionDB::get_canonical_burn_chain_tip(sort_db.conn()).unwrap();

    let parent_stacks_header = StacksHeaderInfo::regtest_genesis();

    let proof = VRF::prove(vrf_key, sortition_tip.sortition_hash.as_bytes());

    let mut builder = StacksBlockBuilder::make_regtest_block_builder(
        &parent_stacks_header,
        proof.clone(),
        0,
        next_hash160(),
    )
    .unwrap();

    let iconn = sort_db.index_conn();
    let mut miner_epoch_info = builder.pre_epoch_begin(state, &iconn).unwrap();
    let mut epoch_tx = builder
        .epoch_begin(&iconn, &mut miner_epoch_info)
        .unwrap()
        .0;

    builder.try_mine_tx(&mut epoch_tx, &coinbase_op).unwrap();

    let block = builder.mine_anchored_block(&mut epoch_tx);
    builder.epoch_finish(epoch_tx);

    let commit_outs = if let Some(recipients) = recipients {
        let mut commit_outs = recipients
            .recipients
            .iter()
            .map(|(a, _)| a.clone())
            .collect::<Vec<PoxAddress>>();
        if commit_outs.len() == 1 {
            commit_outs.push(PoxAddress::standard_burn_address(false));
        }
        commit_outs
    } else {
        vec![]
    };

    let commit_op = LeaderBlockCommitOp {
        block_header_hash: block.block_hash(),
        burn_fee: my_burn,
        input: (Txid([0; 32]), 0),
        apparent_sender: BurnchainSigner {
            num_sigs: 1,
            hash_mode: address::AddressHashMode::SerializeP2PKH,
            public_keys: vec![StacksPublicKey::from_private(miner)],
        },
        key_block_ptr: 1, // all registers happen in block height 1
        key_vtxindex: (1 + key_index) as u16,
        memo: vec![STACKS_EPOCH_2_05_MARKER],
        new_seed: VRFSeed::from_proof(&proof),
        commit_outs,

        parent_block_ptr: 0,
        parent_vtxindex: 0,

        txid: next_txid(),

        vtxindex: 1,
        block_height: 0,
        burn_parent_modulus: (BURN_BLOCK_MINED_AT_MODULUS - 1) as u8,
        burn_header_hash: BurnchainHeaderHash([0; 32]),
    };

    (BlockstackOperationType::LeaderBlockCommit(commit_op), block)
}

fn make_stacks_block(
    sort_db: &SortitionDB,
    state: &mut StacksChainState,
    burnchain: &Burnchain,
    parent_block: &BlockHeaderHash,
    parent_height: u64,
    miner: &StacksPrivateKey,
    my_burn: u64,
    vrf_key: &VRFPrivateKey,
    key_index: u32,
) -> (BlockstackOperationType, StacksBlock) {
    make_stacks_block_with_recipients(
        sort_db,
        state,
        burnchain,
        parent_block,
        parent_height,
        miner,
        my_burn,
        vrf_key,
        key_index,
        None,
    )
}

/// build a stacks block with just the coinbase off of
///  parent_block, in the canonical sortition fork of SortitionDB.
/// parent_block _must_ be included in the StacksChainState
fn make_stacks_block_with_recipients(
    sort_db: &SortitionDB,
    state: &mut StacksChainState,
    burnchain: &Burnchain,
    parent_block: &BlockHeaderHash,
    parent_height: u64,
    miner: &StacksPrivateKey,
    my_burn: u64,
    vrf_key: &VRFPrivateKey,
    key_index: u32,
    recipients: Option<&RewardSetInfo>,
) -> (BlockstackOperationType, StacksBlock) {
    make_stacks_block_with_input(
        sort_db,
        state,
        burnchain,
        parent_block,
        parent_height,
        miner,
        my_burn,
        vrf_key,
        key_index,
        recipients,
        (Txid([0; 32]), 0),
    )
}

/// build a stacks block with just the coinbase off of
///  parent_block, in the canonical sortition fork of SortitionDB.
/// parent_block _must_ be included in the StacksChainState
fn make_stacks_block_with_input(
    sort_db: &SortitionDB,
    state: &mut StacksChainState,
    burnchain: &Burnchain,
    parent_block: &BlockHeaderHash,
    parent_height: u64,
    miner: &StacksPrivateKey,
    my_burn: u64,
    vrf_key: &VRFPrivateKey,
    key_index: u32,
    recipients: Option<&RewardSetInfo>,
    input: (Txid, u32),
) -> (BlockstackOperationType, StacksBlock) {
    let tx_auth = TransactionAuth::from_p2pkh(miner).unwrap();

    let mut tx = StacksTransaction::new(
        TransactionVersion::Testnet,
        tx_auth,
        TransactionPayload::Coinbase(CoinbasePayload([0u8; 32]), None),
    );
    tx.chain_id = 0x80000000;
    tx.anchor_mode = TransactionAnchorMode::OnChainOnly;
    let mut tx_signer = StacksTransactionSigner::new(&tx);
    tx_signer.sign_origin(miner).unwrap();

    let coinbase_op = tx_signer.get_tx().unwrap();

    let sortition_tip = SortitionDB::get_canonical_burn_chain_tip(sort_db.conn()).unwrap();
    let parents_sortition = SortitionDB::get_block_snapshot_for_winning_stacks_block(
        &sort_db.index_conn(),
        &sortition_tip.sortition_id,
        parent_block,
    )
    .unwrap()
    .unwrap();

    let parent_vtxindex =
        SortitionDB::get_block_winning_vtxindex(sort_db.conn(), &parents_sortition.sortition_id)
            .unwrap()
            .unwrap();

    eprintln!(
        "Find parents stacks header: {} in sortition {}",
        &parent_block, &parents_sortition.sortition_id
    );
    let parent_stacks_header = StacksChainState::get_anchored_block_header_info(
        state.db(),
        &parents_sortition.consensus_hash,
        parent_block,
    )
    .unwrap()
    .unwrap();
    let proof = VRF::prove(vrf_key, sortition_tip.sortition_hash.as_bytes());

    let total_burn = parents_sortition.total_burn;

    let iconn = sort_db.index_conn();

    let mut builder = StacksBlockBuilder::make_regtest_block_builder(
        &parent_stacks_header,
        proof.clone(),
        total_burn,
        next_hash160(),
    )
    .unwrap();
    let mut miner_epoch_info = builder.pre_epoch_begin(state, &iconn).unwrap();
    let mut epoch_tx = builder
        .epoch_begin(&iconn, &mut miner_epoch_info)
        .unwrap()
        .0;

    builder.try_mine_tx(&mut epoch_tx, &coinbase_op).unwrap();

    let block = builder.mine_anchored_block(&mut epoch_tx);
    builder.epoch_finish(epoch_tx);

    let commit_outs = if let Some(recipients) = recipients {
        let mut commit_outs = recipients
            .recipients
            .iter()
            .map(|(a, _)| a.clone())
            .collect::<Vec<PoxAddress>>();
        if commit_outs.len() == 1 {
            // Padding with burn address if required
            commit_outs.push(PoxAddress::standard_burn_address(false));
        }
        commit_outs
    } else if burnchain.is_in_prepare_phase(parent_height + 1) {
        test_debug!("block-commit in {} will burn", parent_height + 1);
        vec![PoxAddress::standard_burn_address(false)]
    } else {
        vec![]
    };

    let commit_op = LeaderBlockCommitOp {
        block_header_hash: block.block_hash(),
        burn_fee: my_burn,
        input,
        apparent_sender: BurnchainSigner {
            num_sigs: 1,
            hash_mode: address::AddressHashMode::SerializeP2PKH,
            public_keys: vec![StacksPublicKey::from_private(miner)],
        },
        key_block_ptr: 1, // all registers happen in block height 1
        key_vtxindex: (1 + key_index) as u16,
        memo: vec![STACKS_EPOCH_2_05_MARKER],
        new_seed: VRFSeed::from_proof(&proof),
        commit_outs,

        parent_block_ptr: parents_sortition.block_height as u32,
        parent_vtxindex,

        txid: next_txid(),
        vtxindex: (1 + key_index) as u32,
        block_height: 0,
        burn_parent_modulus: (BURN_BLOCK_MINED_AT_MODULUS - 1) as u8,
        burn_header_hash: BurnchainHeaderHash([0; 32]),
    };

    (BlockstackOperationType::LeaderBlockCommit(commit_op), block)
}

#[test]
fn missed_block_commits() {
    let path = "/tmp/stacks-blockchain-missed_block_commits";
    let _r = std::fs::remove_dir_all(path);

    let pox_consts = Some(PoxConstants::new(5, 3, 3, 25, 5, u32::max_value()));
    let burnchain_conf = get_burnchain(path, pox_consts.clone());

    let vrf_keys: Vec<_> = (0..50).map(|_| VRFPrivateKey::new()).collect();
    let committers: Vec<_> = (0..50).map(|_| StacksPrivateKey::new()).collect();

    let stacker = p2pkh_from(&StacksPrivateKey::new());
    let rewards = pox_addr_from(&StacksPrivateKey::new());
    let balance = 6_000_000_000 * (core::MICROSTACKS_PER_STACKS as u64);
    let stacked_amt = 1_000_000_000 * (core::MICROSTACKS_PER_STACKS as u128);
    let initial_balances = vec![(stacker.clone().into(), balance)];

    setup_states(
        &[path],
        &vrf_keys,
        &committers,
        pox_consts.clone(),
        Some(initial_balances),
        StacksEpochId::Epoch20,
    );

    let mut coord = make_coordinator(path, Some(burnchain_conf));

    coord.handle_new_burnchain_block().unwrap();

    let sort_db = get_sortition_db(path, pox_consts.clone());

    let tip = SortitionDB::get_canonical_burn_chain_tip(sort_db.conn()).unwrap();
    assert_eq!(tip.block_height, 1);
    assert_eq!(tip.sortition, false);
    let (_, ops) = sort_db
        .get_sortition_result(&tip.sortition_id)
        .unwrap()
        .unwrap();

    // we should have all the VRF registrations accepted
    assert_eq!(ops.accepted_ops.len(), vrf_keys.len());
    assert_eq!(ops.consumed_leader_keys.len(), 0);

    // process sequential blocks, and their sortitions...
    let mut stacks_blocks: Vec<(SortitionId, StacksBlock)> = vec![];

    let mut last_input: Option<(Txid, u32)> = None;
    let b = get_burnchain(path, None);

    for ix in 0..vrf_keys.len() {
        let vrf_key = &vrf_keys[ix];
        let miner = &committers[ix];

        let mut burnchain = get_burnchain_db(path, pox_consts.clone());
        let mut chainstate = get_chainstate(path);

        let parent = if ix == 0 {
            BlockHeaderHash([0; 32])
        } else {
            stacks_blocks[ix - 1].1.header.block_hash()
        };

        let burnchain_tip = burnchain.get_canonical_chain_tip().unwrap();
        let next_mock_header = BurnchainBlockHeader {
            block_height: burnchain_tip.block_height + 1,
            block_hash: BurnchainHeaderHash([0; 32]),
            parent_block_hash: burnchain_tip.block_hash,
            num_txs: 0,
            timestamp: 1,
        };

        let reward_cycle_info = coord.get_reward_cycle_info(&next_mock_header).unwrap();
        let next_block_recipients = get_rw_sortdb(path, pox_consts.clone())
            .test_get_next_block_recipients(&b, reward_cycle_info.as_ref())
            .unwrap();

        let b = get_burnchain(path, pox_consts.clone());
        let mut ops = vec![];
        if ix % (MINING_COMMITMENT_WINDOW as usize) == 4 {
            let (mut bad_op, _) = make_stacks_block_with_input(
                &sort_db,
                &mut chainstate,
                &b,
                &parent,
                burnchain_tip.block_height - 2,
                miner,
                10000,
                vrf_key,
                ix as u32,
                next_block_recipients.as_ref(),
                last_input.as_ref().unwrap().clone(),
            );
            // NOTE: intended for block block_height - 2
            last_input = Some((
                bad_op.txid(),
                if b.is_in_prepare_phase(next_mock_header.block_height - 2 + 1) {
                    2
                } else {
                    (OUTPUTS_PER_COMMIT as u32) + 1
                },
            ));
            bad_op.set_block_height(next_mock_header.block_height);
            if let BlockstackOperationType::LeaderBlockCommit(ref mut op) = bad_op {
                op.burn_parent_modulus =
                    ((next_mock_header.block_height - 2) % BURN_BLOCK_MINED_AT_MODULUS) as u8;
                op.vtxindex = 3;
            } else {
                panic!("Should be leader block commit");
            }
            test_debug!(
                "bad_op meant for block {}: {:?}",
                burnchain_tip.block_height - 2 + 1,
                &bad_op
            );
            ops.push(bad_op);
        }

        let (mut good_op, block) = if ix == 0 {
            make_genesis_block_with_recipients(
                &sort_db,
                &mut chainstate,
                &parent,
                miner,
                10000,
                vrf_key,
                ix as u32,
                next_block_recipients.as_ref(),
            )
        } else {
            make_stacks_block_with_input(
                &sort_db,
                &mut chainstate,
                &b,
                &parent,
                burnchain_tip.block_height,
                miner,
                10000,
                vrf_key,
                ix as u32,
                next_block_recipients.as_ref(),
                last_input.as_ref().unwrap().clone(),
            )
        };

        good_op.set_block_height(next_mock_header.block_height);

        let expected_winner = good_op.txid();
        ops.push(good_op);

        let burnchain_tip = burnchain.get_canonical_chain_tip().unwrap();

        if ix % (MINING_COMMITMENT_WINDOW as usize) == 3 {
            // produce an empty block!
            produce_burn_block(
                &mut burnchain,
                &burnchain_tip.block_hash,
                vec![],
                vec![].iter_mut(),
            );
        } else {
            // produce a block with one good op,
            last_input = Some((
                expected_winner,
                if b.is_in_prepare_phase(next_mock_header.block_height) {
                    2
                } else {
                    (OUTPUTS_PER_COMMIT as u32) + 1
                },
            ));
            produce_burn_block_do_not_set_height(
                &mut burnchain,
                &burnchain_tip.block_hash,
                ops,
                vec![].iter_mut(),
            );
        }
        // handle the sortition
        coord.handle_new_burnchain_block().unwrap();

        let tip = SortitionDB::get_canonical_burn_chain_tip(sort_db.conn()).unwrap();
        let burn_distribution = get_burn_distribution(sort_db.conn(), &tip.sortition_id);
        eprintln!("{}", ix);
        if ix % (MINING_COMMITMENT_WINDOW as usize) == 3 {
            assert!(
                !tip.sortition,
                "Sortition should not have occurred because the only block commit was invalid"
            );
            // duplicate the last stacks_block
            stacks_blocks.push(stacks_blocks[ix - 1].clone());
        } else {
            // how many commit do we expect to see counted in the current window?
            let expected_window_commits = if ix >= (MINING_COMMITMENT_WINDOW as usize) {
                (MINING_COMMITMENT_WINDOW - 1) as usize
            } else {
                if ix >= 3 {
                    ix
                } else {
                    ix + 1
                }
            };
            // there were 2 burn blocks before we started mining
            let expected_window_size = cmp::min(MINING_COMMITMENT_WINDOW as usize, ix + 3);

            let min_burn = 1;
            let median_burn = if expected_window_commits > expected_window_size / 2 {
                10000
            } else if expected_window_size % 2 == 0
                && expected_window_commits == expected_window_size / 2
            {
                (10000 + 1) / 2
            } else {
                1
            };
            let last_burn = if ix % (MINING_COMMITMENT_WINDOW as usize) == 3 {
                0
            } else {
                10000
            };

            if b.is_in_prepare_phase(next_mock_header.block_height) {
                // in prepare phase -- no smoothing takes place
                assert_eq!(
                    burn_distribution[0].burns, last_burn,
                    "Burn distribution should not do windowing at ix = {} block_height = {}",
                    ix, next_mock_header.block_height
                )
            } else {
                // in reward phase -- apply min median
                assert_eq!(
                    burn_distribution[0].burns,
                    cmp::min(last_burn, median_burn),
                    "Burn distribution should match at ix = {} block_height = {}",
                    ix,
                    next_mock_header.block_height
                );
            }

            assert_eq!(&tip.winning_block_txid, &expected_winner);

            // load the block into staging
            let block_hash = block.header.block_hash();

            assert_eq!(&tip.winning_stacks_block_hash, &block_hash);
            stacks_blocks.push((tip.sortition_id.clone(), block.clone()));

            preprocess_block(&mut chainstate, &sort_db, &tip, block);

            // handle the stacks block
            coord.handle_new_stacks_block().unwrap();
        }
    }

    let stacks_tip = SortitionDB::get_canonical_stacks_chain_tip_hash(sort_db.conn()).unwrap();
    let mut chainstate = get_chainstate(path);
    // 1 block of every $MINING_COMMITMENT_WINDOW is missed
    let missed_blocks = vrf_keys.len() / (MINING_COMMITMENT_WINDOW as usize);
    let expected_height = vrf_keys.len() - missed_blocks;
    assert_eq!(
        chainstate
            .with_read_only_clarity_tx(
                &sort_db.index_conn(),
                &StacksBlockId::new(&stacks_tip.0, &stacks_tip.1),
                |conn| conn
                    .with_readonly_clarity_env(
                        false,
                        CHAIN_ID_TESTNET,
                        ClarityVersion::Clarity1,
                        PrincipalData::parse("SP3Q4A5WWZ80REGBN0ZXNE540ECJ9JZ4A765Q5K2Q").unwrap(),
                        None,
                        LimitedCostTracker::new_free(),
                        |env| env.eval_raw("block-height")
                    )
                    .unwrap()
            )
            .unwrap(),
        Value::UInt(expected_height as u128),
    );

    {
        let ic = sort_db.index_handle_at_tip();
        let pox_id = ic.get_pox_id().unwrap();
        assert_eq!(&pox_id.to_string(),
                   "111111111111",
                   "PoX ID should reflect the 5 reward cycles _with_ a known anchor block, plus the 'initial' known reward cycle at genesis");
    }
}

#[test]
fn test_simple_setup() {
    let path = "/tmp/stacks-blockchain-simple-setup";
    // setup a second set of states that won't see the broadcasted blocks
    let path_blinded = "/tmp/stacks-blockchain-simple-setup.blinded";
    let _r = std::fs::remove_dir_all(path);
    let _r = std::fs::remove_dir_all(path_blinded);

    let vrf_keys: Vec<_> = (0..50).map(|_| VRFPrivateKey::new()).collect();
    let committers: Vec<_> = (0..50).map(|_| StacksPrivateKey::new()).collect();

    setup_states(
        &[path, path_blinded],
        &vrf_keys,
        &committers,
        None,
        None,
        StacksEpochId::Epoch20,
    );

    let mut coord = make_coordinator(path, None);
    let mut coord_blind = make_coordinator(path_blinded, None);

    coord.handle_new_burnchain_block().unwrap();
    coord_blind.handle_new_burnchain_block().unwrap();

    let sort_db = get_sortition_db(path, None);

    let tip = SortitionDB::get_canonical_burn_chain_tip(sort_db.conn()).unwrap();
    assert_eq!(tip.block_height, 1);
    assert_eq!(tip.sortition, false);
    let (_, ops) = sort_db
        .get_sortition_result(&tip.sortition_id)
        .unwrap()
        .unwrap();

    let sort_db_blind = get_sortition_db(path_blinded, None);

    let tip = SortitionDB::get_canonical_burn_chain_tip(sort_db_blind.conn()).unwrap();
    assert_eq!(tip.block_height, 1);
    assert_eq!(tip.sortition, false);
    let (_, ops) = sort_db_blind
        .get_sortition_result(&tip.sortition_id)
        .unwrap()
        .unwrap();

    // we should have all the VRF registrations accepted
    assert_eq!(ops.accepted_ops.len(), vrf_keys.len());
    assert_eq!(ops.consumed_leader_keys.len(), 0);

    // at first, sortition_ids shouldn't have diverged
    //  but once the first reward cycle begins, they should diverge.
    let mut sortition_ids_diverged = false;
    let mut parent = BlockHeaderHash([0; 32]);
    // process sequential blocks, and their sortitions...
    let mut stacks_blocks = vec![];
    let mut anchor_blocks = vec![];
    for (ix, (vrf_key, miner)) in vrf_keys.iter().zip(committers.iter()).enumerate() {
        let mut burnchain = get_burnchain_db(path, None);
        let mut chainstate = get_chainstate(path);
        let b = get_burnchain(path, None);
        let burnchain_tip = burnchain.get_canonical_chain_tip().unwrap();
        let burnchain_blinded = get_burnchain_db(path_blinded, None);

        let (op, block) = if ix == 0 {
            make_genesis_block(
                &sort_db,
                &mut chainstate,
                &parent,
                miner,
                10000,
                vrf_key,
                ix as u32,
            )
        } else {
            make_stacks_block(
                &sort_db,
                &mut chainstate,
                &b,
                &parent,
                burnchain_tip.block_height,
                miner,
                10000,
                vrf_key,
                ix as u32,
            )
        };

        produce_burn_block(
            &mut burnchain,
            &burnchain_tip.block_hash,
            vec![op],
            [burnchain_blinded].iter_mut(),
        );
        // handle the sortition
        coord.handle_new_burnchain_block().unwrap();
        coord_blind.handle_new_burnchain_block().unwrap();

        let new_burnchain_tip = burnchain.get_canonical_chain_tip().unwrap();
        if b.is_reward_cycle_start(new_burnchain_tip.block_height) {
            // the "blinded" sortition db and the one that's processed all the blocks
            //   should have diverged in sortition_ids now...
            sortition_ids_diverged = true;
            // store the anchor block for this sortition for later checking
            let ic = sort_db.index_handle_at_tip();
            let bhh = ic.get_last_anchor_block_hash().unwrap().unwrap();
            anchor_blocks.push(bhh);
        }

        let tip = SortitionDB::get_canonical_burn_chain_tip(sort_db.conn()).unwrap();
        let blinded_tip = SortitionDB::get_canonical_burn_chain_tip(sort_db_blind.conn()).unwrap();
        if sortition_ids_diverged {
            assert_ne!(
                tip.sortition_id, blinded_tip.sortition_id,
                "Sortitions should have diverged by block height = {}",
                blinded_tip.block_height
            );
        } else {
            assert_eq!(
                tip.sortition_id, blinded_tip.sortition_id,
                "Sortitions should not have diverged at block height = {}",
                blinded_tip.block_height
            );
        }

        // load the block into staging
        let block_hash = block.header.block_hash();

        assert_eq!(&tip.winning_stacks_block_hash, &block_hash);
        stacks_blocks.push((tip.sortition_id.clone(), block.clone()));

        preprocess_block(&mut chainstate, &sort_db, &tip, block);

        // handle the stacks block
        coord.handle_new_stacks_block().unwrap();

        parent = block_hash;
    }

    let stacks_tip = SortitionDB::get_canonical_stacks_chain_tip_hash(sort_db.conn()).unwrap();
    let mut chainstate = get_chainstate(path);
    assert_eq!(
        chainstate
            .with_read_only_clarity_tx(
                &sort_db.index_conn(),
                &StacksBlockId::new(&stacks_tip.0, &stacks_tip.1),
                |conn| conn
                    .with_readonly_clarity_env(
                        false,
                        CHAIN_ID_TESTNET,
                        ClarityVersion::Clarity1,
                        PrincipalData::parse("SP3Q4A5WWZ80REGBN0ZXNE540ECJ9JZ4A765Q5K2Q").unwrap(),
                        None,
                        LimitedCostTracker::new_free(),
                        |env| env.eval_raw("block-height")
                    )
                    .unwrap()
            )
            .unwrap(),
        Value::UInt(50)
    );

    {
        let ic = sort_db.index_handle_at_tip();
        let pox_id = ic.get_pox_id().unwrap();
        assert_eq!(&pox_id.to_string(),
                   "111111111111",
                   "PoX ID should reflect the 10 reward cycles _with_ a known anchor block, plus the 'initial' known reward cycle at genesis");
    }

    {
        let ic = sort_db_blind.index_handle_at_tip();
        let pox_id = ic.get_pox_id().unwrap();
        assert_eq!(
            &pox_id.to_string(),
            "110000000000",
            "PoX ID should reflect the initial 'known' reward cycle at genesis"
        );
    }

    let mut pox_id_string = "1".to_string();
    // now let's start revealing stacks blocks to the blinded coordinator
    for (sortition_id, block) in stacks_blocks.iter() {
        reveal_block(
            path_blinded,
            &sort_db_blind,
            &mut coord_blind,
            sortition_id,
            block,
        );

        let pox_id_at_tip = {
            let ic = sort_db_blind.index_handle_at_tip();
            ic.get_pox_id().unwrap()
        };

        let block_hash = block.header.block_hash();
        if anchor_blocks.contains(&block_hash) {
            // just processed an anchor block, we should expect to have a pox_id
            //   that has one more one!
            pox_id_string.push('1');
        }

        println!("=> {}", pox_id_string);
        assert_eq!(
            pox_id_at_tip.to_string(),
            // right-pad pox_id_string to 11 characters
            format!("1{:0<11}", pox_id_string)
        );
    }
}

#[test]
fn test_sortition_with_reward_set() {
    let path = "/tmp/stacks-blockchain-simple-reward-set";
    let _r = std::fs::remove_dir_all(path);

    let mut vrf_keys: Vec<_> = (0..150).map(|_| VRFPrivateKey::new()).collect();
    let mut committers: Vec<_> = (0..150).map(|_| StacksPrivateKey::new()).collect();

    let reward_set_size = 4;
    let reward_set: Vec<_> = (0..reward_set_size)
        .map(|_| pox_addr_from(&StacksPrivateKey::new()))
        .collect();

    setup_states(
        &[path],
        &vrf_keys,
        &committers,
        None,
        None,
        StacksEpochId::Epoch20,
    );

    let mut coord = make_reward_set_coordinator(path, reward_set, None);

    coord.handle_new_burnchain_block().unwrap();

    let sort_db = get_sortition_db(path, None);

    let tip = SortitionDB::get_canonical_burn_chain_tip(sort_db.conn()).unwrap();
    assert_eq!(tip.block_height, 1);
    assert_eq!(tip.sortition, false);
    let (_, ops) = sort_db
        .get_sortition_result(&tip.sortition_id)
        .unwrap()
        .unwrap();

    // we should have all the VRF registrations accepted
    assert_eq!(ops.accepted_ops.len(), vrf_keys.len());
    assert_eq!(ops.consumed_leader_keys.len(), 0);

    let mut started_first_reward_cycle = false;
    // process sequential blocks, and their sortitions...
    let mut stacks_blocks: Vec<(SortitionId, StacksBlock)> = vec![];
    let mut anchor_blocks = vec![];

    // split up the vrf keys and committers so that we have some that will be mining "correctly"
    //   and some that will be producing bad outputs

    let BURNER_OFFSET = 50;
    let mut vrf_key_burners = vrf_keys.split_off(50);
    let mut miner_burners = committers.split_off(50);

    let WRONG_OUTS_OFFSET = 100;
    let vrf_key_wrong_outs = vrf_key_burners.split_off(50);
    let miner_wrong_outs = miner_burners.split_off(50);

    let b = get_burnchain(path, None);

    // track the reward set consumption
    let mut reward_recipients = HashSet::new();
    for ix in 0..vrf_keys.len() {
        let vrf_key = &vrf_keys[ix];
        let miner = &committers[ix];

        let vrf_burner = &vrf_key_burners[ix];
        let miner_burner = &miner_burners[ix];

        let vrf_wrong_out = &vrf_key_wrong_outs[ix];
        let miner_wrong_out = &miner_wrong_outs[ix];

        let mut burnchain = get_burnchain_db(path, None);
        let mut chainstate = get_chainstate(path);

        let parent = if ix == 0 {
            BlockHeaderHash([0; 32])
        } else if ix == 49 {
            // lets mine off a block that _isn't_ a descendant of our PoX anchor
            stacks_blocks[1].1.header.block_hash()
        } else {
            stacks_blocks[ix - 1].1.header.block_hash()
        };

        let burnchain_tip = burnchain.get_canonical_chain_tip().unwrap();
        let next_mock_header = BurnchainBlockHeader {
            block_height: burnchain_tip.block_height + 1,
            block_hash: BurnchainHeaderHash([0; 32]),
            parent_block_hash: burnchain_tip.block_hash,
            num_txs: 0,
            timestamp: 1,
        };

        let reward_cycle_info = coord.get_reward_cycle_info(&next_mock_header).unwrap();
        if reward_cycle_info.is_some() {
            // did we process a reward set last cycle? check if the
            //  recipient set size matches our expectation
            if started_first_reward_cycle {
                assert_eq!(reward_recipients.len(), reward_set_size);
            }
            // clear the reward recipients tracker, since those
            //  recipients are now eligible again in the new reward cycle
            reward_recipients.clear();
        }
        let next_block_recipients = get_rw_sortdb(path, None)
            .test_get_next_block_recipients(&b, reward_cycle_info.as_ref())
            .unwrap();
        if let Some(ref next_block_recipients) = next_block_recipients {
            for (addr, _) in next_block_recipients.recipients.iter() {
                assert!(
                    !reward_recipients.contains(addr),
                    "Reward set should not already contain address {}",
                    addr
                );
                eprintln!("At iteration: {}, inserting address ... {}", ix, addr);
                reward_recipients.insert(addr.clone());
            }
        }

        let b = get_burnchain(path, None);
        let (good_op, mut block) = if ix == 0 {
            make_genesis_block_with_recipients(
                &sort_db,
                &mut chainstate,
                &parent,
                miner,
                10000,
                vrf_key,
                ix as u32,
                next_block_recipients.as_ref(),
            )
        } else {
            make_stacks_block_with_recipients(
                &sort_db,
                &mut chainstate,
                &b,
                &parent,
                burnchain_tip.block_height,
                miner,
                10000,
                vrf_key,
                ix as u32,
                next_block_recipients.as_ref(),
            )
        };

        let mut expected_winner = good_op.txid();
        let mut ops = vec![good_op];

        if started_first_reward_cycle {
            // make the bad commitments
            // only create bad "burn" commitments if we know they'll be rejected:
            //   (a) we're in a reward cycle _and_ (b) there are expected recipients
            if next_block_recipients.is_some() {
                let (all_burn_op, all_burn_block) = make_stacks_block_with_recipients(
                    &sort_db,
                    &mut chainstate,
                    &b,
                    &parent,
                    burnchain_tip.block_height,
                    miner_burner,
                    10000,
                    vrf_burner,
                    (ix + BURNER_OFFSET) as u32,
                    None,
                );
                if ix == 49 {
                    // at this ix, _all_burn_block_ should be the winner
                    //   because "parent" isn't a descendant of the PoX anchor
                    expected_winner = all_burn_op.txid();
                    block = all_burn_block;
                }
                ops.push(all_burn_op);
            }

            // sometime have the wrong _number_ of recipients,
            //   other times just have the wrong set of recipients
            let recipients = if ix % 2 == 0 {
                vec![(pox_addr_from(miner_wrong_out), 0)]
            } else {
                (0..OUTPUTS_PER_COMMIT)
                    .map(|ix| (pox_addr_from(&StacksPrivateKey::new()), ix as u16))
                    .collect()
            };
            let bad_block_recipients = Some(RewardSetInfo {
                anchor_block: BlockHeaderHash([0; 32]),
                recipients,
            });
            let (bad_outs_op, _) = make_stacks_block_with_recipients(
                &sort_db,
                &mut chainstate,
                &b,
                &parent,
                burnchain_tip.block_height,
                miner_wrong_out,
                10000,
                vrf_burner,
                (ix + WRONG_OUTS_OFFSET) as u32,
                bad_block_recipients.as_ref(),
            );
            ops.push(bad_outs_op);
        }

        let burnchain_tip = burnchain.get_canonical_chain_tip().unwrap();
        produce_burn_block(
            &mut burnchain,
            &burnchain_tip.block_hash,
            ops,
            vec![].iter_mut(),
        );
        // handle the sortition
        coord.handle_new_burnchain_block().unwrap();

        let new_burnchain_tip = burnchain.get_canonical_chain_tip().unwrap();
        if b.is_reward_cycle_start(new_burnchain_tip.block_height) {
            started_first_reward_cycle = true;
            // store the anchor block for this sortition for later checking
            let ic = sort_db.index_handle_at_tip();
            let bhh = ic.get_last_anchor_block_hash().unwrap().unwrap();
            anchor_blocks.push(bhh);
        }

        let tip = SortitionDB::get_canonical_burn_chain_tip(sort_db.conn()).unwrap();
        assert_eq!(&tip.winning_block_txid, &expected_winner);

        // load the block into staging
        let block_hash = block.header.block_hash();

        assert_eq!(&tip.winning_stacks_block_hash, &block_hash);
        stacks_blocks.push((tip.sortition_id.clone(), block.clone()));

        preprocess_block(&mut chainstate, &sort_db, &tip, block);

        // handle the stacks block
        coord.handle_new_stacks_block().unwrap();
    }

    let stacks_tip = SortitionDB::get_canonical_stacks_chain_tip_hash(sort_db.conn()).unwrap();
    let mut chainstate = get_chainstate(path);
    assert_eq!(
        chainstate
            .with_read_only_clarity_tx(
                &sort_db.index_conn(),
                &StacksBlockId::new(&stacks_tip.0, &stacks_tip.1),
                |conn| conn
                    .with_readonly_clarity_env(
                        false,
                        CHAIN_ID_TESTNET,
                        ClarityVersion::Clarity1,
                        PrincipalData::parse("SP3Q4A5WWZ80REGBN0ZXNE540ECJ9JZ4A765Q5K2Q").unwrap(),
                        None,
                        LimitedCostTracker::new_free(),
                        |env| env.eval_raw("block-height")
                    )
                    .unwrap()
            )
            .unwrap(),
        // we only got to block height 49, because of the little fork at the end.
        Value::UInt(49)
    );

    {
        let ic = sort_db.index_handle_at_tip();
        let pox_id = ic.get_pox_id().unwrap();
        assert_eq!(&pox_id.to_string(),
                   "111111111111",
                   "PoX ID should reflect the 10 reward cycles _with_ a known anchor block, plus the 'initial' known reward cycle at genesis");
    }
}

#[test]
fn test_sortition_with_burner_reward_set() {
    let path = "/tmp/stacks-blockchain-burner-reward-set";
    let _r = std::fs::remove_dir_all(path);

    let mut vrf_keys: Vec<_> = (0..150).map(|_| VRFPrivateKey::new()).collect();
    let mut committers: Vec<_> = (0..150).map(|_| StacksPrivateKey::new()).collect();

    let reward_set_size = 3;
    let mut reward_set: Vec<_> = (0..reward_set_size - 1)
        .map(|_| PoxAddress::standard_burn_address(false))
        .collect();
    reward_set.push(pox_addr_from(&StacksPrivateKey::new()));

    setup_states(
        &[path],
        &vrf_keys,
        &committers,
        None,
        None,
        StacksEpochId::Epoch20,
    );

    let mut coord = make_reward_set_coordinator(path, reward_set, None);

    coord.handle_new_burnchain_block().unwrap();

    let sort_db = get_sortition_db(path, None);

    let tip = SortitionDB::get_canonical_burn_chain_tip(sort_db.conn()).unwrap();
    assert_eq!(tip.block_height, 1);
    assert_eq!(tip.sortition, false);
    let (_, ops) = sort_db
        .get_sortition_result(&tip.sortition_id)
        .unwrap()
        .unwrap();

    // we should have all the VRF registrations accepted
    assert_eq!(ops.accepted_ops.len(), vrf_keys.len());
    assert_eq!(ops.consumed_leader_keys.len(), 0);

    let mut started_first_reward_cycle = false;
    // process sequential blocks, and their sortitions...
    let mut stacks_blocks: Vec<(SortitionId, StacksBlock)> = vec![];
    let mut anchor_blocks = vec![];

    // split up the vrf keys and committers so that we have some that will be mining "correctly"
    //   and some that will be producing bad outputs

    let BURNER_OFFSET = 50;
    let mut vrf_key_burners = vrf_keys.split_off(50);
    let mut miner_burners = committers.split_off(50);

    let WRONG_OUTS_OFFSET = 100;
    let vrf_key_wrong_outs = vrf_key_burners.split_off(50);
    let miner_wrong_outs = miner_burners.split_off(50);

    let b = get_burnchain(path, None);

    // track the reward set consumption
    let mut reward_recipients = HashSet::new();
    for ix in 0..vrf_keys.len() {
        let vrf_key = &vrf_keys[ix];
        let miner = &committers[ix];

        let vrf_burner = &vrf_key_burners[ix];
        let miner_burner = &miner_burners[ix];

        let vrf_wrong_out = &vrf_key_wrong_outs[ix];
        let miner_wrong_out = &miner_wrong_outs[ix];

        let mut burnchain = get_burnchain_db(path, None);
        let mut chainstate = get_chainstate(path);

        let parent = if ix == 0 {
            BlockHeaderHash([0; 32])
        } else {
            stacks_blocks[ix - 1].1.header.block_hash()
        };

        let burnchain_tip = burnchain.get_canonical_chain_tip().unwrap();
        let next_mock_header = BurnchainBlockHeader {
            block_height: burnchain_tip.block_height + 1,
            block_hash: BurnchainHeaderHash([0; 32]),
            parent_block_hash: burnchain_tip.block_hash,
            num_txs: 0,
            timestamp: 1,
        };

        let reward_cycle_info = coord.get_reward_cycle_info(&next_mock_header).unwrap();
        if reward_cycle_info.is_some() {
            // did we process a reward set last cycle? check if the
            //  recipient set size matches our expectation
            if started_first_reward_cycle {
                assert_eq!(reward_recipients.len(), 2);
            }
            // clear the reward recipients tracker, since those
            //  recipients are now eligible again in the new reward cycle
            reward_recipients.clear();
        }
        let next_block_recipients = get_rw_sortdb(path, None)
            .test_get_next_block_recipients(&b, reward_cycle_info.as_ref())
            .unwrap();
        if let Some(ref next_block_recipients) = next_block_recipients {
            for (addr, _) in next_block_recipients.recipients.iter() {
                if !addr.is_burn() {
                    assert!(
                        !reward_recipients.contains(addr),
                        "Reward set should not already contain address {}",
                        addr
                    );
                }
                eprintln!("At iteration: {}, inserting address ... {}", ix, addr);
                reward_recipients.insert(addr.clone());
            }
        }

        let b = get_burnchain(path, None);
        let (good_op, block) = if ix == 0 {
            make_genesis_block_with_recipients(
                &sort_db,
                &mut chainstate,
                &parent,
                miner,
                10000,
                vrf_key,
                ix as u32,
                next_block_recipients.as_ref(),
            )
        } else {
            make_stacks_block_with_recipients(
                &sort_db,
                &mut chainstate,
                &b,
                &parent,
                burnchain_tip.block_height,
                miner,
                10000,
                vrf_key,
                ix as u32,
                next_block_recipients.as_ref(),
            )
        };

        let expected_winner = good_op.txid();
        let mut ops = vec![good_op];

        if started_first_reward_cycle {
            // sometime have the wrong _number_ of recipients,
            //   other times just have the wrong set of recipients
            let recipients = if ix % 2 == 0 {
                vec![(pox_addr_from(miner_wrong_out), 0)]
            } else {
                (0..OUTPUTS_PER_COMMIT)
                    .map(|ix| (pox_addr_from(&StacksPrivateKey::new()), ix as u16))
                    .collect()
            };
            let bad_block_recipients = Some(RewardSetInfo {
                anchor_block: BlockHeaderHash([0; 32]),
                recipients,
            });
            let (bad_outs_op, _) = make_stacks_block_with_recipients(
                &sort_db,
                &mut chainstate,
                &b,
                &parent,
                burnchain_tip.block_height,
                miner_wrong_out,
                10000,
                vrf_burner,
                (ix + WRONG_OUTS_OFFSET) as u32,
                bad_block_recipients.as_ref(),
            );
            ops.push(bad_outs_op);
        }

        let burnchain_tip = burnchain.get_canonical_chain_tip().unwrap();
        produce_burn_block(
            &mut burnchain,
            &burnchain_tip.block_hash,
            ops,
            vec![].iter_mut(),
        );
        // handle the sortition
        coord.handle_new_burnchain_block().unwrap();

        let new_burnchain_tip = burnchain.get_canonical_chain_tip().unwrap();
        if b.is_reward_cycle_start(new_burnchain_tip.block_height) {
            started_first_reward_cycle = true;
            // store the anchor block for this sortition for later checking
            let ic = sort_db.index_handle_at_tip();
            let bhh = ic.get_last_anchor_block_hash().unwrap().unwrap();
            anchor_blocks.push(bhh);
        }

        let tip = SortitionDB::get_canonical_burn_chain_tip(sort_db.conn()).unwrap();
        assert_eq!(&tip.winning_block_txid, &expected_winner);

        // load the block into staging
        let block_hash = block.header.block_hash();

        assert_eq!(&tip.winning_stacks_block_hash, &block_hash);
        stacks_blocks.push((tip.sortition_id.clone(), block.clone()));

        preprocess_block(&mut chainstate, &sort_db, &tip, block);

        // handle the stacks block
        coord.handle_new_stacks_block().unwrap();
    }

    let stacks_tip = SortitionDB::get_canonical_stacks_chain_tip_hash(sort_db.conn()).unwrap();
    let mut chainstate = get_chainstate(path);
    assert_eq!(
        chainstate
            .with_read_only_clarity_tx(
                &sort_db.index_conn(),
                &StacksBlockId::new(&stacks_tip.0, &stacks_tip.1),
                |conn| conn
                    .with_readonly_clarity_env(
                        false,
                        CHAIN_ID_TESTNET,
                        ClarityVersion::Clarity1,
                        PrincipalData::parse("SP3Q4A5WWZ80REGBN0ZXNE540ECJ9JZ4A765Q5K2Q").unwrap(),
                        None,
                        LimitedCostTracker::new_free(),
                        |env| env.eval_raw("block-height")
                    )
                    .unwrap()
            )
            .unwrap(),
        Value::UInt(50)
    );

    {
        let ic = sort_db.index_handle_at_tip();
        let pox_id = ic.get_pox_id().unwrap();
        assert_eq!(&pox_id.to_string(),
                   "111111111111",
                   "PoX ID should reflect the 10 reward cycles _with_ a known anchor block, plus the 'initial' known reward cycle at genesis");
    }
}

#[test]
fn test_pox_btc_ops() {
    let path = "/tmp/stacks-blockchain-pox-btc-ops";
    let _r = std::fs::remove_dir_all(path);

    let pox_v1_unlock_ht = u32::max_value();
    let pox_consts = Some(PoxConstants::new(5, 3, 3, 25, 5, pox_v1_unlock_ht));
    let burnchain_conf = get_burnchain(path, pox_consts.clone());

    let vrf_keys: Vec<_> = (0..50).map(|_| VRFPrivateKey::new()).collect();
    let committers: Vec<_> = (0..50).map(|_| StacksPrivateKey::new()).collect();

    let stacker = p2pkh_from(&StacksPrivateKey::new());
    let rewards = pox_addr_from(&StacksPrivateKey::new());
    let balance = 6_000_000_000 * (core::MICROSTACKS_PER_STACKS as u64);
    let stacked_amt = 1_000_000_000 * (core::MICROSTACKS_PER_STACKS as u128);
    let initial_balances = vec![(stacker.clone().into(), balance)];

    setup_states(
        &[path],
        &vrf_keys,
        &committers,
        pox_consts.clone(),
        Some(initial_balances),
        StacksEpochId::Epoch20,
    );

    let mut coord = make_coordinator(path, Some(burnchain_conf.clone()));

    coord.handle_new_burnchain_block().unwrap();

    let sort_db = get_sortition_db(path, pox_consts.clone());

    let tip = SortitionDB::get_canonical_burn_chain_tip(sort_db.conn()).unwrap();
    assert_eq!(tip.block_height, 1);
    assert_eq!(tip.sortition, false);
    let (_, ops) = sort_db
        .get_sortition_result(&tip.sortition_id)
        .unwrap()
        .unwrap();

    // we should have all the VRF registrations accepted
    assert_eq!(ops.accepted_ops.len(), vrf_keys.len());
    assert_eq!(ops.consumed_leader_keys.len(), 0);

    let mut started_first_reward_cycle = false;
    // process sequential blocks, and their sortitions...
    let mut stacks_blocks: Vec<(SortitionId, StacksBlock)> = vec![];
    let mut anchor_blocks = vec![];

    // track the reward set consumption
    let mut reward_cycle_count = 0;
    let mut reward_recipients = HashSet::new();
    for ix in 0..vrf_keys.len() {
        let vrf_key = &vrf_keys[ix];
        let miner = &committers[ix];

        let mut burnchain = get_burnchain_db(path, pox_consts.clone());
        let mut chainstate = get_chainstate(path);

        let parent = if ix == 0 {
            BlockHeaderHash([0; 32])
        } else {
            stacks_blocks[ix - 1].1.header.block_hash()
        };

        let burnchain_tip = burnchain.get_canonical_chain_tip().unwrap();
        let next_mock_header = BurnchainBlockHeader {
            block_height: burnchain_tip.block_height + 1,
            block_hash: BurnchainHeaderHash([0; 32]),
            parent_block_hash: burnchain_tip.block_hash,
            num_txs: 0,
            timestamp: 1,
        };

        let reward_cycle_info = coord.get_reward_cycle_info(&next_mock_header).unwrap();
        if reward_cycle_info.is_some() {
            // did we process a reward set last cycle? check if the
            //  recipient set size matches our expectation
            reward_cycle_count += 1;
            if reward_cycle_count > 2 && reward_cycle_count < 6 {
                assert_eq!(reward_recipients.len(), 1);
            }
            // clear the reward recipients tracker, since those
            //  recipients are now eligible again in the new reward cycle
            reward_recipients.clear();
        }
        let next_block_recipients = get_rw_sortdb(path, pox_consts.clone())
            .test_get_next_block_recipients(&burnchain_conf, reward_cycle_info.as_ref())
            .unwrap();

        if let Some(ref next_block_recipients) = next_block_recipients {
            for (addr, _) in next_block_recipients.recipients.iter() {
                eprintln!("At iteration: {}, inserting address ... {}", ix, addr);
                reward_recipients.insert(addr.clone());
            }
        }

        let b = get_burnchain(path, None);

        let (good_op, block) = if ix == 0 {
            make_genesis_block_with_recipients(
                &sort_db,
                &mut chainstate,
                &parent,
                miner,
                10000,
                vrf_key,
                ix as u32,
                next_block_recipients.as_ref(),
            )
        } else {
            make_stacks_block_with_recipients(
                &sort_db,
                &mut chainstate,
                &b,
                &parent,
                burnchain_tip.block_height,
                miner,
                1000,
                vrf_key,
                ix as u32,
                next_block_recipients.as_ref(),
            )
        };

        let expected_winner = good_op.txid();
        let mut ops = vec![good_op];

        if ix == 0 {
            // add a pre-stack-stx op
            ops.push(BlockstackOperationType::PreStx(PreStxOp {
                output: stacker.clone(),
                txid: next_txid(),
                vtxindex: 5,
                block_height: 0,
                burn_header_hash: BurnchainHeaderHash([0; 32]),
            }));
        } else if ix == 1 {
            ops.push(BlockstackOperationType::StackStx(StackStxOp {
                sender: stacker.clone(),
                reward_addr: rewards.clone(),
                stacked_ustx: stacked_amt,
                num_cycles: 4,
                txid: next_txid(),
                vtxindex: 5,
                block_height: 0,
                burn_header_hash: BurnchainHeaderHash([0; 32]),
            }));
        }

        // check our locked balance
        if ix > 0 {
            let stacks_tip =
                SortitionDB::get_canonical_stacks_chain_tip_hash(sort_db.conn()).unwrap();
            let mut chainstate = get_chainstate(path);
            let (stacker_balance, burn_height) = chainstate
                .with_read_only_clarity_tx(
                    &sort_db.index_conn(),
                    &StacksBlockId::new(&stacks_tip.0, &stacks_tip.1),
                    |conn| {
                        conn.with_clarity_db_readonly(|db| {
                            (
                                db.get_account_stx_balance(&stacker.clone().into()),
                                db.get_current_block_height(),
                            )
                        })
                    },
                )
                .unwrap();

            if ix > 2 && reward_cycle_count < 6 {
                assert_eq!(
                    stacker_balance.amount_unlocked(),
                    (balance as u128) - stacked_amt,
                    "Lock should be active"
                );
                assert_eq!(stacker_balance.amount_locked(), stacked_amt);
            } else {
                assert_eq!(
                    stacker_balance
                        .get_available_balance_at_burn_block(burn_height as u64, pox_v1_unlock_ht),
                    balance as u128,
                    "No lock should be active"
                );
            }
        }

        let burnchain_tip = burnchain.get_canonical_chain_tip().unwrap();
        produce_burn_block(
            &mut burnchain,
            &burnchain_tip.block_hash,
            ops,
            vec![].iter_mut(),
        );
        // handle the sortition
        coord.handle_new_burnchain_block().unwrap();

        let new_burnchain_tip = burnchain.get_canonical_chain_tip().unwrap();
        if b.is_reward_cycle_start(new_burnchain_tip.block_height) {
            started_first_reward_cycle = true;
            // store the anchor block for this sortition for later checking
            let ic = sort_db.index_handle_at_tip();
            let bhh = ic.get_last_anchor_block_hash().unwrap().unwrap();
            anchor_blocks.push(bhh);
        }

        let tip = SortitionDB::get_canonical_burn_chain_tip(sort_db.conn()).unwrap();
        assert_eq!(&tip.winning_block_txid, &expected_winner);

        // load the block into staging
        let block_hash = block.header.block_hash();

        assert_eq!(&tip.winning_stacks_block_hash, &block_hash);
        stacks_blocks.push((tip.sortition_id.clone(), block.clone()));

        preprocess_block(&mut chainstate, &sort_db, &tip, block);

        // handle the stacks block
        coord.handle_new_stacks_block().unwrap();
    }

    let stacks_tip = SortitionDB::get_canonical_stacks_chain_tip_hash(sort_db.conn()).unwrap();
    let mut chainstate = get_chainstate(path);
    assert_eq!(
        chainstate
            .with_read_only_clarity_tx(
                &sort_db.index_conn(),
                &StacksBlockId::new(&stacks_tip.0, &stacks_tip.1),
                |conn| conn
                    .with_readonly_clarity_env(
                        false,
                        CHAIN_ID_TESTNET,
                        ClarityVersion::Clarity1,
                        PrincipalData::parse("SP3Q4A5WWZ80REGBN0ZXNE540ECJ9JZ4A765Q5K2Q").unwrap(),
                        None,
                        LimitedCostTracker::new_free(),
                        |env| env.eval_raw("block-height")
                    )
                    .unwrap()
            )
            .unwrap(),
        Value::UInt(50)
    );

    {
        let ic = sort_db.index_handle_at_tip();
        let pox_id = ic.get_pox_id().unwrap();
        assert_eq!(&pox_id.to_string(),
                   "111111111111",
                   "PoX ID should reflect the 5 reward cycles _with_ a known anchor block, plus the 'initial' known reward cycle at genesis");
    }
}

#[test]
fn test_stx_transfer_btc_ops() {
    let path = "/tmp/stacks-blockchain-stx_transfer-btc-ops";
    let _r = std::fs::remove_dir_all(path);

    let pox_v1_unlock_ht = u32::max_value();
    let pox_consts = Some(PoxConstants::new(5, 3, 3, 25, 5, pox_v1_unlock_ht));
    let burnchain_conf = get_burnchain(path, pox_consts.clone());

    let vrf_keys: Vec<_> = (0..50).map(|_| VRFPrivateKey::new()).collect();
    let committers: Vec<_> = (0..50).map(|_| StacksPrivateKey::new()).collect();

    let stacker = p2pkh_from(&StacksPrivateKey::new());
    let recipient = p2pkh_from(&StacksPrivateKey::new());
    let balance = 6_000_000_000 * (core::MICROSTACKS_PER_STACKS as u64);
    let transfer_amt = 1_000_000_000 * (core::MICROSTACKS_PER_STACKS as u128);
    let initial_balances = vec![(stacker.clone().into(), balance)];

    setup_states(
        &[path],
        &vrf_keys,
        &committers,
        pox_consts.clone(),
        Some(initial_balances),
        StacksEpochId::Epoch20,
    );

    let mut coord = make_coordinator(path, Some(burnchain_conf.clone()));

    coord.handle_new_burnchain_block().unwrap();

    let sort_db = get_sortition_db(path, pox_consts.clone());

    let tip = SortitionDB::get_canonical_burn_chain_tip(sort_db.conn()).unwrap();
    assert_eq!(tip.block_height, 1);
    assert_eq!(tip.sortition, false);
    let (_, ops) = sort_db
        .get_sortition_result(&tip.sortition_id)
        .unwrap()
        .unwrap();

    // we should have all the VRF registrations accepted
    assert_eq!(ops.accepted_ops.len(), vrf_keys.len());
    assert_eq!(ops.consumed_leader_keys.len(), 0);

    let mut started_first_reward_cycle = false;
    // process sequential blocks, and their sortitions...
    let mut stacks_blocks: Vec<(SortitionId, StacksBlock)> = vec![];
    let mut anchor_blocks = vec![];

    // track the reward set consumption
    let mut reward_recipients = HashSet::new();
    for ix in 0..vrf_keys.len() {
        let vrf_key = &vrf_keys[ix];
        let miner = &committers[ix];

        let mut burnchain = get_burnchain_db(path, pox_consts.clone());
        let mut chainstate = get_chainstate(path);

        let parent = if ix == 0 {
            BlockHeaderHash([0; 32])
        } else {
            stacks_blocks[ix - 1].1.header.block_hash()
        };

        let burnchain_tip = burnchain.get_canonical_chain_tip().unwrap();
        let next_mock_header = BurnchainBlockHeader {
            block_height: burnchain_tip.block_height + 1,
            block_hash: BurnchainHeaderHash([0; 32]),
            parent_block_hash: burnchain_tip.block_hash,
            num_txs: 0,
            timestamp: 1,
        };

        let reward_cycle_info = coord.get_reward_cycle_info(&next_mock_header).unwrap();
        if reward_cycle_info.is_some() {
            // did we process a reward set last cycle? check if the
            //  recipient set size matches our expectation
            assert_eq!(reward_recipients.len(), 0);
            // clear the reward recipients tracker, since those
            //  recipients are now eligible again in the new reward cycle
            reward_recipients.clear();
        }
        let next_block_recipients = get_rw_sortdb(path, pox_consts.clone())
            .test_get_next_block_recipients(&burnchain_conf, reward_cycle_info.as_ref())
            .unwrap();

        if let Some(ref next_block_recipients) = next_block_recipients {
            for (addr, _) in next_block_recipients.recipients.iter() {
                eprintln!("At iteration: {}, inserting address ... {}", ix, addr);
                reward_recipients.insert(addr.clone());
            }
        }

        let b = get_burnchain(path, pox_consts.clone());
        let (good_op, block) = if ix == 0 {
            make_genesis_block_with_recipients(
                &sort_db,
                &mut chainstate,
                &parent,
                miner,
                10000,
                vrf_key,
                ix as u32,
                next_block_recipients.as_ref(),
            )
        } else {
            make_stacks_block_with_recipients(
                &sort_db,
                &mut chainstate,
                &b,
                &parent,
                burnchain_tip.block_height,
                miner,
                1000,
                vrf_key,
                ix as u32,
                next_block_recipients.as_ref(),
            )
        };

        let expected_winner = good_op.txid();
        let mut ops = vec![good_op];

        if ix == 0 {
            // add a pre-stack-stx op
            ops.push(BlockstackOperationType::PreStx(PreStxOp {
                output: stacker.clone(),
                txid: next_txid(),
                vtxindex: 5,
                block_height: 0,
                burn_header_hash: BurnchainHeaderHash([0; 32]),
            }));
            ops.push(BlockstackOperationType::PreStx(PreStxOp {
                output: recipient.clone(),
                txid: next_txid(),
                vtxindex: 6,
                block_height: 0,
                burn_header_hash: BurnchainHeaderHash([0; 32]),
            }));
        } else if ix == 1 {
            ops.push(BlockstackOperationType::TransferStx(TransferStxOp {
                sender: stacker.clone(),
                recipient: recipient.clone(),
                transfered_ustx: transfer_amt,
                memo: vec![],
                txid: next_txid(),
                vtxindex: 5,
                block_height: 0,
                burn_header_hash: BurnchainHeaderHash([0; 32]),
            }));
        } else if ix == 2 {
            // shouldn't be accepted -- transfer amount is too large
            ops.push(BlockstackOperationType::TransferStx(TransferStxOp {
                sender: recipient.clone(),
                recipient: stacker.clone(),
                transfered_ustx: transfer_amt + 1,
                memo: vec![],
                txid: next_txid(),
                vtxindex: 5,
                block_height: 0,
                burn_header_hash: BurnchainHeaderHash([0; 32]),
            }));
        }

        // check our locked balance
        if ix > 0 {
            let stacks_tip =
                SortitionDB::get_canonical_stacks_chain_tip_hash(sort_db.conn()).unwrap();
            let mut chainstate = get_chainstate(path);
            let (sender_balance, burn_height) = chainstate
                .with_read_only_clarity_tx(
                    &sort_db.index_conn(),
                    &StacksBlockId::new(&stacks_tip.0, &stacks_tip.1),
                    |conn| {
                        conn.with_clarity_db_readonly(|db| {
                            (
                                db.get_account_stx_balance(&stacker.clone().into()),
                                db.get_current_block_height(),
                            )
                        })
                    },
                )
                .unwrap();

            let (recipient_balance, burn_height) = chainstate
                .with_read_only_clarity_tx(
                    &sort_db.index_conn(),
                    &StacksBlockId::new(&stacks_tip.0, &stacks_tip.1),
                    |conn| {
                        conn.with_clarity_db_readonly(|db| {
                            (
                                db.get_account_stx_balance(&recipient.clone().into()),
                                db.get_current_block_height(),
                            )
                        })
                    },
                )
                .unwrap();

            if ix > 2 {
                assert_eq!(
                    sender_balance
                        .get_available_balance_at_burn_block(burn_height as u64, pox_v1_unlock_ht),
                    (balance as u128) - transfer_amt,
                    "Transfer should have decremented balance"
                );
                assert_eq!(
                    recipient_balance
                        .get_available_balance_at_burn_block(burn_height as u64, pox_v1_unlock_ht),
                    transfer_amt,
                    "Recipient should have incremented balance"
                );
            } else {
                assert_eq!(
                    sender_balance
                        .get_available_balance_at_burn_block(burn_height as u64, pox_v1_unlock_ht),
                    balance as u128,
                );
                assert_eq!(
                    recipient_balance
                        .get_available_balance_at_burn_block(burn_height as u64, pox_v1_unlock_ht),
                    0,
                );
            }
        }

        let burnchain_tip = burnchain.get_canonical_chain_tip().unwrap();
        produce_burn_block(
            &mut burnchain,
            &burnchain_tip.block_hash,
            ops,
            vec![].iter_mut(),
        );
        // handle the sortition
        coord.handle_new_burnchain_block().unwrap();

        let new_burnchain_tip = burnchain.get_canonical_chain_tip().unwrap();
        if b.is_reward_cycle_start(new_burnchain_tip.block_height) {
            started_first_reward_cycle = true;
            // store the anchor block for this sortition for later checking
            let ic = sort_db.index_handle_at_tip();
            let bhh = ic.get_last_anchor_block_hash().unwrap().unwrap();
            anchor_blocks.push(bhh);
        }

        let tip = SortitionDB::get_canonical_burn_chain_tip(sort_db.conn()).unwrap();
        assert_eq!(&tip.winning_block_txid, &expected_winner);

        // load the block into staging
        let block_hash = block.header.block_hash();

        assert_eq!(&tip.winning_stacks_block_hash, &block_hash);
        stacks_blocks.push((tip.sortition_id.clone(), block.clone()));

        preprocess_block(&mut chainstate, &sort_db, &tip, block);

        // handle the stacks block
        coord.handle_new_stacks_block().unwrap();
    }

    let stacks_tip = SortitionDB::get_canonical_stacks_chain_tip_hash(sort_db.conn()).unwrap();
    let mut chainstate = get_chainstate(path);
    assert_eq!(
        chainstate
            .with_read_only_clarity_tx(
                &sort_db.index_conn(),
                &StacksBlockId::new(&stacks_tip.0, &stacks_tip.1),
                |conn| conn
                    .with_readonly_clarity_env(
                        false,
                        CHAIN_ID_TESTNET,
                        ClarityVersion::Clarity1,
                        PrincipalData::parse("SP3Q4A5WWZ80REGBN0ZXNE540ECJ9JZ4A765Q5K2Q").unwrap(),
                        None,
                        LimitedCostTracker::new_free(),
                        |env| env.eval_raw("block-height")
                    )
                    .unwrap()
            )
            .unwrap(),
        Value::UInt(50)
    );

    {
        let ic = sort_db.index_handle_at_tip();
        let pox_id = ic.get_pox_id().unwrap();
        assert_eq!(&pox_id.to_string(),
                   "111111111111",
                   "PoX ID should reflect the 5 reward cycles _with_ a known anchor block, plus the 'initial' known reward cycle at genesis");
    }
}

#[test]
fn test_initial_coinbase_reward_distributions() {
    let path = "/tmp/initial_coinbase_reward_distributions";
    let _r = std::fs::remove_dir_all(path);

    let pox_consts = Some(PoxConstants::new(5, 3, 3, 25, 5, u32::max_value()));
    let burnchain_conf = get_burnchain(path, pox_consts.clone());

    let vrf_keys: Vec<_> = (0..50).map(|_| VRFPrivateKey::new()).collect();
    let committers: Vec<_> = (0..50).map(|_| StacksPrivateKey::new()).collect();

    let stacker = p2pkh_from(&StacksPrivateKey::new());
    let rewards = p2pkh_from(&StacksPrivateKey::new());
    let balance = 6_000_000_000 * (core::MICROSTACKS_PER_STACKS as u64);
    let stacked_amt = 1_000_000_000 * (core::MICROSTACKS_PER_STACKS as u128);
    let initial_balances = vec![(stacker.clone().into(), balance)];

    setup_states(
        &[path],
        &vrf_keys,
        &committers,
        pox_consts.clone(),
        Some(initial_balances),
        StacksEpochId::Epoch20,
    );

    let mut coord = make_coordinator(path, Some(burnchain_conf));

    coord.handle_new_burnchain_block().unwrap();

    let sort_db = get_sortition_db(path, pox_consts.clone());

    let tip = SortitionDB::get_canonical_burn_chain_tip(sort_db.conn()).unwrap();
    assert_eq!(tip.block_height, 1);
    assert_eq!(tip.sortition, false);
    let (_, ops) = sort_db
        .get_sortition_result(&tip.sortition_id)
        .unwrap()
        .unwrap();

    // we should have all the VRF registrations accepted
    assert_eq!(ops.accepted_ops.len(), vrf_keys.len());
    assert_eq!(ops.consumed_leader_keys.len(), 0);

    // process sequential blocks, and their sortitions...
    let mut stacks_blocks: Vec<(SortitionId, StacksBlock)> = vec![];

    // produce some burn blocks without sortitions:
    for _ix in 0..50 {
        let mut burnchain = get_burnchain_db(path, pox_consts.clone());
        let burnchain_tip = burnchain.get_canonical_chain_tip().unwrap();
        produce_burn_block(
            &mut burnchain,
            &burnchain_tip.block_hash,
            vec![],
            vec![].iter_mut(),
        );
        // handle the sortition
        coord.handle_new_burnchain_block().unwrap();
    }
    let initial_missed_blocks = {
        let burnchain = get_burnchain_db(path, pox_consts.clone());
        let burnchain_tip = burnchain.get_canonical_chain_tip().unwrap();
        // +1 here, because the # of missed blocks is (first_sortition_height - first_burn_block_height)
        burnchain_tip.block_height + 1
    };

    let initial_block_bonus = (initial_missed_blocks as u128 * MICROSTACKS_PER_STACKS as u128)
        * 1_000
        / (INITIAL_MINING_BONUS_WINDOW as u128);

    // now we'll mine 20 burn blocks, every other one with a sortition.
    //   we should get:
    //   block  0: initial_block_bonus + 1_000STX
    //   block  1: no sortition
    //   block  2: 2*(initial_block_bonus + 1_000)
    //   ...
    //   block  8: 2*(initial_block_bonus + 1_000)
    //   block  9: no sortition
    //   block 10: 1_000 + (initial_block_bonus + 1_000)
    //   block 11: no sortition
    //   block 12: 2_000
    //   block 13: no sortition
    //   block 14: 2_000

    for ix in 0..20 {
        let mut burnchain = get_burnchain_db(path, pox_consts.clone());
        let burnchain_tip = burnchain.get_canonical_chain_tip().unwrap();
        eprintln!("BURNCHAIN TIP HEIGHT = {}", burnchain_tip.block_height);
        if ix % 2 == 1 {
            produce_burn_block(
                &mut burnchain,
                &burnchain_tip.block_hash,
                vec![],
                vec![].iter_mut(),
            );
            coord.handle_new_burnchain_block().unwrap();
        } else {
            let vrf_key = &vrf_keys[ix];
            let miner = &committers[ix];

            let mut chainstate = get_chainstate(path);

            let parent = if ix == 0 {
                BlockHeaderHash([0; 32])
            } else {
                stacks_blocks[ix / 2 - 1].1.header.block_hash()
            };

            let b = get_burnchain(path, pox_consts.clone());
            let (good_op, block) = if ix == 0 {
                make_genesis_block_with_recipients(
                    &sort_db,
                    &mut chainstate,
                    &parent,
                    miner,
                    10000,
                    vrf_key,
                    ix as u32,
                    None,
                )
            } else {
                make_stacks_block_with_recipients(
                    &sort_db,
                    &mut chainstate,
                    &b,
                    &parent,
                    burnchain_tip.block_height,
                    miner,
                    1000,
                    vrf_key,
                    ix as u32,
                    None,
                )
            };
            let expected_winner = good_op.txid();
            let ops = vec![good_op];

            let burnchain_tip = burnchain.get_canonical_chain_tip().unwrap();
            produce_burn_block(
                &mut burnchain,
                &burnchain_tip.block_hash,
                ops,
                vec![].iter_mut(),
            );
            // handle the sortition
            coord.handle_new_burnchain_block().unwrap();

            let tip = SortitionDB::get_canonical_burn_chain_tip(sort_db.conn()).unwrap();
            assert_eq!(&tip.winning_block_txid, &expected_winner);

            // load the block into staging
            let block_hash = block.header.block_hash();

            assert_eq!(&tip.winning_stacks_block_hash, &block_hash);
            stacks_blocks.push((tip.sortition_id.clone(), block.clone()));

            preprocess_block(&mut chainstate, &sort_db, &tip, block);

            // handle the stacks block
            coord.handle_new_stacks_block().unwrap();
        }

        let tip = SortitionDB::get_canonical_burn_chain_tip(sort_db.conn()).unwrap();

        let base_coinbase = 1_000 * MICROSTACKS_PER_STACKS as u128;
        eprintln!(
            "At index = {}, total: {}",
            ix,
            tip.accumulated_coinbase_ustx + base_coinbase
        );

        if ix % 2 == 1 {
            assert!(!tip.sortition, "Odd indexes should not produce sortitions");
        } else if ix == 0 {
            assert_eq!(
                tip.accumulated_coinbase_ustx + base_coinbase,
                initial_block_bonus + base_coinbase
            );
        } else if ix < 10 {
            assert_eq!(
                tip.accumulated_coinbase_ustx + base_coinbase,
                2 * (initial_block_bonus + base_coinbase)
            );
        } else if ix == 10 {
            assert_eq!(
                tip.accumulated_coinbase_ustx + base_coinbase,
                initial_block_bonus + (2 * base_coinbase)
            );
        } else {
            assert_eq!(
                tip.accumulated_coinbase_ustx + base_coinbase,
                2 * base_coinbase
            );
        }
    }

    let stacks_tip = SortitionDB::get_canonical_stacks_chain_tip_hash(sort_db.conn()).unwrap();
    let mut chainstate = get_chainstate(path);
    assert_eq!(
        chainstate
            .with_read_only_clarity_tx(
                &sort_db.index_conn(),
                &StacksBlockId::new(&stacks_tip.0, &stacks_tip.1),
                |conn| conn
                    .with_readonly_clarity_env(
                        false,
                        CHAIN_ID_TESTNET,
                        ClarityVersion::Clarity1,
                        PrincipalData::parse("SP3Q4A5WWZ80REGBN0ZXNE540ECJ9JZ4A765Q5K2Q").unwrap(),
                        None,
                        LimitedCostTracker::new_free(),
                        |env| env.eval_raw("block-height")
                    )
                    .unwrap()
            )
            .unwrap(),
        Value::UInt(10)
    );
}

// This test ensures the epoch transition is applied at the proper block boundaries, and that the
// epoch transition is only applied once. If it were to be applied more than once, the test would
// panic when trying to re-create the costs-2 contract.
#[test]
fn test_epoch_switch_cost_contract_instantiation() {
    let path = "/tmp/stacks-blockchain-epoch-switch-cost-contract-instantiation";
    let _r = std::fs::remove_dir_all(path);

    let pox_consts = Some(PoxConstants::new(6, 3, 3, 25, 5, u32::max_value()));
    let burnchain_conf = get_burnchain(path, pox_consts.clone());

    let vrf_keys: Vec<_> = (0..10).map(|_| VRFPrivateKey::new()).collect();
    let committers: Vec<_> = (0..10).map(|_| StacksPrivateKey::new()).collect();

    setup_states(
        &[path],
        &vrf_keys,
        &committers,
        pox_consts.clone(),
        None,
        StacksEpochId::Epoch2_05,
    );

    let mut coord = make_coordinator(path, Some(burnchain_conf));

    coord.handle_new_burnchain_block().unwrap();

    let sort_db = get_sortition_db(path, pox_consts.clone());

    let tip = SortitionDB::get_canonical_burn_chain_tip(sort_db.conn()).unwrap();
    assert_eq!(tip.block_height, 1);
    assert_eq!(tip.sortition, false);
    let (_, ops) = sort_db
        .get_sortition_result(&tip.sortition_id)
        .unwrap()
        .unwrap();

    // we should have all the VRF registrations accepted
    assert_eq!(ops.accepted_ops.len(), vrf_keys.len());
    assert_eq!(ops.consumed_leader_keys.len(), 0);

    // process sequential blocks, and their sortitions...
    let mut stacks_blocks: Vec<(SortitionId, StacksBlock)> = vec![];

    for ix in 0..6 {
        let vrf_key = &vrf_keys[ix];
        let miner = &committers[ix];

        let mut burnchain = get_burnchain_db(path, pox_consts.clone());
        let mut chainstate = get_chainstate(path);

        // The line going down represents the epoch boundary. Want to ensure that the costs-2
        // contract DNE for all blocks before the boundary, and does exist for blocks after the
        // boundary.
        //        |
        // G  -> A -> B
        //        |\
        //        | \
        //        |  C -> D
        let parent = if ix == 0 {
            BlockHeaderHash([0; 32])
        } else if ix == 3 {
            stacks_blocks[ix - 2].1.header.block_hash()
        } else {
            stacks_blocks[ix - 1].1.header.block_hash()
        };

        let burnchain_tip = burnchain.get_canonical_chain_tip().unwrap();
        let b = get_burnchain(path, pox_consts.clone());

        let (good_op, block) = if ix == 0 {
            make_genesis_block_with_recipients(
                &sort_db,
                &mut chainstate,
                &parent,
                miner,
                10000,
                vrf_key,
                ix as u32,
                None,
            )
        } else {
            make_stacks_block_with_recipients(
                &sort_db,
                &mut chainstate,
                &b,
                &parent,
                burnchain_tip.block_height,
                miner,
                1000,
                vrf_key,
                ix as u32,
                None,
            )
        };

        let expected_winner = good_op.txid();
        let ops = vec![good_op];

        let burnchain_tip = burnchain.get_canonical_chain_tip().unwrap();
        produce_burn_block(
            &mut burnchain,
            &burnchain_tip.block_hash,
            ops,
            vec![].iter_mut(),
        );
        // handle the sortition
        coord.handle_new_burnchain_block().unwrap();

        let tip = SortitionDB::get_canonical_burn_chain_tip(sort_db.conn()).unwrap();
        assert_eq!(&tip.winning_block_txid, &expected_winner);

        // load the block into staging
        let block_hash = block.header.block_hash();

        assert_eq!(&tip.winning_stacks_block_hash, &block_hash);
        stacks_blocks.push((tip.sortition_id.clone(), block.clone()));

        preprocess_block(&mut chainstate, &sort_db, &tip, block);

        // handle the stacks block
        coord.handle_new_stacks_block().unwrap();

        let stacks_tip = SortitionDB::get_canonical_stacks_chain_tip_hash(sort_db.conn()).unwrap();
        let burn_block_height = tip.block_height;

        // check that the expected stacks epoch ID is equal to the actual stacks epoch ID
        let expected_epoch = match burn_block_height {
            x if x < 4 => StacksEpochId::Epoch20,
            _ => StacksEpochId::Epoch2_05,
        };
        assert_eq!(
            chainstate
                .with_read_only_clarity_tx(
                    &sort_db.index_conn(),
                    &StacksBlockId::new(&stacks_tip.0, &stacks_tip.1),
                    |conn| conn.with_clarity_db_readonly(|db| db
                        .get_stacks_epoch(burn_block_height as u32)
                        .unwrap())
                )
                .unwrap()
                .epoch_id,
            expected_epoch
        );

        // These expectations are according to according to hard-coded values in
        // `StacksEpoch::unit_test_2_05`.
        let expected_runtime = match burn_block_height {
            x if x < 4 => u64::MAX,
            _ => 205205,
        };
        assert_eq!(
            chainstate
                .with_read_only_clarity_tx(
                    &sort_db.index_conn(),
                    &StacksBlockId::new(&stacks_tip.0, &stacks_tip.1),
                    |conn| {
                        conn.with_clarity_db_readonly(|db| {
                            db.get_stacks_epoch(burn_block_height as u32).unwrap()
                        })
                    },
                )
                .unwrap()
                .block_limit
                .runtime,
            expected_runtime
        );

        // check that costs-2 contract DNE before epoch 2.05, and that it does exist after
        let does_costs_2_contract_exist = chainstate
            .with_read_only_clarity_tx(
                &sort_db.index_conn(),
                &StacksBlockId::new(&stacks_tip.0, &stacks_tip.1),
                |conn| {
                    conn.with_clarity_db_readonly(|db| {
                        db.get_contract(&boot_code_id(COSTS_2_NAME, false))
                    })
                },
            )
            .unwrap();
        if burn_block_height < 4 {
            assert!(does_costs_2_contract_exist.is_err())
        } else {
            assert!(does_costs_2_contract_exist.is_ok())
        }
    }
}

#[test]
// This test should panic until the MARF stability issue
// https://github.com/blockstack/stacks-blockchain/issues/1805
// is resolved:
#[should_panic]
/// Test a block that is processable in 2 PoX forks:
///   block "11" should be processable in both `111` and `110`
///   (because its parent is block `0`, and nobody stacks in
///    this test, all block commits must burn)
fn test_pox_processable_block_in_different_pox_forks() {
    let path = "/tmp/stacks-blockchain.test.pox_processable_block_in_different_pox_forks";
    // setup a second set of states that won't see the broadcasted blocks
    let path_blinded =
        "/tmp/stacks-blockchain.test.pox_processable_block_in_different_pox_forks.blinded";
    let _r = std::fs::remove_dir_all(path);
    let _r = std::fs::remove_dir_all(path_blinded);

    let vrf_keys: Vec<_> = (0..12).map(|_| VRFPrivateKey::new()).collect();
    let committers: Vec<_> = (0..12).map(|_| StacksPrivateKey::new()).collect();

    setup_states(
        &[path, path_blinded],
        &vrf_keys,
        &committers,
        None,
        None,
        StacksEpochId::Epoch20,
    );

    let mut coord = make_coordinator(path, None);
    let mut coord_blind = make_coordinator(path_blinded, None);

    coord.handle_new_burnchain_block().unwrap();
    coord_blind.handle_new_burnchain_block().unwrap();

    let sort_db = get_sortition_db(path, None);

    let tip = SortitionDB::get_canonical_burn_chain_tip(sort_db.conn()).unwrap();
    assert_eq!(tip.block_height, 1);
    assert_eq!(tip.sortition, false);
    let (_, ops) = sort_db
        .get_sortition_result(&tip.sortition_id)
        .unwrap()
        .unwrap();

    let sort_db_blind = get_sortition_db(path_blinded, None);

    let tip = SortitionDB::get_canonical_burn_chain_tip(sort_db_blind.conn()).unwrap();
    assert_eq!(tip.block_height, 1);
    assert_eq!(tip.sortition, false);
    let (_, ops) = sort_db_blind
        .get_sortition_result(&tip.sortition_id)
        .unwrap()
        .unwrap();

    // we should have all the VRF registrations accepted
    assert_eq!(ops.accepted_ops.len(), vrf_keys.len());
    assert_eq!(ops.consumed_leader_keys.len(), 0);

    // at first, sortition_ids shouldn't have diverged
    //  but once the first reward cycle begins, they should diverge.
    let mut sortition_ids_diverged = false;
    // process sequential blocks, and their sortitions...
    let mut stacks_blocks: Vec<(SortitionId, StacksBlock)> = vec![];
    let mut anchor_blocks = vec![];

    // setup:
    //   0 - 1 - 2 - 3 - 4 - 5 - 6 - 7 - 8 - 9
    //    \_ 10 _ 11
    //  blocks `10` and `11` can be processed either
    //    in PoX fork 111 or in 110
    for (ix, (vrf_key, miner)) in vrf_keys.iter().zip(committers.iter()).enumerate() {
        let mut burnchain = get_burnchain_db(path, None);
        let mut chainstate = get_chainstate(path);
        let burnchain_tip = burnchain.get_canonical_chain_tip().unwrap();
        let burnchain_blinded = get_burnchain_db(path_blinded, None);
        let b = get_burnchain(path, None);

        eprintln!("Making block {}", ix);
        let (op, block) = if ix == 0 {
            make_genesis_block(
                &sort_db,
                &mut chainstate,
                &BlockHeaderHash([0; 32]),
                miner,
                10000,
                vrf_key,
                ix as u32,
            )
        } else {
            let parent = if ix == 10 {
                stacks_blocks[0].1.header.block_hash()
            } else {
                stacks_blocks[ix - 1].1.header.block_hash()
            };
            make_stacks_block(
                &sort_db,
                &mut chainstate,
                &b,
                &parent,
                burnchain_tip.block_height,
                miner,
                10000,
                vrf_key,
                ix as u32,
            )
        };
        produce_burn_block(
            &mut burnchain,
            &burnchain_tip.block_hash,
            vec![op],
            [burnchain_blinded].iter_mut(),
        );
        // handle the sortition
        coord.handle_new_burnchain_block().unwrap();
        coord_blind.handle_new_burnchain_block().unwrap();

        let new_burnchain_tip = burnchain.get_canonical_chain_tip().unwrap();
        if b.is_reward_cycle_start(new_burnchain_tip.block_height) {
            eprintln!(
                "Reward cycle start at height={}",
                new_burnchain_tip.block_height
            );
            // the "blinded" sortition db and the one that's processed all the blocks
            //   should have diverged in sortition_ids now...
            sortition_ids_diverged = true;
            // store the anchor block for this sortition for later checking
            let ic = sort_db.index_handle_at_tip();
            let bhh = ic.get_last_anchor_block_hash().unwrap().unwrap();
            eprintln!(
                "Anchor block={}, selected at height={}",
                &bhh,
                SortitionDB::get_block_snapshot_for_winning_stacks_block(
                    &sort_db.index_conn(),
                    &ic.context.chain_tip,
                    &bhh
                )
                .unwrap()
                .unwrap()
                .block_height
            );
            anchor_blocks.push(bhh);
        }

        let tip = SortitionDB::get_canonical_burn_chain_tip(sort_db.conn()).unwrap();
        let blinded_tip = SortitionDB::get_canonical_burn_chain_tip(sort_db_blind.conn()).unwrap();
        if sortition_ids_diverged {
            assert_ne!(
                tip.sortition_id, blinded_tip.sortition_id,
                "Sortitions should have diverged by block height = {}",
                blinded_tip.block_height
            );
        } else {
            assert_eq!(
                tip.sortition_id, blinded_tip.sortition_id,
                "Sortitions should not have diverged at block height = {}",
                blinded_tip.block_height
            );
        }

        // load the block into staging
        let block_hash = block.header.block_hash();
        eprintln!("Block hash={}, ix={}", &block_hash, ix);

        assert_eq!(&tip.winning_stacks_block_hash, &block_hash);
        stacks_blocks.push((tip.sortition_id.clone(), block.clone()));

        preprocess_block(&mut chainstate, &sort_db, &tip, block);

        // handle the stacks block
        coord.handle_new_stacks_block().unwrap();
    }

    let block_height = eval_at_chain_tip(path, &sort_db, "block-height");
    assert_eq!(block_height, Value::UInt(10));

    let block_height = eval_at_chain_tip(path_blinded, &sort_db_blind, "block-height");
    assert_eq!(block_height, Value::UInt(0));

    {
        let ic = sort_db.index_handle_at_tip();
        let pox_id = ic.get_pox_id().unwrap();
        assert_eq!(&pox_id.to_string(), "111");
    }

    {
        let ic = sort_db_blind.index_handle_at_tip();
        let pox_id = ic.get_pox_id().unwrap();
        assert_eq!(&pox_id.to_string(), "100");
    }

    // now, we reveal `0` to the blinded coordinator

    reveal_block(
        path_blinded,
        &sort_db_blind,
        &mut coord_blind,
        &stacks_blocks[0].0,
        &stacks_blocks[0].1,
    );

    // after revealing ``0``, we should now have the anchor block for
    //   the first reward cycle after the initial one

    {
        let ic = sort_db_blind.index_handle_at_tip();
        let pox_id = ic.get_pox_id().unwrap();
        assert_eq!(&pox_id.to_string(), "110");
    }

    // now, the blinded node should be able to process blocks 10 and 11
    //   10 will process fine, because its parent has consensus hash =
    //       INITIAL_CONSENSUS_HASH
    //   11 will NOT process fine, even though it _should_, because its parents
    //     consensus hash is different than the consensus hash of the parent when it was mined

    let sort_id = SortitionDB::get_block_snapshot_for_winning_stacks_block(
        &sort_db_blind.index_conn(),
        &SortitionDB::get_canonical_sortition_tip(sort_db_blind.conn()).unwrap(),
        &stacks_blocks[10].1.block_hash(),
    )
    .unwrap()
    .unwrap()
    .sortition_id;

    reveal_block(
        path_blinded,
        &sort_db_blind,
        &mut coord_blind,
        &sort_id,
        &stacks_blocks[10].1,
    );

    let block_height = eval_at_chain_tip(path_blinded, &sort_db_blind, "block-height");
    assert_eq!(block_height, Value::UInt(2));
    eprintln!("Processed block 10 okay!");

    // won't successfully process the block
    let sort_id = SortitionDB::get_block_snapshot_for_winning_stacks_block(
        &sort_db_blind.index_conn(),
        &SortitionDB::get_canonical_sortition_tip(sort_db_blind.conn()).unwrap(),
        &stacks_blocks[11].1.block_hash(),
    )
    .unwrap()
    .unwrap()
    .sortition_id;

    reveal_block(
        path_blinded,
        &sort_db_blind,
        &mut coord_blind,
        &sort_id,
        &stacks_blocks[11].1,
    );

    let block_height = eval_at_chain_tip(path_blinded, &sort_db_blind, "block-height");
    assert_eq!(block_height, Value::UInt(3));
    eprintln!("Processed block 11 okay!");
}

#[test]
fn test_pox_no_anchor_selected() {
    let path = "/tmp/stacks-blockchain.test.pox_fork_no_anchor_selected";
    // setup a second set of states that won't see the broadcasted blocks
    let path_blinded = "/tmp/stacks-blockchain.test.pox_fork_no_anchor_selected.blinded";
    let _r = std::fs::remove_dir_all(path);
    let _r = std::fs::remove_dir_all(path_blinded);

    let vrf_keys: Vec<_> = (0..10).map(|_| VRFPrivateKey::new()).collect();
    let committers: Vec<_> = (0..10).map(|_| StacksPrivateKey::new()).collect();

    setup_states(
        &[path, path_blinded],
        &vrf_keys,
        &committers,
        None,
        None,
        StacksEpochId::Epoch20,
    );

    let mut coord = make_coordinator(path, None);
    let mut coord_blind = make_coordinator(path_blinded, None);

    coord.handle_new_burnchain_block().unwrap();
    coord_blind.handle_new_burnchain_block().unwrap();

    let sort_db = get_sortition_db(path, None);

    let tip = SortitionDB::get_canonical_burn_chain_tip(sort_db.conn()).unwrap();
    assert_eq!(tip.block_height, 1);
    assert_eq!(tip.sortition, false);
    let (_, ops) = sort_db
        .get_sortition_result(&tip.sortition_id)
        .unwrap()
        .unwrap();

    let sort_db_blind = get_sortition_db(path_blinded, None);

    let tip = SortitionDB::get_canonical_burn_chain_tip(sort_db_blind.conn()).unwrap();
    assert_eq!(tip.block_height, 1);
    assert_eq!(tip.sortition, false);
    let (_, ops) = sort_db_blind
        .get_sortition_result(&tip.sortition_id)
        .unwrap()
        .unwrap();

    // we should have all the VRF registrations accepted
    assert_eq!(ops.accepted_ops.len(), vrf_keys.len());
    assert_eq!(ops.consumed_leader_keys.len(), 0);

    // at first, sortition_ids shouldn't have diverged
    //  but once the first reward cycle begins, they should diverge.
    let mut sortition_ids_diverged = false;
    // process sequential blocks, and their sortitions...
    let mut stacks_blocks: Vec<(SortitionId, StacksBlock)> = vec![];
    let mut anchor_blocks = vec![];

    // setup:
    //   0 - 1 - 2 - 3 - 4 - 5 - 6
    //    \_ 7   \_ 8 _ 9
    for (ix, (vrf_key, miner)) in vrf_keys.iter().zip(committers.iter()).enumerate() {
        let mut burnchain = get_burnchain_db(path, None);
        let mut chainstate = get_chainstate(path);
        let b = get_burnchain(path, None);
        let burnchain_tip = burnchain.get_canonical_chain_tip().unwrap();
        let burnchain_blinded = get_burnchain_db(path_blinded, None);

        eprintln!("Making block {}", ix);
        let (op, block) = if ix == 0 {
            make_genesis_block(
                &sort_db,
                &mut chainstate,
                &BlockHeaderHash([0; 32]),
                miner,
                10000,
                vrf_key,
                ix as u32,
            )
        } else {
            let parent = if ix == 7 {
                stacks_blocks[0].1.header.block_hash()
            } else if ix == 8 {
                stacks_blocks[2].1.header.block_hash()
            } else {
                stacks_blocks[ix - 1].1.header.block_hash()
            };
            make_stacks_block(
                &sort_db,
                &mut chainstate,
                &b,
                &parent,
                burnchain_tip.block_height,
                miner,
                10000,
                vrf_key,
                ix as u32,
            )
        };

        produce_burn_block(
            &mut burnchain,
            &burnchain_tip.block_hash,
            vec![op],
            [burnchain_blinded].iter_mut(),
        );
        // handle the sortition
        coord.handle_new_burnchain_block().unwrap();
        coord_blind.handle_new_burnchain_block().unwrap();

        let b = get_burnchain(path, None);
        let new_burnchain_tip = burnchain.get_canonical_chain_tip().unwrap();
        if b.is_reward_cycle_start(new_burnchain_tip.block_height) {
            eprintln!(
                "Reward cycle start at height={}",
                new_burnchain_tip.block_height
            );
            // processed first anchor block, not expecting a second one!
            if anchor_blocks.len() == 1 {
                let ic = sort_db.index_handle_at_tip();
                assert!(
                    ic.get_last_anchor_block_hash().unwrap().is_none(),
                    "No anchor block should have been chosen!"
                );
            } else {
                // the "blinded" sortition db and the one that's processed all the blocks
                //   should have diverged in sortition_ids now...
                sortition_ids_diverged = true;
                // store the anchor block for this sortition for later checking
                let ic = sort_db.index_handle_at_tip();
                let bhh = ic.get_last_anchor_block_hash().unwrap().unwrap();
                eprintln!(
                    "Anchor block={}, selected at height={}",
                    &bhh,
                    SortitionDB::get_block_snapshot_for_winning_stacks_block(
                        &sort_db.index_conn(),
                        &ic.context.chain_tip,
                        &bhh
                    )
                    .unwrap()
                    .unwrap()
                    .block_height
                );
                anchor_blocks.push(bhh);
            }
        }

        let tip = SortitionDB::get_canonical_burn_chain_tip(sort_db.conn()).unwrap();
        let blinded_tip = SortitionDB::get_canonical_burn_chain_tip(sort_db_blind.conn()).unwrap();
        if sortition_ids_diverged {
            assert_ne!(
                tip.sortition_id, blinded_tip.sortition_id,
                "Sortitions should have diverged by block height = {}",
                blinded_tip.block_height
            );
        } else {
            assert_eq!(
                tip.sortition_id, blinded_tip.sortition_id,
                "Sortitions should not have diverged at block height = {}",
                blinded_tip.block_height
            );
        }

        // load the block into staging
        let block_hash = block.header.block_hash();
        eprintln!("Block hash={}, ix={}", &block_hash, ix);

        assert_eq!(&tip.winning_stacks_block_hash, &block_hash);
        stacks_blocks.push((tip.sortition_id.clone(), block.clone()));

        preprocess_block(&mut chainstate, &sort_db, &tip, block);

        // handle the stacks block
        coord.handle_new_stacks_block().unwrap();
    }

    let block_height = eval_at_chain_tip(path, &sort_db, "block-height");
    assert_eq!(block_height, Value::UInt(7));

    let block_height = eval_at_chain_tip(path_blinded, &sort_db_blind, "block-height");
    assert_eq!(block_height, Value::UInt(0));

    {
        let ic = sort_db.index_handle_at_tip();
        let pox_id = ic.get_pox_id().unwrap();
        assert_eq!(&pox_id.to_string(), "1111");
    }

    {
        let ic = sort_db_blind.index_handle_at_tip();
        let pox_id = ic.get_pox_id().unwrap();
        assert_eq!(&pox_id.to_string(), "1101");
    }

    for (sort_id, block) in stacks_blocks.iter() {
        reveal_block(
            path_blinded,
            &sort_db_blind,
            &mut coord_blind,
            &sort_id,
            block,
        );
    }

    {
        let ic = sort_db_blind.index_handle_at_tip();
        let pox_id = ic.get_pox_id().unwrap();
        assert_eq!(&pox_id.to_string(), "1111");
    }

    let block_height = eval_at_chain_tip(path_blinded, &sort_db_blind, "block-height");
    assert_eq!(block_height, Value::UInt(7));
}

#[test]
fn test_pox_fork_out_of_order() {
    let path = "/tmp/stacks-blockchain.test.pox_fork_out_of_order";
    // setup a second set of states that won't see the broadcasted blocks
    let path_blinded = "/tmp/stacks-blockchain.test.pox_fork_out_of_order.blinded";
    let _r = std::fs::remove_dir_all(path);
    let _r = std::fs::remove_dir_all(path_blinded);

    let vrf_keys: Vec<_> = (0..15).map(|_| VRFPrivateKey::new()).collect();
    let committers: Vec<_> = (0..15).map(|_| StacksPrivateKey::new()).collect();

    setup_states(
        &[path, path_blinded],
        &vrf_keys,
        &committers,
        None,
        None,
        StacksEpochId::Epoch20,
    );

    let mut coord = make_coordinator(path, None);
    let mut coord_blind = make_coordinator(path_blinded, None);

    coord.handle_new_burnchain_block().unwrap();
    coord_blind.handle_new_burnchain_block().unwrap();

    let sort_db = get_sortition_db(path, None);

    let tip = SortitionDB::get_canonical_burn_chain_tip(sort_db.conn()).unwrap();
    assert_eq!(tip.block_height, 1);
    assert_eq!(tip.sortition, false);
    let (_, ops) = sort_db
        .get_sortition_result(&tip.sortition_id)
        .unwrap()
        .unwrap();

    let sort_db_blind = get_sortition_db(path_blinded, None);

    let tip = SortitionDB::get_canonical_burn_chain_tip(sort_db_blind.conn()).unwrap();
    assert_eq!(tip.block_height, 1);
    assert_eq!(tip.sortition, false);
    let (_, ops) = sort_db_blind
        .get_sortition_result(&tip.sortition_id)
        .unwrap()
        .unwrap();

    // we should have all the VRF registrations accepted
    assert_eq!(ops.accepted_ops.len(), vrf_keys.len());
    assert_eq!(ops.consumed_leader_keys.len(), 0);

    // at first, sortition_ids shouldn't have diverged
    //  but once the first reward cycle begins, they should diverge.
    let mut sortition_ids_diverged = false;
    // process sequential blocks, and their sortitions...
    let mut stacks_blocks: Vec<(SortitionId, StacksBlock)> = vec![];
    let mut anchor_blocks = vec![];

    // setup:
    //  2 forks: 0 - 1 - 2 - 3 - 4 - 5 - 11 - 12 - 13 - 14 - 15
    //            \_ 6 _ 7 _ 8 _ 9 _ 10
    for (ix, (vrf_key, miner)) in vrf_keys.iter().zip(committers.iter()).enumerate() {
        let mut burnchain = get_burnchain_db(path, None);
        let mut chainstate = get_chainstate(path);
        let burnchain_tip = burnchain.get_canonical_chain_tip().unwrap();
        let burnchain_blinded = get_burnchain_db(path_blinded, None);
        let b = get_burnchain(path, None);

        eprintln!("Making block {}", ix);
        let (op, block) = if ix == 0 {
            make_genesis_block(
                &sort_db,
                &mut chainstate,
                &BlockHeaderHash([0; 32]),
                miner,
                10000,
                vrf_key,
                ix as u32,
            )
        } else {
            let parent = if ix == 1 {
                stacks_blocks[0].1.header.block_hash()
            } else if ix == 6 {
                stacks_blocks[0].1.header.block_hash()
            } else if ix == 11 {
                stacks_blocks[5].1.header.block_hash()
            } else {
                stacks_blocks[ix - 1].1.header.block_hash()
            };
            make_stacks_block(
                &sort_db,
                &mut chainstate,
                &b,
                &parent,
                burnchain_tip.block_height,
                miner,
                10000,
                vrf_key,
                ix as u32,
            )
        };
        produce_burn_block(
            &mut burnchain,
            &burnchain_tip.block_hash,
            vec![op],
            [burnchain_blinded].iter_mut(),
        );
        // handle the sortition
        coord.handle_new_burnchain_block().unwrap();
        coord_blind.handle_new_burnchain_block().unwrap();

        let new_burnchain_tip = burnchain.get_canonical_chain_tip().unwrap();
        if b.is_reward_cycle_start(new_burnchain_tip.block_height) {
            eprintln!(
                "Reward cycle start at height={}",
                new_burnchain_tip.block_height
            );
            // the "blinded" sortition db and the one that's processed all the blocks
            //   should have diverged in sortition_ids now...
            sortition_ids_diverged = true;
            // store the anchor block for this sortition for later checking
            let ic = sort_db.index_handle_at_tip();
            let bhh = ic.get_last_anchor_block_hash().unwrap().unwrap();
            eprintln!(
                "Anchor block={}, selected at height={}",
                &bhh,
                SortitionDB::get_block_snapshot_for_winning_stacks_block(
                    &sort_db.index_conn(),
                    &ic.context.chain_tip,
                    &bhh
                )
                .unwrap()
                .unwrap()
                .block_height
            );

            anchor_blocks.push(bhh);
        }

        let tip = SortitionDB::get_canonical_burn_chain_tip(sort_db.conn()).unwrap();
        let blinded_tip = SortitionDB::get_canonical_burn_chain_tip(sort_db_blind.conn()).unwrap();
        if sortition_ids_diverged {
            assert_ne!(
                tip.sortition_id, blinded_tip.sortition_id,
                "Sortitions should have diverged by block height = {}",
                blinded_tip.block_height
            );
        } else {
            assert_eq!(
                tip.sortition_id, blinded_tip.sortition_id,
                "Sortitions should not have diverged at block height = {}",
                blinded_tip.block_height
            );
        }

        // load the block into staging
        let block_hash = block.header.block_hash();
        eprintln!("Block hash={}, ix={}", &block_hash, ix);

        assert_eq!(&tip.winning_stacks_block_hash, &block_hash);
        stacks_blocks.push((tip.sortition_id.clone(), block.clone()));

        preprocess_block(&mut chainstate, &sort_db, &tip, block);

        // handle the stacks block
        coord.handle_new_stacks_block().unwrap();
    }

    let block_height = eval_at_chain_tip(path, &sort_db, "block-height");
    assert_eq!(block_height, Value::UInt(10));

    let block_height = eval_at_chain_tip(path_blinded, &sort_db_blind, "block-height");
    assert_eq!(block_height, Value::UInt(0));

    {
        let ic = sort_db.index_handle_at_tip();
        let pox_id = ic.get_pox_id().unwrap();
        assert_eq!(&pox_id.to_string(), "11111");
    }

    {
        let ic = sort_db_blind.index_handle_at_tip();
        let pox_id = ic.get_pox_id().unwrap();
        assert_eq!(&pox_id.to_string(), "11000");
    }

    // now, we reveal to the blinded coordinator, but out of order.
    //  reveal block 0 first,
    //   then the 6-7-8-9-10 fork.
    //   then reveal 1-2-3-4-5
    //   then reveal 11-12-13-14

    reveal_block(
        path_blinded,
        &sort_db_blind,
        &mut coord_blind,
        &stacks_blocks[0].0,
        &stacks_blocks[0].1,
    );

    // after revealing ``0``, we should now have the anchor block for
    //   the 6-7-8-9-10 fork

    {
        let ic = sort_db_blind.index_handle_at_tip();
        let pox_id = ic.get_pox_id().unwrap();
        assert_eq!(&pox_id.to_string(), "11110");
    }

    let block_height = eval_at_chain_tip(path_blinded, &sort_db_blind, "block-height");
    assert_eq!(block_height, Value::UInt(1));

    // reveal [6-10]
    for (_sort_id, block) in stacks_blocks[6..=10].iter() {
        // cannot use sort_id from stacks_blocks, because the blinded coordinator
        //   has different sortition_id's for blocks 6-10 (because it's missing
        //   the 2nd anchor block).
        let sort_id = SortitionDB::get_block_snapshot_for_winning_stacks_block(
            &sort_db_blind.index_conn(),
            &SortitionDB::get_canonical_sortition_tip(sort_db_blind.conn()).unwrap(),
            &block.header.block_hash(),
        )
        .unwrap()
        .unwrap()
        .sortition_id;
        reveal_block(
            path_blinded,
            &sort_db_blind,
            &mut coord_blind,
            &sort_id,
            block,
        );
    }

    {
        let ic = sort_db_blind.index_handle_at_tip();
        let pox_id = ic.get_pox_id().unwrap();
        assert_eq!(&pox_id.to_string(), "11110");
    }

    let block_height = eval_at_chain_tip(path_blinded, &sort_db_blind, "block-height");
    assert_eq!(block_height, Value::UInt(6));

    let block_hash = eval_at_chain_tip(
        path_blinded,
        &sort_db_blind,
        "(get-block-info? header-hash u5)",
    );
    assert_eq!(
        block_hash,
        Value::some(
            Value::buff_from(stacks_blocks[9].1.header.block_hash().as_bytes().to_vec()).unwrap()
        )
        .unwrap()
    );

    // reveal [1-5]
    for (_sort_id, block) in stacks_blocks[1..=5].iter() {
        // cannot use sort_id from stacks_blocks, because the blinded coordinator
        //   has different sortition_id's for blocks 6-10 (because it's missing
        //   the 2nd anchor block).
        let sort_id = SortitionDB::get_block_snapshot_for_winning_stacks_block(
            &sort_db_blind.index_conn(),
            &SortitionDB::get_canonical_sortition_tip(sort_db_blind.conn()).unwrap(),
            &block.header.block_hash(),
        )
        .unwrap()
        .unwrap()
        .sortition_id;

        // before processing the last of these blocks, the stacks_block[9] should still
        //   be the canonical tip
        let block_hash = eval_at_chain_tip(
            path_blinded,
            &sort_db_blind,
            "(get-block-info? header-hash u5)",
        );
        assert_eq!(
            block_hash,
            Value::some(
                Value::buff_from(stacks_blocks[9].1.header.block_hash().as_bytes().to_vec())
                    .unwrap()
            )
            .unwrap()
        );

        reveal_block(
            path_blinded,
            &sort_db_blind,
            &mut coord_blind,
            &sort_id,
            block,
        );
    }

    {
        let ic = sort_db_blind.index_handle_at_tip();
        let pox_id = ic.get_pox_id().unwrap();
        assert_eq!(&pox_id.to_string(), "11111");
    }

    let block_height = eval_at_chain_tip(path_blinded, &sort_db_blind, "block-height");
    assert_eq!(block_height, Value::UInt(6));

    // reveal [11-14]
    for (_sort_id, block) in stacks_blocks[11..].iter() {
        // cannot use sort_id from stacks_blocks, because the blinded coordinator
        //   has different sortition_id's for blocks 6-10 (because it's missing
        //   the 2nd anchor block).
        let sort_id = SortitionDB::get_block_snapshot_for_winning_stacks_block(
            &sort_db_blind.index_conn(),
            &SortitionDB::get_canonical_sortition_tip(sort_db_blind.conn()).unwrap(),
            &block.header.block_hash(),
        )
        .unwrap()
        .unwrap()
        .sortition_id;

        reveal_block(
            path_blinded,
            &sort_db_blind,
            &mut coord_blind,
            &sort_id,
            block,
        );
    }

    let block_height = eval_at_chain_tip(path_blinded, &sort_db_blind, "block-height");
    assert_eq!(block_height, Value::UInt(10));

    let block_hash = eval_at_chain_tip(
        path_blinded,
        &sort_db_blind,
        "(get-block-info? header-hash u9)",
    );
    assert_eq!(
        block_hash,
        Value::some(
            Value::buff_from(stacks_blocks[13].1.header.block_hash().as_bytes().to_vec()).unwrap()
        )
        .unwrap()
    );
}

fn eval_at_chain_tip(chainstate_path: &str, sort_db: &SortitionDB, eval: &str) -> Value {
    let stacks_tip = SortitionDB::get_canonical_stacks_chain_tip_hash(sort_db.conn()).unwrap();
    let mut chainstate = get_chainstate(chainstate_path);
    chainstate
        .with_read_only_clarity_tx(
            &sort_db.index_conn(),
            &StacksBlockId::new(&stacks_tip.0, &stacks_tip.1),
            |conn| {
                conn.with_readonly_clarity_env(
                    false,
                    CHAIN_ID_TESTNET,
                    ClarityVersion::Clarity1,
                    PrincipalData::parse("SP3Q4A5WWZ80REGBN0ZXNE540ECJ9JZ4A765Q5K2Q").unwrap(),
                    None,
                    LimitedCostTracker::new_free(),
                    |env| env.eval_raw(eval),
                )
                .unwrap()
            },
        )
        .unwrap()
}

fn reveal_block<T: BlockEventDispatcher, N: CoordinatorNotices, U: RewardSetProvider>(
    chainstate_path: &str,
    sort_db: &SortitionDB,
    coord: &mut ChainsCoordinator<T, N, U, (), ()>,
    my_sortition: &SortitionId,
    block: &StacksBlock,
) {
    let mut chainstate = get_chainstate(chainstate_path);
    let sortition = SortitionDB::get_block_snapshot(sort_db.conn(), &my_sortition)
        .unwrap()
        .unwrap();
    preprocess_block(&mut chainstate, sort_db, &sortition, block.clone());
    coord.handle_new_stacks_block().unwrap();
}

fn preprocess_block(
    chain_state: &mut StacksChainState,
    sort_db: &SortitionDB,
    my_sortition: &BlockSnapshot,
    block: StacksBlock,
) {
    let ic = sort_db.index_conn();
    let parent_consensus_hash = SortitionDB::get_block_snapshot_for_winning_stacks_block(
        &ic,
        &my_sortition.sortition_id,
        &block.header.parent_block,
    )
    .unwrap()
    .unwrap()
    .consensus_hash;
    // Preprocess the anchored block
    chain_state
        .preprocess_anchored_block(
            &ic,
            &my_sortition.consensus_hash,
            &block,
            &parent_consensus_hash,
            5,
        )
        .unwrap();
}

#[test]
fn test_check_chainstate_db_versions() {
    let path = "/tmp/stacks-blockchain-check_chainstate_db_versions";
    let _ = std::fs::remove_dir_all(path);

    let sortdb_path = format!("{}/sortdb", &path);
    let chainstate_path = format!("{}/chainstate", &path);

    let epoch_2 = StacksEpoch {
        epoch_id: StacksEpochId::Epoch20,
        start_height: 0,
        end_height: 10000,
        block_limit: BLOCK_LIMIT_MAINNET_20.clone(),
        network_epoch: PEER_VERSION_EPOCH_2_0,
    };
    let epoch_2_05 = StacksEpoch {
        epoch_id: StacksEpochId::Epoch2_05,
        start_height: 0,
        end_height: 10000,
        block_limit: BLOCK_LIMIT_MAINNET_205.clone(),
        network_epoch: PEER_VERSION_EPOCH_2_05,
    };

    // should work just fine in epoch 2 if the DBs don't exist
    assert!(
        check_chainstate_db_versions(&[epoch_2.clone()], &sortdb_path, &chainstate_path).unwrap()
    );

    // should work just fine in epoch 2.05 if the DBs don't exist
    assert!(
        check_chainstate_db_versions(&[epoch_2_05.clone()], &sortdb_path, &chainstate_path)
            .unwrap()
    );

    StacksChainState::make_chainstate_dirs(&chainstate_path).unwrap();

    let sortdb_v1 =
        SortitionDB::connect_v1(&sortdb_path, 100, &BurnchainHeaderHash([0x00; 32]), 0, true)
            .unwrap();
    let chainstate_v1 = StacksChainState::open_db_without_migrations(
        false,
        CHAIN_ID_TESTNET,
        &StacksChainState::header_index_root_path(PathBuf::from(&chainstate_path))
            .to_str()
            .unwrap(),
    )
    .unwrap();

    assert!(fs::metadata(&chainstate_path).is_ok());
    assert!(fs::metadata(&sortdb_path).is_ok());
    assert_eq!(
        StacksChainState::get_db_config_from_path(&chainstate_path)
            .unwrap()
            .version,
        "1"
    );
    assert_eq!(
        SortitionDB::get_db_version_from_path(&sortdb_path)
            .unwrap()
            .unwrap(),
        "1"
    );

    // should work just fine in epoch 2
    assert!(
        check_chainstate_db_versions(&[epoch_2.clone()], &sortdb_path, &chainstate_path).unwrap()
    );

    // should fail in epoch 2.05
    assert!(
        !check_chainstate_db_versions(&[epoch_2_05.clone()], &sortdb_path, &chainstate_path)
            .unwrap()
    );
}<|MERGE_RESOLUTION|>--- conflicted
+++ resolved
@@ -33,11 +33,8 @@
 use crate::chainstate::burn::operations::*;
 use crate::chainstate::burn::*;
 use crate::chainstate::coordinator::{Error as CoordError, *};
-<<<<<<< HEAD
+use crate::chainstate::stacks::address::PoxAddress;
 use crate::chainstate::stacks::boot::PoxStartCycleInfo;
-=======
-use crate::chainstate::stacks::address::PoxAddress;
->>>>>>> 4d78bfcd
 use crate::chainstate::stacks::db::{
     accounts::MinerReward, ClarityTx, StacksChainState, StacksHeaderInfo,
 };
@@ -370,7 +367,6 @@
         burnchain: &Burnchain,
         sortdb: &SortitionDB,
         block_id: &StacksBlockId,
-<<<<<<< HEAD
     ) -> Result<RewardSet, chainstate::coordinator::Error> {
         Ok(RewardSet {
             rewarded_addresses: self.0.clone(),
@@ -378,10 +374,6 @@
                 missed_reward_slots: vec![],
             },
         })
-=======
-    ) -> Result<Vec<PoxAddress>, chainstate::coordinator::Error> {
-        Ok(self.0.clone())
->>>>>>> 4d78bfcd
     }
 }
 
