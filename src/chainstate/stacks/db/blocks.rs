--- conflicted
+++ resolved
@@ -2296,14 +2296,8 @@
 
     /// Drop a trail of staging microblocks.  Mark them as orphaned and delete their data.
     /// Also, orphan any anchored children blocks that build off of the now-orphaned microblocks.
-<<<<<<< HEAD
-    fn drop_staging_microblocks(
-        tx: &mut DBTx,
-=======
     fn drop_staging_microblocks<'a>(
         tx: &mut DBTx<'a>,
-        _blocks_path: &String,
->>>>>>> 75b57ec5
         consensus_hash: &ConsensusHash,
         anchored_block_hash: &BlockHeaderHash,
         invalid_block_hash: &BlockHeaderHash,
