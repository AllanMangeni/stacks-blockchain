use vm::execute as vm_execute;
use vm::errors::{Error, CheckErrors, RuntimeErrorType};
use vm::types::{Value, PrincipalData, ResponseData, QualifiedContractIdentifier, AssetIdentifier};
use vm::contexts::{OwnedEnvironment, GlobalContext, AssetMap, AssetMapEntry};
use vm::representations::SymbolicExpression;
use vm::contracts::Contract;
use util::hash::hex_bytes;
use vm::tests::{with_memory_environment, with_marfed_environment, symbols_from_values,
                execute, is_err_code, is_committed};

const FIRST_CLASS_TOKENS: &str = "(define-fungible-token stackaroos)
         (define-read-only (my-ft-get-balance (account principal))
            (ft-get-balance stackaroos account))
         (define-public (my-token-transfer (to principal) (amount uint))
            (ft-transfer? stackaroos amount tx-sender to))
         (define-public (faucet)
           (let ((original-sender tx-sender))
             (as-contract (ft-transfer? stackaroos u1 tx-sender original-sender))))
         (define-public (mint-after (block-to-release uint))
           (if (>= block-height block-to-release)
               (faucet)
               (err \"must be in the future\")))
         (begin (ft-mint? stackaroos u10000 'SZ2J6ZY48GV1EZ5V2V5RB9MP66SW86PYKKQ9H6DPR)
                (ft-mint? stackaroos u200 'SM2J6ZY48GV1EZ5V2V5RB9MP66SW86PYKKQVX8X0G)
                (ft-mint? stackaroos u4 .tokens))";

const ASSET_NAMES: &str =
        "(define-constant burn-address 'SP000000000000000000002Q6VF78)
         (define-private (price-function (name int))
           (if (< name 100000) u1000 u100))
         
         (define-non-fungible-token names int)
         (define-map preorder-map
           ((name-hash (buff 20)))
           ((buyer principal) (paid uint)))
         
         (define-public (preorder 
                        (name-hash (buff 20))
                        (name-price uint))
           (let ((xfer-result (contract-call? .tokens my-token-transfer
                                burn-address name-price)))
            (if (is-ok xfer-result)
               (if
                 (map-insert preorder-map
                   (tuple (name-hash name-hash))
                   (tuple (paid name-price)
                          (buyer tx-sender)))
                 (ok 0) (err 2))
               (if (is-eq xfer-result (err 1)) ;; not enough balance
                   (err 1) (err 3)))))

         (define-public (force-mint (name int))
           (nft-mint? names name tx-sender))
         (define-public (try-bad-transfers)
           (begin
             (contract-call? .tokens my-token-transfer burn-address u50000)
             (contract-call? .tokens my-token-transfer burn-address u1000)
             (contract-call? .tokens my-token-transfer burn-address u1)
             (err 0)))
         (define-public (try-bad-transfers-but-ok)
           (begin
             (contract-call? .tokens my-token-transfer burn-address u50000)
             (contract-call? .tokens my-token-transfer burn-address u1000)
             (contract-call? .tokens my-token-transfer burn-address u1)
             (ok 0)))
         (define-public (transfer (name int) (recipient principal))
<<<<<<< HEAD
           (let ((transfer-name-result (nft-transfer! names name tx-sender recipient))
                 (token-to-contract-result (contract-call! .tokens my-token-transfer .names u1))
                 (contract-to-burn-result (as-contract (contract-call! .tokens my-token-transfer burn-address u1))))
             (begin (unwrap! transfer-name-result transfer-name-result)
                    (unwrap! token-to-contract-result token-to-contract-result)
                    (unwrap! contract-to-burn-result contract-to-burn-result)
=======
           (let ((transfer-name-result (nft-transfer? names name tx-sender recipient))
                 (token-to-contract-result (contract-call? .tokens my-token-transfer .names u1))
                 (contract-to-burn-result (as-contract (contract-call? .tokens my-token-transfer burn-address u1))))
             (begin (expects! transfer-name-result transfer-name-result)
                    (expects! token-to-contract-result token-to-contract-result)
                    (expects! contract-to-burn-result contract-to-burn-result)
>>>>>>> a29df2ff
                    (ok 0))))
         (define-public (register 
                        (recipient-principal principal)
                        (name int)
                        (salt int))
           (let ((preorder-entry
                   ;; preorder entry must exist!
<<<<<<< HEAD
                   (unwrap! (map-get preorder-map
=======
                   (expects! (map-get? preorder-map
>>>>>>> a29df2ff
                                  (tuple (name-hash (hash160 (xor name salt))))) (err 5)))
                 (name-entry 
                   (nft-get-owner? names name)))
             (if (and
                  (is-none name-entry)
                  ;; preorder must have paid enough
                  (<= (price-function name) 
                      (get paid preorder-entry))
                  ;; preorder must have been the current principal
                  (is-eq tx-sender
                       (get buyer preorder-entry)))
                  (if (and
                    (is-ok (nft-mint? names name recipient-principal))
                    (map-delete preorder-map
                      (tuple (name-hash (hash160 (xor name salt))))))
                    (ok 0)
                    (err 3))
                  (err 4))))";

fn execute_transaction(env: &mut OwnedEnvironment, issuer: Value, contract_identifier: &QualifiedContractIdentifier,
                       tx: &str, args: &[SymbolicExpression]) -> Result<(Value, AssetMap), Error> {
    env.execute_transaction(issuer, contract_identifier.clone(), tx, args)
}

fn test_simple_token_system(owned_env: &mut OwnedEnvironment) {
    let tokens_contract = FIRST_CLASS_TOKENS;

    let p1 = execute("'SZ2J6ZY48GV1EZ5V2V5RB9MP66SW86PYKKQ9H6DPR");
    let p2 = execute("'SM2J6ZY48GV1EZ5V2V5RB9MP66SW86PYKKQVX8X0G");

    let p1_principal = match p1 {
        Value::Principal(PrincipalData::Standard(ref data)) => data.clone(),
        _ => panic!()
    };

    let p2_principal = match p2 {
        Value::Principal(ref data) => data.clone(),
        _ => panic!()
    };

    let token_contract_id = QualifiedContractIdentifier::new(p1_principal.clone(), "tokens".into());

    let token_identifier = AssetIdentifier { contract_identifier: token_contract_id.clone(),
                                             asset_name: "stackaroos".into() };

    let contract_principal = PrincipalData::Contract(token_contract_id.clone());

    owned_env.initialize_contract(token_contract_id.clone(), tokens_contract).unwrap();

    let (result, asset_map) = execute_transaction(owned_env, 
        p2.clone(), &token_contract_id.clone(), "my-token-transfer",
        &symbols_from_values(vec![p1.clone(), Value::UInt(210)])).unwrap();
    assert!(!is_committed(&result));

    assert_eq!(asset_map.to_table().len(), 0);

    let (result, asset_map) = execute_transaction(owned_env,
        p1.clone(), &token_contract_id.clone(), "my-token-transfer",
        &symbols_from_values(vec![p2.clone(), Value::UInt(9000)])).unwrap();
    assert!(is_committed(&result));

    let asset_map = asset_map.to_table();
    assert_eq!(asset_map[&PrincipalData::Standard(p1_principal)][&token_identifier], AssetMapEntry::Token(9000));

    let (result, asset_map) = execute_transaction(owned_env,
        p1.clone(), &token_contract_id.clone(), "my-token-transfer",
        &symbols_from_values(vec![p2.clone(), Value::UInt(1001)])).unwrap();

    assert!(is_err_code(&result, 1));
    assert_eq!(asset_map.to_table().len(), 0);

    let (result, asset_map) = execute_transaction(owned_env,
        p1.clone(), &token_contract_id.clone(), "my-token-transfer",
        &symbols_from_values(vec![p1.clone(), Value::UInt(1000)])).unwrap();

    assert!(is_err_code(&result, 2));
    assert_eq!(asset_map.to_table().len(), 0);

    let err = execute_transaction(owned_env,
        p1.clone(), &token_contract_id.clone(), "my-token-transfer",
        &symbols_from_values(vec![p1.clone(), Value::Int(-1)])).unwrap_err();

    assert!( match err {
        Error::Unchecked(CheckErrors::TypeValueError(_, _)) => true,
        _ => false
    });

    let (result, asset_map) = execute_transaction(owned_env,
        p1.clone(), &token_contract_id.clone(), "my-ft-get-balance", &symbols_from_values(vec![p1.clone()])).unwrap();

    assert_eq!(
        result,
        Value::UInt(1000));
    assert_eq!(asset_map.to_table().len(), 0);

    let (result, asset_map) = execute_transaction(owned_env,
        p1.clone(), &token_contract_id.clone(), "my-ft-get-balance", &symbols_from_values(vec![p2.clone()])).unwrap();

    assert_eq!(
        result,
        Value::UInt(9200));
    assert_eq!(asset_map.to_table().len(), 0);

    let (result, asset_map) = execute_transaction(owned_env,
        p1.clone(), &token_contract_id.clone(), "faucet", &vec![]).unwrap();

    assert!(is_committed(&result));

    let asset_map = asset_map.to_table();
    assert_eq!(asset_map[&contract_principal][&token_identifier], AssetMapEntry::Token(1));

    let (result, asset_map) = execute_transaction(owned_env,
        p1.clone(), &token_contract_id.clone(), "faucet", &vec![]).unwrap();

    let asset_map = asset_map.to_table();
    assert!(is_committed(&result));
    assert_eq!(asset_map[&contract_principal][&token_identifier], AssetMapEntry::Token(1));

    let (result, asset_map) = execute_transaction(owned_env,
        p1.clone(), &token_contract_id.clone(), "faucet", &vec![]).unwrap();

    let asset_map = asset_map.to_table();
    assert!(is_committed(&result));
    assert_eq!(asset_map[&contract_principal][&token_identifier], AssetMapEntry::Token(1));

    let (result, asset_map) = execute_transaction(owned_env,
        p1.clone(), &token_contract_id.clone(), "my-ft-get-balance", &symbols_from_values(vec![p1.clone()])).unwrap();

    assert_eq!(
        result,
        Value::UInt(1003));

    let (result, asset_map) = execute_transaction(owned_env,
        p1.clone(), &token_contract_id.clone(), "mint-after", &symbols_from_values(vec![Value::UInt(25)])).unwrap();

    assert!(!is_committed(&result));
    assert_eq!(asset_map.to_table().len(), 0);
    
}

fn total_supply(owned_env: &mut OwnedEnvironment) {
    let bad_0 = "(define-fungible-token stackaroos (- 5))";
    let bad_1 = "(define-fungible-token stackaroos 'true)";

    let contract = "(define-fungible-token stackaroos u5)
         (define-read-only (get-balance (account principal))
            (ft-get-balance stackaroos account))
         (define-public (transfer (to principal) (amount uint))
            (ft-transfer? stackaroos amount tx-sender to))
         (define-public (faucet)
            (ft-mint? stackaroos u2 tx-sender))
         (define-public (gated-faucet (x bool))
            (begin (faucet)
                   (if x (ok 1) (err 0))))";

    let p1 = execute("'SZ2J6ZY48GV1EZ5V2V5RB9MP66SW86PYKKQ9H6DPR");
    
    let p1_principal = match p1 {
        Value::Principal(PrincipalData::Standard(ref data)) => data.clone(),
        _ => panic!()
    };

    let token_contract_id = QualifiedContractIdentifier::new(p1_principal.clone(), "tokens".into());
    let err = owned_env.initialize_contract(token_contract_id.clone(), bad_0).unwrap_err();
    assert!( match err {
        Error::Unchecked(CheckErrors::TypeValueError(_, _)) => true,
        _ => false
    });

    let err = owned_env.initialize_contract(token_contract_id.clone(), bad_1).unwrap_err();
    assert!( match err {
        Error::Unchecked(CheckErrors::TypeValueError(_, _)) => true,
        _ => false
    });

    owned_env.initialize_contract(token_contract_id.clone(), contract).unwrap();

    let (result, asset_map) = execute_transaction(owned_env,
        p1.clone(), &token_contract_id.clone(), "gated-faucet",
        &symbols_from_values(vec![Value::Bool(true)])).unwrap();
    assert!(is_committed(&result));

    let (result, asset_map) = execute_transaction(owned_env,
        p1.clone(), &token_contract_id.clone(), "gated-faucet",
        &symbols_from_values(vec![Value::Bool(false)])).unwrap();
    assert!(!is_committed(&result));

    let (result, asset_map) = execute_transaction(owned_env,
        p1.clone(), &token_contract_id.clone(), "gated-faucet",
        &symbols_from_values(vec![Value::Bool(true)])).unwrap();
    assert!(is_committed(&result));

    let err = execute_transaction(owned_env,
        p1.clone(), &token_contract_id.clone(), "gated-faucet",
        &symbols_from_values(vec![Value::Bool(false)])).unwrap_err();
    println!("{}", err);
    assert!( match err {
        Error::Runtime(RuntimeErrorType::SupplyOverflow(x, y), _) => (x, y) == (6, 5),
        _ => false
    });
}

fn test_simple_naming_system(owned_env: &mut OwnedEnvironment) {
    let tokens_contract = FIRST_CLASS_TOKENS;

    let names_contract = ASSET_NAMES;

    let p1 = execute("'SZ2J6ZY48GV1EZ5V2V5RB9MP66SW86PYKKQ9H6DPR");
    let p2 = execute("'SM2J6ZY48GV1EZ5V2V5RB9MP66SW86PYKKQVX8X0G");

    let p1_principal = match p1 {
        Value::Principal(PrincipalData::Standard(ref data)) => data.clone(),
        _ => panic!()
    };

    let p2_principal = match p2 {
        Value::Principal(ref data) => data.clone(),
        _ => panic!()
    };

    let tokens_contract_id = QualifiedContractIdentifier::new(p1_principal.clone(), "tokens".into());

    let names_contract_id = QualifiedContractIdentifier::new(p1_principal.clone(), "names".into());

    let names_identifier = AssetIdentifier { contract_identifier: names_contract_id.clone(),
                                             asset_name: "names".into() };
    let tokens_identifier = AssetIdentifier { contract_identifier: tokens_contract_id.clone(),
                                             asset_name: "stackaroos".into() };


    let name_hash_expensive_0 = execute("(hash160 1)");
    let name_hash_expensive_1 = execute("(hash160 2)");
    let name_hash_cheap_0 = execute("(hash160 100001)");

    owned_env.initialize_contract(tokens_contract_id.clone(), tokens_contract).unwrap();

    let names_contract_id = QualifiedContractIdentifier::new(p1_principal.clone(), "names".into());
    owned_env.initialize_contract(names_contract_id.clone(), names_contract).unwrap();

    let (result, asset_map) = execute_transaction(
        owned_env, p2.clone(), &names_contract_id, "preorder",
        &symbols_from_values(vec![name_hash_expensive_0.clone(), Value::UInt(1000)])).unwrap();

    assert!(is_err_code(&result, 1));
    
    let (result, asset_map) = execute_transaction(
        owned_env, p1.clone(), &names_contract_id, "preorder",
        &symbols_from_values(vec![name_hash_expensive_0.clone(), Value::UInt(1000)])).unwrap();
    
    assert!(is_committed(&result));
    
    let (result, asset_map) = execute_transaction(
        owned_env, p1.clone(), &names_contract_id, "preorder",
        &symbols_from_values(vec![name_hash_expensive_0.clone(), Value::UInt(1000)])).unwrap();

    assert!(is_err_code(&result, 2));


    // shouldn't be able to register a name you didn't preorder!


    let (result, asset_map) = execute_transaction(
        owned_env, p2.clone(), &names_contract_id, "register",
        &symbols_from_values(vec![p2.clone(), Value::Int(1) , Value::Int(0)])).unwrap();

    assert!(is_err_code(&result, 4));

    // should work!

    let (result, asset_map) = execute_transaction(
        owned_env, p1.clone(), &names_contract_id, "register",
        &symbols_from_values(vec![p2.clone(), Value::Int(1) , Value::Int(0)])).unwrap();
            
    assert!(is_committed(&result));
    

    {
        let mut env = owned_env.get_exec_environment(None);
        assert_eq!(
            env.eval_read_only(&names_contract_id.clone(),
                               "(nft-get-owner? names 1)").unwrap(),
            Value::some(p2.clone()));
    }

    // let's try some token-transfers

    let (result, asset_map) = execute_transaction(
        owned_env, p1.clone(), &names_contract_id, "try-bad-transfers", &vec![]).unwrap();
    assert!(is_err_code(&result, 0));
    assert_eq!(asset_map.to_table().len(), 0);

    let (result, asset_map) = execute_transaction(
        owned_env, p1.clone(), &names_contract_id, "try-bad-transfers-but-ok", &vec![]).unwrap();

    assert!(is_committed(&result));

    let asset_map = asset_map.to_table();
    assert_eq!(asset_map[&PrincipalData::Standard(p1_principal.clone())][&tokens_identifier], AssetMapEntry::Token(1001));

    // let's mint some names

    let (result, asset_map) = execute_transaction(
        owned_env, p1.clone(), &names_contract_id, "force-mint", 
        &symbols_from_values(vec![Value::Int(1)])).unwrap();

    assert!(is_err_code(&result, 1));
    assert_eq!(asset_map.to_table().len(), 0);


    let (result, asset_map) = execute_transaction(
        owned_env, p1.clone(), &names_contract_id, "force-mint", 
        &symbols_from_values(vec![Value::Int(5)])).unwrap();

    assert!(is_committed(&result));
    assert_eq!(asset_map.to_table().len(), 0);

    // let's transfer name


    let (result, asset_map) = execute_transaction(
        owned_env, p1.clone(), &names_contract_id, "transfer", 
        &symbols_from_values(vec![Value::Int(7), p2.clone()])).unwrap();

    assert!(is_err_code(&result, 3));
    assert_eq!(asset_map.to_table().len(), 0);

    let (result, asset_map) = execute_transaction(
        owned_env, p1.clone(), &names_contract_id, "transfer", 
        &symbols_from_values(vec![Value::Int(1), p2.clone()])).unwrap();

    assert!(is_err_code(&result, 1));
    assert_eq!(asset_map.to_table().len(), 0);

    let (result, asset_map) = execute_transaction(
        owned_env, p2.clone(), &names_contract_id, "transfer", 
        &symbols_from_values(vec![Value::Int(1), p2.clone()])).unwrap();

    assert!(is_err_code(&result, 2));
    assert_eq!(asset_map.to_table().len(), 0);

    let (result, asset_map) = execute_transaction(
        owned_env, p1.clone(), &names_contract_id, "transfer", 
        &symbols_from_values(vec![Value::Int(5), p2.clone()])).unwrap();

    let asset_map = asset_map.to_table();

    assert!(is_committed(&result));
    assert_eq!(asset_map[&PrincipalData::Standard(p1_principal.clone())][&names_identifier], AssetMapEntry::Asset(vec![Value::Int(5)]));
    assert_eq!(asset_map[&PrincipalData::Standard(p1_principal)][&tokens_identifier], AssetMapEntry::Token(1));

    // try to underpay!

    let (result, asset_map) = execute_transaction(
        owned_env, p2.clone(), &names_contract_id, "preorder",
        &symbols_from_values(vec![name_hash_expensive_1.clone(), Value::UInt(100)])).unwrap();

    assert!(is_committed(&result));
    
    let (result, asset_map) = execute_transaction(
        owned_env, p2.clone(), &names_contract_id, "register",
        &symbols_from_values(vec![p2.clone(), Value::Int(2) , Value::Int(0)])).unwrap();

    assert!(is_err_code(&result, 4));
    
    // register a cheap name!

    let (result, asset_map) = execute_transaction(
        owned_env, p2.clone(), &names_contract_id, "preorder",
        &symbols_from_values(vec![name_hash_cheap_0.clone(), Value::UInt(100)])).unwrap();

    assert!(is_committed(&result));


    let (result, asset_map) = execute_transaction(
        owned_env, p2.clone(), &names_contract_id, "register",
        &symbols_from_values(vec![p2.clone(), Value::Int(100001) , Value::Int(0)])).unwrap();

    assert!(is_committed(&result));
    

    let (result, asset_map) = execute_transaction(
        owned_env, p2.clone(), &names_contract_id, "register",
        &symbols_from_values(vec![p2.clone(), Value::Int(100001) , Value::Int(0)])).unwrap();

    // preorder must exist!
    assert!(is_err_code(&result, 5));
}


#[test]
fn test_all() {
    let to_test = [test_simple_token_system, test_simple_naming_system, total_supply];
    for test in to_test.iter() {
        with_memory_environment(test, true);
        with_marfed_environment(test, true);
    }
}<|MERGE_RESOLUTION|>--- conflicted
+++ resolved
@@ -64,21 +64,12 @@
              (contract-call? .tokens my-token-transfer burn-address u1)
              (ok 0)))
          (define-public (transfer (name int) (recipient principal))
-<<<<<<< HEAD
-           (let ((transfer-name-result (nft-transfer! names name tx-sender recipient))
-                 (token-to-contract-result (contract-call! .tokens my-token-transfer .names u1))
-                 (contract-to-burn-result (as-contract (contract-call! .tokens my-token-transfer burn-address u1))))
+           (let ((transfer-name-result (nft-transfer? names name tx-sender recipient))
+                 (token-to-contract-result (contract-call? .tokens my-token-transfer .names u1))
+                 (contract-to-burn-result (as-contract (contract-call? .tokens my-token-transfer burn-address u1))))
              (begin (unwrap! transfer-name-result transfer-name-result)
                     (unwrap! token-to-contract-result token-to-contract-result)
                     (unwrap! contract-to-burn-result contract-to-burn-result)
-=======
-           (let ((transfer-name-result (nft-transfer? names name tx-sender recipient))
-                 (token-to-contract-result (contract-call? .tokens my-token-transfer .names u1))
-                 (contract-to-burn-result (as-contract (contract-call? .tokens my-token-transfer burn-address u1))))
-             (begin (expects! transfer-name-result transfer-name-result)
-                    (expects! token-to-contract-result token-to-contract-result)
-                    (expects! contract-to-burn-result contract-to-burn-result)
->>>>>>> a29df2ff
                     (ok 0))))
          (define-public (register 
                         (recipient-principal principal)
@@ -86,11 +77,7 @@
                         (salt int))
            (let ((preorder-entry
                    ;; preorder entry must exist!
-<<<<<<< HEAD
-                   (unwrap! (map-get preorder-map
-=======
-                   (expects! (map-get? preorder-map
->>>>>>> a29df2ff
+                   (unwrap! (map-get? preorder-map
                                   (tuple (name-hash (hash160 (xor name salt))))) (err 5)))
                  (name-entry 
                    (nft-get-owner? names name)))
