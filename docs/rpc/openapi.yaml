--- conflicted
+++ resolved
@@ -1226,17 +1226,15 @@
         - `node_stacks_tip_height`: The current Stacks tip height of this node.
       tags:
         - Info
-<<<<<<< HEAD
       security: []
       operationId: getNodeHealth
-=======
-      operationId: get_health
       parameters:
         - in: query
           name: neighbors
-          description: "Specifies the set of peers to use for health checks.
+          description: |
+            Specifies the set of peers to use for health checks.
             - `initial` (default): Use only the initial bootstrap peers.
-            - `all`: Use all connected peers."
+            - `all`: Use all connected peers.
           required: false
           schema:
             type: string
@@ -1244,7 +1242,6 @@
               - initial
               - all
             default: initial
->>>>>>> bc58a1e0
       responses:
         "200":
           description: Success
@@ -1253,28 +1250,14 @@
               schema:
                 $ref: "#/components/schemas/GetHealth"
               example:
-<<<<<<< HEAD
                 $ref: "./components/examples/node-health.example.json"
-        "500":
-=======
-                $ref: ./api/core-node/get-health.example.json
-        400:
+        "400":
           description: Bad request, such as an invalid `neighbors` query parameter.
-          content:
-            application/json:
-              schema:
-                type: string
-              example: "Invalid `neighbors` query parameter: allowed values are `initial` or `all`"
-        500:
->>>>>>> bc58a1e0
+          $ref: "#/components/responses/BadRequest"
+        "500":
           description: |
             Failed to query for health (e.g., no data or no valid peers to query from).
-            Returns a plain text error message instead of JSON.
-          content:
-            text/plain:
-              schema:
-                type: string
-              example: "Failed to get peer info"
+          $ref: "#/components/responses/InternalServerError"
 
   /v2/attachments/{hash}:
     get:
