--- conflicted
+++ resolved
@@ -25,15 +25,10 @@
   expressive (#6337)
 - Removed affirmation maps logic throughout, upgrading chainstate DB schema to 11 and burnchain DB schema to 3 (#6314)
 
-<<<<<<< HEAD
 ### Fixed
 
 - When running `stacks-inspect decode-tx`, print the correct version of the address (mainnet or testnet) based on the transaction passed in
-=======
-### Changed
-
 - When a contract deploy is analyzed, it will no longer throw a `CostError` when the contract contains an undefined top-level variable. Instead, it will throw a `UndefinedVariable` error.
->>>>>>> b1332a70
 
 ## [3.2.0.0.1]
 
