# Changelog

All notable changes to this project will be documented in this file.

The format is based on [Keep a Changelog](https://keepachangelog.com/en/1.0.0/),
and this project adheres to the versioning scheme outlined in the [README.md](README.md).

# Unreleased

### Added

- Added a new RPC endpoint `/v3/health` to query the node's health status. The endpoint returns a 200 status code with relevant synchronization information (including the node's current Stacks tip height, the maximum Stacks tip height among its neighbors, and the difference between these two). A user can use the `difference_from_max_peer` value to decide what is a good threshold for them before considering the node out of sync. The endpoint returns a 500 status code if the query cannot retrieve viable data.

<<<<<<< HEAD
- Added a new option `--hex-file <file_path>` to `blockstack-cli contract-call` command, that allows to pass a serialized Clarity value by file.
=======
### Changed

- Changed default mempool walk strategy to `NextNonceWithHighestFeeRate`
>>>>>>> 2493ed1c

## [3.1.0.0.12]

### Added

- Document missing config structs
- Document MinerConfig parameters
- Document BurnchainConfig parameters
- Document NodeConfig parameters

### Changed

- `get_fresh_random_neighbors` to include allowed neigbors
- Logging improvements and cleanup
- Move serde serializers to stacks_common
- Depend on clarity backing store interface
- Updated `./docs/event-dispacher.md`

### Fixed

- Handle Bitcoin reorgs during Stacks tenure extend

## [3.1.0.0.11]

- Hotfix for p2p stack misbehavior in mempool syncing conditions

## [3.1.0.0.10]

### Added

- Persisted tracking of StackerDB slot versions for mining. This improves miner p2p performance.

## [3.1.0.0.9]

### Added

- Added field `vm_error` to EventObserver transaction outputs
- Added new `ValidateRejectCode` values to the `/v3/block_proposal` endpoint
- Added `StateMachineUpdateContent::V1` to support a vector of `StacksTransaction` expected to be replayed in subsequent Stacks blocks
- Include a reason string in the transaction receipt when a transaction is rolled back due to a post-condition. This should help users in understanding what went wrong.
- Updated `StackerDBListener` to monitor signer state machine updates and store signer global state information, enabling miners to perform transaction replays.
- Added a testnet `replay_transactions` flag to the miner configuration to feature-gate transaction replay. When enabled, the miner will construct a replay block if a threshold of signers signals that a transaction set requires replay.

### Changed

- Reduce the default `block_rejection_timeout_steps` configuration so that miners will retry faster when blocks fail to reach 70% approved or 30% rejected.
- Added index for `next_ready_nakamoto_block()` which improves block processing performance.
- Added a new field, `parent_burn_block_hash`, to the payload that is included in the `/new_burn_block` event observer payload.

### Fixed

- Fix regression in mock-mining, allowing the mock miner to continue mining blocks throughout a tenure instead of failing after mining the tenure change block.

## [3.1.0.0.8]

### Added

- Add fee information to transaction log ending with "success" or "skipped", while building a new block
- Add `max_execution_time_secs` to miner config for limiting duration of contract calls
- When a miner's config file is updated (ie with a new fee rate), a new block commit is issued using
  the new values ([#5924](https://github.com/stacks-network/stacks-core/pull/5924))
- Add `txindex` configuration option enabling the storage (and querying via api) of transactions. Note: the old STACKS_TRANSACTION_LOG environment var configuration is no longer available.

### Changed

- When a miner times out waiting for signatures, it will re-propose the same block instead of building a new block ([#5877](https://github.com/stacks-network/stacks-core/pull/5877))
- Improve tenure downloader trace verbosity applying proper logging level depending on the tenure state ("debug" if unconfirmed, "info" otherwise) ([#5871](https://github.com/stacks-network/stacks-core/issues/5871))
- Remove warning log about missing UTXOs when a node is configured as `miner` with `mock_mining` mode enabled ([#5841](https://github.com/stacks-network/stacks-core/issues/5841))
- Deprecated the `wait_on_interim_blocks` option in the miner config file. This option is no longer needed, as the miner will always wait for interim blocks to be processed before mining a new block. To wait extra time in between blocks, use the `min_time_between_blocks_ms` option instead. ([#5979](https://github.com/stacks-network/stacks-core/pull/5979))
- Added `empty_mempool_sleep_ms` to the miner config file to control the time to wait in between mining attempts when the mempool is empty. If not set, the default sleep time is 2.5s. ([#5997](https://github.com/stacks-network/stacks-core/pull/5997))

## [3.1.0.0.7]

### Added

- Add `disable_retries` mode for events_observer disabling automatic retry on error

### Changed

- Implement faster cost tracker for default cost functions in Clarity
- By default, miners will wait for a new tenure to start for a configurable amount of time after receiving a burn block before
  submitting a block commit. This will reduce the amount of RBF transactions miners are expected to need.
- Add weight threshold and percentages to `StackerDBListener` logs
- Signer will not allow reorg if more than one block in the current tenure has already been globally approved

## [3.1.0.0.6]

### Added

- The `BlockProposal` StackerDB message serialization struct now includes a `server_version` string, which represents the version of the node that the miner is using. ([#5803](https://github.com/stacks-network/stacks-core/pull/5803))
- Add `vrf_seed` to the `/v3/sortitions` rpc endpoint
- Added hot-reloading of `burnchain.burn_fee_cap` from a miner's config file ([#5857](https://github.com/stacks-network/stacks-core/pull/5857))

### Changed

- Miner will stop waiting for signatures on a block if the Stacks tip advances (causing the block it had proposed to be invalid).
- Logging improvements:
  - P2P logs now includes a reason for dropping a peer or neighbor
  - Improvements to how a PeerAddress is logged (human readable format vs hex)
- Pending event dispatcher requests will no longer be sent to URLs that are no longer registered as event observers ([#5834](https://github.com/stacks-network/stacks-core/pull/5834))

### Fixed

- Error responses to /v2/transactions/fees are once again expressed as JSON ([#4145](https://github.com/stacks-network/stacks-core/issues/4145)).

## [3.1.0.0.5]

### Added

- Add miner configuration option `tenure_extend_cost_threshold` to specify the percentage of the tenure budget that must be spent before a time-based tenure extend is attempted
- Add miner configuration option `tenure_extend_wait_timeout_ms` to specify the time to wait before trying to continue a tenure because the next miner did not produce blocks

### Changed

- Miner will include other transactions in blocks with tenure extend transactions (#5760)
- Add `block_rejection_timeout_steps` to miner configuration for defining rejections-based timeouts while waiting for signers response (#5705)
- Miner will not issue a tenure extend until at least half of the block budget has been spent (#5757)
- Miner will issue a tenure extend if the incoming miner has failed to produce a block (#5729)

### Fixed

- Miners who restart their nodes immediately before a winning tenure now correctly detect that
  they won the tenure after their nodes restart ([#5750](https://github.com/stacks-network/stacks-core/issues/5750)).

## [3.1.0.0.4]

### Added

- The stacks-node miner now performs accurate tenure-extensions in certain bitcoin block production
  cases: when a bitcoin block is produced before the previous bitcoin block's Stacks tenure started.
  Previously, the miner had difficulty restarting their missed tenure and extending into the new
  bitcoin block, leading to 1-2 bitcoin blocks of missed Stacks block production.
- The event dispatcher now includes `consensus_hash` in the `/new_block` and `/new_burn_block` payloads. ([#5677](https://github.com/stacks-network/stacks-core/pull/5677))

## Changed

- When a miner reorgs the previous tenure due to a poorly timed block, it can now continue to build blocks on this new chain tip (#5691)

## [3.1.0.0.3]

### Added

- Add `tenure_timeout_secs` to the miner for determining when a time-based tenure extend should be attempted.
- Added configuration option `block_proposal_max_age_secs` under `[connection_options]` to prevent processing stale block proposals

### Changed

- The RPC endpoint `/v3/block_proposal` no longer will evaluate block proposals more than `block_proposal_max_age_secs` old
- When a transaction is dropped due to replace-by-fee, the `/drop_mempool_tx` event observer payload now includes `new_txid`, which is the transaction that replaced this dropped transaction. When a transaction is dropped for other reasons, `new_txid` is `null`. [#5381](https://github.com/stacks-network/stacks-core/pull/5381)
- Nodes will assume that all PoX anchor blocks exist by default, and stall initial block download indefinitely to await their arrival (#5502)

### Fixed

- Signers no longer accept messages for blocks from different reward cycles (#5662)

## [3.1.0.0.2]

### Added

- **SIP-029 consensus rules, activating in epoch 3.1 at block 875,000** (see [SIP-029](https://github.com/stacksgov/sips/blob/main/sips/sip-029/sip-029-halving-alignment.md) for details)
- New RPC endpoints
  - `/v2/clarity/marf/:marf_key_hash`
  - `/v2/clarity/metadata/:principal/:contract_name/:clarity_metadata_key`
- When a proposed block is validated by a node, the block can be validated even when the block version is different than the node's default ([#5539](https://github.com/stacks-network/stacks-core/pull/5539))
- A miner will now generate a tenure-extend when at least 70% of the signers have confirmed that they are willing to allow one, via the new timestamp included in block responses. This allows the miner to refresh its budget in between Bitcoin blocks. ([#5476](https://github.com/stacks-network/stacks-core/discussions/5476))
- Set the epoch to 3.1 in the Clarity DB upon activation.

### Changed

## [3.0.0.0.4]

### Added

### Changed

- Use the same burn view loader in both block validation and block processing

## [3.0.0.0.3]

### Added

### Changed
- Add index for StacksBlockId to nakamoto block headers table (improves node performance)
- Remove the panic for reporting DB deadlocks (just error and continue waiting)
- Add index to `metadata_table` in Clarity DB on `blockhash`
- Add `block_commit_delay_ms` to the config file to control the time to wait after seeing a new burn block, before submitting a block commit, to allow time for the first Nakamoto block of the new tenure to be mined, allowing this miner to avoid the need to RBF the block commit.
- Add `tenure_cost_limit_per_block_percentage` to the miner config file to control the percentage remaining tenure cost limit to consume per nakamoto block.
- Add `/v3/blocks/height/:block_height` rpc endpoint
- If the winning miner of a sortition is committed to the wrong parent tenure, the previous miner can immediately tenure extend and continue mining since the winning miner would never be able to propose a valid block. (#5361)

## [3.0.0.0.2]

### Added

### Changed
- Fixes  a few bugs in the relayer and networking stack
  - detects and deprioritizes unhealthy replicas
  - fixes an issue in the p2p stack which was preventing it from caching the reward set.

## [3.0.0.0.1]

### Changed
- Add index for StacksBlockId to nakamoto block headers table (improves node performance)
- Remove the panic for reporting DB deadlocks (just error and continue waiting)
- Various test fixes for CI (5353, 5368, 5372, 5371, 5380, 5378, 5387, 5396, 5390, 5394)
- Various log fixes:
    - don't say proceeding to mine blocks if not a miner
    - misc. warns downgraded to debugs
- 5391: Update default block proposal timeout to 10 minutes
- 5406: After block rejection, miner pauses
- Docs fixes
    - Fix signer docs link
    - Specify burn block in clarity docs

## [3.0.0.0.0]

### Added

- **Nakamoto consensus rules, activating in epoch 3.0 at block 867,867** (see [SIP-021](https://github.com/stacksgov/sips/blob/main/sips/sip-021/sip-021-nakamoto.md) for details)
- Clarity 3, activating with epoch 3.0
  - Keywords / variable
    - `tenure-height` added
    - `stacks-block-height` added
    - `block-height` removed
  - Functions
    - `get-stacks-block-info?` added
    - `get-tenure-info?` added
    - `get-block-info?` removed
- New RPC endpoints
  - `/v3/blocks/:block_id`
  - `/v3/blocks/upload/`
  - `/v3/signer/:signer_pubkey/:cycle_num`
  - `/v3/sortitions`
  - `/v3/stacker_set/:cycle_num`
  - `/v3/tenures/:block_id`
  - `/v3/tenures/fork_info/:start/:stop`
  - `/v3/tenures/info`
  - `/v3/tenures/tip/:consensus_hash`
- Re-send events to event observers across restarts
- Support custom chain-ids for testing
- Add `replay-block` command to CLI

### Changed

- Strict config file validation (unknown fields will cause the node to fail to start)
- Add optional `timeout_ms` to `events_observer` configuration
- Modified RPC endpoints
  - Include `tenure_height` in `/v2/info` endpoint
  - Include `block_time` and `tenure_height` in `/new/block` event payload
- Various improvements to logging, reducing log spam and improving log messages
- Various improvements and bugfixes

## [2.5.0.0.7]

### Added

- Add warn logs for block validate rejections (#5079)
- Neon mock miner replay (#5060)

### Changed

- Revert BurnchainHeaderHash serialization change (#5094)
- boot_to_epoch_3 in SignerTest should wait for a new commit (#5087)
- Fix block proposal rejection test (#5084)
- Mock signing revamp (#5070)
- Multi miner fixes jude (#5040)
- Remove spurious deadlock condition whenever the sortition DB is opened

## [2.5.0.0.6]

### Changed

- If there is a getchunk/putchunk that fails due to a stale (or future) version NACK, the StackerDB sync state machine should immediately retry sync (#5066)

## [2.5.0.0.5]

### Added

- Added configuration option `connections.antientropy_retry` (#4932)

### Changed

- Set default antientropy_retry to run once per hour (#4935)

## [2.5.0.0.4]

### Added

- Adds the solo stacking scenarios to the stateful property-based testing strategy for PoX-4 (#4725)
- Add signer-key to synthetic stack-aggregation-increase event (#4728)
- Implement the assumed total commit with carry-over (ATC-C) strategy for denying opportunistic Bitcoin miners from mining Stacks at a discount (#4733)
- Adding support for stacks-block-height and tenure-height in Clarity 3 (#4745)
- Preserve PeerNetwork struct when transitioning to 3.0 (#4767)
- Implement singer monitor server error (#4773)
- Pull current stacks signer out into v1 implementation and create placeholder v0 mod (#4778)
- Create new block signature message type for v0 signer (#4787)
- Isolate the rusqlite dependency in stacks-common and clarity behind a cargo feature (#4791)
- Add next_initiative_delay config option to control how frequently the miner checks if a new burnchain block has been processed (#4795)
- Various performance improvements and cleanup

### Changed

- Downgraded log messages about transactions from warning to info (#4697)
- Fix race condition between the signer binary and the /v2/pox endpoint (#4738)
- Make node config mock_miner item hot-swappable (#4743)
- Mandates that a burnchain block header be resolved by a BurnchainHeaderReader, which will resolve a block height to at most one burnchain header (#4748)
- Optional config option to resolve DNS of bootstrap nodes (#4749)
- Limit inventory syncs with new peers (#4750)
- Update /v2/fees/transfer to report the median transaction fee estimate for a STX-transfer of 180 bytes (#4754)
- Reduce connection spamming in stackerdb (#4759)
- Remove deprecated signer cli commands (#4772)
- Extra pair of signer slots got introduced at the epoch 2.5 boundary (#4845, #4868, #4891)
- Never consider Stacks chain tips that are not on the canonical burn chain #4886 (#4893)

### Fixed

- Allow Nakamoto blocks to access the burn block associated with the current tenure (#4333)

## [2.5.0.0.3]

This release fixes a regression in `2.5.0.0.0` from `2.4.0.1.0` caused by git merge

## [2.5.0.0.2]

This release fixes two bugs in `2.5.0.0.0`, correctly setting the activation height for 2.5, and the network peer version.

## [2.5.0.0.0]

This release implements the 2.5 Stacks consensus rules which activates at Bitcoin block `840,360`: primarily the instantiation
of the pox-4 contract. For more details see SIP-021.

This is the first consensus-critical release for Nakamoto. Nodes which do not update before the 2.5 activation height will be forked away from the rest of the network. This release is compatible with 2.4.x chain state directories and does not require resyncing from genesis. The first time a node boots with this version it will perform some database migrations which could lengthen the normal node startup time.

**This is a required release before Nakamoto rules are enabled in 3.0.**

### Timing of Release from 2.5 to 3.0

Activating Nakamoto will include two epochs:

- **Epoch 2.5:** Pox-4 contract is booted up but no Nakamoto consensus rules take effect.
- **Epoch 3:** Nakamoto consensus rules take effect.

### Added

- New RPC endpoint `/v2/stacker_set/{cycle_number}` to fetch stacker sets in PoX-4
- New `/new_pox_anchor` endpoint for broadcasting PoX anchor block processing.
- Stacker bitvec in NakamotoBlock
- New [`pox-4` contract](./stackslib/src/chainstate/stacks/boot/pox-4.clar) that reflects changes in how Stackers are signers in Nakamoto:
  - `stack-stx`, `stack-extend`, `stack-increase` and `stack-aggregation-commit` now include a `signer-key` parameter, which represents the public key used by the Signer. This key is used for determining the signer set in Nakamoto.
  - Functions that include a `signer-key` parameter also include a `signer-sig` parameter to demonstrate that the owner of `signer-key` is approving that particular Stacking operation. For more details, refer to the `verify-signer-key-sig` method in the `pox-4` contract.
  - Signer key authorizations can be added via `set-signer-key-authorization` to omit the need for `signer-key` signatures
  - A `max-amount` field is a field in signer key authorizations and defines the maximum amount of STX that can be locked in a single transaction.
- Added configuration parameters to customize the burn block at which to start processing Stacks blocks, when running on testnet or regtest.
  ```
  [burnchain]
  first_burn_block_height = 2582526
  first_burn_block_timestamp = 1710780828
  first_burn_block_hash = "000000000000001a17c68d43cb577d62074b63a09805e4a07e829ee717507f66"
  ```

### Modified

- `pox-4.aggregation-commit` contains a signing-key parameter (like
  `stack-stx` and `stack-extend`), the signing-key parameter is removed from
  `delegate-*` functions.

## [2.4.0.1.0]

### Added

- When the Clarity library is built with feature flag `developer-mode`, comments
  from the source code are now attached to the `SymbolicExpression` nodes. This
  will be useful for tools that use the Clarity library to analyze and
  manipulate Clarity source code, e.g. a formatter.
- New RPC endpoint at /v2/constant_val to fetch a constant from a contract.
- A new subsystem, called StackerDB, has been added, which allows a set of
  Stacks nodes to store off-chain data on behalf of a specially-crafter smart
  contract. This is an opt-in feature; Stacks nodes explicitly subscribe to
  StackerDB replicas in their config files.
- Message definitions and codecs for Stacker DB, a replicated off-chain DB
  hosted by subscribed Stacks nodes and controlled by smart contracts
- Added 3 new public and regionally diverse bootstrap nodes: est.stacksnodes.org, cet.stacksnodes.org, sgt.stacksnodes.org
- satoshis_per_byte can be changed in the config file and miners will always use
  the most up to date value
- New RPC endpoint at /v2/block_proposal for miner to validate proposed block.
  Only accessible on local loopback interface

In addition, this introduces a set of improvements to the Stacks miner behavior. In
particular:

- The VRF public key can be re-used across node restarts.
- Settings that affect mining are hot-reloaded from the config file. They take
  effect once the file is updated; there is no longer a need to restart the
  node.
- The act of changing the miner settings in the config file automatically
  triggers a subsequent block-build attempt, allowing the operator to force the
  miner to re-try building blocks.
- This adds a new tip-selection algorithm that minimizes block orphans within a
  configurable window of time.
- When configured, the node will automatically stop mining if it is not achieving a
  targeted win rate over a configurable window of blocks.
- When configured, the node will selectively mine transactions from only certain
  addresses, or only of certain types (STX-transfers, contract-publishes,
  contract-calls).
- When configured, the node will optionally only RBF block-commits if it can
  produce a block with strictly more transactions.

### Changed

- `developer-mode` is no longer enabled in the default feature set. This is the correct default behavior, since the stacks-node should NOT build with developer-mode enabled by default. Tools that need to use developer-mode should enable it explicitly.

### Fixed

- The transaction receipts for smart contract publish transactions now indicate
  a result of `(err none)` if the top-level code of the smart contract contained
  runtime error and include details about the error in the `vm_error` field of
  the receipt. Fixes issues #3154, #3328.
- Added config setting `burnchain.wallet_name` which addresses blank wallets no
  longer being created by default in recent bitcoin versions. Fixes issue #3596
- Use the current burnchain tip to lookup UTXOs (Issue #3733)
- The node now gracefully shuts down even if it is in the middle of a handshake with
  bitcoind. Fixes issue #3734.

## [2.4.0.0.4]

This is a high-priority hotfix that addresses a bug in transaction processing which
could impact miner availability.

## [2.4.0.0.3]

This is a high-priority hotfix that addresses a bug in transaction processing which
could impact miner availability.

## [2.4.0.0.2]

This is a hotfix that changes the logging failure behavior from panicking to dropping
the log message (PR #3784).

## [2.4.0.0.4]

This is a high-priority hotfix that addresses a bug in transaction processing which
could impact miner availability.

## [2.4.0.0.3]

This is a high-priority hotfix that addresses a bug in transaction processing which
could impact miner availability.

## [2.4.0.0.2]

This is a hotfix that changes the logging failure behavior from panicking to dropping
the log message (PR #3784).

## [2.4.0.0.1]

This is a minor change to add `txid` fields into the log messages from failing
contract deploys. This will help tools (and users) more easily find the log
messages to determine what went wrong.

## [2.4.0.0.0]

This is a **consensus-breaking** release to revert consensus to PoX, and is the second fork proposed in SIP-022.

- [SIP-022](https://github.com/stacksgov/sips/blob/main/sips/sip-022/sip-022-emergency-pox-fix.md)
- [SIP-024](https://github.com/stacksgov/sips/blob/main/sips/sip-024/sip-024-least-supertype-fix.md)

### Fixed

- PoX is re-enabled and stacking resumes starting at Bitcoin block `791551`
- Peer network id is updated to `0x18000009`
- Adds the type sanitization described in SIP-024

This release is compatible with chainstate directories from 2.1.0.0.x and 2.3.0.0.x

## [2.3.0.0.2]

This is a high-priority hotfix release to address a bug in the
stacks-node miner logic which could impact miner availability.

This release is compatible with chainstate directories from 2.3.0.0.x and 2.1.0.0.x

## [2.3.0.0.1]

This is a hotfix release to update:

- peer version identifier used by the stacks-node p2p network.
- yield interpreter errors in deser_hex

This release is compatible with chainstate directories from 2.3.0.0.x and 2.1.0.0.x

## [2.3.0.0.0]

This is a **consensus-breaking** release to address a Clarity VM bug discovered in 2.2.0.0.1.
Tx and read-only calls to functions with traits as parameters are rejected with unchecked TypeValueError.
Additional context and rationale can be found in [SIP-023](https://github.com/stacksgov/sips/blob/main/sips/sip-023/sip-023-emergency-fix-traits.md).

This release is compatible with chainstate directories from 2.1.0.0.x.

## [2.2.0.0.1]

This is a **consensus-breaking** release to address a bug and DoS vector in pox-2's `stack-increase` function.
Additional context and rationale can be found in [SIP-022](https://github.com/stacksgov/sips/blob/main/sips/sip-022/sip-022-emergency-pox-fix.md).

This release is compatible with chainstate directories from 2.1.0.0.x.

## [2.1.0.0.3]

This is a high-priority hotfix release to address a bug in the
stacks-node miner logic which could impact miner availability. This
release's chainstate directory is compatible with chainstate
directories from 2.1.0.0.2.

## [2.1.0.0.2]

This software update is a hotfix to resolve improper unlock handling
in mempool admission. This release's chainstate directory is
compatible with chainstate directories from 2.1.0.0.1.

### Fixed

- Fix mempool admission logic's improper handling of PoX unlocks. This would
  cause users to get spurious `NotEnoughFunds` rejections when trying to submit
  their transactions (#3623)

## [2.1.0.0.1]

### Fixed

- Handle the case where a bitcoin node returns zero headers (#3588)
- The default value for `always_use_affirmation_maps` is now set to `false`,
  instead of `true`. This was preventing testnet nodes from reaching the chain
  tip with the default configuration.
- Reduce default poll time of the `chain-liveness` thread which reduces the
  possibility that a miner thread will get interrupted (#3610).

## [2.1]

This is a **consensus-breaking** release that introduces a _lot_ of new
functionality. Details on the how and why can be found in [SIP-015](https://github.com/stacksgov/sips/blob/feat/sip-015/sips/sip-015/sip-015-network-upgrade.md),
[SIP-018](https://github.com/MarvinJanssen/sips/blob/feat/signed-structured-data/sips/sip-018/sip-018-signed-structured-data.md),
and [SIP-20](https://github.com/obycode/sips/blob/bitwise-ops/sips/sip-020/sip-020-bitwise-ops.md).

The changelog for this release is a high-level summary of these SIPs.

### Added

- There is a new `.pox-2` contract for implementing proof-of-transfer. This PoX
  contract enables re-stacking while the user's STX are locked, and incrementing
  the amount stacked on top of a locked batch of STX.
- The Clarity function `stx-account` has been added, which returns the account's
  locked and unlocked balances.
- The Clarity functions `principal-destruct` and `principal-construct?`
  functions have been added, which provide the means to convert between a
  `principal` instance and the `buff`s and `string-ascii`s that constitute it.
- The Clarity function `get-burn-block-info?` has been added to support
  fetching the burnchain header hash of _any_ burnchain block starting from the
  sortition height of the Stacks genesis block, and to support fetching the PoX
  addresses and rewards paid by miners for a particular burnchain block height.
- The Clarity function `slice` has been added for obtaining a sub-sequence of a
  `buff`, `string-ascii`, `string-utf8`, or `list`.
- Clarity functions for converting between `string-ascii`, `string-utf8`,
  `uint`, and `int` have been added.
- Clarity functions for converting between big- and little-endian
  `buff` representations of `int` and `uint` have been added.
- The Clarity function `stx-transfer-memo?` has been added, which behaves the
  same as `stx-transfer?` but also takes a memo argument.
- The Clarity function `is-standard` has been added to identify whether or not a
  `principal` instance is a standard or contract principal.
- Clarity functions have been added for converting an arbitrary Clarity type to
  and from its canonical byte string representation.
- The Clarity function `replace-at?` has been added for replacing a single item
  in a `list`, `string-ascii`, `string-utf8`, or `buff`.
- The Clarity global variable `tx-sponsor?` has been added, which evaluates to
  the sponsor of the transaction if the transaction is sponsored.
- The Clarity global variable `chain-id` has been added, which evaluates to the
  4-byte chain ID of this Stacks network.
- The Clarity parser has been rewritten to be about 3x faster than the parser in
  Stacks 2.05.x.x.x.
- Clarity trait semantics have been refined and made more explicit, so as to
  avoid certain corner cases where a trait reference might be downgraded to a
  `principal` in Clarity 1.
  - Trait values can be passed to compatible sub-trait types
  - Traits can be embedded in compound types, e.g. `(optional <my-trait>)`
  - Traits can be assigned to a let-variable
- Fixes to unexpected behavior in traits
  - A trait with duplicate function names is now an error
  - Aliased trait names do not interfere with local trait definitions
- The comparison functions `<`, `<=`, `>`, and `>=` now work on `string-ascii`,
  `string-utf8`, and `buff` based on byte-by-byte comparison (note that this is
  _not_ lexicographic comparison).
- It is now possible to call `delegate-stx` from a burnchain transaction, just
  as it is for `stack-stx` and `transfer-stx`.

### Changed

- The `delegate-stx` function in `.pox-2` can be called while the user's STX are
  locked.
- If a batch of STX is not enough to clinch even a single reward slot, then the
  STX are automatically unlocked at the start of the reward cycle in which they
  are rendered useless in this capacity.
- The PoX sunset has been removed. PoX rewards will continue in perpetuity.
- Support for segwit and taproot addresses (v0 and v1 witness programs) has been
  added for Stacking.
- The Clarity function `get-block-info?` now supports querying a block's total
  burnchain spend by miners who tried to mine it, the spend by the winner, and
  the total block reward (coinbase plus transaction fees).
- A block's coinbase transaction may specify an alternative recipient principal,
  which can be either a standard or contract principal.
- A smart contract transaction can specify which version of Clarity to use. If
  no version is given, then the epoch-default version will be used (in Stacks
  2.1, this is Clarity 2).
- The Stacks node now includes the number of PoX anchor blocks in its
  fork-choice rules. The best Stacks fork is the fork that (1) is on the best
  Bitcoin fork, (2) has the most PoX anchor blocks known, and (3) is the longest.
- On-burnchain operations -- `stack-stx`, `delegate-stx`, and `transfer-stx` --
  can take effect within six (6) burnchain blocks in which they are mined,
  instead of one.
- Transaction fees are debited from accounts _before_ the transaction is
  processed.
- All smart contract analysis errors are now treated as runtime errors, meaning
  that smart contract transactions which don't pass analysis will still be mined
  (so miners get paid for partially validating them).
- The default Clarity version is now 2. Users can opt for version 1 by using
  the new smart contract transaction wire format and explicitly setting version

### Fixed

- The authorization of a `contract-caller` in `.pox-2` for stacking will now
  expire at the user-specified height, if given.
- The Clarity function `principal-of?` now works on mainnet.
- One or more late block-commits no longer result in the miner losing its
  sortition weight.
- Documentation will indicate explicitly which Clarity version introduced each
  keyword or function.

## [2.05.0.6.0]

### Changed

- The `/v2/neighbors` endpoint now reports a node's bootstrap peers, so other
  nodes can find high-quality nodes to boot from (#3401)
- If there are two or more Stacks chain tips that are tied for the canonical
  tip, the node deterministically chooses one _independent_ of the arrival order
  (#3419).
- If Stacks blocks for a different fork arrive out-of-order and, in doing so,
  constitute a better fork than the fork the node considers canonical, the node
  will update the canonical Stacks tip pointer in the sortition DB before
  processing the next sortition (#3419).

### Fixed

- The node keychain no longer maintains any internal state, but instead derives
  keys based on the chain tip the miner is building off of. This prevents the
  node from accidentally producing an invalid block that reuses a microblock
  public key hash (#3387).
- If a node mines an invalid block for some reason, it will no longer stall
  forever. Instead, it will detect that its last-mined block is not the chain
  tip, and resume mining (#3406).

## [2.05.0.5.0]

### Changed

- The new minimum Rust version is 1.61
- The act of walking the mempool will now cache address nonces in RAM and to a
  temporary mempool table used for the purpose, instead of unconditionally
  querying them from the chainstate MARF. This builds upon improvements to mempool
  goodput over 2.05.0.4.0 (#3337).
- The node and miner implementation has been refactored to remove write-lock
  contention that can arise when the node's chains-coordinator thread attempts to store and
  process newly-discovered (or newly-mined) blocks, and when the node's relayer
  thread attempts to mine a new block. In addition, the miner logic has been
  moved to a separate thread in order to avoid starving the relayer thread (which
  must handle block and transaction propagation, as well as block-processing).
  The refactored miner thread will be preemptively terminated and restarted
  by the arrival of new Stacks blocks or burnchain blocks, which further
  prevents the miner from holding open write-locks in the underlying
  chainstate databases when there is new chain data to discover (which would
  invalidate the miner's work anyway). (#3335).

### Fixed

- Fixed `pow` documentation in Clarity (#3338).
- Backported unit tests that were omitted in the 2.05.0.3.0 release (#3348).

## [2.05.0.4.0]

### Fixed

- Denormalize the mempool database so as to remove a `LEFT JOIN` from the SQL
  query for choosing transactions in order by estimated fee rate. This
  drastically speeds up mempool transaction iteration in the miner (#3314)

## [2.05.0.3.0]

### Added

- Added prometheus output for "transactions in last block" (#3138).
- Added environment variable STACKS_LOG_FORMAT_TIME to set the time format
  stacks-node uses for logging. (#3219)
  Example: STACKS_LOG_FORMAT_TIME="%Y-%m-%d %H:%M:%S" cargo stacks-node
- Added mock-miner sample config (#3225)

### Changed

- Updates to the logging of transaction events (#3139).
- Moved puppet-chain to `./contrib/tools` directory and disabled compiling by default (#3200)

### Fixed

- Make it so that a new peer private key in the config file will propagate to
  the peer database (#3165).
- Fixed default miner behavior regarding block assembly
  attempts. Previously, the miner would only attempt to assemble a
  larger block after their first attempt (by Bitcoin RBF) if new
  microblock or block data arrived. This changes the miner to always
  attempt a second block assembly (#3184).
- Fixed a bug in the node whereby the node would encounter a deadlock when
  processing attachment requests before the P2P thread had started (#3236).
- Fixed a bug in the P2P state machine whereby it would not absorb all transient errors
  from sockets, but instead propagate them to the outer caller. This would lead
  to a node crash in nodes connected to event observers, which expect the P2P
  state machine to only report fatal errors (#3228)
- Spawn the p2p thread before processing number of sortitions. Fixes issue (#3216) where sync from genesis paused (#3236)
- Drop well-formed "problematic" transactions that result in miner performance degradation (#3212)
- Ignore blocks that include problematic transactions

## [2.05.0.2.1]

### Fixed

- Fixed a security bug in the SPV client whereby the chain work was not being
  considered at all when determining the canonical Bitcoin fork. The SPV client
  now only accepts a new Bitcoin fork if it has a higher chain work than any other
  previously-seen chain (#3152).

## [2.05.0.2.0]

### IMPORTANT! READ THIS FIRST

Please read the following **WARNINGs** in their entirety before upgrading.

WARNING: Please be aware that using this node on chainstate prior to this release will cause
the node to spend **up to 30 minutes** migrating the data to a new schema.
Depending on the storage medium, this may take even longer.

WARNING: This migration process cannot be interrupted. If it is, the chainstate
will be **irrecovarably corrupted and require a sync from genesis.**

WARNING: You will need **at least 2x the disk space** for the migration to work.
This is because a copy of the chainstate will be made in the same directory in
order to apply the new schema.

It is highly recommended that you **back up your chainstate** before running
this version of the software on it.

### Changed

- The MARF implementation will now defer calculating the root hash of a new trie
  until the moment the trie is committed to disk. This avoids gratuitous hash
  calculations, and yields a performance improvement of anywhere between 10x and
  200x (#3041).
- The MARF implementation will now store tries to an external file for instances
  where the tries are expected to exceed the SQLite page size (namely, the
  Clarity database). This improves read performance by a factor of 10x to 14x
  (#3059).
- The MARF implementation may now cache trie nodes in RAM if directed to do so
  by an environment variable (#3042).
- Sortition processing performance has been improved by about an order of
  magnitude, by avoiding a slew of expensive database reads (#3045).
- Updated chains coordinator so that before a Stacks block or a burn block is processed,
  an event is sent through the event dispatcher. This fixes #3015.
- Expose a node's public key and public key hash160 (i.e. what appears in
  /v2/neighbors) via the /v2/info API endpoint (#3046)
- Reduced the default subsequent block attempt timeout from 180 seconds to 30
  seconds, based on benchmarking the new MARF performance data during a period
  of network congestion (#3098)
- The `blockstack-core` binary has been renamed to `stacks-inspect`.
  This binary provides CLI tools for chain and mempool inspection.

### Fixed

- The AtlasDB previously could lose `AttachmentInstance` data during shutdown
  or crashes (#3082). This release resolves that.

## [2.05.0.1.0]

### Added

- A new fee estimator intended to produce fewer over-estimates, by having less
  sensitivity to outliers. Its characteristic features are: 1) use a window to
  forget past estimates instead of exponential averaging, 2) use weighted
  percentiles, so that bigger transactions influence the estimates more, 3)
  assess empty space in blocks as having paid the "minimum fee", so that empty
  space is accounted for, 4) use random "fuzz" so that in busy times the fees can
  change dynamically. (#2972)
- Implements anti-entropy protocol for querying transactions from other
  nodes' mempools. Before, nodes wouldn't sync mempool contents with one another.
  (#2884)
- Structured logging in the mining code paths. This will shine light
  on what happens to transactions (successfully added, skipped or errored) that the
  miner considers while buildings blocks. (#2975)
- Added the mined microblock event, which includes information on transaction
  events that occurred in the course of mining (will provide insight
  on whether a transaction was successfully added to the block,
  skipped, or had a processing error). (#2975)
- For v2 endpoints, can now specify the `tip` parameter to `latest`. If
  `tip=latest`, the node will try to run the query off of the latest tip. (#2778)
- Adds the /v2/headers endpoint, which returns a sequence of SIP-003-encoded
  block headers and consensus hashes (see the ExtendedStacksHeader struct that
  this PR adds to represent this data). (#2862)
- Adds the /v2/data_var endpoint, which returns a contract's data variable
  value and a MARF proof of its existence. (#2862)
- Fixed a bug in the unconfirmed state processing logic that could lead to a
  denial of service (node crash) for nodes that mine microblocks (#2970)
- Added prometheus metric that tracks block fullness by logging the percentage of each
  cost dimension that is consumed in a given block (#3025).

### Changed

- Updated the mined block event. It now includes information on transaction
  events that occurred in the course of mining (will provide insight
  on whether a transaction was successfully added to the block,
  skipped, or had a processing error). (#2975)
- Updated some of the logic in the block assembly for the miner and the follower
  to consolidate similar logic. Added functions `setup_block` and `finish_block`.
  (#2946)
- Makes the p2p state machine more reactive to newly-arrived
  `BlocksAvailable` and `MicroblocksAvailable` messages for block and microblock
  streams that this node does not have. If such messages arrive during an inventory
  sync, the p2p state machine will immediately transition from the inventory sync
  work state to the block downloader work state, and immediately proceed to fetch
  the available block or microblock stream. (#2862)
- Nodes will push recently-obtained blocks and microblock streams to outbound
  neighbors if their cached inventories indicate that they do not yet have them
  (#2986).
- Nodes will no longer perform full inventory scans on their peers, except
  during boot-up, in a bid to minimize block-download stalls (#2986).
- Nodes will process sortitions in parallel to downloading the Stacks blocks for
  a reward cycle, instead of doing these tasks sequentially (#2986).
- The node's runloop will coalesce and expire stale requests to mine blocks on
  top of parent blocks that are no longer the chain tip (#2969).
- Several database indexes have been updated to avoid table scans, which
  significantly improves most RPC endpoint speed and cuts node spin-up time in
  half (#2989, #3005).
- Fixed a rare denial-of-service bug whereby a node that processes a very deep
  burnchain reorg can get stuck, and be rendered unable to process further
  sortitions. This has never happened in production, but it can be replicated in
  tests (#2989).
- Updated what indices are created, and ensures that indices are created even
  after the database is initialized (#3029).

### Fixed

- Updates the lookup key for contracts in the pessimistic cost estimator. Before, contracts
  published by different principals with the same name would have had the same
  key in the cost estimator. (#2984)
- Fixed a few prometheus metrics to be more accurate compared to `/v2` endpoints
  when polling data (#2987)
- Fixed an error message from the type-checker that shows up when the type of a
  parameter refers to a trait defined in the same contract (#3064).

## [2.05.0.0.0]

This software update is a consensus changing release and the
implementation of the proposed cost changes in SIP-012. This release's
chainstate directory is compatible with chainstate directories from
2.0.11.4.0. However, this release is only compatible with chainstate
directories before the 2.05 consensus changes activate (Bitcoin height
713,000). If you run a 2.00 stacks-node beyond this point, and wish to
run a 2.05 node afterwards, you must start from a new chainstate
directory.

### Added

- At height 713,000 a new `costs-2` contract will be launched by the
  Stacks boot address.

### Changed

- Stacks blocks whose parents are mined >= 713,000 will use default costs
  from the new `costs-2` contract.
- Stacks blocks whose parents are mined >= 713,000 will use the real
  serialized length of Clarity values as the cost inputs to several methods
  that previously used the maximum possible size for the associated types.
- Stacks blocks whose parents are mined >= 713,000 will use the new block
  limit defined in SIP-012.

### Fixed

- Miners are now more aggressive in calculating their block limits
  when confirming microblocks (#2916)

## [2.0.11.4.0]

This software update is a point-release to change the transaction
selection logic in the default miner to prioritize by an estimated fee
rate instead of raw fee. This release's chainstate directory is
compatible with chainstate directories from 2.0.11.3.0.

### Added

- FeeEstimator and CostEstimator interfaces. These can be controlled
  via node configuration options. See the `README.md` for more
  information on the configuration.
- New fee rate estimation endpoint `/v2/fees/transaction` (#2872). See
  `docs/rpc/openapi.yaml` for more information.

### Changed

- Prioritize transaction inclusion in blocks by estimated fee rates (#2859).
- MARF sqlite connections will now use `mmap`'ed connections with up to 256MB
  space (#2869).

## [2.0.11.3.0]

This software update is a point-release to change the transaction selection
logic in the default miner to prioritize by fee instead of nonce sequence. This
release's chainstate directory is compatible with chainstate directories from
2.0.11.2.0.

## Added

- The node will enforce a soft deadline for mining a block, so that a node
  operator can control how frequently their node attempts to mine a block
  regardless of how congested the mempool is. The timeout parameters are
  controlled in the `[miner]` section of the node's config file (#2823).

## Changed

- Prioritize transaction inclusion in the mempool by transaction fee (#2823).

## [2.0.11.2.0]

NOTE: This change resets the `testnet`. Users running a testnet node will need
to reset their chain states.

### Added

- `clarity-cli` will now also print a serialized version of the resulting
  output from `eval` and `execute` commands. This serialization is in
  hexademical string format and supports integration with other tools. (#2684)
- The creation of a Bitcoin wallet with BTC version `> 0.19` is now supported
  on a private testnet. (#2647)
- `lcov`-compatible coverage reporting has been added to `clarity-cli` for
  Clarity contract testing. (#2592)
- The `README.md` file has new documentation about the release process. (#2726)

### Changed

- This change resets the testnet. (#2742)
- Caching has been added to speed up `/v2/info` responses. (#2746)

### Fixed

- PoX syncing will only look back to the reward cycle prior to divergence,
  instead of looking back over all history. This will speed up running a
  follower node. (#2746)
- The UTXO staleness check is re-ordered so that it occurs before the RBF-limit
  check. This way, if stale UTXOs reached the "RBF limit" a miner will recover
  by resetting the UTXO cache. (#2694)
- Microblock events were being sent to the event observer when microblock data
  was received by a peer, but were not emitted if the node mined the
  microblocks itself. This made something like the private-testnet setup
  incapable of emitting microblock events. Microblock events are now sent
  even when self-mined. (#2653)
- A bug is fixed in the mocknet/helium miner that would lead to a panic if a
  burn block occurred without a sortition in it. (#2711)
- Two bugs that caused problems syncing with the bitcoin chain during a
  bitcoin reorg have been fixed (#2771, #2780).
- Documentation is fixed in cases where string and buffer types are allowed
  but not covered in the documentation. (#2676)

## [2.0.11.1.0]

This software update is our monthly release. It introduces fixes and features for both developers and miners.
This release's chainstate directory is compatible with chainstate directories from 2.0.11.0.0.

## Added

- `/new_microblock` endpoint to notify event observers when a valid microblock
  has been received (#2571).
- Added new features to `clarity-cli` (#2597)
- Exposing new mining-related metrics in prometheus (#2664)
  - Miner's computed relative miner score as a percentage
  - Miner's computed commitment, the min of their previous commitment and their median commitment
  - Miner's current median commitment
- Add `key-for-seed` command to the `stacks-node` binary - outputs the associated secret key hex string
  and WIF formatted secret key for a given "seed" value (#2658).

## Changed

- Improved mempool walk order (#2514).
- Renamed database `tx_tracking.db` to `tx_tracking.sqlite` (#2666).

## Fixed

- Alter the miner to prioritize spending the most recent UTXO when building a transaction,
  instead of the largest UTXO. In the event of a tie, it uses the smallest UTXO first (#2661).
- Fix trait rpc lookups for implicitly implemented traits (#2602).
- Fix `v2/pox` endpoint, broken on Mocknet (#2634).
- Align cost limits on mocknet, testnet and mainnet (#2660).
- Log peer addresses in the HTTP server (#2667)
- Mine microblocks if there are no recent unprocessed Stacks blocks

## [2.0.11.0.0]

The chainstate directory has been restructured in this release. It is not
compatible with prior chainstate directories.

## Added

- `/drop_mempool_tx` endpoint to notify event observers when a mempool
  transaction has been removed the mempool.
- `"reward_slot_holders"` field to the `new_burn_block` event
- CTRL-C handler for safe shutdown of `stacks-node`
- Log transactions in local db table via setting env `STACKS_TRANSACTION_LOG=1`
- New prometheus metrics for mempool transaction processing times and
  outstanding mempool transactions
- New RPC endpoint with path `/v2/traits/contractAddr/contractName/traitContractName
/traitContractAddr/traitName` to determine whether a given trait is implemented
  within the specified contract (either explicitly or implicitly).
- Re-activate the Atlas network for propagating and storing transaction
  attachments. This re-enables off-chain BNS name storage.
- Re-activate microblock mining.

## Changed

- Improved chainstate directory layout
- Improved node boot up time
- Better handling of flash blocks
- The `/v2/pox` RPC endpoint was updated to include more useful
  information about the current and next PoX cycles. For details, see
  `docs/rpc-endpoints.md`

## Fixed

- Fixed faulty logic in the mempool that was still treating the transaction fee
  as a fee rate, which prevented replace-by-fee from working as expected.

## [2.0.10.0.1]

This is a low-priority hotfix release to address a bug in the deserialization logic. The
chainstate directory of 2.0.10.0.1 is compatible with 2.0.10. This release also begins the
usage of the versioning scheme outlined in the [README.md](README.md).

## [2.0.10]

This is a low-priority hotfix release to address two bugs in the block downloader. The
chainstate directory of 2.0.10 is compatible with 2.0.9. If booting up a node from genesis, or
an existing node has stalled in downloading blocks, this hotfix is necessary for your
node.

## Fixed

- Bug in microblocks inventory vector calculation that included invalidated microblocks
  as present bit. This bug will impact nodes booting up from genesis, but not affect nodes
  currently running at the chain tip (#2518).
- Bug in microblocks downloader logic that would cause the stacks-node to fail to wake-up
  to process newly arrived microblocks in certain instances (#2491).

## [2.0.9]

This is a hotfix release for improved handling of arriving Stacks blocks through
both the RPC interface and the P2P ineterface. The chainstate directory of
2.0.9 is compatible with the 2.0.8 chainstate.

## Fixed

- TOCTTOU bug fixed in the chain processing logic that, which now ensures that
  an arriving Stacks block is processed at most once.

## [2.0.8] - 2021-03-02

This is a hotfix release for improved handling of static analysis storage and
improved `at-block` behavior. The chainstate directory of 2.0.8 is compatible with
the 2.0.7 chainstate.

## Fixed

- Improved static analysis storage
- `at-block` behavior in `clarity-cli` and unit tests (no changes in `stacks-node`
  behavior).

## [2.0.7] - 2021-02-26

This is an emergency hotfix that prevents the node from accidentally deleting
valid block data if its descendant microblock stream is invalid for some reason.

## Fixed

- Do not delete a valid parent Stacks block.

## [2.0.6] - 2021-02-15

The database schema has not changed since 2.0.5, so when spinning up a
2.0.6 node from a 2.0.5 chainstate, you do not need to use a fresh
working directory. Earlier versions' chainstate directories are
incompatible, however.

### Fixed

- Miner RBF logic has two "fallback" logic changes. First, if the RBF
  logic has increased fees by more than 50%, do not submit a new
  transaction. Second, fix the "same chainstate hash" fallback check.
- Winning block txid lookups in the SortitionDB have been corrected
  to use the txid during the lookup.
- The miner will no longer attempt to mine a new Stacks block if it receives a
  microblock in a discontinuous microblock stream.

## [2.0.5] - 2021-02-12

The database schema has changed since 2.0.4, so when spinning up a 2.0.5
node from an earlier chainstate, you must use a fresh working directory.

### Added

- Miner heuristic for handling relatively large or computationally
  expensive transactions: such transactions will be dropped from the
  mempool to prevent miners from re-attempting them once they fail.
  Miners can also now continue processing transactions that are
  behind those transactions in the mempool "queue".

### Fixed

- Miner block assembly now uses the correct block limit available via
  the node config
- `tx_fees_streamed_produced` fees are included in miner coinbase
  events for event observers
- SQLite indexes are now correctly created on database instantion

### Changed

- STX unlock events are now sent over the events endpoint bundled
  into an associated unlock transaction
- Atlas attachments networking endpoints are disabled for this
  release, while networking issues are addressed in the
  implementation

## [2.0.4] - 2021-02-07

### Changed

- Atlas attachments networking endpoints are disabled for this
  release, while networking issues are addressed in the
  implementation.

## [2.0.3] - 2021-02-04

### Added

- `stacks-node --mine-at-height` commandline option, which tells the
  `stacks-node` not to mine until it has synchronized to the given
  Stacks block height
- A new RPC endpoint `/v2/blocks/upload/{consensus_hash}` that accepts
  an uploaded a Stacks block for a given sortition

### Changed

- Enabled WAL mode for the chainstate databases. This allows much more
  concurrency in the `stacks-node`, and improves network performance
  across the board. **NOTE:** _This changed the database schema, any
  running node would need to re-initialize their nodes from a new chain
  state when upgrading_.
- Default value `wait_time_for_microblocks`: from 60s to 30s
- The mempool now performs more transfer semantics checks before admitting
  a transaction (e.g., reject if origin = recipient): see issue #2354
- Improved the performance of the code that handles `GetBlocksInv` p2p
  messages by an order of magnitude.
- Improved the performance of the block-downloader's block and
  microblock search code by a factor of 5x.

### Fixed

- Miner mempool querying now works across short-lived forks: see issue #2389
- JSON deserialization for high-depth JSON objects
- Atlas attachment serving: see PR #2390
- Address issues #2379, #2356, #2347, #2346. The tracking of the
  `LeaderBlockCommit` operations inflight is improved, drastically
  reducing the number of block commit rejections. When
  a`LeaderBlockCommit` is not included in the Bitcoin block it was
  targeting, it is condemned to be rejected, per the Stacks
  consensus. To avoid wasting BTC, the miner now tries to send its
  next `LeaderBlockCommit` operations using the UTXOs of the previous
  transaction with a replacement by fee. The fee increase increments
  can be configured with the setting `rbf_fee_increment`.<|MERGE_RESOLUTION|>--- conflicted
+++ resolved
@@ -11,13 +11,11 @@
 
 - Added a new RPC endpoint `/v3/health` to query the node's health status. The endpoint returns a 200 status code with relevant synchronization information (including the node's current Stacks tip height, the maximum Stacks tip height among its neighbors, and the difference between these two). A user can use the `difference_from_max_peer` value to decide what is a good threshold for them before considering the node out of sync. The endpoint returns a 500 status code if the query cannot retrieve viable data.
 
-<<<<<<< HEAD
 - Added a new option `--hex-file <file_path>` to `blockstack-cli contract-call` command, that allows to pass a serialized Clarity value by file.
-=======
+
 ### Changed
 
 - Changed default mempool walk strategy to `NextNonceWithHighestFeeRate`
->>>>>>> 2493ed1c
 
 ## [3.1.0.0.12]
 
