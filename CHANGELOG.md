--- conflicted
+++ resolved
@@ -11,14 +11,11 @@
 
 - Fixed an issue where `event.committed` was always equal to `true` in the block replay RPC endpoint
 - Added `result_hex` and `post_condition_aborted` to the block replay RPC endpoint
-<<<<<<< HEAD
+- Added `--epoch <epoch_number>` flag to `clarity-cli` commands to specify the epoch context for evaluation.
 
 ## [3.3.0.0.1]
 
 - Add indexes to `nakamoto_block_headers` to fix a performance regression. Node may take a few minutes to restart during the upgrade while the new indexes are created.
-=======
-- Added `--epoch <epoch_number>` flag to `clarity-cli` commands to specify the epoch context for evaluation.
->>>>>>> 70a97a32
 
 ## [3.3.0.0.0]
 
