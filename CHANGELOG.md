--- conflicted
+++ resolved
@@ -21,12 +21,9 @@
 - Changed default mempool walk strategy to `NextNonceWithHighestFeeRate`
 
 ### Fixed
-<<<<<<< HEAD
+
+- Fixed an issue that prevented the correct usage of anchor mode options (`--microblock-only`, `--block-only`) when using `blockstack-cli publish` command.
 - Fix several bugs in the mock-miner that caused it to fail to mine blocks in certain conditions
-=======
-
-- Fixed an issue that prevented the correct usage of anchor mode options (`--microblock-only`, `--block-only`) when using `blockstack-cli publish` command.
->>>>>>> fd029be6
 
 ## [3.1.0.0.12]
 
