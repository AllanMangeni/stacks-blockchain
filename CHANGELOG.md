# Changelog

All notable changes to this project will be documented in this file.

The format is based on [Keep a Changelog](https://keepachangelog.com/en/1.0.0/),
and this project adheres to the versioning scheme outlined in the [README.md](README.md).

<<<<<<< HEAD
## [unreleased]

### Changed

- Clarity errors pertaining to syntax binding errors have been made more
  expressive (#6337)
=======
## Unreleased

### Fixed

- Fixed a typo in the metrics_identifier route from `/v2/stackedb/:principal/:contract_name/replicas` to `/v2/stackerdb/:principal/:contract_name/replicas`. Note: This may be a breaking change for systems relying on the incorrect route. Please update any metrics tools accordingly.
>>>>>>> c03c4f7d

## [3.2.0.0.0]

### Added

- Added the `clarity-serialization` crate: A lightweight crate for serializing and deserializing Clarity values. This crate decouples core data types from the Clarity VM, making it easier to build off-chain tooling, and other applications that interact with Clarity data. It includes support for `wasm32-unknown-unknown` targets via the `wasm-web` and `wasm-deterministic` features.
- Added `/v3/contracts/fast-call-read/:principal/:contract_name/:func_name` api endpoint. It allows to run read-only calls faster by disabling the cost and memory trackers. This endpoint requires authentication.
- **SIP-031 consensus rules, activating in epoch 3.2 at block 907_740**

### Changed

- The HTTP `Date` header in responses now strictly follows RFC7231.
- When a previous block commit is unable to be RBFed, the miner will now just wait for it to be confirmed instead of submitting a new block commit which breaks the miner's UTXO chain.
- When mining, only log new block proposal responses, not duplicates.

### Fixed

- Fixed tenure downloader logic on reward cycle boundaries (#6234).
- Do not send events to event observers for stale StackerDB chunks.

## [3.1.0.0.13]

### Added

- Added a new RPC endpoint `/v3/health` to query the node's health status. The endpoint returns a 200 status code with relevant synchronization information (including the node's current Stacks tip height, the maximum Stacks tip height among its neighbors, and the difference between these two). A user can use the `difference_from_max_peer` value to decide what is a good threshold for them before considering the node out of sync. The endpoint returns a 500 status code if the query cannot retrieve viable data.
- Improve prometheus metrics to gain more insights into the current state of the mempool
  - `stacks_node_miner_stop_reason_total`: Counts the number of times the miner stopped mining due to various reasons.
  - Always report the number of transactions mined in the last attempt, even if there were 0

- Added a new option `--hex-file <file_path>` to `blockstack-cli contract-call` command, that allows to pass a serialized Clarity value by file.
- Added a new option `--postcondition-mode [allow, deny]` to `blockstack-cli publish` command, to set the post-condition mode to allow or deny on the transaction (default is deny)

### Changed

- Changed default mempool walk strategy to `NextNonceWithHighestFeeRate`

### Fixed

- Fixed an issue that prevented the correct usage of anchor mode options (`--microblock-only`, `--block-only`) when using `blockstack-cli publish` command.
- Fix several bugs in the mock-miner that caused it to fail to mine blocks in certain conditions

## [3.1.0.0.12]

### Added

- Document missing config structs
- Document MinerConfig parameters
- Document BurnchainConfig parameters
- Document NodeConfig parameters

### Changed

- `get_fresh_random_neighbors` to include allowed neigbors
- Logging improvements and cleanup
- Move serde serializers to stacks_common
- Depend on clarity backing store interface
- Updated `./docs/event-dispacher.md`

### Fixed

- Handle Bitcoin reorgs during Stacks tenure extend

## [3.1.0.0.11]

- Hotfix for p2p stack misbehavior in mempool syncing conditions

## [3.1.0.0.10]

### Added

- Persisted tracking of StackerDB slot versions for mining. This improves miner p2p performance.

## [3.1.0.0.9]

### Added

- Added field `vm_error` to EventObserver transaction outputs
- Added new `ValidateRejectCode` values to the `/v3/block_proposal` endpoint
- Added `StateMachineUpdateContent::V1` to support a vector of `StacksTransaction` expected to be replayed in subsequent Stacks blocks
- Include a reason string in the transaction receipt when a transaction is rolled back due to a post-condition. This should help users in understanding what went wrong.
- Updated `StackerDBListener` to monitor signer state machine updates and store signer global state information, enabling miners to perform transaction replays.
- Added a testnet `replay_transactions` flag to the miner configuration to feature-gate transaction replay. When enabled, the miner will construct a replay block if a threshold of signers signals that a transaction set requires replay.

### Changed

- Reduce the default `block_rejection_timeout_steps` configuration so that miners will retry faster when blocks fail to reach 70% approved or 30% rejected.
- Added index for `next_ready_nakamoto_block()` which improves block processing performance.
- Added a new field, `parent_burn_block_hash`, to the payload that is included in the `/new_burn_block` event observer payload.

### Fixed

- Fix regression in mock-mining, allowing the mock miner to continue mining blocks throughout a tenure instead of failing after mining the tenure change block.

## [3.1.0.0.8]

### Added

- Add fee information to transaction log ending with "success" or "skipped", while building a new block
- Add `max_execution_time_secs` to miner config for limiting duration of contract calls
- When a miner's config file is updated (ie with a new fee rate), a new block commit is issued using
  the new values ([#5924](https://github.com/stacks-network/stacks-core/pull/5924))
- Add `txindex` configuration option enabling the storage (and querying via api) of transactions. Note: the old STACKS_TRANSACTION_LOG environment var configuration is no longer available.

### Changed

- When a miner times out waiting for signatures, it will re-propose the same block instead of building a new block ([#5877](https://github.com/stacks-network/stacks-core/pull/5877))
- Improve tenure downloader trace verbosity applying proper logging level depending on the tenure state ("debug" if unconfirmed, "info" otherwise) ([#5871](https://github.com/stacks-network/stacks-core/issues/5871))
- Remove warning log about missing UTXOs when a node is configured as `miner` with `mock_mining` mode enabled ([#5841](https://github.com/stacks-network/stacks-core/issues/5841))
- Deprecated the `wait_on_interim_blocks` option in the miner config file. This option is no longer needed, as the miner will always wait for interim blocks to be processed before mining a new block. To wait extra time in between blocks, use the `min_time_between_blocks_ms` option instead. ([#5979](https://github.com/stacks-network/stacks-core/pull/5979))
- Added `empty_mempool_sleep_ms` to the miner config file to control the time to wait in between mining attempts when the mempool is empty. If not set, the default sleep time is 2.5s. ([#5997](https://github.com/stacks-network/stacks-core/pull/5997))

## [3.1.0.0.7]

### Added

- Add `disable_retries` mode for events_observer disabling automatic retry on error

### Changed

- Implement faster cost tracker for default cost functions in Clarity
- By default, miners will wait for a new tenure to start for a configurable amount of time after receiving a burn block before
  submitting a block commit. This will reduce the amount of RBF transactions miners are expected to need.
- Add weight threshold and percentages to `StackerDBListener` logs
- Signer will not allow reorg if more than one block in the current tenure has already been globally approved

## [3.1.0.0.6]

### Added

- The `BlockProposal` StackerDB message serialization struct now includes a `server_version` string, which represents the version of the node that the miner is using. ([#5803](https://github.com/stacks-network/stacks-core/pull/5803))
- Add `vrf_seed` to the `/v3/sortitions` rpc endpoint
- Added hot-reloading of `burnchain.burn_fee_cap` from a miner's config file ([#5857](https://github.com/stacks-network/stacks-core/pull/5857))

### Changed

- Miner will stop waiting for signatures on a block if the Stacks tip advances (causing the block it had proposed to be invalid).
- Logging improvements:
  - P2P logs now includes a reason for dropping a peer or neighbor
  - Improvements to how a PeerAddress is logged (human readable format vs hex)
- Pending event dispatcher requests will no longer be sent to URLs that are no longer registered as event observers ([#5834](https://github.com/stacks-network/stacks-core/pull/5834))

### Fixed

- Error responses to /v2/transactions/fees are once again expressed as JSON ([#4145](https://github.com/stacks-network/stacks-core/issues/4145)).

## [3.1.0.0.5]

### Added

- Add miner configuration option `tenure_extend_cost_threshold` to specify the percentage of the tenure budget that must be spent before a time-based tenure extend is attempted
- Add miner configuration option `tenure_extend_wait_timeout_ms` to specify the time to wait before trying to continue a tenure because the next miner did not produce blocks

### Changed

- Miner will include other transactions in blocks with tenure extend transactions (#5760)
- Add `block_rejection_timeout_steps` to miner configuration for defining rejections-based timeouts while waiting for signers response (#5705)
- Miner will not issue a tenure extend until at least half of the block budget has been spent (#5757)
- Miner will issue a tenure extend if the incoming miner has failed to produce a block (#5729)

### Fixed

- Miners who restart their nodes immediately before a winning tenure now correctly detect that
  they won the tenure after their nodes restart ([#5750](https://github.com/stacks-network/stacks-core/issues/5750)).

## [3.1.0.0.4]

### Added

- The stacks-node miner now performs accurate tenure-extensions in certain bitcoin block production
  cases: when a bitcoin block is produced before the previous bitcoin block's Stacks tenure started.
  Previously, the miner had difficulty restarting their missed tenure and extending into the new
  bitcoin block, leading to 1-2 bitcoin blocks of missed Stacks block production.
- The event dispatcher now includes `consensus_hash` in the `/new_block` and `/new_burn_block` payloads. ([#5677](https://github.com/stacks-network/stacks-core/pull/5677))

## Changed

- When a miner reorgs the previous tenure due to a poorly timed block, it can now continue to build blocks on this new chain tip (#5691)

## [3.1.0.0.3]

### Added

- Add `tenure_timeout_secs` to the miner for determining when a time-based tenure extend should be attempted.
- Added configuration option `block_proposal_max_age_secs` under `[connection_options]` to prevent processing stale block proposals

### Changed

- The RPC endpoint `/v3/block_proposal` no longer will evaluate block proposals more than `block_proposal_max_age_secs` old
- When a transaction is dropped due to replace-by-fee, the `/drop_mempool_tx` event observer payload now includes `new_txid`, which is the transaction that replaced this dropped transaction. When a transaction is dropped for other reasons, `new_txid` is `null`. [#5381](https://github.com/stacks-network/stacks-core/pull/5381)
- Nodes will assume that all PoX anchor blocks exist by default, and stall initial block download indefinitely to await their arrival (#5502)

### Fixed

- Signers no longer accept messages for blocks from different reward cycles (#5662)

## [3.1.0.0.2]

### Added

- **SIP-029 consensus rules, activating in epoch 3.1 at block 875,000** (see [SIP-029](https://github.com/stacksgov/sips/blob/main/sips/sip-029/sip-029-halving-alignment.md) for details)
- New RPC endpoints
  - `/v2/clarity/marf/:marf_key_hash`
  - `/v2/clarity/metadata/:principal/:contract_name/:clarity_metadata_key`
- When a proposed block is validated by a node, the block can be validated even when the block version is different than the node's default ([#5539](https://github.com/stacks-network/stacks-core/pull/5539))
- A miner will now generate a tenure-extend when at least 70% of the signers have confirmed that they are willing to allow one, via the new timestamp included in block responses. This allows the miner to refresh its budget in between Bitcoin blocks. ([#5476](https://github.com/stacks-network/stacks-core/discussions/5476))
- Set the epoch to 3.1 in the Clarity DB upon activation.

### Changed

## [3.0.0.0.4]

### Added

### Changed

- Use the same burn view loader in both block validation and block processing

## [3.0.0.0.3]

### Added

### Changed
- Add index for StacksBlockId to nakamoto block headers table (improves node performance)
- Remove the panic for reporting DB deadlocks (just error and continue waiting)
- Add index to `metadata_table` in Clarity DB on `blockhash`
- Add `block_commit_delay_ms` to the config file to control the time to wait after seeing a new burn block, before submitting a block commit, to allow time for the first Nakamoto block of the new tenure to be mined, allowing this miner to avoid the need to RBF the block commit.
- Add `tenure_cost_limit_per_block_percentage` to the miner config file to control the percentage remaining tenure cost limit to consume per nakamoto block.
- Add `/v3/blocks/height/:block_height` rpc endpoint
- If the winning miner of a sortition is committed to the wrong parent tenure, the previous miner can immediately tenure extend and continue mining since the winning miner would never be able to propose a valid block. (#5361)

## [3.0.0.0.2]

### Added

### Changed
- Fixes  a few bugs in the relayer and networking stack
  - detects and deprioritizes unhealthy replicas
  - fixes an issue in the p2p stack which was preventing it from caching the reward set.

## [3.0.0.0.1]

### Changed
- Add index for StacksBlockId to nakamoto block headers table (improves node performance)
- Remove the panic for reporting DB deadlocks (just error and continue waiting)
- Various test fixes for CI (5353, 5368, 5372, 5371, 5380, 5378, 5387, 5396, 5390, 5394)
- Various log fixes:
    - don't say proceeding to mine blocks if not a miner
    - misc. warns downgraded to debugs
- 5391: Update default block proposal timeout to 10 minutes
- 5406: After block rejection, miner pauses
- Docs fixes
    - Fix signer docs link
    - Specify burn block in clarity docs

## [3.0.0.0.0]

### Added

- **Nakamoto consensus rules, activating in epoch 3.0 at block 867,867** (see [SIP-021](https://github.com/stacksgov/sips/blob/main/sips/sip-021/sip-021-nakamoto.md) for details)
- Clarity 3, activating with epoch 3.0
  - Keywords / variable
    - `tenure-height` added
    - `stacks-block-height` added
    - `block-height` removed
  - Functions
    - `get-stacks-block-info?` added
    - `get-tenure-info?` added
    - `get-block-info?` removed
- New RPC endpoints
  - `/v3/blocks/:block_id`
  - `/v3/blocks/upload/`
  - `/v3/signer/:signer_pubkey/:cycle_num`
  - `/v3/sortitions`
  - `/v3/stacker_set/:cycle_num`
  - `/v3/tenures/:block_id`
  - `/v3/tenures/fork_info/:start/:stop`
  - `/v3/tenures/info`
  - `/v3/tenures/tip/:consensus_hash`
- Re-send events to event observers across restarts
- Support custom chain-ids for testing
- Add `replay-block` command to CLI

### Changed

- Strict config file validation (unknown fields will cause the node to fail to start)
- Add optional `timeout_ms` to `events_observer` configuration
- Modified RPC endpoints
  - Include `tenure_height` in `/v2/info` endpoint
  - Include `block_time` and `tenure_height` in `/new/block` event payload
- Various improvements to logging, reducing log spam and improving log messages
- Various improvements and bugfixes

## [2.5.0.0.7]

### Added

- Add warn logs for block validate rejections (#5079)
- Neon mock miner replay (#5060)

### Changed

- Revert BurnchainHeaderHash serialization change (#5094)
- boot_to_epoch_3 in SignerTest should wait for a new commit (#5087)
- Fix block proposal rejection test (#5084)
- Mock signing revamp (#5070)
- Multi miner fixes jude (#5040)
- Remove spurious deadlock condition whenever the sortition DB is opened

## [2.5.0.0.6]

### Changed

- If there is a getchunk/putchunk that fails due to a stale (or future) version NACK, the StackerDB sync state machine should immediately retry sync (#5066)

## [2.5.0.0.5]

### Added

- Added configuration option `connections.antientropy_retry` (#4932)

### Changed

- Set default antientropy_retry to run once per hour (#4935)

## [2.5.0.0.4]

### Added

- Adds the solo stacking scenarios to the stateful property-based testing strategy for PoX-4 (#4725)
- Add signer-key to synthetic stack-aggregation-increase event (#4728)
- Implement the assumed total commit with carry-over (ATC-C) strategy for denying opportunistic Bitcoin miners from mining Stacks at a discount (#4733)
- Adding support for stacks-block-height and tenure-height in Clarity 3 (#4745)
- Preserve PeerNetwork struct when transitioning to 3.0 (#4767)
- Implement singer monitor server error (#4773)
- Pull current stacks signer out into v1 implementation and create placeholder v0 mod (#4778)
- Create new block signature message type for v0 signer (#4787)
- Isolate the rusqlite dependency in stacks-common and clarity behind a cargo feature (#4791)
- Add next_initiative_delay config option to control how frequently the miner checks if a new burnchain block has been processed (#4795)
- Various performance improvements and cleanup

### Changed

- Downgraded log messages about transactions from warning to info (#4697)
- Fix race condition between the signer binary and the /v2/pox endpoint (#4738)
- Make node config mock_miner item hot-swappable (#4743)
- Mandates that a burnchain block header be resolved by a BurnchainHeaderReader, which will resolve a block height to at most one burnchain header (#4748)
- Optional config option to resolve DNS of bootstrap nodes (#4749)
- Limit inventory syncs with new peers (#4750)
- Update /v2/fees/transfer to report the median transaction fee estimate for a STX-transfer of 180 bytes (#4754)
- Reduce connection spamming in stackerdb (#4759)
- Remove deprecated signer cli commands (#4772)
- Extra pair of signer slots got introduced at the epoch 2.5 boundary (#4845, #4868, #4891)
- Never consider Stacks chain tips that are not on the canonical burn chain #4886 (#4893)

### Fixed

- Allow Nakamoto blocks to access the burn block associated with the current tenure (#4333)

## [2.5.0.0.3]

This release fixes a regression in `2.5.0.0.0` from `2.4.0.1.0` caused by git merge

## [2.5.0.0.2]

This release fixes two bugs in `2.5.0.0.0`, correctly setting the activation height for 2.5, and the network peer version.

## [2.5.0.0.0]

This release implements the 2.5 Stacks consensus rules which activates at Bitcoin block `840,360`: primarily the instantiation
of the pox-4 contract. For more details see SIP-021.

This is the first consensus-critical release for Nakamoto. Nodes which do not update before the 2.5 activation height will be forked away from the rest of the network. This release is compatible with 2.4.x chain state directories and does not require resyncing from genesis. The first time a node boots with this version it will perform some database migrations which could lengthen the normal node startup time.

**This is a required release before Nakamoto rules are enabled in 3.0.**

### Timing of Release from 2.5 to 3.0

Activating Nakamoto will include two epochs:

- **Epoch 2.5:** Pox-4 contract is booted up but no Nakamoto consensus rules take effect.
- **Epoch 3:** Nakamoto consensus rules take effect.

### Added

- New RPC endpoint `/v2/stacker_set/{cycle_number}` to fetch stacker sets in PoX-4
- New `/new_pox_anchor` endpoint for broadcasting PoX anchor block processing.
- Stacker bitvec in NakamotoBlock
- New [`pox-4` contract](./stackslib/src/chainstate/stacks/boot/pox-4.clar) that reflects changes in how Stackers are signers in Nakamoto:
  - `stack-stx`, `stack-extend`, `stack-increase` and `stack-aggregation-commit` now include a `signer-key` parameter, which represents the public key used by the Signer. This key is used for determining the signer set in Nakamoto.
  - Functions that include a `signer-key` parameter also include a `signer-sig` parameter to demonstrate that the owner of `signer-key` is approving that particular Stacking operation. For more details, refer to the `verify-signer-key-sig` method in the `pox-4` contract.
  - Signer key authorizations can be added via `set-signer-key-authorization` to omit the need for `signer-key` signatures
  - A `max-amount` field is a field in signer key authorizations and defines the maximum amount of STX that can be locked in a single transaction.
- Added configuration parameters to customize the burn block at which to start processing Stacks blocks, when running on testnet or regtest.
  ```
  [burnchain]
  first_burn_block_height = 2582526
  first_burn_block_timestamp = 1710780828
  first_burn_block_hash = "000000000000001a17c68d43cb577d62074b63a09805e4a07e829ee717507f66"
  ```

### Modified

- `pox-4.aggregation-commit` contains a signing-key parameter (like
  `stack-stx` and `stack-extend`), the signing-key parameter is removed from
  `delegate-*` functions.

## [2.4.0.1.0]

### Added

- When the Clarity library is built with feature flag `developer-mode`, comments
  from the source code are now attached to the `SymbolicExpression` nodes. This
  will be useful for tools that use the Clarity library to analyze and
  manipulate Clarity source code, e.g. a formatter.
- New RPC endpoint at /v2/constant_val to fetch a constant from a contract.
- A new subsystem, called StackerDB, has been added, which allows a set of
  Stacks nodes to store off-chain data on behalf of a specially-crafter smart
  contract. This is an opt-in feature; Stacks nodes explicitly subscribe to
  StackerDB replicas in their config files.
- Message definitions and codecs for Stacker DB, a replicated off-chain DB
  hosted by subscribed Stacks nodes and controlled by smart contracts
- Added 3 new public and regionally diverse bootstrap nodes: est.stacksnodes.org, cet.stacksnodes.org, sgt.stacksnodes.org
- satoshis_per_byte can be changed in the config file and miners will always use
  the most up to date value
- New RPC endpoint at /v2/block_proposal for miner to validate proposed block.
  Only accessible on local loopback interface

In addition, this introduces a set of improvements to the Stacks miner behavior. In
particular:

- The VRF public key can be re-used across node restarts.
- Settings that affect mining are hot-reloaded from the config file. They take
  effect once the file is updated; there is no longer a need to restart the
  node.
- The act of changing the miner settings in the config file automatically
  triggers a subsequent block-build attempt, allowing the operator to force the
  miner to re-try building blocks.
- This adds a new tip-selection algorithm that minimizes block orphans within a
  configurable window of time.
- When configured, the node will automatically stop mining if it is not achieving a
  targeted win rate over a configurable window of blocks.
- When configured, the node will selectively mine transactions from only certain
  addresses, or only of certain types (STX-transfers, contract-publishes,
  contract-calls).
- When configured, the node will optionally only RBF block-commits if it can
  produce a block with strictly more transactions.

### Changed

- `developer-mode` is no longer enabled in the default feature set. This is the correct default behavior, since the stacks-node should NOT build with developer-mode enabled by default. Tools that need to use developer-mode should enable it explicitly.

### Fixed

- The transaction receipts for smart contract publish transactions now indicate
  a result of `(err none)` if the top-level code of the smart contract contained
  runtime error and include details about the error in the `vm_error` field of
  the receipt. Fixes issues #3154, #3328.
- Added config setting `burnchain.wallet_name` which addresses blank wallets no
  longer being created by default in recent bitcoin versions. Fixes issue #3596
- Use the current burnchain tip to lookup UTXOs (Issue #3733)
- The node now gracefully shuts down even if it is in the middle of a handshake with
  bitcoind. Fixes issue #3734.

## [2.4.0.0.4]

This is a high-priority hotfix that addresses a bug in transaction processing which
could impact miner availability.

## [2.4.0.0.3]

This is a high-priority hotfix that addresses a bug in transaction processing which
could impact miner availability.

## [2.4.0.0.2]

This is a hotfix that changes the logging failure behavior from panicking to dropping
the log message (PR #3784).

## [2.4.0.0.4]

This is a high-priority hotfix that addresses a bug in transaction processing which
could impact miner availability.

## [2.4.0.0.3]

This is a high-priority hotfix that addresses a bug in transaction processing which
could impact miner availability.

## [2.4.0.0.2]

This is a hotfix that changes the logging failure behavior from panicking to dropping
the log message (PR #3784).

## [2.4.0.0.1]

This is a minor change to add `txid` fields into the log messages from failing
contract deploys. This will help tools (and users) more easily find the log
messages to determine what went wrong.

## [2.4.0.0.0]

This is a **consensus-breaking** release to revert consensus to PoX, and is the second fork proposed in SIP-022.

- [SIP-022](https://github.com/stacksgov/sips/blob/main/sips/sip-022/sip-022-emergency-pox-fix.md)
- [SIP-024](https://github.com/stacksgov/sips/blob/main/sips/sip-024/sip-024-least-supertype-fix.md)

### Fixed

- PoX is re-enabled and stacking resumes starting at Bitcoin block `791551`
- Peer network id is updated to `0x18000009`
- Adds the type sanitization described in SIP-024

This release is compatible with chainstate directories from 2.1.0.0.x and 2.3.0.0.x

## [2.3.0.0.2]

This is a high-priority hotfix release to address a bug in the
stacks-node miner logic which could impact miner availability.

This release is compatible with chainstate directories from 2.3.0.0.x and 2.1.0.0.x

## [2.3.0.0.1]

This is a hotfix release to update:

- peer version identifier used by the stacks-node p2p network.
- yield interpreter errors in deser_hex

This release is compatible with chainstate directories from 2.3.0.0.x and 2.1.0.0.x

## [2.3.0.0.0]

This is a **consensus-breaking** release to address a Clarity VM bug discovered in 2.2.0.0.1.
Tx and read-only calls to functions with traits as parameters are rejected with unchecked TypeValueError.
Additional context and rationale can be found in [SIP-023](https://github.com/stacksgov/sips/blob/main/sips/sip-023/sip-023-emergency-fix-traits.md).

This release is compatible with chainstate directories from 2.1.0.0.x.

## [2.2.0.0.1]

This is a **consensus-breaking** release to address a bug and DoS vector in pox-2's `stack-increase` function.
Additional context and rationale can be found in [SIP-022](https://github.com/stacksgov/sips/blob/main/sips/sip-022/sip-022-emergency-pox-fix.md).

This release is compatible with chainstate directories from 2.1.0.0.x.

## [2.1.0.0.3]

This is a high-priority hotfix release to address a bug in the
stacks-node miner logic which could impact miner availability. This
release's chainstate directory is compatible with chainstate
directories from 2.1.0.0.2.

## [2.1.0.0.2]

This software update is a hotfix to resolve improper unlock handling
in mempool admission. This release's chainstate directory is
compatible with chainstate directories from 2.1.0.0.1.

### Fixed

- Fix mempool admission logic's improper handling of PoX unlocks. This would
  cause users to get spurious `NotEnoughFunds` rejections when trying to submit
  their transactions (#3623)

## [2.1.0.0.1]

### Fixed

- Handle the case where a bitcoin node returns zero headers (#3588)
- The default value for `always_use_affirmation_maps` is now set to `false`,
  instead of `true`. This was preventing testnet nodes from reaching the chain
  tip with the default configuration.
- Reduce default poll time of the `chain-liveness` thread which reduces the
  possibility that a miner thread will get interrupted (#3610).

## [2.1]

This is a **consensus-breaking** release that introduces a _lot_ of new
functionality. Details on the how and why can be found in [SIP-015](https://github.com/stacksgov/sips/blob/feat/sip-015/sips/sip-015/sip-015-network-upgrade.md),
[SIP-018](https://github.com/MarvinJanssen/sips/blob/feat/signed-structured-data/sips/sip-018/sip-018-signed-structured-data.md),
and [SIP-20](https://github.com/obycode/sips/blob/bitwise-ops/sips/sip-020/sip-020-bitwise-ops.md).

The changelog for this release is a high-level summary of these SIPs.

### Added

- There is a new `.pox-2` contract for implementing proof-of-transfer. This PoX
  contract enables re-stacking while the user's STX are locked, and incrementing
  the amount stacked on top of a locked batch of STX.
- The Clarity function `stx-account` has been added, which returns the account's
  locked and unlocked balances.
- The Clarity functions `principal-destruct` and `principal-construct?`
  functions have been added, which provide the means to convert between a
  `principal` instance and the `buff`s and `string-ascii`s that constitute it.
- The Clarity function `get-burn-block-info?` has been added to support
  fetching the burnchain header hash of _any_ burnchain block starting from the
  sortition height of the Stacks genesis block, and to support fetching the PoX
  addresses and rewards paid by miners for a particular burnchain block height.
- The Clarity function `slice` has been added for obtaining a sub-sequence of a
  `buff`, `string-ascii`, `string-utf8`, or `list`.
- Clarity functions for converting between `string-ascii`, `string-utf8`,
  `uint`, and `int` have been added.
- Clarity functions for converting between big- and little-endian
  `buff` representations of `int` and `uint` have been added.
- The Clarity function `stx-transfer-memo?` has been added, which behaves the
  same as `stx-transfer?` but also takes a memo argument.
- The Clarity function `is-standard` has been added to identify whether or not a
  `principal` instance is a standard or contract principal.
- Clarity functions have been added for converting an arbitrary Clarity type to
  and from its canonical byte string representation.
- The Clarity function `replace-at?` has been added for replacing a single item
  in a `list`, `string-ascii`, `string-utf8`, or `buff`.
- The Clarity global variable `tx-sponsor?` has been added, which evaluates to
  the sponsor of the transaction if the transaction is sponsored.
- The Clarity global variable `chain-id` has been added, which evaluates to the
  4-byte chain ID of this Stacks network.
- The Clarity parser has been rewritten to be about 3x faster than the parser in
  Stacks 2.05.x.x.x.
- Clarity trait semantics have been refined and made more explicit, so as to
  avoid certain corner cases where a trait reference might be downgraded to a
  `principal` in Clarity 1.
  - Trait values can be passed to compatible sub-trait types
  - Traits can be embedded in compound types, e.g. `(optional <my-trait>)`
  - Traits can be assigned to a let-variable
- Fixes to unexpected behavior in traits
  - A trait with duplicate function names is now an error
  - Aliased trait names do not interfere with local trait definitions
- The comparison functions `<`, `<=`, `>`, and `>=` now work on `string-ascii`,
  `string-utf8`, and `buff` based on byte-by-byte comparison (note that this is
  _not_ lexicographic comparison).
- It is now possible to call `delegate-stx` from a burnchain transaction, just
  as it is for `stack-stx` and `transfer-stx`.

### Changed

- The `delegate-stx` function in `.pox-2` can be called while the user's STX are
  locked.
- If a batch of STX is not enough to clinch even a single reward slot, then the
  STX are automatically unlocked at the start of the reward cycle in which they
  are rendered useless in this capacity.
- The PoX sunset has been removed. PoX rewards will continue in perpetuity.
- Support for segwit and taproot addresses (v0 and v1 witness programs) has been
  added for Stacking.
- The Clarity function `get-block-info?` now supports querying a block's total
  burnchain spend by miners who tried to mine it, the spend by the winner, and
  the total block reward (coinbase plus transaction fees).
- A block's coinbase transaction may specify an alternative recipient principal,
  which can be either a standard or contract principal.
- A smart contract transaction can specify which version of Clarity to use. If
  no version is given, then the epoch-default version will be used (in Stacks
  2.1, this is Clarity 2).
- The Stacks node now includes the number of PoX anchor blocks in its
  fork-choice rules. The best Stacks fork is the fork that (1) is on the best
  Bitcoin fork, (2) has the most PoX anchor blocks known, and (3) is the longest.
- On-burnchain operations -- `stack-stx`, `delegate-stx`, and `transfer-stx` --
  can take effect within six (6) burnchain blocks in which they are mined,
  instead of one.
- Transaction fees are debited from accounts _before_ the transaction is
  processed.
- All smart contract analysis errors are now treated as runtime errors, meaning
  that smart contract transactions which don't pass analysis will still be mined
  (so miners get paid for partially validating them).
- The default Clarity version is now 2. Users can opt for version 1 by using
  the new smart contract transaction wire format and explicitly setting version

### Fixed

- The authorization of a `contract-caller` in `.pox-2` for stacking will now
  expire at the user-specified height, if given.
- The Clarity function `principal-of?` now works on mainnet.
- One or more late block-commits no longer result in the miner losing its
  sortition weight.
- Documentation will indicate explicitly which Clarity version introduced each
  keyword or function.

## [2.05.0.6.0]

### Changed

- The `/v2/neighbors` endpoint now reports a node's bootstrap peers, so other
  nodes can find high-quality nodes to boot from (#3401)
- If there are two or more Stacks chain tips that are tied for the canonical
  tip, the node deterministically chooses one _independent_ of the arrival order
  (#3419).
- If Stacks blocks for a different fork arrive out-of-order and, in doing so,
  constitute a better fork than the fork the node considers canonical, the node
  will update the canonical Stacks tip pointer in the sortition DB before
  processing the next sortition (#3419).

### Fixed

- The node keychain no longer maintains any internal state, but instead derives
  keys based on the chain tip the miner is building off of. This prevents the
  node from accidentally producing an invalid block that reuses a microblock
  public key hash (#3387).
- If a node mines an invalid block for some reason, it will no longer stall
  forever. Instead, it will detect that its last-mined block is not the chain
  tip, and resume mining (#3406).

## [2.05.0.5.0]

### Changed

- The new minimum Rust version is 1.61
- The act of walking the mempool will now cache address nonces in RAM and to a
  temporary mempool table used for the purpose, instead of unconditionally
  querying them from the chainstate MARF. This builds upon improvements to mempool
  goodput over 2.05.0.4.0 (#3337).
- The node and miner implementation has been refactored to remove write-lock
  contention that can arise when the node's chains-coordinator thread attempts to store and
  process newly-discovered (or newly-mined) blocks, and when the node's relayer
  thread attempts to mine a new block. In addition, the miner logic has been
  moved to a separate thread in order to avoid starving the relayer thread (which
  must handle block and transaction propagation, as well as block-processing).
  The refactored miner thread will be preemptively terminated and restarted
  by the arrival of new Stacks blocks or burnchain blocks, which further
  prevents the miner from holding open write-locks in the underlying
  chainstate databases when there is new chain data to discover (which would
  invalidate the miner's work anyway). (#3335).

### Fixed

- Fixed `pow` documentation in Clarity (#3338).
- Backported unit tests that were omitted in the 2.05.0.3.0 release (#3348).

## [2.05.0.4.0]

### Fixed

- Denormalize the mempool database so as to remove a `LEFT JOIN` from the SQL
  query for choosing transactions in order by estimated fee rate. This
  drastically speeds up mempool transaction iteration in the miner (#3314)

## [2.05.0.3.0]

### Added

- Added prometheus output for "transactions in last block" (#3138).
- Added environment variable STACKS_LOG_FORMAT_TIME to set the time format
  stacks-node uses for logging. (#3219)
  Example: STACKS_LOG_FORMAT_TIME="%Y-%m-%d %H:%M:%S" cargo stacks-node
- Added mock-miner sample config (#3225)

### Changed

- Updates to the logging of transaction events (#3139).
- Moved puppet-chain to `./contrib/tools` directory and disabled compiling by default (#3200)

### Fixed

- Make it so that a new peer private key in the config file will propagate to
  the peer database (#3165).
- Fixed default miner behavior regarding block assembly
  attempts. Previously, the miner would only attempt to assemble a
  larger block after their first attempt (by Bitcoin RBF) if new
  microblock or block data arrived. This changes the miner to always
  attempt a second block assembly (#3184).
- Fixed a bug in the node whereby the node would encounter a deadlock when
  processing attachment requests before the P2P thread had started (#3236).
- Fixed a bug in the P2P state machine whereby it would not absorb all transient errors
  from sockets, but instead propagate them to the outer caller. This would lead
  to a node crash in nodes connected to event observers, which expect the P2P
  state machine to only report fatal errors (#3228)
- Spawn the p2p thread before processing number of sortitions. Fixes issue (#3216) where sync from genesis paused (#3236)
- Drop well-formed "problematic" transactions that result in miner performance degradation (#3212)
- Ignore blocks that include problematic transactions

## [2.05.0.2.1]

### Fixed

- Fixed a security bug in the SPV client whereby the chain work was not being
  considered at all when determining the canonical Bitcoin fork. The SPV client
  now only accepts a new Bitcoin fork if it has a higher chain work than any other
  previously-seen chain (#3152).

## [2.05.0.2.0]

### IMPORTANT! READ THIS FIRST

Please read the following **WARNINGs** in their entirety before upgrading.

WARNING: Please be aware that using this node on chainstate prior to this release will cause
the node to spend **up to 30 minutes** migrating the data to a new schema.
Depending on the storage medium, this may take even longer.

WARNING: This migration process cannot be interrupted. If it is, the chainstate
will be **irrecovarably corrupted and require a sync from genesis.**

WARNING: You will need **at least 2x the disk space** for the migration to work.
This is because a copy of the chainstate will be made in the same directory in
order to apply the new schema.

It is highly recommended that you **back up your chainstate** before running
this version of the software on it.

### Changed

- The MARF implementation will now defer calculating the root hash of a new trie
  until the moment the trie is committed to disk. This avoids gratuitous hash
  calculations, and yields a performance improvement of anywhere between 10x and
  200x (#3041).
- The MARF implementation will now store tries to an external file for instances
  where the tries are expected to exceed the SQLite page size (namely, the
  Clarity database). This improves read performance by a factor of 10x to 14x
  (#3059).
- The MARF implementation may now cache trie nodes in RAM if directed to do so
  by an environment variable (#3042).
- Sortition processing performance has been improved by about an order of
  magnitude, by avoiding a slew of expensive database reads (#3045).
- Updated chains coordinator so that before a Stacks block or a burn block is processed,
  an event is sent through the event dispatcher. This fixes #3015.
- Expose a node's public key and public key hash160 (i.e. what appears in
  /v2/neighbors) via the /v2/info API endpoint (#3046)
- Reduced the default subsequent block attempt timeout from 180 seconds to 30
  seconds, based on benchmarking the new MARF performance data during a period
  of network congestion (#3098)
- The `blockstack-core` binary has been renamed to `stacks-inspect`.
  This binary provides CLI tools for chain and mempool inspection.

### Fixed

- The AtlasDB previously could lose `AttachmentInstance` data during shutdown
  or crashes (#3082). This release resolves that.

## [2.05.0.1.0]

### Added

- A new fee estimator intended to produce fewer over-estimates, by having less
  sensitivity to outliers. Its characteristic features are: 1) use a window to
  forget past estimates instead of exponential averaging, 2) use weighted
  percentiles, so that bigger transactions influence the estimates more, 3)
  assess empty space in blocks as having paid the "minimum fee", so that empty
  space is accounted for, 4) use random "fuzz" so that in busy times the fees can
  change dynamically. (#2972)
- Implements anti-entropy protocol for querying transactions from other
  nodes' mempools. Before, nodes wouldn't sync mempool contents with one another.
  (#2884)
- Structured logging in the mining code paths. This will shine light
  on what happens to transactions (successfully added, skipped or errored) that the
  miner considers while buildings blocks. (#2975)
- Added the mined microblock event, which includes information on transaction
  events that occurred in the course of mining (will provide insight
  on whether a transaction was successfully added to the block,
  skipped, or had a processing error). (#2975)
- For v2 endpoints, can now specify the `tip` parameter to `latest`. If
  `tip=latest`, the node will try to run the query off of the latest tip. (#2778)
- Adds the /v2/headers endpoint, which returns a sequence of SIP-003-encoded
  block headers and consensus hashes (see the ExtendedStacksHeader struct that
  this PR adds to represent this data). (#2862)
- Adds the /v2/data_var endpoint, which returns a contract's data variable
  value and a MARF proof of its existence. (#2862)
- Fixed a bug in the unconfirmed state processing logic that could lead to a
  denial of service (node crash) for nodes that mine microblocks (#2970)
- Added prometheus metric that tracks block fullness by logging the percentage of each
  cost dimension that is consumed in a given block (#3025).

### Changed

- Updated the mined block event. It now includes information on transaction
  events that occurred in the course of mining (will provide insight
  on whether a transaction was successfully added to the block,
  skipped, or had a processing error). (#2975)
- Updated some of the logic in the block assembly for the miner and the follower
  to consolidate similar logic. Added functions `setup_block` and `finish_block`.
  (#2946)
- Makes the p2p state machine more reactive to newly-arrived
  `BlocksAvailable` and `MicroblocksAvailable` messages for block and microblock
  streams that this node does not have. If such messages arrive during an inventory
  sync, the p2p state machine will immediately transition from the inventory sync
  work state to the block downloader work state, and immediately proceed to fetch
  the available block or microblock stream. (#2862)
- Nodes will push recently-obtained blocks and microblock streams to outbound
  neighbors if their cached inventories indicate that they do not yet have them
  (#2986).
- Nodes will no longer perform full inventory scans on their peers, except
  during boot-up, in a bid to minimize block-download stalls (#2986).
- Nodes will process sortitions in parallel to downloading the Stacks blocks for
  a reward cycle, instead of doing these tasks sequentially (#2986).
- The node's runloop will coalesce and expire stale requests to mine blocks on
  top of parent blocks that are no longer the chain tip (#2969).
- Several database indexes have been updated to avoid table scans, which
  significantly improves most RPC endpoint speed and cuts node spin-up time in
  half (#2989, #3005).
- Fixed a rare denial-of-service bug whereby a node that processes a very deep
  burnchain reorg can get stuck, and be rendered unable to process further
  sortitions. This has never happened in production, but it can be replicated in
  tests (#2989).
- Updated what indices are created, and ensures that indices are created even
  after the database is initialized (#3029).

### Fixed

- Updates the lookup key for contracts in the pessimistic cost estimator. Before, contracts
  published by different principals with the same name would have had the same
  key in the cost estimator. (#2984)
- Fixed a few prometheus metrics to be more accurate compared to `/v2` endpoints
  when polling data (#2987)
- Fixed an error message from the type-checker that shows up when the type of a
  parameter refers to a trait defined in the same contract (#3064).

## [2.05.0.0.0]

This software update is a consensus changing release and the
implementation of the proposed cost changes in SIP-012. This release's
chainstate directory is compatible with chainstate directories from
2.0.11.4.0. However, this release is only compatible with chainstate
directories before the 2.05 consensus changes activate (Bitcoin height
713,000). If you run a 2.00 stacks-node beyond this point, and wish to
run a 2.05 node afterwards, you must start from a new chainstate
directory.

### Added

- At height 713,000 a new `costs-2` contract will be launched by the
  Stacks boot address.

### Changed

- Stacks blocks whose parents are mined >= 713,000 will use default costs
  from the new `costs-2` contract.
- Stacks blocks whose parents are mined >= 713,000 will use the real
  serialized length of Clarity values as the cost inputs to several methods
  that previously used the maximum possible size for the associated types.
- Stacks blocks whose parents are mined >= 713,000 will use the new block
  limit defined in SIP-012.

### Fixed

- Miners are now more aggressive in calculating their block limits
  when confirming microblocks (#2916)

## [2.0.11.4.0]

This software update is a point-release to change the transaction
selection logic in the default miner to prioritize by an estimated fee
rate instead of raw fee. This release's chainstate directory is
compatible with chainstate directories from 2.0.11.3.0.

### Added

- FeeEstimator and CostEstimator interfaces. These can be controlled
  via node configuration options. See the `README.md` for more
  information on the configuration.
- New fee rate estimation endpoint `/v2/fees/transaction` (#2872). See
  `docs/rpc/openapi.yaml` for more information.

### Changed

- Prioritize transaction inclusion in blocks by estimated fee rates (#2859).
- MARF sqlite connections will now use `mmap`'ed connections with up to 256MB
  space (#2869).

## [2.0.11.3.0]

This software update is a point-release to change the transaction selection
logic in the default miner to prioritize by fee instead of nonce sequence. This
release's chainstate directory is compatible with chainstate directories from
2.0.11.2.0.

## Added

- The node will enforce a soft deadline for mining a block, so that a node
  operator can control how frequently their node attempts to mine a block
  regardless of how congested the mempool is. The timeout parameters are
  controlled in the `[miner]` section of the node's config file (#2823).

## Changed

- Prioritize transaction inclusion in the mempool by transaction fee (#2823).

## [2.0.11.2.0]

NOTE: This change resets the `testnet`. Users running a testnet node will need
to reset their chain states.

### Added

- `clarity-cli` will now also print a serialized version of the resulting
  output from `eval` and `execute` commands. This serialization is in
  hexademical string format and supports integration with other tools. (#2684)
- The creation of a Bitcoin wallet with BTC version `> 0.19` is now supported
  on a private testnet. (#2647)
- `lcov`-compatible coverage reporting has been added to `clarity-cli` for
  Clarity contract testing. (#2592)
- The `README.md` file has new documentation about the release process. (#2726)

### Changed

- This change resets the testnet. (#2742)
- Caching has been added to speed up `/v2/info` responses. (#2746)

### Fixed

- PoX syncing will only look back to the reward cycle prior to divergence,
  instead of looking back over all history. This will speed up running a
  follower node. (#2746)
- The UTXO staleness check is re-ordered so that it occurs before the RBF-limit
  check. This way, if stale UTXOs reached the "RBF limit" a miner will recover
  by resetting the UTXO cache. (#2694)
- Microblock events were being sent to the event observer when microblock data
  was received by a peer, but were not emitted if the node mined the
  microblocks itself. This made something like the private-testnet setup
  incapable of emitting microblock events. Microblock events are now sent
  even when self-mined. (#2653)
- A bug is fixed in the mocknet/helium miner that would lead to a panic if a
  burn block occurred without a sortition in it. (#2711)
- Two bugs that caused problems syncing with the bitcoin chain during a
  bitcoin reorg have been fixed (#2771, #2780).
- Documentation is fixed in cases where string and buffer types are allowed
  but not covered in the documentation. (#2676)

## [2.0.11.1.0]

This software update is our monthly release. It introduces fixes and features for both developers and miners.
This release's chainstate directory is compatible with chainstate directories from 2.0.11.0.0.

## Added

- `/new_microblock` endpoint to notify event observers when a valid microblock
  has been received (#2571).
- Added new features to `clarity-cli` (#2597)
- Exposing new mining-related metrics in prometheus (#2664)
  - Miner's computed relative miner score as a percentage
  - Miner's computed commitment, the min of their previous commitment and their median commitment
  - Miner's current median commitment
- Add `key-for-seed` command to the `stacks-node` binary - outputs the associated secret key hex string
  and WIF formatted secret key for a given "seed" value (#2658).

## Changed

- Improved mempool walk order (#2514).
- Renamed database `tx_tracking.db` to `tx_tracking.sqlite` (#2666).

## Fixed

- Alter the miner to prioritize spending the most recent UTXO when building a transaction,
  instead of the largest UTXO. In the event of a tie, it uses the smallest UTXO first (#2661).
- Fix trait rpc lookups for implicitly implemented traits (#2602).
- Fix `v2/pox` endpoint, broken on Mocknet (#2634).
- Align cost limits on mocknet, testnet and mainnet (#2660).
- Log peer addresses in the HTTP server (#2667)
- Mine microblocks if there are no recent unprocessed Stacks blocks

## [2.0.11.0.0]

The chainstate directory has been restructured in this release. It is not
compatible with prior chainstate directories.

## Added

- `/drop_mempool_tx` endpoint to notify event observers when a mempool
  transaction has been removed the mempool.
- `"reward_slot_holders"` field to the `new_burn_block` event
- CTRL-C handler for safe shutdown of `stacks-node`
- Log transactions in local db table via setting env `STACKS_TRANSACTION_LOG=1`
- New prometheus metrics for mempool transaction processing times and
  outstanding mempool transactions
- New RPC endpoint with path `/v2/traits/contractAddr/contractName/traitContractName
/traitContractAddr/traitName` to determine whether a given trait is implemented
  within the specified contract (either explicitly or implicitly).
- Re-activate the Atlas network for propagating and storing transaction
  attachments. This re-enables off-chain BNS name storage.
- Re-activate microblock mining.

## Changed

- Improved chainstate directory layout
- Improved node boot up time
- Better handling of flash blocks
- The `/v2/pox` RPC endpoint was updated to include more useful
  information about the current and next PoX cycles. For details, see
  `docs/rpc-endpoints.md`

## Fixed

- Fixed faulty logic in the mempool that was still treating the transaction fee
  as a fee rate, which prevented replace-by-fee from working as expected.

## [2.0.10.0.1]

This is a low-priority hotfix release to address a bug in the deserialization logic. The
chainstate directory of 2.0.10.0.1 is compatible with 2.0.10. This release also begins the
usage of the versioning scheme outlined in the [README.md](README.md).

## [2.0.10]

This is a low-priority hotfix release to address two bugs in the block downloader. The
chainstate directory of 2.0.10 is compatible with 2.0.9. If booting up a node from genesis, or
an existing node has stalled in downloading blocks, this hotfix is necessary for your
node.

## Fixed

- Bug in microblocks inventory vector calculation that included invalidated microblocks
  as present bit. This bug will impact nodes booting up from genesis, but not affect nodes
  currently running at the chain tip (#2518).
- Bug in microblocks downloader logic that would cause the stacks-node to fail to wake-up
  to process newly arrived microblocks in certain instances (#2491).

## [2.0.9]

This is a hotfix release for improved handling of arriving Stacks blocks through
both the RPC interface and the P2P ineterface. The chainstate directory of
2.0.9 is compatible with the 2.0.8 chainstate.

## Fixed

- TOCTTOU bug fixed in the chain processing logic that, which now ensures that
  an arriving Stacks block is processed at most once.

## [2.0.8] - 2021-03-02

This is a hotfix release for improved handling of static analysis storage and
improved `at-block` behavior. The chainstate directory of 2.0.8 is compatible with
the 2.0.7 chainstate.

## Fixed

- Improved static analysis storage
- `at-block` behavior in `clarity-cli` and unit tests (no changes in `stacks-node`
  behavior).

## [2.0.7] - 2021-02-26

This is an emergency hotfix that prevents the node from accidentally deleting
valid block data if its descendant microblock stream is invalid for some reason.

## Fixed

- Do not delete a valid parent Stacks block.

## [2.0.6] - 2021-02-15

The database schema has not changed since 2.0.5, so when spinning up a
2.0.6 node from a 2.0.5 chainstate, you do not need to use a fresh
working directory. Earlier versions' chainstate directories are
incompatible, however.

### Fixed

- Miner RBF logic has two "fallback" logic changes. First, if the RBF
  logic has increased fees by more than 50%, do not submit a new
  transaction. Second, fix the "same chainstate hash" fallback check.
- Winning block txid lookups in the SortitionDB have been corrected
  to use the txid during the lookup.
- The miner will no longer attempt to mine a new Stacks block if it receives a
  microblock in a discontinuous microblock stream.

## [2.0.5] - 2021-02-12

The database schema has changed since 2.0.4, so when spinning up a 2.0.5
node from an earlier chainstate, you must use a fresh working directory.

### Added

- Miner heuristic for handling relatively large or computationally
  expensive transactions: such transactions will be dropped from the
  mempool to prevent miners from re-attempting them once they fail.
  Miners can also now continue processing transactions that are
  behind those transactions in the mempool "queue".

### Fixed

- Miner block assembly now uses the correct block limit available via
  the node config
- `tx_fees_streamed_produced` fees are included in miner coinbase
  events for event observers
- SQLite indexes are now correctly created on database instantion

### Changed

- STX unlock events are now sent over the events endpoint bundled
  into an associated unlock transaction
- Atlas attachments networking endpoints are disabled for this
  release, while networking issues are addressed in the
  implementation

## [2.0.4] - 2021-02-07

### Changed

- Atlas attachments networking endpoints are disabled for this
  release, while networking issues are addressed in the
  implementation.

## [2.0.3] - 2021-02-04

### Added

- `stacks-node --mine-at-height` commandline option, which tells the
  `stacks-node` not to mine until it has synchronized to the given
  Stacks block height
- A new RPC endpoint `/v2/blocks/upload/{consensus_hash}` that accepts
  an uploaded a Stacks block for a given sortition

### Changed

- Enabled WAL mode for the chainstate databases. This allows much more
  concurrency in the `stacks-node`, and improves network performance
  across the board. **NOTE:** _This changed the database schema, any
  running node would need to re-initialize their nodes from a new chain
  state when upgrading_.
- Default value `wait_time_for_microblocks`: from 60s to 30s
- The mempool now performs more transfer semantics checks before admitting
  a transaction (e.g., reject if origin = recipient): see issue #2354
- Improved the performance of the code that handles `GetBlocksInv` p2p
  messages by an order of magnitude.
- Improved the performance of the block-downloader's block and
  microblock search code by a factor of 5x.

### Fixed

- Miner mempool querying now works across short-lived forks: see issue #2389
- JSON deserialization for high-depth JSON objects
- Atlas attachment serving: see PR #2390
- Address issues #2379, #2356, #2347, #2346. The tracking of the
  `LeaderBlockCommit` operations inflight is improved, drastically
  reducing the number of block commit rejections. When
  a`LeaderBlockCommit` is not included in the Bitcoin block it was
  targeting, it is condemned to be rejected, per the Stacks
  consensus. To avoid wasting BTC, the miner now tries to send its
  next `LeaderBlockCommit` operations using the UTXOs of the previous
  transaction with a replacement by fee. The fee increase increments
  can be configured with the setting `rbf_fee_increment`.<|MERGE_RESOLUTION|>--- conflicted
+++ resolved
@@ -5,20 +5,16 @@
 The format is based on [Keep a Changelog](https://keepachangelog.com/en/1.0.0/),
 and this project adheres to the versioning scheme outlined in the [README.md](README.md).
 
-<<<<<<< HEAD
 ## [unreleased]
 
 ### Changed
 
 - Clarity errors pertaining to syntax binding errors have been made more
   expressive (#6337)
-=======
-## Unreleased
 
 ### Fixed
 
 - Fixed a typo in the metrics_identifier route from `/v2/stackedb/:principal/:contract_name/replicas` to `/v2/stackerdb/:principal/:contract_name/replicas`. Note: This may be a breaking change for systems relying on the incorrect route. Please update any metrics tools accordingly.
->>>>>>> c03c4f7d
 
 ## [3.2.0.0.0]
 
