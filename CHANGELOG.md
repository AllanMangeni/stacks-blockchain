# Changelog

All notable changes to this project will be documented in this file.

The format is based on [Keep a Changelog](https://keepachangelog.com/en/1.0.0/),
and this project adheres to the versioning scheme outlined in the [README.md](README.md).

## Unreleased

### Added

- Renamed `clarity-serialization` to `clarity-types`.
- Add `stackerdb_timeout_secs` to miner config for limiting duration of StackerDB HTTP requests.
- When determining a global transaction replay set, the state evaluator now uses a longest-common-prefix algorithm to find a replay set in the case where a single replay set has less than 70% of signer weight.
- New endpoint /v3/tenures/blocks/ allowing retrieving the list of stacks blocks from a burn block
- Creates epoch 3.3 and costs-4 in preparation for a hardfork to activate Clarity 4
- Adds support for new Clarity 4 builtins (not activated until epoch 3.3):
  - `contract-hash?`
<<<<<<< HEAD
  - `block-time`
=======
  - `to-ascii?`
>>>>>>> 4747f974
- Added `contract_cost_limit_percentage` to the miner config file — sets the percentage of a block’s execution cost at which, if a large non-boot contract call would cause a BlockTooBigError, the miner will stop adding further non-boot contract calls and only include STX transfers and boot contract calls for the remainder of the block.

### Changed

- Clarity errors pertaining to syntax binding errors have been made more
  expressive (#6337)
- Removed affirmation maps logic throughout, upgrading chainstate DB schema to 11 and burnchain DB schema to 3 (#6314)

## [3.2.0.0.1]

### Added

- Adds node-config-docsgen to automatically create config documentation (#6227)

### Fixed

- Fixed a typo in the metrics_identifier route from `/v2/stackedb/:principal/:contract_name/replicas` to `/v2/stackerdb/:principal/:contract_name/replicas`. Note: This may be a breaking change for systems relying on the incorrect route. Please update any metrics tools accordingly.

## [3.2.0.0.0]

### Added

- Added the `clarity-serialization` crate: A lightweight crate for serializing and deserializing Clarity values. This crate decouples core data types from the Clarity VM, making it easier to build off-chain tooling, and other applications that interact with Clarity data. It includes support for `wasm32-unknown-unknown` targets via the `wasm-web` and `wasm-deterministic` features.
- Added `/v3/contracts/fast-call-read/:principal/:contract_name/:func_name` api endpoint. It allows to run read-only calls faster by disabling the cost and memory trackers. This endpoint requires authentication.
- **SIP-031 consensus rules, activating in epoch 3.2 at block 907_740**

### Changed

- The HTTP `Date` header in responses now strictly follows RFC7231.
- When a previous block commit is unable to be RBFed, the miner will now just wait for it to be confirmed instead of submitting a new block commit which breaks the miner's UTXO chain.
- When mining, only log new block proposal responses, not duplicates.

### Fixed

- Fixed tenure downloader logic on reward cycle boundaries (#6234).
- Do not send events to event observers for stale StackerDB chunks.

## [3.1.0.0.13]

### Added

- Added a new RPC endpoint `/v3/health` to query the node's health status. The endpoint returns a 200 status code with relevant synchronization information (including the node's current Stacks tip height, the maximum Stacks tip height among its neighbors, and the difference between these two). A user can use the `difference_from_max_peer` value to decide what is a good threshold for them before considering the node out of sync. The endpoint returns a 500 status code if the query cannot retrieve viable data.
- Improve prometheus metrics to gain more insights into the current state of the mempool
  - `stacks_node_miner_stop_reason_total`: Counts the number of times the miner stopped mining due to various reasons.
  - Always report the number of transactions mined in the last attempt, even if there were 0

- Added a new option `--hex-file <file_path>` to `blockstack-cli contract-call` command, that allows to pass a serialized Clarity value by file.
- Added a new option `--postcondition-mode [allow, deny]` to `blockstack-cli publish` command, to set the post-condition mode to allow or deny on the transaction (default is deny)

### Changed

- Changed default mempool walk strategy to `NextNonceWithHighestFeeRate`

### Fixed

- Fixed an issue that prevented the correct usage of anchor mode options (`--microblock-only`, `--block-only`) when using `blockstack-cli publish` command.
- Fix several bugs in the mock-miner that caused it to fail to mine blocks in certain conditions

## [3.1.0.0.12]

### Added

- Document missing config structs
- Document MinerConfig parameters
- Document BurnchainConfig parameters
- Document NodeConfig parameters

### Changed

- `get_fresh_random_neighbors` to include allowed neigbors
- Logging improvements and cleanup
- Move serde serializers to stacks_common
- Depend on clarity backing store interface
- Updated `./docs/event-dispacher.md`

### Fixed

- Handle Bitcoin reorgs during Stacks tenure extend

## [3.1.0.0.11]

- Hotfix for p2p stack misbehavior in mempool syncing conditions

## [3.1.0.0.10]

### Added

- Persisted tracking of StackerDB slot versions for mining. This improves miner p2p performance.

## [3.1.0.0.9]

### Added

- Added field `vm_error` to EventObserver transaction outputs
- Added new `ValidateRejectCode` values to the `/v3/block_proposal` endpoint
- Added `StateMachineUpdateContent::V1` to support a vector of `StacksTransaction` expected to be replayed in subsequent Stacks blocks
- Include a reason string in the transaction receipt when a transaction is rolled back due to a post-condition. This should help users in understanding what went wrong.
- Updated `StackerDBListener` to monitor signer state machine updates and store signer global state information, enabling miners to perform transaction replays.
- Added a testnet `replay_transactions` flag to the miner configuration to feature-gate transaction replay. When enabled, the miner will construct a replay block if a threshold of signers signals that a transaction set requires replay.

### Changed

- Reduce the default `block_rejection_timeout_steps` configuration so that miners will retry faster when blocks fail to reach 70% approved or 30% rejected.
- Added index for `next_ready_nakamoto_block()` which improves block processing performance.
- Added a new field, `parent_burn_block_hash`, to the payload that is included in the `/new_burn_block` event observer payload.

### Fixed

- Fix regression in mock-mining, allowing the mock miner to continue mining blocks throughout a tenure instead of failing after mining the tenure change block.

## [3.1.0.0.8]

### Added

- Add fee information to transaction log ending with "success" or "skipped", while building a new block
- Add `max_execution_time_secs` to miner config for limiting duration of contract calls
- When a miner's config file is updated (ie with a new fee rate), a new block commit is issued using
  the new values ([#5924](https://github.com/stacks-network/stacks-core/pull/5924))
- Add `txindex` configuration option enabling the storage (and querying via api) of transactions. Note: the old STACKS_TRANSACTION_LOG environment var configuration is no longer available.

### Changed

- When a miner times out waiting for signatures, it will re-propose the same block instead of building a new block ([#5877](https://github.com/stacks-network/stacks-core/pull/5877))
- Improve tenure downloader trace verbosity applying proper logging level depending on the tenure state ("debug" if unconfirmed, "info" otherwise) ([#5871](https://github.com/stacks-network/stacks-core/issues/5871))
- Remove warning log about missing UTXOs when a node is configured as `miner` with `mock_mining` mode enabled ([#5841](https://github.com/stacks-network/stacks-core/issues/5841))
- Deprecated the `wait_on_interim_blocks` option in the miner config file. This option is no longer needed, as the miner will always wait for interim blocks to be processed before mining a new block. To wait extra time in between blocks, use the `min_time_between_blocks_ms` option instead. ([#5979](https://github.com/stacks-network/stacks-core/pull/5979))
- Added `empty_mempool_sleep_ms` to the miner config file to control the time to wait in between mining attempts when the mempool is empty. If not set, the default sleep time is 2.5s. ([#5997](https://github.com/stacks-network/stacks-core/pull/5997))

## [3.1.0.0.7]

### Added

- Add `disable_retries` mode for events_observer disabling automatic retry on error

### Changed

- Implement faster cost tracker for default cost functions in Clarity
- By default, miners will wait for a new tenure to start for a configurable amount of time after receiving a burn block before
  submitting a block commit. This will reduce the amount of RBF transactions miners are expected to need.
- Add weight threshold and percentages to `StackerDBListener` logs
- Signer will not allow reorg if more than one block in the current tenure has already been globally approved

## [3.1.0.0.6]

### Added

- The `BlockProposal` StackerDB message serialization struct now includes a `server_version` string, which represents the version of the node that the miner is using. ([#5803](https://github.com/stacks-network/stacks-core/pull/5803))
- Add `vrf_seed` to the `/v3/sortitions` rpc endpoint
- Added hot-reloading of `burnchain.burn_fee_cap` from a miner's config file ([#5857](https://github.com/stacks-network/stacks-core/pull/5857))

### Changed

- Miner will stop waiting for signatures on a block if the Stacks tip advances (causing the block it had proposed to be invalid).
- Logging improvements:
  - P2P logs now includes a reason for dropping a peer or neighbor
  - Improvements to how a PeerAddress is logged (human readable format vs hex)
- Pending event dispatcher requests will no longer be sent to URLs that are no longer registered as event observers ([#5834](https://github.com/stacks-network/stacks-core/pull/5834))

### Fixed

- Error responses to /v2/transactions/fees are once again expressed as JSON ([#4145](https://github.com/stacks-network/stacks-core/issues/4145)).

## [3.1.0.0.5]

### Added

- Add miner configuration option `tenure_extend_cost_threshold` to specify the percentage of the tenure budget that must be spent before a time-based tenure extend is attempted
- Add miner configuration option `tenure_extend_wait_timeout_ms` to specify the time to wait before trying to continue a tenure because the next miner did not produce blocks

### Changed

- Miner will include other transactions in blocks with tenure extend transactions (#5760)
- Add `block_rejection_timeout_steps` to miner configuration for defining rejections-based timeouts while waiting for signers response (#5705)
- Miner will not issue a tenure extend until at least half of the block budget has been spent (#5757)
- Miner will issue a tenure extend if the incoming miner has failed to produce a block (#5729)

### Fixed

- Miners who restart their nodes immediately before a winning tenure now correctly detect that
  they won the tenure after their nodes restart ([#5750](https://github.com/stacks-network/stacks-core/issues/5750)).

## [3.1.0.0.4]

### Added

- The stacks-node miner now performs accurate tenure-extensions in certain bitcoin block production
  cases: when a bitcoin block is produced before the previous bitcoin block's Stacks tenure started.
  Previously, the miner had difficulty restarting their missed tenure and extending into the new
  bitcoin block, leading to 1-2 bitcoin blocks of missed Stacks block production.
- The event dispatcher now includes `consensus_hash` in the `/new_block` and `/new_burn_block` payloads. ([#5677](https://github.com/stacks-network/stacks-core/pull/5677))

## Changed

- When a miner reorgs the previous tenure due to a poorly timed block, it can now continue to build blocks on this new chain tip (#5691)

## [3.1.0.0.3]

### Added

- Add `tenure_timeout_secs` to the miner for determining when a time-based tenure extend should be attempted.
- Added configuration option `block_proposal_max_age_secs` under `[connection_options]` to prevent processing stale block proposals

### Changed

- The RPC endpoint `/v3/block_proposal` no longer will evaluate block proposals more than `block_proposal_max_age_secs` old
- When a transaction is dropped due to replace-by-fee, the `/drop_mempool_tx` event observer payload now includes `new_txid`, which is the transaction that replaced this dropped transaction. When a transaction is dropped for other reasons, `new_txid` is `null`. [#5381](https://github.com/stacks-network/stacks-core/pull/5381)
- Nodes will assume that all PoX anchor blocks exist by default, and stall initial block download indefinitely to await their arrival (#5502)

### Fixed

- Signers no longer accept messages for blocks from different reward cycles (#5662)

## [3.1.0.0.2]

### Added

- **SIP-029 consensus rules, activating in epoch 3.1 at block 875,000** (see [SIP-029](https://github.com/stacksgov/sips/blob/main/sips/sip-029/sip-029-halving-alignment.md) for details)
- New RPC endpoints
  - `/v2/clarity/marf/:marf_key_hash`
  - `/v2/clarity/metadata/:principal/:contract_name/:clarity_metadata_key`
- When a proposed block is validated by a node, the block can be validated even when the block version is different than the node's default ([#5539](https://github.com/stacks-network/stacks-core/pull/5539))
- A miner will now generate a tenure-extend when at least 70% of the signers have confirmed that they are willing to allow one, via the new timestamp included in block responses. This allows the miner to refresh its budget in between Bitcoin blocks. ([#5476](https://github.com/stacks-network/stacks-core/discussions/5476))
- Set the epoch to 3.1 in the Clarity DB upon activation.

### Changed

## [3.0.0.0.4]

### Added

### Changed

- Use the same burn view loader in both block validation and block processing

## [3.0.0.0.3]

### Added

### Changed
- Add index for StacksBlockId to nakamoto block headers table (improves node performance)
- Remove the panic for reporting DB deadlocks (just error and continue waiting)
- Add index to `metadata_table` in Clarity DB on `blockhash`
- Add `block_commit_delay_ms` to the config file to control the time to wait after seeing a new burn block, before submitting a block commit, to allow time for the first Nakamoto block of the new tenure to be mined, allowing this miner to avoid the need to RBF the block commit.
- Add `tenure_cost_limit_per_block_percentage` to the miner config file to control the percentage remaining tenure cost limit to consume per nakamoto block.
- Add `/v3/blocks/height/:block_height` rpc endpoint
- If the winning miner of a sortition is committed to the wrong parent tenure, the previous miner can immediately tenure extend and continue mining since the winning miner would never be able to propose a valid block. (#5361)

## [3.0.0.0.2]

### Added

### Changed
- Fixes  a few bugs in the relayer and networking stack
  - detects and deprioritizes unhealthy replicas
  - fixes an issue in the p2p stack which was preventing it from caching the reward set.

## [3.0.0.0.1]

### Changed
- Add index for StacksBlockId to nakamoto block headers table (improves node performance)
- Remove the panic for reporting DB deadlocks (just error and continue waiting)
- Various test fixes for CI (5353, 5368, 5372, 5371, 5380, 5378, 5387, 5396, 5390, 5394)
- Various log fixes:
    - don't say proceeding to mine blocks if not a miner
    - misc. warns downgraded to debugs
- 5391: Update default block proposal timeout to 10 minutes
- 5406: After block rejection, miner pauses
- Docs fixes
    - Fix signer docs link
    - Specify burn block in clarity docs

## [3.0.0.0.0]

### Added

- **Nakamoto consensus rules, activating in epoch 3.0 at block 867,867** (see [SIP-021](https://github.com/stacksgov/sips/blob/main/sips/sip-021/sip-021-nakamoto.md) for details)
- Clarity 3, activating with epoch 3.0
  - Keywords / variable
    - `tenure-height` added
    - `stacks-block-height` added
    - `block-height` removed
  - Functions
    - `get-stacks-block-info?` added
    - `get-tenure-info?` added
    - `get-block-info?` removed
- New RPC endpoints
  - `/v3/blocks/:block_id`
  - `/v3/blocks/upload/`
  - `/v3/signer/:signer_pubkey/:cycle_num`
  - `/v3/sortitions`
  - `/v3/stacker_set/:cycle_num`
  - `/v3/tenures/:block_id`
  - `/v3/tenures/fork_info/:start/:stop`
  - `/v3/tenures/info`
  - `/v3/tenures/tip/:consensus_hash`
- Re-send events to event observers across restarts
- Support custom chain-ids for testing
- Add `replay-block` command to CLI

### Changed

- Strict config file validation (unknown fields will cause the node to fail to start)
- Add optional `timeout_ms` to `events_observer` configuration
- Modified RPC endpoints
  - Include `tenure_height` in `/v2/info` endpoint
  - Include `block_time` and `tenure_height` in `/new/block` event payload
- Various improvements to logging, reducing log spam and improving log messages
- Various improvements and bugfixes

## [2.5.0.0.7]

### Added

- Add warn logs for block validate rejections (#5079)
- Neon mock miner replay (#5060)

### Changed

- Revert BurnchainHeaderHash serialization change (#5094)
- boot_to_epoch_3 in SignerTest should wait for a new commit (#5087)
- Fix block proposal rejection test (#5084)
- Mock signing revamp (#5070)
- Multi miner fixes jude (#5040)
- Remove spurious deadlock condition whenever the sortition DB is opened

## [2.5.0.0.6]

### Changed

- If there is a getchunk/putchunk that fails due to a stale (or future) version NACK, the StackerDB sync state machine should immediately retry sync (#5066)

## [2.5.0.0.5]

### Added

- Added configuration option `connections.antientropy_retry` (#4932)

### Changed

- Set default antientropy_retry to run once per hour (#4935)

## [2.5.0.0.4]

### Added

- Adds the solo stacking scenarios to the stateful property-based testing strategy for PoX-4 (#4725)
- Add signer-key to synthetic stack-aggregation-increase event (#4728)
- Implement the assumed total commit with carry-over (ATC-C) strategy for denying opportunistic Bitcoin miners from mining Stacks at a discount (#4733)
- Adding support for stacks-block-height and tenure-height in Clarity 3 (#4745)
- Preserve PeerNetwork struct when transitioning to 3.0 (#4767)
- Implement singer monitor server error (#4773)
- Pull current stacks signer out into v1 implementation and create placeholder v0 mod (#4778)
- Create new block signature message type for v0 signer (#4787)
- Isolate the rusqlite dependency in stacks-common and clarity behind a cargo feature (#4791)
- Add next_initiative_delay config option to control how frequently the miner checks if a new burnchain block has been processed (#4795)
- Various performance improvements and cleanup

### Changed

- Downgraded log messages about transactions from warning to info (#4697)
- Fix race condition between the signer binary and the /v2/pox endpoint (#4738)
- Make node config mock_miner item hot-swappable (#4743)
- Mandates that a burnchain block header be resolved by a BurnchainHeaderReader, which will resolve a block height to at most one burnchain header (#4748)
- Optional config option to resolve DNS of bootstrap nodes (#4749)
- Limit inventory syncs with new peers (#4750)
- Update /v2/fees/transfer to report the median transaction fee estimate for a STX-transfer of 180 bytes (#4754)
- Reduce connection spamming in stackerdb (#4759)
- Remove deprecated signer cli commands (#4772)
- Extra pair of signer slots got introduced at the epoch 2.5 boundary (#4845, #4868, #4891)
- Never consider Stacks chain tips that are not on the canonical burn chain #4886 (#4893)

### Fixed

- Allow Nakamoto blocks to access the burn block associated with the current tenure (#4333)

## [2.5.0.0.3]

This release fixes a regression in `2.5.0.0.0` from `2.4.0.1.0` caused by git merge

## [2.5.0.0.2]

This release fixes two bugs in `2.5.0.0.0`, correctly setting the activation height for 2.5, and the network peer version.

## [2.5.0.0.0]

This release implements the 2.5 Stacks consensus rules which activates at Bitcoin block `840,360`: primarily the instantiation
of the pox-4 contract. For more details see SIP-021.

This is the first consensus-critical release for Nakamoto. Nodes which do not update before the 2.5 activation height will be forked away from the rest of the network. This release is compatible with 2.4.x chain state directories and does not require resyncing from genesis. The first time a node boots with this version it will perform some database migrations which could lengthen the normal node startup time.

**This is a required release before Nakamoto rules are enabled in 3.0.**

### Timing of Release from 2.5 to 3.0

Activating Nakamoto will include two epochs:

- **Epoch 2.5:** Pox-4 contract is booted up but no Nakamoto consensus rules take effect.
- **Epoch 3:** Nakamoto consensus rules take effect.

### Added

- New RPC endpoint `/v2/stacker_set/{cycle_number}` to fetch stacker sets in PoX-4
- New `/new_pox_anchor` endpoint for broadcasting PoX anchor block processing.
- Stacker bitvec in NakamotoBlock
- New [`pox-4` contract](./stackslib/src/chainstate/stacks/boot/pox-4.clar) that reflects changes in how Stackers are signers in Nakamoto:
  - `stack-stx`, `stack-extend`, `stack-increase` and `stack-aggregation-commit` now include a `signer-key` parameter, which represents the public key used by the Signer. This key is used for determining the signer set in Nakamoto.
  - Functions that include a `signer-key` parameter also include a `signer-sig` parameter to demonstrate that the owner of `signer-key` is approving that particular Stacking operation. For more details, refer to the `verify-signer-key-sig` method in the `pox-4` contract.
  - Signer key authorizations can be added via `set-signer-key-authorization` to omit the need for `signer-key` signatures
  - A `max-amount` field is a field in signer key authorizations and defines the maximum amount of STX that can be locked in a single transaction.
- Added configuration parameters to customize the burn block at which to start processing Stacks blocks, when running on testnet or regtest.
  ```
  [burnchain]
  first_burn_block_height = 2582526
  first_burn_block_timestamp = 1710780828
  first_burn_block_hash = "000000000000001a17c68d43cb577d62074b63a09805e4a07e829ee717507f66"
  ```

### Modified

- `pox-4.aggregation-commit` contains a signing-key parameter (like
  `stack-stx` and `stack-extend`), the signing-key parameter is removed from
  `delegate-*` functions.

## [2.4.0.1.0]

### Added

- When the Clarity library is built with feature flag `developer-mode`, comments
  from the source code are now attached to the `SymbolicExpression` nodes. This
  will be useful for tools that use the Clarity library to analyze and
  manipulate Clarity source code, e.g. a formatter.
- New RPC endpoint at /v2/constant_val to fetch a constant from a contract.
- A new subsystem, called StackerDB, has been added, which allows a set of
  Stacks nodes to store off-chain data on behalf of a specially-crafter smart
  contract. This is an opt-in feature; Stacks nodes explicitly subscribe to
  StackerDB replicas in their config files.
- Message definitions and codecs for Stacker DB, a replicated off-chain DB
  hosted by subscribed Stacks nodes and controlled by smart contracts
- Added 3 new public and regionally diverse bootstrap nodes: est.stacksnodes.org, cet.stacksnodes.org, sgt.stacksnodes.org
- satoshis_per_byte can be changed in the config file and miners will always use
  the most up to date value
- New RPC endpoint at /v2/block_proposal for miner to validate proposed block.
  Only accessible on local loopback interface

In addition, this introduces a set of improvements to the Stacks miner behavior. In
particular:

- The VRF public key can be re-used across node restarts.
- Settings that affect mining are hot-reloaded from the config file. They take
  effect once the file is updated; there is no longer a need to restart the
  node.
- The act of changing the miner settings in the config file automatically
  triggers a subsequent block-build attempt, allowing the operator to force the
  miner to re-try building blocks.
- This adds a new tip-selection algorithm that minimizes block orphans within a
  configurable window of time.
- When configured, the node will automatically stop mining if it is not achieving a
  targeted win rate over a configurable window of blocks.
- When configured, the node will selectively mine transactions from only certain
  addresses, or only of certain types (STX-transfers, contract-publishes,
  contract-calls).
- When configured, the node will optionally only RBF block-commits if it can
  produce a block with strictly more transactions.

### Changed

- `developer-mode` is no longer enabled in the default feature set. This is the correct default behavior, since the stacks-node should NOT build with developer-mode enabled by default. Tools that need to use developer-mode should enable it explicitly.

### Fixed

- The transaction receipts for smart contract publish transactions now indicate
  a result of `(err none)` if the top-level code of the smart contract contained
  runtime error and include details about the error in the `vm_error` field of
  the receipt. Fixes issues #3154, #3328.
- Added config setting `burnchain.wallet_name` which addresses blank wallets no
  longer being created by default in recent bitcoin versions. Fixes issue #3596
- Use the current burnchain tip to lookup UTXOs (Issue #3733)
- The node now gracefully shuts down even if it is in the middle of a handshake with
  bitcoind. Fixes issue #3734.

## [2.4.0.0.4]

This is a high-priority hotfix that addresses a bug in transaction processing which
could impact miner availability.

## [2.4.0.0.3]

This is a high-priority hotfix that addresses a bug in transaction processing which
could impact miner availability.

## [2.4.0.0.2]

This is a hotfix that changes the logging failure behavior from panicking to dropping
the log message (PR #3784).

## [2.4.0.0.4]

This is a high-priority hotfix that addresses a bug in transaction processing which
could impact miner availability.

## [2.4.0.0.3]

This is a high-priority hotfix that addresses a bug in transaction processing which
could impact miner availability.

## [2.4.0.0.2]

This is a hotfix that changes the logging failure behavior from panicking to dropping
the log message (PR #3784).

## [2.4.0.0.1]

This is a minor change to add `txid` fields into the log messages from failing
contract deploys. This will help tools (and users) more easily find the log
messages to determine what went wrong.

## [2.4.0.0.0]

This is a **consensus-breaking** release to revert consensus to PoX, and is the second fork proposed in SIP-022.

- [SIP-022](https://github.com/stacksgov/sips/blob/main/sips/sip-022/sip-022-emergency-pox-fix.md)
- [SIP-024](https://github.com/stacksgov/sips/blob/main/sips/sip-024/sip-024-least-supertype-fix.md)

### Fixed

- PoX is re-enabled and stacking resumes starting at Bitcoin block `791551`
- Peer network id is updated to `0x18000009`
- Adds the type sanitization described in SIP-024

This release is compatible with chainstate directories from 2.1.0.0.x and 2.3.0.0.x

## [2.3.0.0.2]

This is a high-priority hotfix release to address a bug in the
stacks-node miner logic which could impact miner availability.

This release is compatible with chainstate directories from 2.3.0.0.x and 2.1.0.0.x

## [2.3.0.0.1]

This is a hotfix release to update:

- peer version identifier used by the stacks-node p2p network.
- yield interpreter errors in deser_hex

This release is compatible with chainstate directories from 2.3.0.0.x and 2.1.0.0.x

## [2.3.0.0.0]

This is a **consensus-breaking** release to address a Clarity VM bug discovered in 2.2.0.0.1.
Tx and read-only calls to functions with traits as parameters are rejected with unchecked TypeValueError.
Additional context and rationale can be found in [SIP-023](https://github.com/stacksgov/sips/blob/main/sips/sip-023/sip-023-emergency-fix-traits.md).

This release is compatible with chainstate directories from 2.1.0.0.x.

## [2.2.0.0.1]

This is a **consensus-breaking** release to address a bug and DoS vector in pox-2's `stack-increase` function.
Additional context and rationale can be found in [SIP-022](https://github.com/stacksgov/sips/blob/main/sips/sip-022/sip-022-emergency-pox-fix.md).

This release is compatible with chainstate directories from 2.1.0.0.x.

## [2.1.0.0.3]

This is a high-priority hotfix release to address a bug in the
stacks-node miner logic which could impact miner availability. This
release's chainstate directory is compatible with chainstate
directories from 2.1.0.0.2.

## [2.1.0.0.2]

This software update is a hotfix to resolve improper unlock handling
in mempool admission. This release's chainstate directory is
compatible with chainstate directories from 2.1.0.0.1.

### Fixed

- Fix mempool admission logic's improper handling of PoX unlocks. This would
  cause users to get spurious `NotEnoughFunds` rejections when trying to submit
  their transactions (#3623)

## [2.1.0.0.1]

### Fixed

- Handle the case where a bitcoin node returns zero headers (#3588)
- The default value for `always_use_affirmation_maps` is now set to `false`,
  instead of `true`. This was preventing testnet nodes from reaching the chain
  tip with the default configuration.
- Reduce default poll time of the `chain-liveness` thread which reduces the
  possibility that a miner thread will get interrupted (#3610).

## [2.1]

This is a **consensus-breaking** release that introduces a _lot_ of new
functionality. Details on the how and why can be found in [SIP-015](https://github.com/stacksgov/sips/blob/feat/sip-015/sips/sip-015/sip-015-network-upgrade.md),
[SIP-018](https://github.com/MarvinJanssen/sips/blob/feat/signed-structured-data/sips/sip-018/sip-018-signed-structured-data.md),
and [SIP-20](https://github.com/obycode/sips/blob/bitwise-ops/sips/sip-020/sip-020-bitwise-ops.md).

The changelog for this release is a high-level summary of these SIPs.

### Added

- There is a new `.pox-2` contract for implementing proof-of-transfer. This PoX
  contract enables re-stacking while the user's STX are locked, and incrementing
  the amount stacked on top of a locked batch of STX.
- The Clarity function `stx-account` has been added, which returns the account's
  locked and unlocked balances.
- The Clarity functions `principal-destruct` and `principal-construct?`
  functions have been added, which provide the means to convert between a
  `principal` instance and the `buff`s and `string-ascii`s that constitute it.
- The Clarity function `get-burn-block-info?` has been added to support
  fetching the burnchain header hash of _any_ burnchain block starting from the
  sortition height of the Stacks genesis block, and to support fetching the PoX
  addresses and rewards paid by miners for a particular burnchain block height.
- The Clarity function `slice` has been added for obtaining a sub-sequence of a
  `buff`, `string-ascii`, `string-utf8`, or `list`.
- Clarity functions for converting between `string-ascii`, `string-utf8`,
  `uint`, and `int` have been added.
- Clarity functions for converting between big- and little-endian
  `buff` representations of `int` and `uint` have been added.
- The Clarity function `stx-transfer-memo?` has been added, which behaves the
  same as `stx-transfer?` but also takes a memo argument.
- The Clarity function `is-standard` has been added to identify whether or not a
  `principal` instance is a standard or contract principal.
- Clarity functions have been added for converting an arbitrary Clarity type to
  and from its canonical byte string representation.
- The Clarity function `replace-at?` has been added for replacing a single item
  in a `list`, `string-ascii`, `string-utf8`, or `buff`.
- The Clarity global variable `tx-sponsor?` has been added, which evaluates to
  the sponsor of the transaction if the transaction is sponsored.
- The Clarity global variable `chain-id` has been added, which evaluates to the
  4-byte chain ID of this Stacks network.
- The Clarity parser has been rewritten to be about 3x faster than the parser in
  Stacks 2.05.x.x.x.
- Clarity trait semantics have been refined and made more explicit, so as to
  avoid certain corner cases where a trait reference might be downgraded to a
  `principal` in Clarity 1.
  - Trait values can be passed to compatible sub-trait types
  - Traits can be embedded in compound types, e.g. `(optional <my-trait>)`
  - Traits can be assigned to a let-variable
- Fixes to unexpected behavior in traits
  - A trait with duplicate function names is now an error
  - Aliased trait names do not interfere with local trait definitions
- The comparison functions `<`, `<=`, `>`, and `>=` now work on `string-ascii`,
  `string-utf8`, and `buff` based on byte-by-byte comparison (note that this is
  _not_ lexicographic comparison).
- It is now possible to call `delegate-stx` from a burnchain transaction, just
  as it is for `stack-stx` and `transfer-stx`.

### Changed

- The `delegate-stx` function in `.pox-2` can be called while the user's STX are
  locked.
- If a batch of STX is not enough to clinch even a single reward slot, then the
  STX are automatically unlocked at the start of the reward cycle in which they
  are rendered useless in this capacity.
- The PoX sunset has been removed. PoX rewards will continue in perpetuity.
- Support for segwit and taproot addresses (v0 and v1 witness programs) has been
  added for Stacking.
- The Clarity function `get-block-info?` now supports querying a block's total
  burnchain spend by miners who tried to mine it, the spend by the winner, and
  the total block reward (coinbase plus transaction fees).
- A block's coinbase transaction may specify an alternative recipient principal,
  which can be either a standard or contract principal.
- A smart contract transaction can specify which version of Clarity to use. If
  no version is given, then the epoch-default version will be used (in Stacks
  2.1, this is Clarity 2).
- The Stacks node now includes the number of PoX anchor blocks in its
  fork-choice rules. The best Stacks fork is the fork that (1) is on the best
  Bitcoin fork, (2) has the most PoX anchor blocks known, and (3) is the longest.
- On-burnchain operations -- `stack-stx`, `delegate-stx`, and `transfer-stx` --
  can take effect within six (6) burnchain blocks in which they are mined,
  instead of one.
- Transaction fees are debited from accounts _before_ the transaction is
  processed.
- All smart contract analysis errors are now treated as runtime errors, meaning
  that smart contract transactions which don't pass analysis will still be mined
  (so miners get paid for partially validating them).
- The default Clarity version is now 2. Users can opt for version 1 by using
  the new smart contract transaction wire format and explicitly setting version

### Fixed

- The authorization of a `contract-caller` in `.pox-2` for stacking will now
  expire at the user-specified height, if given.
- The Clarity function `principal-of?` now works on mainnet.
- One or more late block-commits no longer result in the miner losing its
  sortition weight.
- Documentation will indicate explicitly which Clarity version introduced each
  keyword or function.

## [2.05.0.6.0]

### Changed

- The `/v2/neighbors` endpoint now reports a node's bootstrap peers, so other
  nodes can find high-quality nodes to boot from (#3401)
- If there are two or more Stacks chain tips that are tied for the canonical
  tip, the node deterministically chooses one _independent_ of the arrival order
  (#3419).
- If Stacks blocks for a different fork arrive out-of-order and, in doing so,
  constitute a better fork than the fork the node considers canonical, the node
  will update the canonical Stacks tip pointer in the sortition DB before
  processing the next sortition (#3419).

### Fixed

- The node keychain no longer maintains any internal state, but instead derives
  keys based on the chain tip the miner is building off of. This prevents the
  node from accidentally producing an invalid block that reuses a microblock
  public key hash (#3387).
- If a node mines an invalid block for some reason, it will no longer stall
  forever. Instead, it will detect that its last-mined block is not the chain
  tip, and resume mining (#3406).

## [2.05.0.5.0]

### Changed

- The new minimum Rust version is 1.61
- The act of walking the mempool will now cache address nonces in RAM and to a
  temporary mempool table used for the purpose, instead of unconditionally
  querying them from the chainstate MARF. This builds upon improvements to mempool
  goodput over 2.05.0.4.0 (#3337).
- The node and miner implementation has been refactored to remove write-lock
  contention that can arise when the node's chains-coordinator thread attempts to store and
  process newly-discovered (or newly-mined) blocks, and when the node's relayer
  thread attempts to mine a new block. In addition, the miner logic has been
  moved to a separate thread in order to avoid starving the relayer thread (which
  must handle block and transaction propagation, as well as block-processing).
  The refactored miner thread will be preemptively terminated and restarted
  by the arrival of new Stacks blocks or burnchain blocks, which further
  prevents the miner from holding open write-locks in the underlying
  chainstate databases when there is new chain data to discover (which would
  invalidate the miner's work anyway). (#3335).

### Fixed

- Fixed `pow` documentation in Clarity (#3338).
- Backported unit tests that were omitted in the 2.05.0.3.0 release (#3348).

## [2.05.0.4.0]

### Fixed

- Denormalize the mempool database so as to remove a `LEFT JOIN` from the SQL
  query for choosing transactions in order by estimated fee rate. This
  drastically speeds up mempool transaction iteration in the miner (#3314)

## [2.05.0.3.0]

### Added

- Added prometheus output for "transactions in last block" (#3138).
- Added environment variable STACKS_LOG_FORMAT_TIME to set the time format
  stacks-node uses for logging. (#3219)
  Example: STACKS_LOG_FORMAT_TIME="%Y-%m-%d %H:%M:%S" cargo stacks-node
- Added mock-miner sample config (#3225)

### Changed

- Updates to the logging of transaction events (#3139).
- Moved puppet-chain to `./contrib/tools` directory and disabled compiling by default (#3200)

### Fixed

- Make it so that a new peer private key in the config file will propagate to
  the peer database (#3165).
- Fixed default miner behavior regarding block assembly
  attempts. Previously, the miner would only attempt to assemble a
  larger block after their first attempt (by Bitcoin RBF) if new
  microblock or block data arrived. This changes the miner to always
  attempt a second block assembly (#3184).
- Fixed a bug in the node whereby the node would encounter a deadlock when
  processing attachment requests before the P2P thread had started (#3236).
- Fixed a bug in the P2P state machine whereby it would not absorb all transient errors
  from sockets, but instead propagate them to the outer caller. This would lead
  to a node crash in nodes connected to event observers, which expect the P2P
  state machine to only report fatal errors (#3228)
- Spawn the p2p thread before processing number of sortitions. Fixes issue (#3216) where sync from genesis paused (#3236)
- Drop well-formed "problematic" transactions that result in miner performance degradation (#3212)
- Ignore blocks that include problematic transactions

## [2.05.0.2.1]

### Fixed

- Fixed a security bug in the SPV client whereby the chain work was not being
  considered at all when determining the canonical Bitcoin fork. The SPV client
  now only accepts a new Bitcoin fork if it has a higher chain work than any other
  previously-seen chain (#3152).

## [2.05.0.2.0]

### IMPORTANT! READ THIS FIRST

Please read the following **WARNINGs** in their entirety before upgrading.

WARNING: Please be aware that using this node on chainstate prior to this release will cause
the node to spend **up to 30 minutes** migrating the data to a new schema.
Depending on the storage medium, this may take even longer.

WARNING: This migration process cannot be interrupted. If it is, the chainstate
will be **irrecovarably corrupted and require a sync from genesis.**

WARNING: You will need **at least 2x the disk space** for the migration to work.
This is because a copy of the chainstate will be made in the same directory in
order to apply the new schema.

It is highly recommended that you **back up your chainstate** before running
this version of the software on it.

### Changed

- The MARF implementation will now defer calculating the root hash of a new trie
  until the moment the trie is committed to disk. This avoids gratuitous hash
  calculations, and yields a performance improvement of anywhere between 10x and
  200x (#3041).
- The MARF implementation will now store tries to an external file for instances
  where the tries are expected to exceed the SQLite page size (namely, the
  Clarity database). This improves read performance by a factor of 10x to 14x
  (#3059).
- The MARF implementation may now cache trie nodes in RAM if directed to do so
  by an environment variable (#3042).
- Sortition processing performance has been improved by about an order of
  magnitude, by avoiding a slew of expensive database reads (#3045).
- Updated chains coordinator so that before a Stacks block or a burn block is processed,
  an event is sent through the event dispatcher. This fixes #3015.
- Expose a node's public key and public key hash160 (i.e. what appears in
  /v2/neighbors) via the /v2/info API endpoint (#3046)
- Reduced the default subsequent block attempt timeout from 180 seconds to 30
  seconds, based on benchmarking the new MARF performance data during a period
  of network congestion (#3098)
- The `blockstack-core` binary has been renamed to `stacks-inspect`.
  This binary provides CLI tools for chain and mempool inspection.

### Fixed

- The AtlasDB previously could lose `AttachmentInstance` data during shutdown
  or crashes (#3082). This release resolves that.

## [2.05.0.1.0]

### Added

- A new fee estimator intended to produce fewer over-estimates, by having less
  sensitivity to outliers. Its characteristic features are: 1) use a window to
  forget past estimates instead of exponential averaging, 2) use weighted
  percentiles, so that bigger transactions influence the estimates more, 3)
  assess empty space in blocks as having paid the "minimum fee", so that empty
  space is accounted for, 4) use random "fuzz" so that in busy times the fees can
  change dynamically. (#2972)
- Implements anti-entropy protocol for querying transactions from other
  nodes' mempools. Before, nodes wouldn't sync mempool contents with one another.
  (#2884)
- Structured logging in the mining code paths. This will shine light
  on what happens to transactions (successfully added, skipped or errored) that the
  miner considers while buildings blocks. (#2975)
- Added the mined microblock event, which includes information on transaction
  events that occurred in the course of mining (will provide insight
  on whether a transaction was successfully added to the block,
  skipped, or had a processing error). (#2975)
- For v2 endpoints, can now specify the `tip` parameter to `latest`. If
  `tip=latest`, the node will try to run the query off of the latest tip. (#2778)
- Adds the /v2/headers endpoint, which returns a sequence of SIP-003-encoded
  block headers and consensus hashes (see the ExtendedStacksHeader struct that
  this PR adds to represent this data). (#2862)
- Adds the /v2/data_var endpoint, which returns a contract's data variable
  value and a MARF proof of its existence. (#2862)
- Fixed a bug in the unconfirmed state processing logic that could lead to a
  denial of service (node crash) for nodes that mine microblocks (#2970)
- Added prometheus metric that tracks block fullness by logging the percentage of each
  cost dimension that is consumed in a given block (#3025).

### Changed

- Updated the mined block event. It now includes information on transaction
  events that occurred in the course of mining (will provide insight
  on whether a transaction was successfully added to the block,
  skipped, or had a processing error). (#2975)
- Updated some of the logic in the block assembly for the miner and the follower
  to consolidate similar logic. Added functions `setup_block` and `finish_block`.
  (#2946)
- Makes the p2p state machine more reactive to newly-arrived
  `BlocksAvailable` and `MicroblocksAvailable` messages for block and microblock
  streams that this node does not have. If such messages arrive during an inventory
  sync, the p2p state machine will immediately transition from the inventory sync
  work state to the block downloader work state, and immediately proceed to fetch
  the available block or microblock stream. (#2862)
- Nodes will push recently-obtained blocks and microblock streams to outbound
  neighbors if their cached inventories indicate that they do not yet have them
  (#2986).
- Nodes will no longer perform full inventory scans on their peers, except
  during boot-up, in a bid to minimize block-download stalls (#2986).
- Nodes will process sortitions in parallel to downloading the Stacks blocks for
  a reward cycle, instead of doing these tasks sequentially (#2986).
- The node's runloop will coalesce and expire stale requests to mine blocks on
  top of parent blocks that are no longer the chain tip (#2969).
- Several database indexes have been updated to avoid table scans, which
  significantly improves most RPC endpoint speed and cuts node spin-up time in
  half (#2989, #3005).
- Fixed a rare denial-of-service bug whereby a node that processes a very deep
  burnchain reorg can get stuck, and be rendered unable to process further
  sortitions. This has never happened in production, but it can be replicated in
  tests (#2989).
- Updated what indices are created, and ensures that indices are created even
  after the database is initialized (#3029).

### Fixed

- Updates the lookup key for contracts in the pessimistic cost estimator. Before, contracts
  published by different principals with the same name would have had the same
  key in the cost estimator. (#2984)
- Fixed a few prometheus metrics to be more accurate compared to `/v2` endpoints
  when polling data (#2987)
- Fixed an error message from the type-checker that shows up when the type of a
  parameter refers to a trait defined in the same contract (#3064).

## [2.05.0.0.0]

This software update is a consensus changing release and the
implementation of the proposed cost changes in SIP-012. This release's
chainstate directory is compatible with chainstate directories from
2.0.11.4.0. However, this release is only compatible with chainstate
directories before the 2.05 consensus changes activate (Bitcoin height
713,000). If you run a 2.00 stacks-node beyond this point, and wish to
run a 2.05 node afterwards, you must start from a new chainstate
directory.

### Added

- At height 713,000 a new `costs-2` contract will be launched by the
  Stacks boot address.

### Changed

- Stacks blocks whose parents are mined >= 713,000 will use default costs
  from the new `costs-2` contract.
- Stacks blocks whose parents are mined >= 713,000 will use the real
  serialized length of Clarity values as the cost inputs to several methods
  that previously used the maximum possible size for the associated types.
- Stacks blocks whose parents are mined >= 713,000 will use the new block
  limit defined in SIP-012.

### Fixed

- Miners are now more aggressive in calculating their block limits
  when confirming microblocks (#2916)

## [2.0.11.4.0]

This software update is a point-release to change the transaction
selection logic in the default miner to prioritize by an estimated fee
rate instead of raw fee. This release's chainstate directory is
compatible with chainstate directories from 2.0.11.3.0.

### Added

- FeeEstimator and CostEstimator interfaces. These can be controlled
  via node configuration options. See the `README.md` for more
  information on the configuration.
- New fee rate estimation endpoint `/v2/fees/transaction` (#2872). See
  `docs/rpc/openapi.yaml` for more information.

### Changed

- Prioritize transaction inclusion in blocks by estimated fee rates (#2859).
- MARF sqlite connections will now use `mmap`'ed connections with up to 256MB
  space (#2869).

## [2.0.11.3.0]

This software update is a point-release to change the transaction selection
logic in the default miner to prioritize by fee instead of nonce sequence. This
release's chainstate directory is compatible with chainstate directories from
2.0.11.2.0.

## Added

- The node will enforce a soft deadline for mining a block, so that a node
  operator can control how frequently their node attempts to mine a block
  regardless of how congested the mempool is. The timeout parameters are
  controlled in the `[miner]` section of the node's config file (#2823).

## Changed

- Prioritize transaction inclusion in the mempool by transaction fee (#2823).

## [2.0.11.2.0]

NOTE: This change resets the `testnet`. Users running a testnet node will need
to reset their chain states.

### Added

- `clarity-cli` will now also print a serialized version of the resulting
  output from `eval` and `execute` commands. This serialization is in
  hexademical string format and supports integration with other tools. (#2684)
- The creation of a Bitcoin wallet with BTC version `> 0.19` is now supported
  on a private testnet. (#2647)
- `lcov`-compatible coverage reporting has been added to `clarity-cli` for
  Clarity contract testing. (#2592)
- The `README.md` file has new documentation about the release process. (#2726)

### Changed

- This change resets the testnet. (#2742)
- Caching has been added to speed up `/v2/info` responses. (#2746)

### Fixed

- PoX syncing will only look back to the reward cycle prior to divergence,
  instead of looking back over all history. This will speed up running a
  follower node. (#2746)
- The UTXO staleness check is re-ordered so that it occurs before the RBF-limit
  check. This way, if stale UTXOs reached the "RBF limit" a miner will recover
  by resetting the UTXO cache. (#2694)
- Microblock events were being sent to the event observer when microblock data
  was received by a peer, but were not emitted if the node mined the
  microblocks itself. This made something like the private-testnet setup
  incapable of emitting microblock events. Microblock events are now sent
  even when self-mined. (#2653)
- A bug is fixed in the mocknet/helium miner that would lead to a panic if a
  burn block occurred without a sortition in it. (#2711)
- Two bugs that caused problems syncing with the bitcoin chain during a
  bitcoin reorg have been fixed (#2771, #2780).
- Documentation is fixed in cases where string and buffer types are allowed
  but not covered in the documentation. (#2676)

## [2.0.11.1.0]

This software update is our monthly release. It introduces fixes and features for both developers and miners.
This release's chainstate directory is compatible with chainstate directories from 2.0.11.0.0.

## Added

- `/new_microblock` endpoint to notify event observers when a valid microblock
  has been received (#2571).
- Added new features to `clarity-cli` (#2597)
- Exposing new mining-related metrics in prometheus (#2664)
  - Miner's computed relative miner score as a percentage
  - Miner's computed commitment, the min of their previous commitment and their median commitment
  - Miner's current median commitment
- Add `key-for-seed` command to the `stacks-node` binary - outputs the associated secret key hex string
  and WIF formatted secret key for a given "seed" value (#2658).

## Changed

- Improved mempool walk order (#2514).
- Renamed database `tx_tracking.db` to `tx_tracking.sqlite` (#2666).

## Fixed

- Alter the miner to prioritize spending the most recent UTXO when building a transaction,
  instead of the largest UTXO. In the event of a tie, it uses the smallest UTXO first (#2661).
- Fix trait rpc lookups for implicitly implemented traits (#2602).
- Fix `v2/pox` endpoint, broken on Mocknet (#2634).
- Align cost limits on mocknet, testnet and mainnet (#2660).
- Log peer addresses in the HTTP server (#2667)
- Mine microblocks if there are no recent unprocessed Stacks blocks

## [2.0.11.0.0]

The chainstate directory has been restructured in this release. It is not
compatible with prior chainstate directories.

## Added

- `/drop_mempool_tx` endpoint to notify event observers when a mempool
  transaction has been removed the mempool.
- `"reward_slot_holders"` field to the `new_burn_block` event
- CTRL-C handler for safe shutdown of `stacks-node`
- Log transactions in local db table via setting env `STACKS_TRANSACTION_LOG=1`
- New prometheus metrics for mempool transaction processing times and
  outstanding mempool transactions
- New RPC endpoint with path `/v2/traits/contractAddr/contractName/traitContractName
/traitContractAddr/traitName` to determine whether a given trait is implemented
  within the specified contract (either explicitly or implicitly).
- Re-activate the Atlas network for propagating and storing transaction
  attachments. This re-enables off-chain BNS name storage.
- Re-activate microblock mining.

## Changed

- Improved chainstate directory layout
- Improved node boot up time
- Better handling of flash blocks
- The `/v2/pox` RPC endpoint was updated to include more useful
  information about the current and next PoX cycles. For details, see
  `docs/rpc-endpoints.md`

## Fixed

- Fixed faulty logic in the mempool that was still treating the transaction fee
  as a fee rate, which prevented replace-by-fee from working as expected.

## [2.0.10.0.1]

This is a low-priority hotfix release to address a bug in the deserialization logic. The
chainstate directory of 2.0.10.0.1 is compatible with 2.0.10. This release also begins the
usage of the versioning scheme outlined in the [README.md](README.md).

## [2.0.10]

This is a low-priority hotfix release to address two bugs in the block downloader. The
chainstate directory of 2.0.10 is compatible with 2.0.9. If booting up a node from genesis, or
an existing node has stalled in downloading blocks, this hotfix is necessary for your
node.

## Fixed

- Bug in microblocks inventory vector calculation that included invalidated microblocks
  as present bit. This bug will impact nodes booting up from genesis, but not affect nodes
  currently running at the chain tip (#2518).
- Bug in microblocks downloader logic that would cause the stacks-node to fail to wake-up
  to process newly arrived microblocks in certain instances (#2491).

## [2.0.9]

This is a hotfix release for improved handling of arriving Stacks blocks through
both the RPC interface and the P2P ineterface. The chainstate directory of
2.0.9 is compatible with the 2.0.8 chainstate.

## Fixed

- TOCTTOU bug fixed in the chain processing logic that, which now ensures that
  an arriving Stacks block is processed at most once.

## [2.0.8] - 2021-03-02

This is a hotfix release for improved handling of static analysis storage and
improved `at-block` behavior. The chainstate directory of 2.0.8 is compatible with
the 2.0.7 chainstate.

## Fixed

- Improved static analysis storage
- `at-block` behavior in `clarity-cli` and unit tests (no changes in `stacks-node`
  behavior).

## [2.0.7] - 2021-02-26

This is an emergency hotfix that prevents the node from accidentally deleting
valid block data if its descendant microblock stream is invalid for some reason.

## Fixed

- Do not delete a valid parent Stacks block.

## [2.0.6] - 2021-02-15

The database schema has not changed since 2.0.5, so when spinning up a
2.0.6 node from a 2.0.5 chainstate, you do not need to use a fresh
working directory. Earlier versions' chainstate directories are
incompatible, however.

### Fixed

- Miner RBF logic has two "fallback" logic changes. First, if the RBF
  logic has increased fees by more than 50%, do not submit a new
  transaction. Second, fix the "same chainstate hash" fallback check.
- Winning block txid lookups in the SortitionDB have been corrected
  to use the txid during the lookup.
- The miner will no longer attempt to mine a new Stacks block if it receives a
  microblock in a discontinuous microblock stream.

## [2.0.5] - 2021-02-12

The database schema has changed since 2.0.4, so when spinning up a 2.0.5
node from an earlier chainstate, you must use a fresh working directory.

### Added

- Miner heuristic for handling relatively large or computationally
  expensive transactions: such transactions will be dropped from the
  mempool to prevent miners from re-attempting them once they fail.
  Miners can also now continue processing transactions that are
  behind those transactions in the mempool "queue".

### Fixed

- Miner block assembly now uses the correct block limit available via
  the node config
- `tx_fees_streamed_produced` fees are included in miner coinbase
  events for event observers
- SQLite indexes are now correctly created on database instantion

### Changed

- STX unlock events are now sent over the events endpoint bundled
  into an associated unlock transaction
- Atlas attachments networking endpoints are disabled for this
  release, while networking issues are addressed in the
  implementation

## [2.0.4] - 2021-02-07

### Changed

- Atlas attachments networking endpoints are disabled for this
  release, while networking issues are addressed in the
  implementation.

## [2.0.3] - 2021-02-04

### Added

- `stacks-node --mine-at-height` commandline option, which tells the
  `stacks-node` not to mine until it has synchronized to the given
  Stacks block height
- A new RPC endpoint `/v2/blocks/upload/{consensus_hash}` that accepts
  an uploaded a Stacks block for a given sortition

### Changed

- Enabled WAL mode for the chainstate databases. This allows much more
  concurrency in the `stacks-node`, and improves network performance
  across the board. **NOTE:** _This changed the database schema, any
  running node would need to re-initialize their nodes from a new chain
  state when upgrading_.
- Default value `wait_time_for_microblocks`: from 60s to 30s
- The mempool now performs more transfer semantics checks before admitting
  a transaction (e.g., reject if origin = recipient): see issue #2354
- Improved the performance of the code that handles `GetBlocksInv` p2p
  messages by an order of magnitude.
- Improved the performance of the block-downloader's block and
  microblock search code by a factor of 5x.

### Fixed

- Miner mempool querying now works across short-lived forks: see issue #2389
- JSON deserialization for high-depth JSON objects
- Atlas attachment serving: see PR #2390
- Address issues #2379, #2356, #2347, #2346. The tracking of the
  `LeaderBlockCommit` operations inflight is improved, drastically
  reducing the number of block commit rejections. When
  a`LeaderBlockCommit` is not included in the Bitcoin block it was
  targeting, it is condemned to be rejected, per the Stacks
  consensus. To avoid wasting BTC, the miner now tries to send its
  next `LeaderBlockCommit` operations using the UTXOs of the previous
  transaction with a replacement by fee. The fee increase increments
  can be configured with the setting `rbf_fee_increment`.<|MERGE_RESOLUTION|>--- conflicted
+++ resolved
@@ -16,11 +16,8 @@
 - Creates epoch 3.3 and costs-4 in preparation for a hardfork to activate Clarity 4
 - Adds support for new Clarity 4 builtins (not activated until epoch 3.3):
   - `contract-hash?`
-<<<<<<< HEAD
   - `block-time`
-=======
   - `to-ascii?`
->>>>>>> 4747f974
 - Added `contract_cost_limit_percentage` to the miner config file — sets the percentage of a block’s execution cost at which, if a large non-boot contract call would cause a BlockTooBigError, the miner will stop adding further non-boot contract calls and only include STX transfers and boot contract calls for the remainder of the block.
 
 ### Changed
