# Changelog

All notable changes to this project will be documented in this file.

The format is based on [Keep a Changelog](https://keepachangelog.com/en/1.0.0/),
and this project adheres to the versioning scheme outlined in the [README.md](README.md).

<<<<<<< HEAD
## [unreleased]

### Changed

- Clarity errors pertaining to syntax binding errors have been made more
  expressive (#6337)
=======
## [3.2.0.0.1]
### Added

- Adds node-config-docsgen to automatically create config documentation (#6227)
>>>>>>> 26112c73

### Fixed

- Fixed a typo in the metrics_identifier route from `/v2/stackedb/:principal/:contract_name/replicas` to `/v2/stackerdb/:principal/:contract_name/replicas`. Note: This may be a breaking change for systems relying on the incorrect route. Please update any metrics tools accordingly.

## [3.2.0.0.0]

### Added

- Added the `clarity-serialization` crate: A lightweight crate for serializing and deserializing Clarity values. This crate decouples core data types from the Clarity VM, making it easier to build off-chain tooling, and other applications that interact with Clarity data. It includes support for `wasm32-unknown-unknown` targets via the `wasm-web` and `wasm-deterministic` features.
- Added `/v3/contracts/fast-call-read/:principal/:contract_name/:func_name` api endpoint. It allows to run read-only calls faster by disabling the cost and memory trackers. This endpoint requires authentication.
- **SIP-031 consensus rules, activating in epoch 3.2 at block 907_740**

### Changed

- The HTTP `Date` header in responses now strictly follows RFC7231.
- When a previous block commit is unable to be RBFed, the miner will now just wait for it to be confirmed instead of submitting a new block commit which breaks the miner's UTXO chain.
- When mining, only log new block proposal responses, not duplicates.

### Fixed

- Fixed tenure downloader logic on reward cycle boundaries (#6234).
- Do not send events to event observers for stale StackerDB chunks.

## [3.1.0.0.13]

### Added

- Added a new RPC endpoint `/v3/health` to query the node's health status. The endpoint returns a 200 status code with relevant synchronization information (including the node's current Stacks tip height, the maximum Stacks tip height among its neighbors, and the difference between these two). A user can use the `difference_from_max_peer` value to decide what is a good threshold for them before considering the node out of sync. The endpoint returns a 500 status code if the query cannot retrieve viable data.
- Improve prometheus metrics to gain more insights into the current state of the mempool
  - `stacks_node_miner_stop_reason_total`: Counts the number of times the miner stopped mining due to various reasons.
  - Always report the number of transactions mined in the last attempt, even if there were 0

- Added a new option `--hex-file <file_path>` to `blockstack-cli contract-call` command, that allows to pass a serialized Clarity value by file.
- Added a new option `--postcondition-mode [allow, deny]` to `blockstack-cli publish` command, to set the post-condition mode to allow or deny on the transaction (default is deny)

### Changed

- Changed default mempool walk strategy to `NextNonceWithHighestFeeRate`

### Fixed

- Fixed an issue that prevented the correct usage of anchor mode options (`--microblock-only`, `--block-only`) when using `blockstack-cli publish` command.
- Fix several bugs in the mock-miner that caused it to fail to mine blocks in certain conditions

## [3.1.0.0.12]

### Added

- Document missing config structs
- Document MinerConfig parameters
- Document BurnchainConfig parameters
- Document NodeConfig parameters

### Changed

- `get_fresh_random_neighbors` to include allowed neigbors
- Logging improvements and cleanup
- Move serde serializers to stacks_common
- Depend on clarity backing store interface
- Updated `./docs/event-dispacher.md`

### Fixed

- Handle Bitcoin reorgs during Stacks tenure extend

## [3.1.0.0.11]

- Hotfix for p2p stack misbehavior in mempool syncing conditions

## [3.1.0.0.10]

### Added

- Persisted tracking of StackerDB slot versions for mining. This improves miner p2p performance.

## [3.1.0.0.9]

### Added

- Added field `vm_error` to EventObserver transaction outputs
- Added new `ValidateRejectCode` values to the `/v3/block_proposal` endpoint
- Added `StateMachineUpdateContent::V1` to support a vector of `StacksTransaction` expected to be replayed in subsequent Stacks blocks
- Include a reason string in the transaction receipt when a transaction is rolled back due to a post-condition. This should help users in understanding what went wrong.
- Updated `StackerDBListener` to monitor signer state machine updates and store signer global state information, enabling miners to perform transaction replays.
- Added a testnet `replay_transactions` flag to the miner configuration to feature-gate transaction replay. When enabled, the miner will construct a replay block if a threshold of signers signals that a transaction set requires replay.

### Changed

- Reduce the default `block_rejection_timeout_steps` configuration so that miners will retry faster when blocks fail to reach 70% approved or 30% rejected.
- Added index for `next_ready_nakamoto_block()` which improves block processing performance.
- Added a new field, `parent_burn_block_hash`, to the payload that is included in the `/new_burn_block` event observer payload.

### Fixed

- Fix regression in mock-mining, allowing the mock miner to continue mining blocks throughout a tenure instead of failing after mining the tenure change block.

## [3.1.0.0.8]

### Added

- Add fee information to transaction log ending with "success" or "skipped", while building a new block
- Add `max_execution_time_secs` to miner config for limiting duration of contract calls
- When a miner's config file is updated (ie with a new fee rate), a new block commit is issued using
  the new values ([#5924](https://github.com/stacks-network/stacks-core/pull/5924))
- Add `txindex` configuration option enabling the storage (and querying via api) of transactions. Note: the old STACKS_TRANSACTION_LOG environment var configuration is no longer available.

### Changed

- When a miner times out waiting for signatures, it will re-propose the same block instead of building a new block ([#5877](https://github.com/stacks-network/stacks-core/pull/5877))
- Improve tenure downloader trace verbosity applying proper logging level depending on the tenure state ("debug" if unconfirmed, "info" otherwise) ([#5871](https://github.com/stacks-network/stacks-core/issues/5871))
- Remove warning log about missing UTXOs when a node is configured as `miner` with `mock_mining` mode enabled ([#5841](https://github.com/stacks-network/stacks-core/issues/5841))
- Deprecated the `wait_on_interim_blocks` option in the miner config file. This option is no longer needed, as the miner will always wait for interim blocks to be processed before mining a new block. To wait extra time in between blocks, use the `min_time_between_blocks_ms` option instead. ([#5979](https://github.com/stacks-network/stacks-core/pull/5979))
- Added `empty_mempool_sleep_ms` to the miner config file to control the time to wait in between mining attempts when the mempool is empty. If not set, the default sleep time is 2.5s. ([#5997](https://github.com/stacks-network/stacks-core/pull/5997))

## [3.1.0.0.7]

### Added

- Add `disable_retries` mode for events_observer disabling automatic retry on error

### Changed

- Implement faster cost tracker for default cost functions in Clarity
- By default, miners will wait for a new tenure to start for a configurable amount of time after receiving a burn block before
  submitting a block commit. This will reduce the amount of RBF transactions miners are expected to need.
- Add weight threshold and percentages to `StackerDBListener` logs
- Signer will not allow reorg if more than one block in the current tenure has already been globally approved

## [3.1.0.0.6]

### Added

- The `BlockProposal` StackerDB message serialization struct now includes a `server_version` string, which represents the version of the node that the miner is using. ([#5803](https://github.com/stacks-network/stacks-core/pull/5803))
- Add `vrf_seed` to the `/v3/sortitions` rpc endpoint
- Added hot-reloading of `burnchain.burn_fee_cap` from a miner's config file ([#5857](https://github.com/stacks-network/stacks-core/pull/5857))

### Changed

- Miner will stop waiting for signatures on a block if the Stacks tip advances (causing the block it had proposed to be invalid).
- Logging improvements:
  - P2P logs now includes a reason for dropping a peer or neighbor
  - Improvements to how a PeerAddress is logged (human readable format vs hex)
- Pending event dispatcher requests will no longer be sent to URLs that are no longer registered as event observers ([#5834](https://github.com/stacks-network/stacks-core/pull/5834))

### Fixed

- Error responses to /v2/transactions/fees are once again expressed as JSON ([#4145](https://github.com/stacks-network/stacks-core/issues/4145)).

## [3.1.0.0.5]

### Added

- Add miner configuration option `tenure_extend_cost_threshold` to specify the percentage of the tenure budget that must be spent before a time-based tenure extend is attempted
- Add miner configuration option `tenure_extend_wait_timeout_ms` to specify the time to wait before trying to continue a tenure because the next miner did not produce blocks

### Changed

- Miner will include other transactions in blocks with tenure extend transactions (#5760)
- Add `block_rejection_timeout_steps` to miner configuration for defining rejections-based timeouts while waiting for signers response (#5705)
- Miner will not issue a tenure extend until at least half of the block budget has been spent (#5757)
- Miner will issue a tenure extend if the incoming miner has failed to produce a block (#5729)

### Fixed

- Miners who restart their nodes immediately before a winning tenure now correctly detect that
  they won the tenure after their nodes restart ([#5750](https://github.com/stacks-network/stacks-core/issues/5750)).

## [3.1.0.0.4]

### Added

- The stacks-node miner now performs accurate tenure-extensions in certain bitcoin block production
  cases: when a bitcoin block is produced before the previous bitcoin block's Stacks tenure started.
  Previously, the miner had difficulty restarting their missed tenure and extending into the new
  bitcoin block, leading to 1-2 bitcoin blocks of missed Stacks block production.
- The event dispatcher now includes `consensus_hash` in the `/new_block` and `/new_burn_block` payloads. ([#5677](https://github.com/stacks-network/stacks-core/pull/5677))

## Changed

- When a miner reorgs the previous tenure due to a poorly timed block, it can now continue to build blocks on this new chain tip (#5691)

## [3.1.0.0.3]

### Added

- Add `tenure_timeout_secs` to the miner for determining when a time-based tenure extend should be attempted.
- Added configuration option `block_proposal_max_age_secs` under `[connection_options]` to prevent processing stale block proposals

### Changed

- The RPC endpoint `/v3/block_proposal` no longer will evaluate block proposals more than `block_proposal_max_age_secs` old
- When a transaction is dropped due to replace-by-fee, the `/drop_mempool_tx` event observer payload now includes `new_txid`, which is the transaction that replaced this dropped transaction. When a transaction is dropped for other reasons, `new_txid` is `null`. [#5381](https://github.com/stacks-network/stacks-core/pull/5381)
- Nodes will assume that all PoX anchor blocks exist by default, and stall initial block download indefinitely to await their arrival (#5502)

### Fixed

- Signers no longer accept messages for blocks from different reward cycles (#5662)

## [3.1.0.0.2]

### Added

- **SIP-029 consensus rules, activating in epoch 3.1 at block 875,000** (see [SIP-029](https://github.com/stacksgov/sips/blob/main/sips/sip-029/sip-029-halving-alignment.md) for details)
- New RPC endpoints
  - `/v2/clarity/marf/:marf_key_hash`
  - `/v2/clarity/metadata/:principal/:contract_name/:clarity_metadata_key`
- When a proposed block is validated by a node, the block can be validated even when the block version is different than the node's default ([#5539](https://github.com/stacks-network/stacks-core/pull/5539))
- A miner will now generate a tenure-extend when at least 70% of the signers have confirmed that they are willing to allow one, via the new timestamp included in block responses. This allows the miner to refresh its budget in between Bitcoin blocks. ([#5476](https://github.com/stacks-network/stacks-core/discussions/5476))
- Set the epoch to 3.1 in the Clarity DB upon activation.

### Changed

## [3.0.0.0.4]

### Added

### Changed

- Use the same burn view loader in both block validation and block processing

## [3.0.0.0.3]

### Added

### Changed
- Add index for StacksBlockId to nakamoto block headers table (improves node performance)
- Remove the panic for reporting DB deadlocks (just error and continue waiting)
- Add index to `metadata_table` in Clarity DB on `blockhash`
- Add `block_commit_delay_ms` to the config file to control the time to wait after seeing a new burn block, before submitting a block commit, to allow time for the first Nakamoto block of the new tenure to be mined, allowing this miner to avoid the need to RBF the block commit.
- Add `tenure_cost_limit_per_block_percentage` to the miner config file to control the percentage remaining tenure cost limit to consume per nakamoto block.
- Add `/v3/blocks/height/:block_height` rpc endpoint
- If the winning miner of a sortition is committed to the wrong parent tenure, the previous miner can immediately tenure extend and continue mining since the winning miner would never be able to propose a valid block. (#5361)

## [3.0.0.0.2]

### Added

### Changed
- Fixes  a few bugs in the relayer and networking stack
  - detects and deprioritizes unhealthy replicas
  - fixes an issue in the p2p stack which was preventing it from caching the reward set.

## [3.0.0.0.1]

### Changed
- Add index for StacksBlockId to nakamoto block headers table (improves node performance)
- Remove the panic for reporting DB deadlocks (just error and continue waiting)
- Various test fixes for CI (5353, 5368, 5372, 5371, 5380, 5378, 5387, 5396, 5390, 5394)
- Various log fixes:
    - don't say proceeding to mine blocks if not a miner
    - misc. warns downgraded to debugs
- 5391: Update default block proposal timeout to 10 minutes
- 5406: After block rejection, miner pauses
- Docs fixes
    - Fix signer docs link
    - Specify burn block in clarity docs

## [3.0.0.0.0]

### Added

- **Nakamoto consensus rules, activating in epoch 3.0 at block 867,867** (see [SIP-021](https://github.com/stacksgov/sips/blob/main/sips/sip-021/sip-021-nakamoto.md) for details)
- Clarity 3, activating with epoch 3.0
  - Keywords / variable
    - `tenure-height` added
    - `stacks-block-height` added
    - `block-height` removed
  - Functions
    - `get-stacks-block-info?` added
    - `get-tenure-info?` added
    - `get-block-info?` removed
- New RPC endpoints
  - `/v3/blocks/:block_id`
  - `/v3/blocks/upload/`
  - `/v3/signer/:signer_pubkey/:cycle_num`
  - `/v3/sortitions`
  - `/v3/stacker_set/:cycle_num`
  - `/v3/tenures/:block_id`
  - `/v3/tenures/fork_info/:start/:stop`
  - `/v3/tenures/info`
  - `/v3/tenures/tip/:consensus_hash`
- Re-send events to event observers across restarts
- Support custom chain-ids for testing
- Add `replay-block` command to CLI

### Changed

- Strict config file validation (unknown fields will cause the node to fail to start)
- Add optional `timeout_ms` to `events_observer` configuration
- Modified RPC endpoints
  - Include `tenure_height` in `/v2/info` endpoint
  - Include `block_time` and `tenure_height` in `/new/block` event payload
- Various improvements to logging, reducing log spam and improving log messages
- Various improvements and bugfixes

## [2.5.0.0.7]

### Added

- Add warn logs for block validate rejections (#5079)
- Neon mock miner replay (#5060)

### Changed

- Revert BurnchainHeaderHash serialization change (#5094)
- boot_to_epoch_3 in SignerTest should wait for a new commit (#5087)
- Fix block proposal rejection test (#5084)
- Mock signing revamp (#5070)
- Multi miner fixes jude (#5040)
- Remove spurious deadlock condition whenever the sortition DB is opened

## [2.5.0.0.6]

### Changed

- If there is a getchunk/putchunk that fails due to a stale (or future) version NACK, the StackerDB sync state machine should immediately retry sync (#5066)

## [2.5.0.0.5]

### Added

- Added configuration option `connections.antientropy_retry` (#4932)

### Changed

- Set default antientropy_retry to run once per hour (#4935)

## [2.5.0.0.4]

### Added

- Adds the solo stacking scenarios to the stateful property-based testing strategy for PoX-4 (#4725)
- Add signer-key to synthetic stack-aggregation-increase event (#4728)
- Implement the assumed total commit with carry-over (ATC-C) strategy for denying opportunistic Bitcoin miners from mining Stacks at a discount (#4733)
- Adding support for stacks-block-height and tenure-height in Clarity 3 (#4745)
- Preserve PeerNetwork struct when transitioning to 3.0 (#4767)
- Implement singer monitor server error (#4773)
- Pull current stacks signer out into v1 implementation and create placeholder v0 mod (#4778)
- Create new block signature message type for v0 signer (#4787)
- Isolate the rusqlite dependency in stacks-common and clarity behind a cargo feature (#4791)
- Add next_initiative_delay config option to control how frequently the miner checks if a new burnchain block has been processed (#4795)
- Various performance improvements and cleanup

### Changed

- Downgraded log messages about transactions from warning to info (#4697)
- Fix race condition between the signer binary and the /v2/pox endpoint (#4738)
- Make node config mock_miner item hot-swappable (#4743)
- Mandates that a burnchain block header be resolved by a BurnchainHeaderReader, which will resolve a block height to at most one burnchain header (#4748)
- Optional config option to resolve DNS of bootstrap nodes (#4749)
- Limit inventory syncs with new peers (#4750)
- Update /v2/fees/transfer to report the median transaction fee estimate for a STX-transfer of 180 bytes (#4754)
- Reduce connection spamming in stackerdb (#4759)
- Remove deprecated signer cli commands (#4772)
- Extra pair of signer slots got introduced at the epoch 2.5 boundary (#4845, #4868, #4891)
- Never consider Stacks chain tips that are not on the canonical burn chain #4886 (#4893)

### Fixed

- Allow Nakamoto blocks to access the burn block associated with the current tenure (#4333)

## [2.5.0.0.3]

This release fixes a regression in `2.5.0.0.0` from `2.4.0.1.0` caused by git merge

## [2.5.0.0.2]

This release fixes two bugs in `2.5.0.0.0`, correctly setting the activation height for 2.5, and the network peer version.

## [2.5.0.0.0]

This release implements the 2.5 Stacks consensus rules which activates at Bitcoin block `840,360`: primarily the instantiation
of the pox-4 contract. For more details see SIP-021.

This is the first consensus-critical release for Nakamoto. Nodes which do not update before the 2.5 activation height will be forked away from the rest of the network. This release is compatible with 2.4.x chain state directories and does not require resyncing from genesis. The first time a node boots with this version it will perform some database migrations which could lengthen the normal node startup time.

**This is a required release before Nakamoto rules are enabled in 3.0.**

### Timing of Release from 2.5 to 3.0

Activating Nakamoto will include two epochs:

- **Epoch 2.5:** Pox-4 contract is booted up but no Nakamoto consensus rules take effect.
- **Epoch 3:** Nakamoto consensus rules take effect.

### Added

- New RPC endpoint `/v2/stacker_set/{cycle_number}` to fetch stacker sets in PoX-4
- New `/new_pox_anchor` endpoint for broadcasting PoX anchor block processing.
- Stacker bitvec in NakamotoBlock
- New [`pox-4` contract](./stackslib/src/chainstate/stacks/boot/pox-4.clar) that reflects changes in how Stackers are signers in Nakamoto:
  - `stack-stx`, `stack-extend`, `stack-increase` and `stack-aggregation-commit` now include a `signer-key` parameter, which represents the public key used by the Signer. This key is used for determining the signer set in Nakamoto.
  - Functions that include a `signer-key` parameter also include a `signer-sig` parameter to demonstrate that the owner of `signer-key` is approving that particular Stacking operation. For more details, refer to the `verify-signer-key-sig` method in the `pox-4` contract.
  - Signer key authorizations can be added via `set-signer-key-authorization` to omit the need for `signer-key` signatures
  - A `max-amount` field is a field in signer key authorizations and defines the maximum amount of STX that can be locked in a single transaction.
- Added configuration parameters to customize the burn block at which to start processing Stacks blocks, when running on testnet or regtest.
  ```
  [burnchain]
  first_burn_block_height = 2582526
  first_burn_block_timestamp = 1710780828
  first_burn_block_hash = "000000000000001a17c68d43cb577d62074b63a09805e4a07e829ee717507f66"
  ```

### Modified

- `pox-4.aggregation-commit` contains a signing-key parameter (like
  `stack-stx` and `stack-extend`), the signing-key parameter is removed from
  `delegate-*` functions.

## [2.4.0.1.0]

### Added

- When the Clarity library is built with feature flag `developer-mode`, comments
  from the source code are now attached to the `SymbolicExpression` nodes. This
  will be useful for tools that use the Clarity library to analyze and
  manipulate Clarity source code, e.g. a formatter.
- New RPC endpoint at /v2/constant_val to fetch a constant from a contract.
- A new subsystem, called StackerDB, has been added, which allows a set of
  Stacks nodes to store off-chain data on behalf of a specially-crafter smart
  contract. This is an opt-in feature; Stacks nodes explicitly subscribe to
  StackerDB replicas in their config files.
- Message definitions and codecs for Stacker DB, a replicated off-chain DB
  hosted by subscribed Stacks nodes and controlled by smart contracts
- Added 3 new public and regionally diverse bootstrap nodes: est.stacksnodes.org, cet.stacksnodes.org, sgt.stacksnodes.org
- satoshis_per_byte can be changed in the config file and miners will always use
  the most up to date value
- New RPC endpoint at /v2/block_proposal for miner to validate proposed block.
  Only accessible on local loopback interface

In addition, this introduces a set of improvements to the Stacks miner behavior. In
particular:

- The VRF public key can be re-used across node restarts.
- Settings that affect mining are hot-reloaded from the config file. They take
  effect once the file is updated; there is no longer a need to restart the
  node.
- The act of changing the miner settings in the config file automatically
  triggers a subsequent block-build attempt, allowing the operator to force the
  miner to re-try building blocks.
- This adds a new tip-selection algorithm that minimizes block orphans within a
  configurable window of time.
- When configured, the node will automatically stop mining if it is not achieving a
  targeted win rate over a configurable window of blocks.
- When configured, the node will selectively mine transactions from only certain
  addresses, or only of certain types (STX-transfers, contract-publishes,
  contract-calls).
- When configured, the node will optionally only RBF block-commits if it can
  produce a block with strictly more transactions.

### Changed

- `developer-mode` is no longer enabled in the default feature set. This is the correct default behavior, since the stacks-node should NOT build with developer-mode enabled by default. Tools that need to use developer-mode should enable it explicitly.

### Fixed

- The transaction receipts for smart contract publish transactions now indicate
  a result of `(err none)` if the top-level code of the smart contract contained
  runtime error and include details about the error in the `vm_error` field of
  the receipt. Fixes issues #3154, #3328.
- Added config setting `burnchain.wallet_name` which addresses blank wallets no
  longer being created by default in recent bitcoin versions. Fixes issue #3596
- Use the current burnchain tip to lookup UTXOs (Issue #3733)
- The node now gracefully shuts down even if it is in the middle of a handshake with
  bitcoind. Fixes issue #3734.

## [2.4.0.0.4]

This is a high-priority hotfix that addresses a bug in transaction processing which
could impact miner availability.

## [2.4.0.0.3]

This is a high-priority hotfix that addresses a bug in transaction processing which
could impact miner availability.

## [2.4.0.0.2]

This is a hotfix that changes the logging failure behavior from panicking to dropping
the log message (PR #3784).

## [2.4.0.0.4]

This is a high-priority hotfix that addresses a bug in transaction processing which
could impact miner availability.

## [2.4.0.0.3]

This is a high-priority hotfix that addresses a bug in transaction processing which
could impact miner availability.

## [2.4.0.0.2]

This is a hotfix that changes the logging failure behavior from panicking to dropping
the log message (PR #3784).

## [2.4.0.0.1]

This is a minor change to add `txid` fields into the log messages from failing
contract deploys. This will help tools (and users) more easily find the log
messages to determine what went wrong.

## [2.4.0.0.0]

This is a **consensus-breaking** release to revert consensus to PoX, and is the second fork proposed in SIP-022.

- [SIP-022](https://github.com/stacksgov/sips/blob/main/sips/sip-022/sip-022-emergency-pox-fix.md)
- [SIP-024](https://github.com/stacksgov/sips/blob/main/sips/sip-024/sip-024-least-supertype-fix.md)

### Fixed

- PoX is re-enabled and stacking resumes starting at Bitcoin block `791551`
- Peer network id is updated to `0x18000009`
- Adds the type sanitization described in SIP-024

This release is compatible with chainstate directories from 2.1.0.0.x and 2.3.0.0.x

## [2.3.0.0.2]

This is a high-priority hotfix release to address a bug in the
stacks-node miner logic which could impact miner availability.

This release is compatible with chainstate directories from 2.3.0.0.x and 2.1.0.0.x

## [2.3.0.0.1]

This is a hotfix release to update:

- peer version identifier used by the stacks-node p2p network.
- yield interpreter errors in deser_hex

This release is compatible with chainstate directories from 2.3.0.0.x and 2.1.0.0.x

## [2.3.0.0.0]

This is a **consensus-breaking** release to address a Clarity VM bug discovered in 2.2.0.0.1.
Tx and read-only calls to functions with traits as parameters are rejected with unchecked TypeValueError.
Additional context and rationale can be found in [SIP-023](https://github.com/stacksgov/sips/blob/main/sips/sip-023/sip-023-emergency-fix-traits.md).

This release is compatible with chainstate directories from 2.1.0.0.x.

## [2.2.0.0.1]

This is a **consensus-breaking** release to address a bug and DoS vector in pox-2's `stack-increase` function.
Additional context and rationale can be found in [SIP-022](https://github.com/stacksgov/sips/blob/main/sips/sip-022/sip-022-emergency-pox-fix.md).

This release is compatible with chainstate directories from 2.1.0.0.x.

## [2.1.0.0.3]

This is a high-priority hotfix release to address a bug in the
stacks-node miner logic which could impact miner availability. This
release's chainstate directory is compatible with chainstate
directories from 2.1.0.0.2.

## [2.1.0.0.2]

This software update is a hotfix to resolve improper unlock handling
in mempool admission. This release's chainstate directory is
compatible with chainstate directories from 2.1.0.0.1.

### Fixed

- Fix mempool admission logic's improper handling of PoX unlocks. This would
  cause users to get spurious `NotEnoughFunds` rejections when trying to submit
  their transactions (#3623)

## [2.1.0.0.1]

### Fixed

- Handle the case where a bitcoin node returns zero headers (#3588)
- The default value for `always_use_affirmation_maps` is now set to `false`,
  instead of `true`. This was preventing testnet nodes from reaching the chain
  tip with the default configuration.
- Reduce default poll time of the `chain-liveness` thread which reduces the
  possibility that a miner thread will get interrupted (#3610).

## [2.1]

This is a **consensus-breaking** release that introduces a _lot_ of new
functionality. Details on the how and why can be found in [SIP-015](https://github.com/stacksgov/sips/blob/feat/sip-015/sips/sip-015/sip-015-network-upgrade.md),
[SIP-018](https://github.com/MarvinJanssen/sips/blob/feat/signed-structured-data/sips/sip-018/sip-018-signed-structured-data.md),
and [SIP-20](https://github.com/obycode/sips/blob/bitwise-ops/sips/sip-020/sip-020-bitwise-ops.md).

The changelog for this release is a high-level summary of these SIPs.

### Added

- There is a new `.pox-2` contract for implementing proof-of-transfer. This PoX
  contract enables re-stacking while the user's STX are locked, and incrementing
  the amount stacked on top of a locked batch of STX.
- The Clarity function `stx-account` has been added, which returns the account's
  locked and unlocked balances.
- The Clarity functions `principal-destruct` and `principal-construct?`
  functions have been added, which provide the means to convert between a
  `principal` instance and the `buff`s and `string-ascii`s that constitute it.
- The Clarity function `get-burn-block-info?` has been added to support
  fetching the burnchain header hash of _any_ burnchain block starting from the
  sortition height of the Stacks genesis block, and to support fetching the PoX
  addresses and rewards paid by miners for a particular burnchain block height.
- The Clarity function `slice` has been added for obtaining a sub-sequence of a
  `buff`, `string-ascii`, `string-utf8`, or `list`.
- Clarity functions for converting between `string-ascii`, `string-utf8`,
  `uint`, and `int` have been added.
- Clarity functions for converting between big- and little-endian
  `buff` representations of `int` and `uint` have been added.
- The Clarity function `stx-transfer-memo?` has been added, which behaves the
  same as `stx-transfer?` but also takes a memo argument.
- The Clarity function `is-standard` has been added to identify whether or not a
  `principal` instance is a standard or contract principal.
- Clarity functions have been added for converting an arbitrary Clarity type to
  and from its canonical byte string representation.
- The Clarity function `replace-at?` has been added for replacing a single item
  in a `list`, `string-ascii`, `string-utf8`, or `buff`.
- The Clarity global variable `tx-sponsor?` has been added, which evaluates to
  the sponsor of the transaction if the transaction is sponsored.
- The Clarity global variable `chain-id` has been added, which evaluates to the
  4-byte chain ID of this Stacks network.
- The Clarity parser has been rewritten to be about 3x faster than the parser in
  Stacks 2.05.x.x.x.
- Clarity trait semantics have been refined and made more explicit, so as to
  avoid certain corner cases where a trait reference might be downgraded to a
  `principal` in Clarity 1.
  - Trait values can be passed to compatible sub-trait types
  - Traits can be embedded in compound types, e.g. `(optional <my-trait>)`
  - Traits can be assigned to a let-variable
- Fixes to unexpected behavior in traits
  - A trait with duplicate function names is now an error
  - Aliased trait names do not interfere with local trait definitions
- The comparison functions `<`, `<=`, `>`, and `>=` now work on `string-ascii`,
  `string-utf8`, and `buff` based on byte-by-byte comparison (note that this is
  _not_ lexicographic comparison).
- It is now possible to call `delegate-stx` from a burnchain transaction, just
  as it is for `stack-stx` and `transfer-stx`.

### Changed

- The `delegate-stx` function in `.pox-2` can be called while the user's STX are
  locked.
- If a batch of STX is not enough to clinch even a single reward slot, then the
  STX are automatically unlocked at the start of the reward cycle in which they
  are rendered useless in this capacity.
- The PoX sunset has been removed. PoX rewards will continue in perpetuity.
- Support for segwit and taproot addresses (v0 and v1 witness programs) has been
  added for Stacking.
- The Clarity function `get-block-info?` now supports querying a block's total
  burnchain spend by miners who tried to mine it, the spend by the winner, and
  the total block reward (coinbase plus transaction fees).
- A block's coinbase transaction may specify an alternative recipient principal,
  which can be either a standard or contract principal.
- A smart contract transaction can specify which version of Clarity to use. If
  no version is given, then the epoch-default version will be used (in Stacks
  2.1, this is Clarity 2).
- The Stacks node now includes the number of PoX anchor blocks in its
  fork-choice rules. The best Stacks fork is the fork that (1) is on the best
  Bitcoin fork, (2) has the most PoX anchor blocks known, and (3) is the longest.
- On-burnchain operations -- `stack-stx`, `delegate-stx`, and `transfer-stx` --
  can take effect within six (6) burnchain blocks in which they are mined,
  instead of one.
- Transaction fees are debited from accounts _before_ the transaction is
  processed.
- All smart contract analysis errors are now treated as runtime errors, meaning
  that smart contract transactions which don't pass analysis will still be mined
  (so miners get paid for partially validating them).
- The default Clarity version is now 2. Users can opt for version 1 by using
  the new smart contract transaction wire format and explicitly setting version

### Fixed

- The authorization of a `contract-caller` in `.pox-2` for stacking will now
  expire at the user-specified height, if given.
- The Clarity function `principal-of?` now works on mainnet.
- One or more late block-commits no longer result in the miner losing its
  sortition weight.
- Documentation will indicate explicitly which Clarity version introduced each
  keyword or function.

## [2.05.0.6.0]

### Changed

- The `/v2/neighbors` endpoint now reports a node's bootstrap peers, so other
  nodes can find high-quality nodes to boot from (#3401)
- If there are two or more Stacks chain tips that are tied for the canonical
  tip, the node deterministically chooses one _independent_ of the arrival order
  (#3419).
- If Stacks blocks for a different fork arrive out-of-order and, in doing so,
  constitute a better fork than the fork the node considers canonical, the node
  will update the canonical Stacks tip pointer in the sortition DB before
  processing the next sortition (#3419).

### Fixed

- The node keychain no longer maintains any internal state, but instead derives
  keys based on the chain tip the miner is building off of. This prevents the
  node from accidentally producing an invalid block that reuses a microblock
  public key hash (#3387).
- If a node mines an invalid block for some reason, it will no longer stall
  forever. Instead, it will detect that its last-mined block is not the chain
  tip, and resume mining (#3406).

## [2.05.0.5.0]

### Changed

- The new minimum Rust version is 1.61
- The act of walking the mempool will now cache address nonces in RAM and to a
  temporary mempool table used for the purpose, instead of unconditionally
  querying them from the chainstate MARF. This builds upon improvements to mempool
  goodput over 2.05.0.4.0 (#3337).
- The node and miner implementation has been refactored to remove write-lock
  contention that can arise when the node's chains-coordinator thread attempts to store and
  process newly-discovered (or newly-mined) blocks, and when the node's relayer
  thread attempts to mine a new block. In addition, the miner logic has been
  moved to a separate thread in order to avoid starving the relayer thread (which
  must handle block and transaction propagation, as well as block-processing).
  The refactored miner thread will be preemptively terminated and restarted
  by the arrival of new Stacks blocks or burnchain blocks, which further
  prevents the miner from holding open write-locks in the underlying
  chainstate databases when there is new chain data to discover (which would
  invalidate the miner's work anyway). (#3335).

### Fixed

- Fixed `pow` documentation in Clarity (#3338).
- Backported unit tests that were omitted in the 2.05.0.3.0 release (#3348).

## [2.05.0.4.0]

### Fixed

- Denormalize the mempool database so as to remove a `LEFT JOIN` from the SQL
  query for choosing transactions in order by estimated fee rate. This
  drastically speeds up mempool transaction iteration in the miner (#3314)

## [2.05.0.3.0]

### Added

- Added prometheus output for "transactions in last block" (#3138).
- Added environment variable STACKS_LOG_FORMAT_TIME to set the time format
  stacks-node uses for logging. (#3219)
  Example: STACKS_LOG_FORMAT_TIME="%Y-%m-%d %H:%M:%S" cargo stacks-node
- Added mock-miner sample config (#3225)

### Changed

- Updates to the logging of transaction events (#3139).
- Moved puppet-chain to `./contrib/tools` directory and disabled compiling by default (#3200)

### Fixed

- Make it so that a new peer private key in the config file will propagate to
  the peer database (#3165).
- Fixed default miner behavior regarding block assembly
  attempts. Previously, the miner would only attempt to assemble a
  larger block after their first attempt (by Bitcoin RBF) if new
  microblock or block data arrived. This changes the miner to always
  attempt a second block assembly (#3184).
- Fixed a bug in the node whereby the node would encounter a deadlock when
  processing attachment requests before the P2P thread had started (#3236).
- Fixed a bug in the P2P state machine whereby it would not absorb all transient errors
  from sockets, but instead propagate them to the outer caller. This would lead
  to a node crash in nodes connected to event observers, which expect the P2P
  state machine to only report fatal errors (#3228)
- Spawn the p2p thread before processing number of sortitions. Fixes issue (#3216) where sync from genesis paused (#3236)
- Drop well-formed "problematic" transactions that result in miner performance degradation (#3212)
- Ignore blocks that include problematic transactions

## [2.05.0.2.1]

### Fixed

- Fixed a security bug in the SPV client whereby the chain work was not being
  considered at all when determining the canonical Bitcoin fork. The SPV client
  now only accepts a new Bitcoin fork if it has a higher chain work than any other
  previously-seen chain (#3152).

## [2.05.0.2.0]

### IMPORTANT! READ THIS FIRST

Please read the following **WARNINGs** in their entirety before upgrading.

WARNING: Please be aware that using this node on chainstate prior to this release will cause
the node to spend **up to 30 minutes** migrating the data to a new schema.
Depending on the storage medium, this may take even longer.

WARNING: This migration process cannot be interrupted. If it is, the chainstate
will be **irrecovarably corrupted and require a sync from genesis.**

WARNING: You will need **at least 2x the disk space** for the migration to work.
This is because a copy of the chainstate will be made in the same directory in
order to apply the new schema.

It is highly recommended that you **back up your chainstate** before running
this version of the software on it.

### Changed

- The MARF implementation will now defer calculating the root hash of a new trie
  until the moment the trie is committed to disk. This avoids gratuitous hash
  calculations, and yields a performance improvement of anywhere between 10x and
  200x (#3041).
- The MARF implementation will now store tries to an external file for instances
  where the tries are expected to exceed the SQLite page size (namely, the
  Clarity database). This improves read performance by a factor of 10x to 14x
  (#3059).
- The MARF implementation may now cache trie nodes in RAM if directed to do so
  by an environment variable (#3042).
- Sortition processing performance has been improved by about an order of
  magnitude, by avoiding a slew of expensive database reads (#3045).
- Updated chains coordinator so that before a Stacks block or a burn block is processed,
  an event is sent through the event dispatcher. This fixes #3015.
- Expose a node's public key and public key hash160 (i.e. what appears in
  /v2/neighbors) via the /v2/info API endpoint (#3046)
- Reduced the default subsequent block attempt timeout from 180 seconds to 30
  seconds, based on benchmarking the new MARF performance data during a period
  of network congestion (#3098)
- The `blockstack-core` binary has been renamed to `stacks-inspect`.
  This binary provides CLI tools for chain and mempool inspection.

### Fixed

- The AtlasDB previously could lose `AttachmentInstance` data during shutdown
  or crashes (#3082). This release resolves that.

## [2.05.0.1.0]

### Added

- A new fee estimator intended to produce fewer over-estimates, by having less
  sensitivity to outliers. Its characteristic features are: 1) use a window to
  forget past estimates instead of exponential averaging, 2) use weighted
  percentiles, so that bigger transactions influence the estimates more, 3)
  assess empty space in blocks as having paid the "minimum fee", so that empty
  space is accounted for, 4) use random "fuzz" so that in busy times the fees can
  change dynamically. (#2972)
- Implements anti-entropy protocol for querying transactions from other
  nodes' mempools. Before, nodes wouldn't sync mempool contents with one another.
  (#2884)
- Structured logging in the mining code paths. This will shine light
  on what happens to transactions (successfully added, skipped or errored) that the
  miner considers while buildings blocks. (#2975)
- Added the mined microblock event, which includes information on transaction
  events that occurred in the course of mining (will provide insight
  on whether a transaction was successfully added to the block,
  skipped, or had a processing error). (#2975)
- For v2 endpoints, can now specify the `tip` parameter to `latest`. If
  `tip=latest`, the node will try to run the query off of the latest tip. (#2778)
- Adds the /v2/headers endpoint, which returns a sequence of SIP-003-encoded
  block headers and consensus hashes (see the ExtendedStacksHeader struct that
  this PR adds to represent this data). (#2862)
- Adds the /v2/data_var endpoint, which returns a contract's data variable
  value and a MARF proof of its existence. (#2862)
- Fixed a bug in the unconfirmed state processing logic that could lead to a
  denial of service (node crash) for nodes that mine microblocks (#2970)
- Added prometheus metric that tracks block fullness by logging the percentage of each
  cost dimension that is consumed in a given block (#3025).

### Changed

- Updated the mined block event. It now includes information on transaction
  events that occurred in the course of mining (will provide insight
  on whether a transaction was successfully added to the block,
  skipped, or had a processing error). (#2975)
- Updated some of the logic in the block assembly for the miner and the follower
  to consolidate similar logic. Added functions `setup_block` and `finish_block`.
  (#2946)
- Makes the p2p state machine more reactive to newly-arrived
  `BlocksAvailable` and `MicroblocksAvailable` messages for block and microblock
  streams that this node does not have. If such messages arrive during an inventory
  sync, the p2p state machine will immediately transition from the inventory sync
  work state to the block downloader work state, and immediately proceed to fetch
  the available block or microblock stream. (#2862)
- Nodes will push recently-obtained blocks and microblock streams to outbound
  neighbors if their cached inventories indicate that they do not yet have them
  (#2986).
- Nodes will no longer perform full inventory scans on their peers, except
  during boot-up, in a bid to minimize block-download stalls (#2986).
- Nodes will process sortitions in parallel to downloading the Stacks blocks for
  a reward cycle, instead of doing these tasks sequentially (#2986).
- The node's runloop will coalesce and expire stale requests to mine blocks on
  top of parent blocks that are no longer the chain tip (#2969).
- Several database indexes have been updated to avoid table scans, which
  significantly improves most RPC endpoint speed and cuts node spin-up time in
  half (#2989, #3005).
- Fixed a rare denial-of-service bug whereby a node that processes a very deep
  burnchain reorg can get stuck, and be rendered unable to process further
  sortitions. This has never happened in production, but it can be replicated in
  tests (#2989).
- Updated what indices are created, and ensures that indices are created even
  after the database is initialized (#3029).

### Fixed

- Updates the lookup key for contracts in the pessimistic cost estimator. Before, contracts
  published by different principals with the same name would have had the same
  key in the cost estimator. (#2984)
- Fixed a few prometheus metrics to be more accurate compared to `/v2` endpoints
  when polling data (#2987)
- Fixed an error message from the type-checker that shows up when the type of a
  parameter refers to a trait defined in the same contract (#3064).

## [2.05.0.0.0]

This software update is a consensus changing release and the
implementation of the proposed cost changes in SIP-012. This release's
chainstate directory is compatible with chainstate directories from
2.0.11.4.0. However, this release is only compatible with chainstate
directories before the 2.05 consensus changes activate (Bitcoin height
713,000). If you run a 2.00 stacks-node beyond this point, and wish to
run a 2.05 node afterwards, you must start from a new chainstate
directory.

### Added

- At height 713,000 a new `costs-2` contract will be launched by the
  Stacks boot address.

### Changed

- Stacks blocks whose parents are mined >= 713,000 will use default costs
  from the new `costs-2` contract.
- Stacks blocks whose parents are mined >= 713,000 will use the real
  serialized length of Clarity values as the cost inputs to several methods
  that previously used the maximum possible size for the associated types.
- Stacks blocks whose parents are mined >= 713,000 will use the new block
  limit defined in SIP-012.

### Fixed

- Miners are now more aggressive in calculating their block limits
  when confirming microblocks (#2916)

## [2.0.11.4.0]

This software update is a point-release to change the transaction
selection logic in the default miner to prioritize by an estimated fee
rate instead of raw fee. This release's chainstate directory is
compatible with chainstate directories from 2.0.11.3.0.

### Added

- FeeEstimator and CostEstimator interfaces. These can be controlled
  via node configuration options. See the `README.md` for more
  information on the configuration.
- New fee rate estimation endpoint `/v2/fees/transaction` (#2872). See
  `docs/rpc/openapi.yaml` for more information.

### Changed

- Prioritize transaction inclusion in blocks by estimated fee rates (#2859).
- MARF sqlite connections will now use `mmap`'ed connections with up to 256MB
  space (#2869).

## [2.0.11.3.0]

This software update is a point-release to change the transaction selection
logic in the default miner to prioritize by fee instead of nonce sequence. This
release's chainstate directory is compatible with chainstate directories from
2.0.11.2.0.

## Added

- The node will enforce a soft deadline for mining a block, so that a node
  operator can control how frequently their node attempts to mine a block
  regardless of how congested the mempool is. The timeout parameters are
  controlled in the `[miner]` section of the node's config file (#2823).

## Changed

- Prioritize transaction inclusion in the mempool by transaction fee (#2823).

## [2.0.11.2.0]

NOTE: This change resets the `testnet`. Users running a testnet node will need
to reset their chain states.

### Added

- `clarity-cli` will now also print a serialized version of the resulting
  output from `eval` and `execute` commands. This serialization is in
  hexademical string format and supports integration with other tools. (#2684)
- The creation of a Bitcoin wallet with BTC version `> 0.19` is now supported
  on a private testnet. (#2647)
- `lcov`-compatible coverage reporting has been added to `clarity-cli` for
  Clarity contract testing. (#2592)
- The `README.md` file has new documentation about the release process. (#2726)

### Changed

- This change resets the testnet. (#2742)
- Caching has been added to speed up `/v2/info` responses. (#2746)

### Fixed

- PoX syncing will only look back to the reward cycle prior to divergence,
  instead of looking back over all history. This will speed up running a
  follower node. (#2746)
- The UTXO staleness check is re-ordered so that it occurs before the RBF-limit
  check. This way, if stale UTXOs reached the "RBF limit" a miner will recover
  by resetting the UTXO cache. (#2694)
- Microblock events were being sent to the event observer when microblock data
  was received by a peer, but were not emitted if the node mined the
  microblocks itself. This made something like the private-testnet setup
  incapable of emitting microblock events. Microblock events are now sent
  even when self-mined. (#2653)
- A bug is fixed in the mocknet/helium miner that would lead to a panic if a
  burn block occurred without a sortition in it. (#2711)
- Two bugs that caused problems syncing with the bitcoin chain during a
  bitcoin reorg have been fixed (#2771, #2780).
- Documentation is fixed in cases where string and buffer types are allowed
  but not covered in the documentation. (#2676)

## [2.0.11.1.0]

This software update is our monthly release. It introduces fixes and features for both developers and miners.
This release's chainstate directory is compatible with chainstate directories from 2.0.11.0.0.

## Added

- `/new_microblock` endpoint to notify event observers when a valid microblock
  has been received (#2571).
- Added new features to `clarity-cli` (#2597)
- Exposing new mining-related metrics in prometheus (#2664)
  - Miner's computed relative miner score as a percentage
  - Miner's computed commitment, the min of their previous commitment and their median commitment
  - Miner's current median commitment
- Add `key-for-seed` command to the `stacks-node` binary - outputs the associated secret key hex string
  and WIF formatted secret key for a given "seed" value (#2658).

## Changed

- Improved mempool walk order (#2514).
- Renamed database `tx_tracking.db` to `tx_tracking.sqlite` (#2666).

## Fixed

- Alter the miner to prioritize spending the most recent UTXO when building a transaction,
  instead of the largest UTXO. In the event of a tie, it uses the smallest UTXO first (#2661).
- Fix trait rpc lookups for implicitly implemented traits (#2602).
- Fix `v2/pox` endpoint, broken on Mocknet (#2634).
- Align cost limits on mocknet, testnet and mainnet (#2660).
- Log peer addresses in the HTTP server (#2667)
- Mine microblocks if there are no recent unprocessed Stacks blocks

## [2.0.11.0.0]

The chainstate directory has been restructured in this release. It is not
compatible with prior chainstate directories.

## Added

- `/drop_mempool_tx` endpoint to notify event observers when a mempool
  transaction has been removed the mempool.
- `"reward_slot_holders"` field to the `new_burn_block` event
- CTRL-C handler for safe shutdown of `stacks-node`
- Log transactions in local db table via setting env `STACKS_TRANSACTION_LOG=1`
- New prometheus metrics for mempool transaction processing times and
  outstanding mempool transactions
- New RPC endpoint with path `/v2/traits/contractAddr/contractName/traitContractName
/traitContractAddr/traitName` to determine whether a given trait is implemented
  within the specified contract (either explicitly or implicitly).
- Re-activate the Atlas network for propagating and storing transaction
  attachments. This re-enables off-chain BNS name storage.
- Re-activate microblock mining.

## Changed

- Improved chainstate directory layout
- Improved node boot up time
- Better handling of flash blocks
- The `/v2/pox` RPC endpoint was updated to include more useful
  information about the current and next PoX cycles. For details, see
  `docs/rpc-endpoints.md`

## Fixed

- Fixed faulty logic in the mempool that was still treating the transaction fee
  as a fee rate, which prevented replace-by-fee from working as expected.

## [2.0.10.0.1]

This is a low-priority hotfix release to address a bug in the deserialization logic. The
chainstate directory of 2.0.10.0.1 is compatible with 2.0.10. This release also begins the
usage of the versioning scheme outlined in the [README.md](README.md).

## [2.0.10]

This is a low-priority hotfix release to address two bugs in the block downloader. The
chainstate directory of 2.0.10 is compatible with 2.0.9. If booting up a node from genesis, or
an existing node has stalled in downloading blocks, this hotfix is necessary for your
node.

## Fixed

- Bug in microblocks inventory vector calculation that included invalidated microblocks
  as present bit. This bug will impact nodes booting up from genesis, but not affect nodes
  currently running at the chain tip (#2518).
- Bug in microblocks downloader logic that would cause the stacks-node to fail to wake-up
  to process newly arrived microblocks in certain instances (#2491).

## [2.0.9]

This is a hotfix release for improved handling of arriving Stacks blocks through
both the RPC interface and the P2P ineterface. The chainstate directory of
2.0.9 is compatible with the 2.0.8 chainstate.

## Fixed

- TOCTTOU bug fixed in the chain processing logic that, which now ensures that
  an arriving Stacks block is processed at most once.

## [2.0.8] - 2021-03-02

This is a hotfix release for improved handling of static analysis storage and
improved `at-block` behavior. The chainstate directory of 2.0.8 is compatible with
the 2.0.7 chainstate.

## Fixed

- Improved static analysis storage
- `at-block` behavior in `clarity-cli` and unit tests (no changes in `stacks-node`
  behavior).

## [2.0.7] - 2021-02-26

This is an emergency hotfix that prevents the node from accidentally deleting
valid block data if its descendant microblock stream is invalid for some reason.

## Fixed

- Do not delete a valid parent Stacks block.

## [2.0.6] - 2021-02-15

The database schema has not changed since 2.0.5, so when spinning up a
2.0.6 node from a 2.0.5 chainstate, you do not need to use a fresh
working directory. Earlier versions' chainstate directories are
incompatible, however.

### Fixed

- Miner RBF logic has two "fallback" logic changes. First, if the RBF
  logic has increased fees by more than 50%, do not submit a new
  transaction. Second, fix the "same chainstate hash" fallback check.
- Winning block txid lookups in the SortitionDB have been corrected
  to use the txid during the lookup.
- The miner will no longer attempt to mine a new Stacks block if it receives a
  microblock in a discontinuous microblock stream.

## [2.0.5] - 2021-02-12

The database schema has changed since 2.0.4, so when spinning up a 2.0.5
node from an earlier chainstate, you must use a fresh working directory.

### Added

- Miner heuristic for handling relatively large or computationally
  expensive transactions: such transactions will be dropped from the
  mempool to prevent miners from re-attempting them once they fail.
  Miners can also now continue processing transactions that are
  behind those transactions in the mempool "queue".

### Fixed

- Miner block assembly now uses the correct block limit available via
  the node config
- `tx_fees_streamed_produced` fees are included in miner coinbase
  events for event observers
- SQLite indexes are now correctly created on database instantion

### Changed

- STX unlock events are now sent over the events endpoint bundled
  into an associated unlock transaction
- Atlas attachments networking endpoints are disabled for this
  release, while networking issues are addressed in the
  implementation

## [2.0.4] - 2021-02-07

### Changed

- Atlas attachments networking endpoints are disabled for this
  release, while networking issues are addressed in the
  implementation.

## [2.0.3] - 2021-02-04

### Added

- `stacks-node --mine-at-height` commandline option, which tells the
  `stacks-node` not to mine until it has synchronized to the given
  Stacks block height
- A new RPC endpoint `/v2/blocks/upload/{consensus_hash}` that accepts
  an uploaded a Stacks block for a given sortition

### Changed

- Enabled WAL mode for the chainstate databases. This allows much more
  concurrency in the `stacks-node`, and improves network performance
  across the board. **NOTE:** _This changed the database schema, any
  running node would need to re-initialize their nodes from a new chain
  state when upgrading_.
- Default value `wait_time_for_microblocks`: from 60s to 30s
- The mempool now performs more transfer semantics checks before admitting
  a transaction (e.g., reject if origin = recipient): see issue #2354
- Improved the performance of the code that handles `GetBlocksInv` p2p
  messages by an order of magnitude.
- Improved the performance of the block-downloader's block and
  microblock search code by a factor of 5x.

### Fixed

- Miner mempool querying now works across short-lived forks: see issue #2389
- JSON deserialization for high-depth JSON objects
- Atlas attachment serving: see PR #2390
- Address issues #2379, #2356, #2347, #2346. The tracking of the
  `LeaderBlockCommit` operations inflight is improved, drastically
  reducing the number of block commit rejections. When
  a`LeaderBlockCommit` is not included in the Bitcoin block it was
  targeting, it is condemned to be rejected, per the Stacks
  consensus. To avoid wasting BTC, the miner now tries to send its
  next `LeaderBlockCommit` operations using the UTXOs of the previous
  transaction with a replacement by fee. The fee increase increments
  can be configured with the setting `rbf_fee_increment`.<|MERGE_RESOLUTION|>--- conflicted
+++ resolved
@@ -5,19 +5,18 @@
 The format is based on [Keep a Changelog](https://keepachangelog.com/en/1.0.0/),
 and this project adheres to the versioning scheme outlined in the [README.md](README.md).
 
-<<<<<<< HEAD
 ## [unreleased]
 
 ### Changed
 
 - Clarity errors pertaining to syntax binding errors have been made more
   expressive (#6337)
-=======
+
 ## [3.2.0.0.1]
+
 ### Added
 
 - Adds node-config-docsgen to automatically create config documentation (#6227)
->>>>>>> 26112c73
 
 ### Fixed
 
