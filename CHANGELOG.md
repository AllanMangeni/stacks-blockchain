--- conflicted
+++ resolved
@@ -8,16 +8,12 @@
 ## [Unreleased]
 
 ### Added
-<<<<<<< HEAD
-
-- Added support for new Clarity 4 builtin, `secp256r1-verify?` (not activated until epoch 3.3)
-- Added `--epoch <epoch_number>` flag to `clarity-cli` commands to specify the epoch context for evaluation.
-=======
+
 - Fixed an issue where `event.committed` was always equal to `true` in the block replay RPC endpoint
 - Added `result_hex` and `post_condition_aborted` to the block replay RPC endpoint
-- 
+- Added `--epoch <epoch_number>` flag to `clarity-cli` commands to specify the epoch context for evaluation.
+
 ## [3.3.0.0.0]
->>>>>>> 12c8d14b
 
 ### Added
 
