--- conflicted
+++ resolved
@@ -346,11 +346,8 @@
         original_block.header.pox_treatment.len(),
         None,
         Some(100),
-<<<<<<< HEAD
+        Some(original_block.header.timestamp),
         u64::from(DEFAULT_MAX_TENURE_BYTES),
-=======
-        Some(original_block.header.timestamp),
->>>>>>> f8d02cd6
     )
     .unwrap();
 
