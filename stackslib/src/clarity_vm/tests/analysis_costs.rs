// Copyright (C) 2013-2020 Blockstack PBC, a public benefit corporation
// Copyright (C) 2020 Stacks Open Internet Foundation
//
// This program is free software: you can redistribute it and/or modify
// it under the terms of the GNU General Public License as published by
// the Free Software Foundation, either version 3 of the License, or
// (at your option) any later version.
//
// This program is distributed in the hope that it will be useful,
// but WITHOUT ANY WARRANTY; without even the implied warranty of
// MERCHANTABILITY or FITNESS FOR A PARTICULAR PURPOSE.  See the
// GNU General Public License for more details.
//
// You should have received a copy of the GNU General Public License
// along with this program.  If not, see <http://www.gnu.org/licenses/>.

<<<<<<< HEAD
use clarity::vm::clarity::TransactionConnection;
=======
use clarity::vm::ast::ASTRules;
use clarity::vm::clarity::{Error as ClarityError, TransactionConnection};
>>>>>>> 47c61e9a
use clarity::vm::costs::ExecutionCost;
use clarity::vm::errors::CheckErrors;
use clarity::vm::functions::NativeFunctions;
use clarity::vm::test_util::TEST_HEADER_DB;
use clarity::vm::tests::{test_only_mainnet_to_chain_id, UnitTestBurnStateDB};
use clarity::vm::types::{PrincipalData, QualifiedContractIdentifier, Value};
use clarity::vm::{execute as vm_execute, ClarityVersion, ContractName};
use rstest::rstest;
use stacks_common::types::chainstate::StacksBlockId;
use stacks_common::types::StacksEpochId;

use crate::chainstate::stacks::index::ClarityMarfTrieId;
use crate::clarity_vm::clarity::{ClarityConnection, ClarityInstance};
use crate::clarity_vm::database::marf::MarfedKV;
use crate::clarity_vm::tests::costs::get_simple_test;

fn setup_tracked_cost_test(
    use_mainnet: bool,
    epoch: StacksEpochId,
    version: ClarityVersion,
) -> ClarityInstance {
    let marf = MarfedKV::temporary();
    let chain_id = test_only_mainnet_to_chain_id(use_mainnet);
    let mut clarity_instance = ClarityInstance::new(use_mainnet, chain_id, marf);

    let p1 = vm_execute("'SZ2J6ZY48GV1EZ5V2V5RB9MP66SW86PYKKQ9H6DPR")
        .unwrap()
        .unwrap();

    let Value::Principal(PrincipalData::Standard(p1_principal)) = p1.clone() else {
        panic!("Exepected standard principal data");
    };

    let contract_trait = "(define-trait trait-1 (
                            (foo-exec (int) (response int int))
                          ))";
    let contract_other = "(impl-trait .contract-trait.trait-1)
                          (define-map map-foo { a: int } { b: int })
                          (define-public (foo-exec (a int)) (ok 1))";

    let other_contract_id =
        QualifiedContractIdentifier::new(p1_principal.clone(), "contract-other".into());
    let trait_contract_id = QualifiedContractIdentifier::new(p1_principal, "contract-trait".into());

    let burn_state_db = UnitTestBurnStateDB { epoch_id: epoch };
    clarity_instance
        .begin_test_genesis_block(
            &StacksBlockId::sentinel(),
            &StacksBlockId([0; 32]),
            &TEST_HEADER_DB,
            &burn_state_db,
        )
        .commit_block();

    {
        let mut conn = clarity_instance.begin_block(
            &StacksBlockId([0; 32]),
            &StacksBlockId([1; 32]),
            &TEST_HEADER_DB,
            &burn_state_db,
        );

        if epoch > StacksEpochId::Epoch20 {
            conn.initialize_epoch_2_05().unwrap();
        }
        if epoch > StacksEpochId::Epoch2_05 {
            conn.initialize_epoch_2_1().unwrap();
        }

        conn.commit_block();
    }

    {
        let mut conn = clarity_instance.begin_block(
            &StacksBlockId([1; 32]),
            &StacksBlockId([2; 32]),
            &TEST_HEADER_DB,
            &burn_state_db,
        );

        assert_eq!(
            conn.with_clarity_db_readonly(|db| db.get_clarity_epoch_version().unwrap()),
            epoch
        );

        conn.as_transaction(|conn| {
            let (ct_ast, ct_analysis) = conn
                .analyze_smart_contract(&trait_contract_id, version, contract_trait)
                .unwrap();
            conn.initialize_smart_contract(
                &trait_contract_id,
                version,
                &ct_ast,
                contract_trait,
                None,
                |_, _| None,
                None,
            )
            .unwrap();
            conn.save_analysis(&trait_contract_id, &ct_analysis)
                .unwrap();
        });

        conn.commit_block();
    }

    {
        let mut conn = clarity_instance.begin_block(
            &StacksBlockId([2; 32]),
            &StacksBlockId([3; 32]),
            &TEST_HEADER_DB,
            &burn_state_db,
        );

        conn.as_transaction(|conn| {
            let (ct_ast, ct_analysis) = conn
                .analyze_smart_contract(&other_contract_id, version, contract_other)
                .unwrap();
            conn.initialize_smart_contract(
                &other_contract_id,
                version,
                &ct_ast,
                contract_other,
                None,
                |_, _| None,
                None,
            )
            .unwrap();
            conn.save_analysis(&other_contract_id, &ct_analysis)
                .unwrap();
        });

        conn.commit_block();
    }

    clarity_instance
}

fn test_tracked_costs(
    prog: &str,
    epoch: StacksEpochId,
    version: ClarityVersion,
    prog_id: usize,
    clarity_instance: &mut ClarityInstance,
) -> ExecutionCost {
    let contract_self = format!(
        "(define-map map-foo {{ a: int }} {{ b: int }})
        (define-non-fungible-token nft-foo int)
        (define-fungible-token ft-foo)
        (define-data-var var-foo int 0)
        (define-constant tuple-foo (tuple (a 1)))
        (define-constant list-foo (list true))
        (define-constant list-bar (list 1))
        (define-constant str-foo \"foobar\")
        (use-trait trait-1 .contract-trait.trait-1)
        (define-public (execute (contract <trait-1>)) (ok {}))",
        prog
    );

    let p1 = vm_execute("'SZ2J6ZY48GV1EZ5V2V5RB9MP66SW86PYKKQ9H6DPR")
        .unwrap()
        .unwrap();

    let Value::Principal(PrincipalData::Standard(p1_principal)) = p1.clone() else {
        panic!("Exepected standard principal data");
    };

    let self_contract_id = QualifiedContractIdentifier::new(
        p1_principal,
        ContractName::try_from(format!("self-{prog_id}")).unwrap(),
    );

    let burn_state_db = UnitTestBurnStateDB { epoch_id: epoch };

    {
        let mut conn = clarity_instance.begin_block(
            &StacksBlockId([3; 32]),
            &StacksBlockId([4 + prog_id as u8; 32]),
            &TEST_HEADER_DB,
            &burn_state_db,
        );

        conn.as_transaction(|conn| {
            let (ct_ast, ct_analysis) = conn
                .analyze_smart_contract(&self_contract_id, version, &contract_self)
                .unwrap();
            conn.initialize_smart_contract(
                &self_contract_id,
                version,
                &ct_ast,
                &contract_self,
                None,
                |_, _| None,
                None,
            )
            .unwrap();
            conn.save_analysis(&self_contract_id, &ct_analysis).unwrap();
        });

        conn.commit_block().get_total()
    }
}

fn epoch_21_test_all(use_mainnet: bool, version: ClarityVersion) {
    let mut instance = setup_tracked_cost_test(use_mainnet, StacksEpochId::Epoch21, version);

    let baseline = test_tracked_costs("1", StacksEpochId::Epoch21, version, 0, &mut instance);

    for (ix, f) in NativeFunctions::ALL.iter().enumerate() {
        if version < f.get_min_version() || f.get_max_version().map_or(false, |max| version > max) {
            continue;
        }

        let test = get_simple_test(f);
        let cost = test_tracked_costs(test, StacksEpochId::Epoch21, version, ix + 1, &mut instance);
        assert!(cost.exceeds(&baseline));
    }
}

#[test]
fn epoch_21_test_all_mainnet() {
    epoch_21_test_all(true, ClarityVersion::Clarity1);
    epoch_21_test_all(true, ClarityVersion::Clarity2);
}

#[test]
fn epoch_21_test_all_testnet() {
    epoch_21_test_all(false, ClarityVersion::Clarity1);
    epoch_21_test_all(false, ClarityVersion::Clarity2);
}

fn epoch_205_test_all(use_mainnet: bool) {
    let mut instance = setup_tracked_cost_test(
        use_mainnet,
        StacksEpochId::Epoch2_05,
        ClarityVersion::Clarity1,
    );
    let baseline = test_tracked_costs(
        "1",
        StacksEpochId::Epoch2_05,
        ClarityVersion::Clarity1,
        0,
        &mut instance,
    );

    for (ix, f) in NativeFunctions::ALL.iter().enumerate() {
        if f.get_min_version() == ClarityVersion::Clarity1 {
            let test = get_simple_test(f);
            let cost = test_tracked_costs(
                test,
                StacksEpochId::Epoch2_05,
                ClarityVersion::Clarity1,
                ix + 1,
                &mut instance,
            );
            assert!(cost.exceeds(&baseline));
        }
    }
}

#[test]
fn epoch_205_test_all_mainnet() {
    epoch_205_test_all(true);
}

#[test]
fn epoch_205_test_all_testnet() {
    epoch_205_test_all(false);
}

#[rstest]
#[case(true, StacksEpochId::Epoch21)]
#[case(true, StacksEpochId::Epoch2_05)]
#[case(false, StacksEpochId::Epoch21)]
#[case(false, StacksEpochId::Epoch2_05)]
fn undefined_top_variable_error(#[case] use_mainnet: bool, #[case] epoch: StacksEpochId) {
    let mut clarity_instance =
        setup_tracked_cost_test(use_mainnet, epoch, ClarityVersion::Clarity1);
    let contract_self = "foo";

    let self_contract_id =
        QualifiedContractIdentifier::local("undefined-top-variable-error").unwrap();

    let burn_state_db = UnitTestBurnStateDB {
        epoch_id: epoch,
        ast_rules: ASTRules::PrecheckSize,
    };

    {
        let mut conn = clarity_instance.begin_block(
            &StacksBlockId([3; 32]),
            &StacksBlockId([4; 32]),
            &TEST_HEADER_DB,
            &burn_state_db,
        );

        conn.as_transaction(|conn| {
            let analysis_result = conn.analyze_smart_contract(
                &self_contract_id,
                ClarityVersion::Clarity1,
                &contract_self,
                ASTRules::PrecheckSize,
            );
            let Err(ClarityError::Analysis(check_error)) = analysis_result else {
                panic!("Bad analysis result: {:?}", &analysis_result);
            };
            let CheckErrors::UndefinedVariable(var_name) = *check_error.err else {
                panic!("Bad analysis error: {:?}", &check_error);
            };
            assert_eq!(var_name, "foo".to_string());
        });

        conn.commit_block();
    }
}<|MERGE_RESOLUTION|>--- conflicted
+++ resolved
@@ -14,12 +14,7 @@
 // You should have received a copy of the GNU General Public License
 // along with this program.  If not, see <http://www.gnu.org/licenses/>.
 
-<<<<<<< HEAD
-use clarity::vm::clarity::TransactionConnection;
-=======
-use clarity::vm::ast::ASTRules;
 use clarity::vm::clarity::{Error as ClarityError, TransactionConnection};
->>>>>>> 47c61e9a
 use clarity::vm::costs::ExecutionCost;
 use clarity::vm::errors::CheckErrors;
 use clarity::vm::functions::NativeFunctions;
@@ -303,10 +298,7 @@
     let self_contract_id =
         QualifiedContractIdentifier::local("undefined-top-variable-error").unwrap();
 
-    let burn_state_db = UnitTestBurnStateDB {
-        epoch_id: epoch,
-        ast_rules: ASTRules::PrecheckSize,
-    };
+    let burn_state_db = UnitTestBurnStateDB { epoch_id: epoch };
 
     {
         let mut conn = clarity_instance.begin_block(
@@ -321,13 +313,12 @@
                 &self_contract_id,
                 ClarityVersion::Clarity1,
                 &contract_self,
-                ASTRules::PrecheckSize,
             );
             let Err(ClarityError::Analysis(check_error)) = analysis_result else {
-                panic!("Bad analysis result: {:?}", &analysis_result);
+                panic!("Bad analysis result: {analysis_result:?}");
             };
             let CheckErrors::UndefinedVariable(var_name) = *check_error.err else {
-                panic!("Bad analysis error: {:?}", &check_error);
+                panic!("Bad analysis error: {check_error:?}");
             };
             assert_eq!(var_name, "foo".to_string());
         });
