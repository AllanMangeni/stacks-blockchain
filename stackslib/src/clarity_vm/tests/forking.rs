--- conflicted
+++ resolved
@@ -88,15 +88,9 @@
         eprintln!("Branched execution...");
 
         {
-<<<<<<< HEAD
-            let mut env = owned_env.get_exec_environment(None, None, &mut placeholder_context);
+            let mut env = owned_env.get_exec_environment(None, None, &placeholder_context);
             let command = "(var-get datum)";
             let value = env.eval_read_only(&c, command).unwrap();
-=======
-            let mut env = owned_env.get_exec_environment(None, None, &placeholder_context);
-            let command = format!("(var-get datum)");
-            let value = env.eval_read_only(&c, &command).unwrap();
->>>>>>> 6e9a42dc
             assert_eq!(value, Value::Int(expected_value));
         }
 
@@ -173,15 +167,9 @@
         eprintln!("Branched execution...");
 
         {
-<<<<<<< HEAD
-            let mut env = owned_env.get_exec_environment(None, None, &mut placeholder_context);
+            let mut env = owned_env.get_exec_environment(None, None, &placeholder_context);
             let command = "(var-get datum)";
             let value = env.eval_read_only(&c, command).unwrap();
-=======
-            let mut env = owned_env.get_exec_environment(None, None, &placeholder_context);
-            let command = format!("(var-get datum)");
-            let value = env.eval_read_only(&c, &command).unwrap();
->>>>>>> 6e9a42dc
             assert_eq!(value, Value::Int(expected_value));
         }
 
