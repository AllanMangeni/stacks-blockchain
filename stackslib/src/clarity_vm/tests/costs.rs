// Copyright (C) 2013-2020 Blockstack PBC, a public benefit corporation
// Copyright (C) 2020 Stacks Open Internet Foundation
//
// This program is free software: you can redistribute it and/or modify
// it under the terms of the GNU General Public License as published by
// the Free Software Foundation, either version 3 of the License, or
// (at your option) any later version.
//
// This program is distributed in the hope that it will be useful,
// but WITHOUT ANY WARRANTY; without even the implied warranty of
// MERCHANTABILITY or FITNESS FOR A PARTICULAR PURPOSE.  See the
// GNU General Public License for more details.
//
// You should have received a copy of the GNU General Public License
// along with this program.  If not, see <http://www.gnu.org/licenses/>.

use clarity::vm::clarity::TransactionConnection;
use clarity::vm::contexts::{AssetMap, OwnedEnvironment};
use clarity::vm::costs::cost_functions::ClarityCostFunction;
use clarity::vm::costs::{
    compute_cost, ClarityCostFunctionEvaluator, ClarityCostFunctionReference, CostErrors,
    DefaultVersion, ExecutionCost, LimitedCostTracker, COSTS_1_NAME, COSTS_2_NAME, COSTS_3_NAME,
    COSTS_4_NAME,
};
use clarity::vm::errors::Error;
use clarity::vm::events::StacksTransactionEvent;
use clarity::vm::functions::NativeFunctions;
use clarity::vm::representations::SymbolicExpression;
use clarity::vm::test_util::{
    execute, execute_on_network, symbols_from_values, TEST_BURN_STATE_DB, TEST_BURN_STATE_DB_21,
    TEST_HEADER_DB,
};
use clarity::vm::tests::test_only_mainnet_to_chain_id;
use clarity::vm::types::{PrincipalData, QualifiedContractIdentifier, Value};
use clarity::vm::{ClarityVersion, ContractName};
use lazy_static::lazy_static;
use stacks_common::types::chainstate::StacksBlockId;
use stacks_common::types::StacksEpochId;

use crate::chainstate::stacks::index::ClarityMarfTrieId;
use crate::clarity_vm::clarity::{ClarityInstance, ClarityMarfStore, ClarityMarfStoreTransaction};
use crate::clarity_vm::database::marf::MarfedKV;
use crate::core::{FIRST_BURNCHAIN_CONSENSUS_HASH, FIRST_STACKS_BLOCK_HASH};
use crate::util_lib::boot::boot_code_id;

lazy_static! {
    static ref COST_VOTING_MAINNET_CONTRACT: QualifiedContractIdentifier =
        boot_code_id("cost-voting", true);
    static ref COST_VOTING_TESTNET_CONTRACT: QualifiedContractIdentifier =
        boot_code_id("cost-voting", false);
}

pub fn get_simple_test(function: &NativeFunctions) -> Option<&'static str> {
    use clarity::vm::functions::NativeFunctions::*;
    let s = match function {
        Add => "(+ 1 1)",
        ToUInt => "(to-uint 1)",
        ToInt => "(to-int u1)",
        Subtract => "(- 1 1)",
        Multiply => "(* 1 1)",
        Divide => "(/ 1 1)",
        CmpGeq => "(>= 2 1)",
        CmpLeq => "(<= 2 1)",
        CmpLess => "(< 2 1)",
        CmpGreater => "(> 2 1)",
        Modulo => "(mod 2 1)",
        Power => "(pow 2 3)",
        Sqrti => "(sqrti 81)",
        Log2 => "(log2 8)",
        BitwiseXor => "(xor 1 2)",
        And => "(and true false)",
        Or => "(or true false)",
        Not => "(not true)",
        Equals => "(is-eq 1 2)",
        If => "(if true (+ 1 2) 2)",
        Let => "(let ((x 1)) x)",
        FetchVar => "(var-get var-foo)",
        SetVar => "(var-set var-foo 1)",
        Map => "(map not list-foo)",
        Filter => "(filter not list-foo)",
        BuffToIntLe => "(buff-to-int-le 0x00000000000000000000000000000001)",
        BuffToUIntLe => "(buff-to-uint-le 0x00000000000000000000000000000001)",
        BuffToIntBe => "(buff-to-int-be 0x00000000000000000000000000000001)",
        BuffToUIntBe => "(buff-to-uint-be 0x00000000000000000000000000000001)",
        IsStandard => "(is-standard 'STB44HYPYAT2BB2QE513NSP81HTMYWBJP02HPGK6)",
        PrincipalDestruct => "(principal-destruct? 'STB44HYPYAT2BB2QE513NSP81HTMYWBJP02HPGK6)",
        PrincipalConstruct => "(principal-construct? 0x1a 0x164247d6f2b425ac5771423ae6c80c754f7172b0)",
        StringToInt => r#"(string-to-int? "-1")"#,
        StringToUInt => r#"(string-to-uint? "1")"#,
        IntToAscii => r#"(int-to-ascii 1)"#,
        IntToUtf8 => r#"(int-to-utf8 1)"#,
        Fold => "(fold + list-bar 0)",
        Append => "(append list-bar 1)",
        Concat => "(concat list-bar list-bar)",
        AsMaxLen => "(as-max-len? list-bar u3)",
        Len => "(len list-bar)",
        ElementAt => "(element-at list-bar u2)",
        ElementAtAlias => "(element-at? list-bar u2)",
        IndexOf => "(index-of list-bar 1)",
        IndexOfAlias => "(index-of? list-bar 1)",
        ListCons => "(list 1 2 3 4)",
        FetchEntry => "(map-get? map-foo {a: 1})",
        SetEntry => "(map-set map-foo {a: 1} {b: 2})",
        InsertEntry => "(map-insert map-foo {a: 2} {b: 2})",
        DeleteEntry => "(map-delete map-foo {a: 1})",
        TupleCons => "(tuple (a 1))",
        TupleGet => "(get a tuple-foo)",
        TupleMerge => "(merge {a: 1, b: 2} {b: 1})",
        Begin => "(begin 1)",
        Hash160 => "(hash160 1)",
        Sha256 => "(sha256 1)",
        Sha512 => "(sha512 1)",
        Sha512Trunc256 => "(sha512/256 1)",
        Keccak256 => "(keccak256 1)",
        Secp256k1Recover => "(secp256k1-recover? 0xde5b9eb9e7c5592930eb2e30a01369c36586d872082ed8181ee83d2a0ec20f04 0x8738487ebe69b93d8e51583be8eee50bb4213fc49c767d329632730cc193b873554428fc936ca3569afc15f1c9365f6591d6251a89fee9c9ac661116824d3a1301)",
        Secp256k1Verify => "(secp256k1-verify 0xde5b9eb9e7c5592930eb2e30a01369c36586d872082ed8181ee83d2a0ec20f04 0x8738487ebe69b93d8e51583be8eee50bb4213fc49c767d329632730cc193b873554428fc936ca3569afc15f1c9365f6591d6251a89fee9c9ac661116824d3a1301 0x03adb8de4bfb65db2cfd6120d55c6526ae9c52e675db7e47308636534ba7786110)",
        Print => "(print 1)",
        ContractCall => "(contract-call? .contract-other foo-exec 1)",
        ContractOf => "(contract-of contract)",
        PrincipalOf => "(principal-of? 0x03adb8de4bfb65db2cfd6120d55c6526ae9c52e675db7e47308636534ba7786110)",
        AsContract => "(as-contract 1)",
        GetBlockInfo => "(get-block-info? time u1)",
        GetBurnBlockInfo => "(get-burn-block-info? header-hash u1)",
        ConsOkay => "(ok 1)",
        ConsError => "(err 1)",
        ConsSome => "(some 1)",
        DefaultTo => "(default-to 1 none)",
        Asserts => "(asserts! true (err 1))",
        UnwrapRet => "(unwrap! (ok 1) (err 1))",
        UnwrapErrRet => "(unwrap-err! (err 1) (ok 1))",
        Unwrap => "(unwrap-panic (ok 1))",
        UnwrapErr => "(unwrap-err-panic (err 1))",
        Match => "(match (some 1) x (+ x 1) 1)",
        TryRet => "(try! (if true (ok 1) (err 1)))",
        IsOkay => "(is-ok (ok 1))",
        IsNone => "(is-none none)",
        IsErr => "(is-err (err 1))",
        IsSome => "(is-some (some 1))",
        MintAsset => "(ft-mint? ft-foo u1 'SZ2J6ZY48GV1EZ5V2V5RB9MP66SW86PYKKQ9H6DPR)",
        MintToken => "(nft-mint? nft-foo 1 'SZ2J6ZY48GV1EZ5V2V5RB9MP66SW86PYKKQ9H6DPR)",
        GetTokenBalance => "(ft-get-balance ft-foo 'SZ2J6ZY48GV1EZ5V2V5RB9MP66SW86PYKKQ9H6DPR)",
        GetAssetOwner => "(nft-get-owner? nft-foo 1)",
        TransferToken => "(ft-transfer? ft-foo u1 'SZ2J6ZY48GV1EZ5V2V5RB9MP66SW86PYKKQ9H6DPR 'SZ2J6ZY48GV1EZ5V2V5RB9MP66SW86PYKKQ9H6DPR)",
        TransferAsset => "(nft-transfer? nft-foo 1 'SZ2J6ZY48GV1EZ5V2V5RB9MP66SW86PYKKQ9H6DPR 'SZ2J6ZY48GV1EZ5V2V5RB9MP66SW86PYKKQ9H6DPR)",
        BurnToken => "(ft-burn? ft-foo u1 'SZ2J6ZY48GV1EZ5V2V5RB9MP66SW86PYKKQ9H6DPR)",
        BurnAsset => "(nft-burn? nft-foo 1 'SZ2J6ZY48GV1EZ5V2V5RB9MP66SW86PYKKQ9H6DPR)",
        GetTokenSupply => "(ft-get-supply ft-foo)",
        AtBlock => "(at-block 0x55c9861be5cff984a20ce6d99d4aa65941412889bdc665094136429b84f8c2ee 1)",   // first stacksblockid
        GetStxBalance => "(stx-get-balance 'SZ2J6ZY48GV1EZ5V2V5RB9MP66SW86PYKKQ9H6DPR)",
        StxTransfer => r#"(stx-transfer? u1 'SZ2J6ZY48GV1EZ5V2V5RB9MP66SW86PYKKQ9H6DPR 'SZ2J6ZY48GV1EZ5V2V5RB9MP66SW86PYKKQ9H6DPR)"#,
        StxTransferMemo => r#"(stx-transfer-memo? u1 'SZ2J6ZY48GV1EZ5V2V5RB9MP66SW86PYKKQ9H6DPR 'SZ2J6ZY48GV1EZ5V2V5RB9MP66SW86PYKKQ9H6DPR 0x89995432)"#,
        StxBurn => "(stx-burn? u1 'SZ2J6ZY48GV1EZ5V2V5RB9MP66SW86PYKKQ9H6DPR)",
        StxGetAccount => "(stx-account 'SZ2J6ZY48GV1EZ5V2V5RB9MP66SW86PYKKQ9H6DPR)",
        BitwiseAnd => "(bit-and 2 3)",
        BitwiseOr => "(bit-or 2 3)",
        BitwiseNot => "(bit-not 3)",
        BitwiseLShift => "(bit-shift-left 2 u1)",
        BitwiseRShift => "(bit-shift-right 2 u1)",
        BitwiseXor2 => "(bit-xor 1 2)",
        Slice => "(slice? str-foo u1 u1)",
        ToConsensusBuff => "(to-consensus-buff? u1)",
        FromConsensusBuff => "(from-consensus-buff? bool 0x03)",
        ReplaceAt => "(replace-at? list-bar u0 5)",
        GetStacksBlockInfo => "(get-stacks-block-info? time u1)",
        GetTenureInfo => "(get-tenure-info? time u1)",
        ContractHash => "(contract-hash? .contract-other)",
        ToAscii => "(to-ascii? 65)",
<<<<<<< HEAD
        Secp256r1Verify => "(secp256r1-verify 0xc3abef6a775793dfbc8e0719e7a1de1fc2f90d37a7912b1ce8e300a5a03b06a8 0xf2b8c0645caa7250e3b96d633cf40a88456e4ffbddffb69200c4e019039dfd310eac59293c23e6d6aa8b0c5d9e4e48fa4c4fdf1ace2ba618dc0263b5e90a0903 0x031e18532fd4754c02f3041d9c75ceb33b83ffd81ac7ce4fe882ccb1c98bc5896e)",
    }
=======
        RestrictAssets => "(restrict-assets? tx-sender () (+ u1 u2))",
        AsContractSafe => "(as-contract? () (+ u1 u2))",
        // These expressions are not usable in this context, since they are
        // only allowed within `restrict-assets?` or `as-contract?`
        AllowanceWithStx | AllowanceWithFt | AllowanceWithNft | AllowanceWithStacking | AllowanceAll => return None,
    };
    Some(s)
>>>>>>> 0efc005f
}

fn execute_transaction(
    env: &mut OwnedEnvironment,
    issuer: PrincipalData,
    contract_identifier: &QualifiedContractIdentifier,
    tx: &str,
    args: &[SymbolicExpression],
) -> Result<(Value, AssetMap, Vec<StacksTransactionEvent>), Error> {
    env.execute_transaction(issuer, None, contract_identifier.clone(), tx, args)
}

fn with_owned_env<F, R>(epoch: StacksEpochId, use_mainnet: bool, to_do: F) -> R
where
    F: Fn(OwnedEnvironment) -> R,
{
    let marf_kv = MarfedKV::temporary();
    let chain_id = test_only_mainnet_to_chain_id(use_mainnet);
    let mut clarity_instance = ClarityInstance::new(use_mainnet, chain_id, marf_kv);

    let first_block = StacksBlockId::new(&FIRST_BURNCHAIN_CONSENSUS_HASH, &FIRST_STACKS_BLOCK_HASH);
    clarity_instance
        .begin_test_genesis_block(
            &StacksBlockId::sentinel(),
            &first_block,
            &TEST_HEADER_DB,
            &TEST_BURN_STATE_DB,
        )
        .commit_block();

    let mut tip = first_block.clone();

    if epoch >= StacksEpochId::Epoch2_05 {
        let next_block = StacksBlockId([1; 32]);
        let mut clarity_conn =
            clarity_instance.begin_block(&tip, &next_block, &TEST_HEADER_DB, &TEST_BURN_STATE_DB);
        clarity_conn.initialize_epoch_2_05().unwrap();
        clarity_conn.commit_block();
        tip = next_block.clone();
    }

    if epoch >= StacksEpochId::Epoch21 {
        let next_block = StacksBlockId([2; 32]);
        let mut clarity_conn =
            clarity_instance.begin_block(&tip, &next_block, &TEST_HEADER_DB, &TEST_BURN_STATE_DB);
        clarity_conn.initialize_epoch_2_1().unwrap();
        clarity_conn.commit_block();
        tip = next_block.clone();
    }

    if epoch >= StacksEpochId::Epoch30 {
        let next_block = StacksBlockId([3; 32]);
        let mut clarity_conn =
            clarity_instance.begin_block(&tip, &next_block, &TEST_HEADER_DB, &TEST_BURN_STATE_DB);
        clarity_conn.initialize_epoch_3_0().unwrap();
        clarity_conn.commit_block();
        tip = next_block.clone();
    }

    if epoch >= StacksEpochId::Epoch33 {
        let next_block = StacksBlockId([4; 32]);
        let mut clarity_conn =
            clarity_instance.begin_block(&tip, &next_block, &TEST_HEADER_DB, &TEST_BURN_STATE_DB);
        clarity_conn.initialize_epoch_3_3().unwrap();
        clarity_conn.commit_block();
        tip = next_block.clone();
    }

    let mut marf_kv = clarity_instance.destroy();

    let mut store = marf_kv.begin(&tip, &StacksBlockId([5; 32]));

    to_do(OwnedEnvironment::new_max_limit(
        store.as_clarity_db(&TEST_HEADER_DB, &TEST_BURN_STATE_DB),
        epoch,
        use_mainnet,
    ))
}

fn exec_cost(contract: &str, use_mainnet: bool, epoch: StacksEpochId) -> ExecutionCost {
    let p1 = execute("'SZ2J6ZY48GV1EZ5V2V5RB9MP66SW86PYKKQ9H6DPR");
    let Value::Principal(PrincipalData::Standard(p1_principal)) = p1.clone() else {
        panic!("Expected a standard principal data");
    };
    let contract_id = QualifiedContractIdentifier::new(p1_principal.clone(), "self".into());

    with_owned_env(epoch, use_mainnet, |mut owned_env| {
        owned_env
            .initialize_contract(contract_id.clone(), contract, None)
            .unwrap();

        let cost_before = owned_env.get_cost_total();

        eprintln!("{}", &contract);
        execute_transaction(
            &mut owned_env,
            p1_principal.clone().into(),
            &contract_id,
            "execute",
            &[],
        )
        .unwrap();

        let (_db, tracker) = owned_env.destruct().unwrap();
        let mut cost_after = tracker.get_total();
        cost_after.sub(&cost_before).unwrap();
        cost_after
    })
}

/// Assert that the relative difference between `cost_small` and `cost_large`
///  grows in v205
fn check_cost_growth_200_v_205(
    cost_small_200: u64,
    cost_large_200: u64,
    cost_small_205: u64,
    cost_large_205: u64,
) {
    let growth_200 = (cost_large_200 - cost_small_200) as f64 / cost_small_200 as f64;
    let growth_205 = (cost_large_205 - cost_small_205) as f64 / cost_small_205 as f64;

    assert!(
        growth_205 > growth_200,
        "The difference between larger and smaller exec runtimes should grow in epoch 2.05"
    );
}

/*
hash160
sha256
sha512
sha512trunc256
keccak256
 */

fn test_input_size_epoch_200_205(
    large_input: &str,
    large_baseline: &str,
    small_input: &str,
    small_baseline: &str,
    use_mainnet: bool,
) {
    let large_epoch_200 = exec_cost(large_input, use_mainnet, StacksEpochId::Epoch20).runtime
        - exec_cost(large_baseline, use_mainnet, StacksEpochId::Epoch20).runtime;
    let large_epoch_205 = exec_cost(large_input, use_mainnet, StacksEpochId::Epoch2_05).runtime
        - exec_cost(large_baseline, use_mainnet, StacksEpochId::Epoch2_05).runtime;
    let small_epoch_200 = exec_cost(small_input, use_mainnet, StacksEpochId::Epoch20).runtime
        - exec_cost(small_baseline, use_mainnet, StacksEpochId::Epoch20).runtime;
    let small_epoch_205 = exec_cost(small_input, use_mainnet, StacksEpochId::Epoch2_05).runtime
        - exec_cost(small_baseline, use_mainnet, StacksEpochId::Epoch2_05).runtime;

    assert_eq!(
        large_epoch_200, small_epoch_200,
        "In epoch 2.00, both inputs should have the same runtime"
    );
    assert!(
        large_epoch_205 > small_epoch_205,
        "In epoch 2.05, runtime with a larger input should be greater"
    );
}

fn test_hash_fn_input_sizes_200_205(hash_function: &str, mainnet: bool) {
    let large_input = format!(
        "(define-public (execute) (begin ({} 0x1234567890) (ok 1)))",
        hash_function
    );
    let small_input = format!(
        "(define-public (execute) (begin ({} 0x1234) (ok 1)))",
        hash_function
    );
    let large_base = "(define-public (execute) (begin 0x1234567890 (ok 1)))";
    let small_base = "(define-public (execute) (begin 0x1234 (ok 1)))";

    test_input_size_epoch_200_205(&large_input, large_base, &small_input, small_base, mainnet);
}

fn epoch205_hash_fns_input_size(use_mainnet: bool) {
    test_hash_fn_input_sizes_200_205("hash160", use_mainnet);
    test_hash_fn_input_sizes_200_205("sha256", use_mainnet);
    test_hash_fn_input_sizes_200_205("sha512", use_mainnet);
    test_hash_fn_input_sizes_200_205("sha512/256", use_mainnet);
    test_hash_fn_input_sizes_200_205("keccak256", use_mainnet);
}

#[test]
fn epoch205_hash_fns_input_size_mainnet() {
    epoch205_hash_fns_input_size(true)
}

#[test]
fn epoch205_hash_fns_input_size_testnet() {
    epoch205_hash_fns_input_size(false)
}

fn epoch205_tuple_merge_input_size(use_mainnet: bool) {
    let tuple_merge_uint = "(define-public (execute)
                                   (begin (merge { a: 1 } { a: 1 }) (ok 1)))";
    let tuple_uint = "(define-public (execute)
                                   (begin { a: 1 } { a: 1 } (ok 1)))";
    let tuple_merge_bool = "(define-public (execute)
                                   (begin (merge { a: true } { a: true }) (ok 1)))";
    let tuple_bool = "(define-public (execute)
                                   (begin { a: true } { a: true } (ok 1)))";

    test_input_size_epoch_200_205(
        tuple_merge_uint,
        tuple_uint,
        tuple_merge_bool,
        tuple_bool,
        use_mainnet,
    );
}

#[test]
fn epoch205_tuple_merge_input_size_mainnet() {
    epoch205_tuple_merge_input_size(true)
}

#[test]
fn epoch205_tuple_merge_input_size_testnet() {
    epoch205_tuple_merge_input_size(false)
}

fn epoch205_index_of_input_size(use_mainnet: bool) {
    let index_of_list_6 = "(define-public (execute)
                              (begin (index-of (list u1 u1 u1 u1 u1 u1) u2) (ok 1)))";
    let list_6 = "(define-public (execute)
                              (begin (list u1 u1 u1 u1 u1 u1) (ok 1)))";

    let index_of_list_2 = "(define-public (execute)
                              (begin (index-of (list u1 u1) u2) (ok 1)))";
    let list_2 = "(define-public (execute)
                              (begin (list u1 u1) (ok 1)))";

    test_input_size_epoch_200_205(
        index_of_list_6,
        list_6,
        index_of_list_2,
        list_2,
        use_mainnet,
    );
}

#[test]
fn epoch205_index_of_input_size_mainnet() {
    epoch205_index_of_input_size(true)
}

#[test]
fn epoch205_index_of_input_size_testnet() {
    epoch205_index_of_input_size(false)
}

fn epoch205_eq_input_size(use_mainnet: bool) {
    let eq_with_uints = "(define-public (execute)
                          (begin (is-eq u1 u1 u1 u1 u1 u1) (ok 1)))";
    let uints_no_eq = "(define-public (execute)
                          (begin u1 u1 u1 u1 u1 u1 (ok 1)))";
    let eq_with_bools = "(define-public (execute)
                          (begin (is-eq true true true true true true) (ok 1)))";
    let bools_no_eq = "(define-public (execute)
                          (begin true true true true true true (ok 1)))";

    test_input_size_epoch_200_205(
        eq_with_uints,
        uints_no_eq,
        eq_with_bools,
        bools_no_eq,
        use_mainnet,
    );
}

#[test]
fn epoch205_eq_input_size_mainnet() {
    epoch205_eq_input_size(true)
}

#[test]
fn epoch205_eq_input_size_testnet() {
    epoch205_eq_input_size(false)
}

// Test the `concat` changes in epoch 2.05. Using a dynamic input to the cost function will make the difference in runtime
// cost larger when larger objects are fed into `concat` from the datastore.
// Capture the cost of just the concat operation by measuring the cost of contracts that do everything but concat, and
//  ones that do the same and concat.
fn epoch205_concat(use_mainnet: bool) {
    let small_exec_without_concat = "(define-data-var db (list 500 int) (list 1 2 3 4 5))
        (define-public (execute)
               (begin (var-get db) (var-get db) (ok 1)))";
    let small_exec_with_concat = "(define-data-var db (list 500 int) (list 1 2 3 4 5))
        (define-public (execute)
               (begin (concat (var-get db) (var-get db)) (ok 1)))";
    let large_exec_without_concat = "(define-data-var db (list 500 int) (list 1 2 3 4 5 6 7 8 9 10 11 12 13 14 15 16 17 18 19 20))
        (define-public (execute)
               (begin (var-get db) (var-get db) (ok 1)))";
    let large_exec_with_concat = "(define-data-var db (list 500 int) (list 1 2 3 4 5 6 7 8 9 10 11 12 13 14 15 16 17 18 19 20))
        (define-public (execute)
               (begin (concat (var-get db) (var-get db)) (ok 1)))";

    let small_cost_epoch_200 =
        exec_cost(small_exec_with_concat, use_mainnet, StacksEpochId::Epoch20).runtime
            - exec_cost(
                small_exec_without_concat,
                use_mainnet,
                StacksEpochId::Epoch20,
            )
            .runtime;
    let small_cost_epoch_205 = exec_cost(
        small_exec_with_concat,
        use_mainnet,
        StacksEpochId::Epoch2_05,
    )
    .runtime
        - exec_cost(
            small_exec_without_concat,
            use_mainnet,
            StacksEpochId::Epoch2_05,
        )
        .runtime;
    let large_cost_epoch_200 =
        exec_cost(large_exec_with_concat, use_mainnet, StacksEpochId::Epoch20).runtime
            - exec_cost(
                large_exec_without_concat,
                use_mainnet,
                StacksEpochId::Epoch20,
            )
            .runtime;
    let large_cost_epoch_205 = exec_cost(
        large_exec_with_concat,
        use_mainnet,
        StacksEpochId::Epoch2_05,
    )
    .runtime
        - exec_cost(
            large_exec_without_concat,
            use_mainnet,
            StacksEpochId::Epoch2_05,
        )
        .runtime;

    check_cost_growth_200_v_205(
        small_cost_epoch_200,
        large_cost_epoch_200,
        small_cost_epoch_205,
        large_cost_epoch_205,
    );
}

#[test]
fn epoch205_concat_mainnet() {
    epoch205_concat(true)
}

#[test]
fn epoch205_concat_testnet() {
    epoch205_concat(false)
}

// Test the `var-get` changes in epoch 2.05. Using a dynamic input to the cost function will make the difference in runtime
// cost larger when larger objects are fetched from the datastore.
fn epoch205_var_get(use_mainnet: bool) {
    let smaller_exec = "(define-data-var db (list 500 int) (list 1 2 3 4 5))
      (define-public (execute)
        (begin (var-get db)
               (ok 1)))";
    let larger_exec = "(define-data-var db (list 500 int) (list 1 2 3 4 5 6 7 8 9 10 11 12 13 14 15 16 17 18 19 20))
      (define-public (execute)
        (begin (var-get db)
               (ok 1)))";
    let smaller_cost_epoch_200 = exec_cost(smaller_exec, use_mainnet, StacksEpochId::Epoch20);
    let smaller_cost_epoch_205 = exec_cost(smaller_exec, use_mainnet, StacksEpochId::Epoch2_05);
    let larger_cost_epoch_200 = exec_cost(larger_exec, use_mainnet, StacksEpochId::Epoch20);
    let larger_cost_epoch_205 = exec_cost(larger_exec, use_mainnet, StacksEpochId::Epoch2_05);

    check_cost_growth_200_v_205(
        smaller_cost_epoch_200.runtime,
        larger_cost_epoch_200.runtime,
        smaller_cost_epoch_205.runtime,
        larger_cost_epoch_205.runtime,
    );
}

#[test]
fn epoch205_var_get_mainnet() {
    epoch205_var_get(true)
}

#[test]
fn epoch205_var_get_testnet() {
    epoch205_var_get(false)
}

// Test the `var-set` changes in epoch 2.05. Using a dynamic input to the cost function will make the difference in runtime
// cost larger when larger objects are stored to the datastore.
fn epoch205_var_set(use_mainnet: bool) {
    let smaller_exec = "(define-data-var db (list 500 int) (list 1))
      (define-public (execute)
        (begin (var-set db (list 1 2 3 4 5))
               (ok 1)))";
    let larger_exec = "(define-data-var db (list 500 int) (list 1))
      (define-public (execute)
        (begin (var-set db (list 1 2 3 4 5 6 7 8 9 10 11 12 13 14 15 16 17 18 19 20))
               (ok 1)))";
    let smaller_cost_epoch_200 = exec_cost(smaller_exec, use_mainnet, StacksEpochId::Epoch20);
    let smaller_cost_epoch_205 = exec_cost(smaller_exec, use_mainnet, StacksEpochId::Epoch2_05);
    let larger_cost_epoch_200 = exec_cost(larger_exec, use_mainnet, StacksEpochId::Epoch20);
    let larger_cost_epoch_205 = exec_cost(larger_exec, use_mainnet, StacksEpochId::Epoch2_05);

    check_cost_growth_200_v_205(
        smaller_cost_epoch_200.runtime,
        larger_cost_epoch_200.runtime,
        smaller_cost_epoch_205.runtime,
        larger_cost_epoch_205.runtime,
    );
}

#[test]
fn epoch205_var_set_mainnet() {
    epoch205_var_set(true)
}

#[test]
fn epoch205_var_set_testnet() {
    epoch205_var_set(false)
}

// Test the `map-get` changes in epoch 2.05. Using a dynamic input to the cost function will make the difference in runtime
// cost larger when larger objects are fetched from the datastore.
fn epoch205_map_get(use_mainnet: bool) {
    let smaller_exec = "(define-map db int (list 500 int))
      (map-set db 0 (list 1 2 3 4 5))
      (define-public (execute)
        (begin (map-get? db 0)
               (ok 1)))";
    let larger_exec = "(define-map db int (list 500 int))
      (map-set db 0 (list 1 2 3 4 5 6 7 8 9 10 11 12 13 14 15 16 17 18 19 20))
      (define-public (execute)
        (begin (map-get? db 0)
               (ok 1)))";
    let smaller_cost_epoch_200 = exec_cost(smaller_exec, use_mainnet, StacksEpochId::Epoch20);
    let smaller_cost_epoch_205 = exec_cost(smaller_exec, use_mainnet, StacksEpochId::Epoch2_05);
    let larger_cost_epoch_200 = exec_cost(larger_exec, use_mainnet, StacksEpochId::Epoch20);
    let larger_cost_epoch_205 = exec_cost(larger_exec, use_mainnet, StacksEpochId::Epoch2_05);

    check_cost_growth_200_v_205(
        smaller_cost_epoch_200.runtime,
        larger_cost_epoch_200.runtime,
        smaller_cost_epoch_205.runtime,
        larger_cost_epoch_205.runtime,
    );
}

#[test]
fn epoch205_map_get_mainnet() {
    epoch205_map_get(true)
}

#[test]
fn epoch205_map_get_testnet() {
    epoch205_map_get(false)
}

// Test the `map-set` changes in epoch 2.05. Using a dynamic input to the cost function will make the difference in runtime
// cost larger when larger objects are stored to the datastore.
fn epoch205_map_set(use_mainnet: bool) {
    let smaller_exec = "(define-map db int (list 500 int))
      (define-public (execute)
        (begin (map-set db 0 (list 1 2 3 4 5))
               (ok 1)))";
    let larger_exec = "(define-map db int (list 500 int))
      (define-public (execute)
        (begin (map-set db 0 (list 1 2 3 4 5 6 7 8 9 10 11 12 13 14 15 16 17 18 19 20))
               (ok 1)))";
    let smaller_cost_epoch_200 = exec_cost(smaller_exec, use_mainnet, StacksEpochId::Epoch20);
    let smaller_cost_epoch_205 = exec_cost(smaller_exec, use_mainnet, StacksEpochId::Epoch2_05);
    let larger_cost_epoch_200 = exec_cost(larger_exec, use_mainnet, StacksEpochId::Epoch20);
    let larger_cost_epoch_205 = exec_cost(larger_exec, use_mainnet, StacksEpochId::Epoch2_05);

    check_cost_growth_200_v_205(
        smaller_cost_epoch_200.runtime,
        larger_cost_epoch_200.runtime,
        smaller_cost_epoch_205.runtime,
        larger_cost_epoch_205.runtime,
    );
}

#[test]
fn epoch205_map_set_mainnet() {
    epoch205_map_set(true)
}

#[test]
fn epoch205_map_set_testnet() {
    epoch205_map_set(false)
}

// Test the `map-insert` changes in epoch 2.05. Using a dynamic input to the cost function will make the difference in runtime
// cost larger when larger objects are stored to the datastore.
fn epoch205_map_insert(use_mainnet: bool) {
    let smaller_exec = "(define-map db int (list 500 int))
      (define-public (execute)
        (begin (map-insert db 0 (list 1 2 3 4 5))
               (ok 1)))";
    let larger_exec = "(define-map db int (list 500 int))
      (define-public (execute)
        (begin (map-insert db 0 (list 1 2 3 4 5 6 7 8 9 10 11 12 13 14 15 16 17 18 19 20))
               (ok 1)))";
    let smaller_cost_epoch_200 = exec_cost(smaller_exec, use_mainnet, StacksEpochId::Epoch20);
    let smaller_cost_epoch_205 = exec_cost(smaller_exec, use_mainnet, StacksEpochId::Epoch2_05);
    let larger_cost_epoch_200 = exec_cost(larger_exec, use_mainnet, StacksEpochId::Epoch20);
    let larger_cost_epoch_205 = exec_cost(larger_exec, use_mainnet, StacksEpochId::Epoch2_05);

    check_cost_growth_200_v_205(
        smaller_cost_epoch_200.runtime,
        larger_cost_epoch_200.runtime,
        smaller_cost_epoch_205.runtime,
        larger_cost_epoch_205.runtime,
    );
}

#[test]
fn epoch205_map_insert_mainnet() {
    epoch205_map_insert(true)
}

#[test]
fn epoch205_map_insert_testnet() {
    epoch205_map_insert(false)
}

// Test the `map-delete` changes in epoch 2.05. Using a dynamic input to the cost function will make the difference in runtime
// cost larger when larger objects are used as keys to the datastore.
fn epoch205_map_delete(use_mainnet: bool) {
    let smaller_exec = "(define-map db (list 500 int) int)
      (map-set db (list 1 2 3 4 5) 0)
      (define-public (execute)
        (begin (map-delete db (list 1 2 3 4 5))
               (ok 1)))";
    let larger_exec = "(define-map db (list 500 int) int)
      (map-set db (list 1 2 3 4 5 6 7 8 9 10 11 12 13 14 15 16 17 18 19 20) 0)
      (define-public (execute)
        (begin (map-delete db (list 1 2 3 4 5 6 7 8 9 10 11 12 13 14 15 16 17 18 19 20))
               (ok 1)))";

    let smaller_cost_epoch_200 = exec_cost(smaller_exec, use_mainnet, StacksEpochId::Epoch20);
    let smaller_cost_epoch_205 = exec_cost(smaller_exec, use_mainnet, StacksEpochId::Epoch2_05);
    let larger_cost_epoch_200 = exec_cost(larger_exec, use_mainnet, StacksEpochId::Epoch20);
    let larger_cost_epoch_205 = exec_cost(larger_exec, use_mainnet, StacksEpochId::Epoch2_05);

    check_cost_growth_200_v_205(
        smaller_cost_epoch_200.runtime,
        larger_cost_epoch_200.runtime,
        smaller_cost_epoch_205.runtime,
        larger_cost_epoch_205.runtime,
    );
}

#[test]
fn epoch205_map_delete_mainnet() {
    epoch205_map_delete(true)
}

#[test]
fn epoch205_map_delete_testnet() {
    epoch205_map_delete(false)
}

// Test the nft changes in epoch 2.05. Using a dynamic input to the cost function will make the difference in runtime
// cost larger when larger objects are stored to the datastore.
fn epoch205_nfts(use_mainnet: bool) {
    // test nft-mint
    let smaller_exec = "(define-non-fungible-token db (list 500 int))
      (define-public (execute)
        (begin (nft-mint? db (list 1 2 3 4 5) tx-sender)
               (ok 1)))";
    let larger_exec = "(define-non-fungible-token db (list 500 int))
      (define-public (execute)
        (begin (nft-mint? db (list 1 2 3 4 5 6 7 8 9 10 11 12 13 14 15 16 17 18 19 20) tx-sender)
               (ok 1)))";
    let smaller_cost_epoch_200 = exec_cost(smaller_exec, use_mainnet, StacksEpochId::Epoch20);
    let smaller_cost_epoch_205 = exec_cost(smaller_exec, use_mainnet, StacksEpochId::Epoch2_05);
    let larger_cost_epoch_200 = exec_cost(larger_exec, use_mainnet, StacksEpochId::Epoch20);
    let larger_cost_epoch_205 = exec_cost(larger_exec, use_mainnet, StacksEpochId::Epoch2_05);

    check_cost_growth_200_v_205(
        smaller_cost_epoch_200.runtime,
        larger_cost_epoch_200.runtime,
        smaller_cost_epoch_205.runtime,
        larger_cost_epoch_205.runtime,
    );

    // test nft-transfer
    //  these transfers fail, but the cost tabulation is still the same
    let smaller_exec = "(define-non-fungible-token db (list 500 int))
      (define-public (execute)
        (begin (nft-transfer? db (list 1 2 3 4 5)
                             tx-sender 'SZ2J6ZY48GV1EZ5V2V5RB9MP66SW86PYKKQ9H6DPR)
               (ok 1)))";
    let larger_exec = "(define-non-fungible-token db (list 500 int))
      (define-public (execute)
        (begin (nft-transfer? db (list 1 2 3 4 5 6 7 8 9 10 11 12 13 14 15 16 17 18 19 20)
                             tx-sender 'SZ2J6ZY48GV1EZ5V2V5RB9MP66SW86PYKKQ9H6DPR)
               (ok 1)))";
    let smaller_cost_epoch_200 = exec_cost(smaller_exec, use_mainnet, StacksEpochId::Epoch20);
    let smaller_cost_epoch_205 = exec_cost(smaller_exec, use_mainnet, StacksEpochId::Epoch2_05);
    let larger_cost_epoch_200 = exec_cost(larger_exec, use_mainnet, StacksEpochId::Epoch20);
    let larger_cost_epoch_205 = exec_cost(larger_exec, use_mainnet, StacksEpochId::Epoch2_05);

    check_cost_growth_200_v_205(
        smaller_cost_epoch_200.runtime,
        larger_cost_epoch_200.runtime,
        smaller_cost_epoch_205.runtime,
        larger_cost_epoch_205.runtime,
    );

    // test nft-burn
    //  these burns fail, but the cost tabulation is still the same
    let smaller_exec = "(define-non-fungible-token db (list 500 int))
      (define-public (execute)
        (begin (nft-burn? db (list 1 2 3 4 5)
                             'SZ2J6ZY48GV1EZ5V2V5RB9MP66SW86PYKKQ9H6DPR)
               (ok 1)))";
    let larger_exec = "(define-non-fungible-token db (list 500 int))
      (define-public (execute)
        (begin (nft-burn? db (list 1 2 3 4 5 6 7 8 9 10 11 12 13 14 15 16 17 18 19 20)
                             'SZ2J6ZY48GV1EZ5V2V5RB9MP66SW86PYKKQ9H6DPR)
               (ok 1)))";
    let smaller_cost_epoch_200 = exec_cost(smaller_exec, use_mainnet, StacksEpochId::Epoch20);
    let smaller_cost_epoch_205 = exec_cost(smaller_exec, use_mainnet, StacksEpochId::Epoch2_05);
    let larger_cost_epoch_200 = exec_cost(larger_exec, use_mainnet, StacksEpochId::Epoch20);
    let larger_cost_epoch_205 = exec_cost(larger_exec, use_mainnet, StacksEpochId::Epoch2_05);

    check_cost_growth_200_v_205(
        smaller_cost_epoch_200.runtime,
        larger_cost_epoch_200.runtime,
        smaller_cost_epoch_205.runtime,
        larger_cost_epoch_205.runtime,
    );

    // test nft-get-owner?
    //  these calls fail, but the cost tabulation is still the same
    let smaller_exec = "(define-non-fungible-token db (list 500 int))
      (define-public (execute)
        (begin (nft-get-owner? db (list 1 2 3 4 5))
               (ok 1)))";
    let larger_exec = "(define-non-fungible-token db (list 500 int))
      (define-public (execute)
        (begin (nft-get-owner? db (list 1 2 3 4 5 6 7 8 9 10 11 12 13 14 15 16 17 18 19 20))
               (ok 1)))";
    let smaller_cost_epoch_200 = exec_cost(smaller_exec, use_mainnet, StacksEpochId::Epoch20);
    let smaller_cost_epoch_205 = exec_cost(smaller_exec, use_mainnet, StacksEpochId::Epoch2_05);
    let larger_cost_epoch_200 = exec_cost(larger_exec, use_mainnet, StacksEpochId::Epoch20);
    let larger_cost_epoch_205 = exec_cost(larger_exec, use_mainnet, StacksEpochId::Epoch2_05);

    check_cost_growth_200_v_205(
        smaller_cost_epoch_200.runtime,
        larger_cost_epoch_200.runtime,
        smaller_cost_epoch_205.runtime,
        larger_cost_epoch_205.runtime,
    );
}

#[test]
fn epoch205_nfts_mainnet() {
    epoch205_nfts(true)
}

#[test]
fn epoch205_nfts_testnet() {
    epoch205_nfts(false)
}

fn setup_cost_tracked_test(
    use_mainnet: bool,
    version: ClarityVersion,
    owned_env: &mut OwnedEnvironment,
) {
    let contract_trait = "(define-trait trait-1 (
                            (foo-exec (int) (response int int))
                          ))";
    let contract_other = "(impl-trait .contract-trait.trait-1)
                          (define-map map-foo { a: int } { b: int })
                          (define-public (foo-exec (a int)) (ok 1))";

    let p1 = execute("'SZ2J6ZY48GV1EZ5V2V5RB9MP66SW86PYKKQ9H6DPR");
    let p2 = execute("'SM2J6ZY48GV1EZ5V2V5RB9MP66SW86PYKKQVX8X0G");

    let Value::Principal(PrincipalData::Standard(p1_principal)) = p1.clone() else {
        panic!("Expected a standard principal data");
    };

    let Value::Principal(p2_principal) = p2.clone() else {
        panic!("Expected a principal data");
    };

    let other_contract_id =
        QualifiedContractIdentifier::new(p1_principal.clone(), "contract-other".into());
    let trait_contract_id = QualifiedContractIdentifier::new(p1_principal, "contract-trait".into());

    owned_env
        .initialize_versioned_contract(trait_contract_id, version, contract_trait, None)
        .unwrap();
    owned_env
        .initialize_versioned_contract(other_contract_id, version, contract_other, None)
        .unwrap();
}

fn eval_cost_fn(
    owned_env: &mut OwnedEnvironment,
    cost_contract_name: &str,
    cost_fn: &ClarityCostFunction,
    argument: u64,
) -> Result<ExecutionCost, CostErrors> {
    let mainnet = owned_env.is_mainnet();
    let boot_costs_id = boot_code_id(cost_contract_name, mainnet);
    let cost_fn_name = cost_fn.get_name_str();
    let cost_tracker = owned_env.mut_cost_tracker();
    let data = match cost_tracker {
        LimitedCostTracker::Free => panic!(),
        LimitedCostTracker::Limited(data) => data,
    };
    let clarity_cost_fn_ref = ClarityCostFunctionReference {
        contract_id: boot_costs_id,
        function_name: cost_fn_name.to_string(),
    };
    compute_cost(data, clarity_cost_fn_ref, &[argument], data.epoch)
}

fn eval_replaced_cost_fn(
    owned_env: &mut OwnedEnvironment,
    cost_contract_name: &str,
    cost_fn: &ClarityCostFunction,
    argument: u64,
) -> Result<ExecutionCost, CostErrors> {
    let mainnet = owned_env.is_mainnet();
    let boot_costs_id = boot_code_id(cost_contract_name, mainnet);
    let clarity_cost_fn_default_version = DefaultVersion::try_from(mainnet, &boot_costs_id)
        .expect("FAIL: should find default version for boot cost contracts");
    let cost_fn_name = cost_fn.get_name_str();
    let clarity_cost_fn_ref = ClarityCostFunctionReference {
        contract_id: boot_costs_id,
        function_name: cost_fn_name.to_string(),
    };
    clarity_cost_fn_default_version.evaluate(&clarity_cost_fn_ref, cost_fn, &[argument])
}

fn proptest_cost_fn(cost_fn: &ClarityCostFunction, cost_contract_name: &str) {
    let mut inputs = vec![0, u64::MAX];
    (1..64).for_each(|i| {
        inputs.push(2u64.pow(i) - 1);
        inputs.push(2u64.pow(i));
        inputs.push(2u64.pow(i) + 1);
    });
    for use_mainnet in [true, false] {
        let epoch = match cost_contract_name {
            COSTS_1_NAME => StacksEpochId::Epoch20,
            COSTS_2_NAME => StacksEpochId::Epoch2_05,
            COSTS_3_NAME => StacksEpochId::Epoch30,
            COSTS_4_NAME => StacksEpochId::Epoch33,
            _ => panic!(),
        };
        with_owned_env(epoch, use_mainnet, |mut owned_env| {
            for i in inputs.iter() {
                eprintln!("Evaluating {cost_contract_name}.{cost_fn}({i})");
                let clar_evaled = eval_cost_fn(&mut owned_env, cost_contract_name, cost_fn, *i);
                let replace_evaled =
                    eval_replaced_cost_fn(&mut owned_env, cost_contract_name, cost_fn, *i);
                assert_eq!(clar_evaled, replace_evaled);
            }
        });
    }
}

fn proptest_cost_contract(cost_contract_name: &str) {
    for cost_fn in ClarityCostFunction::ALL.iter() {
        proptest_cost_fn(cost_fn, cost_contract_name);
    }
}

#[test]
fn proptest_replacements_costs_1() {
    proptest_cost_contract(COSTS_1_NAME);
}

#[test]
fn proptest_replacements_costs_2() {
    proptest_cost_contract(COSTS_2_NAME);
}

#[test]
fn proptest_replacements_costs_3() {
    proptest_cost_contract(COSTS_3_NAME);
}

#[test]
fn proptest_replacements_costs_4() {
    proptest_cost_contract(COSTS_4_NAME);
}

fn test_program_cost(
    prog: &str,
    version: ClarityVersion,
    owned_env: &mut OwnedEnvironment,
    prog_id: usize,
) -> ExecutionCost {
    let contract_self = format!(
        "(define-map map-foo {{ a: int }} {{ b: int }})
        (define-non-fungible-token nft-foo int)
        (define-fungible-token ft-foo)
        (define-data-var var-foo int 0)
        (define-constant tuple-foo (tuple (a 1)))
        (define-constant list-foo (list true))
        (define-constant list-bar (list 1))
        (define-constant str-foo \"foobar\")
        (use-trait trait-1 .contract-trait.trait-1)
        (define-public (execute (contract <trait-1>)) (ok {}))",
        prog
    );

    let p1 = execute("'SZ2J6ZY48GV1EZ5V2V5RB9MP66SW86PYKKQ9H6DPR");
    let p2 = execute("'SM2J6ZY48GV1EZ5V2V5RB9MP66SW86PYKKQVX8X0G");

    let Value::Principal(PrincipalData::Standard(p1_principal)) = p1.clone() else {
        panic!("Expected a standard principal data");
    };

    let Value::Principal(p2_principal) = p2.clone() else {
        panic!("Expected a principal data");
    };

    let self_contract_id = QualifiedContractIdentifier::new(
        p1_principal.clone(),
        ContractName::try_from(format!("self-{}", prog_id)).unwrap(),
    );
    let other_contract_id = QualifiedContractIdentifier::new(p1_principal, "contract-other".into());

    owned_env
        .initialize_versioned_contract(self_contract_id.clone(), version, &contract_self, None)
        .unwrap();

    let start = owned_env.get_cost_total();

    let target_contract = Value::from(PrincipalData::Contract(other_contract_id));
    eprintln!("{}", &contract_self);
    execute_transaction(
        owned_env,
        p2_principal,
        &self_contract_id,
        "execute",
        &symbols_from_values(vec![target_contract]),
    )
    .unwrap();

    let mut result = owned_env.get_cost_total();
    result.sub(&start).unwrap();
    result
}

// test each individual cost function can be correctly invoked as
//  Clarity code executes in Epoch 2.00
fn epoch_20_205_test_all(use_mainnet: bool, epoch: StacksEpochId) {
    with_owned_env(epoch, use_mainnet, |mut owned_env| {
        setup_cost_tracked_test(use_mainnet, ClarityVersion::Clarity1, &mut owned_env);

        let baseline = test_program_cost("1", ClarityVersion::Clarity1, &mut owned_env, 0);

        for (ix, f) in NativeFunctions::ALL.iter().enumerate() {
            // Note: The 2.0 and 2.05 test assumes Clarity1.
            if f.get_min_version() == ClarityVersion::Clarity1
                && f.get_max_version()
                    .map(|max| max >= ClarityVersion::Clarity1)
                    .unwrap_or(true)
            {
                if let Some(test) = get_simple_test(f) {
                    let cost =
                        test_program_cost(test, ClarityVersion::Clarity1, &mut owned_env, ix + 1);
                    assert!(cost.exceeds(&baseline));
                }
            }
        }
    })
}

#[test]
fn epoch_20_test_all_mainnet() {
    epoch_20_205_test_all(true, StacksEpochId::Epoch20)
}

#[test]
fn epoch_20_test_all_testnet() {
    epoch_20_205_test_all(false, StacksEpochId::Epoch20)
}

#[test]
fn epoch_205_test_all_mainnet() {
    epoch_20_205_test_all(true, StacksEpochId::Epoch2_05)
}

#[test]
fn epoch_205_test_all_testnet() {
    epoch_20_205_test_all(false, StacksEpochId::Epoch2_05)
}

// test each individual cost function can be correctly invoked as
//  Clarity code executes in Epoch 2.1
fn epoch_21_test_all(use_mainnet: bool) {
    with_owned_env(StacksEpochId::Epoch21, use_mainnet, |mut owned_env| {
        setup_cost_tracked_test(use_mainnet, ClarityVersion::Clarity2, &mut owned_env);

        let baseline = test_program_cost("1", ClarityVersion::Clarity2, &mut owned_env, 0);

        for (ix, f) in NativeFunctions::ALL.iter().enumerate() {
            // Note: Include Clarity2 functions for Epoch21.
            if f.get_min_version() <= ClarityVersion::Clarity2
                && f.get_max_version()
                    .map(|max| max >= ClarityVersion::Clarity2)
                    .unwrap_or(true)
            {
                if let Some(test) = get_simple_test(f) {
                    let cost =
                        test_program_cost(test, ClarityVersion::Clarity2, &mut owned_env, ix + 1);
                    assert!(cost.exceeds(&baseline));
                }
            }
        }
    })
}

#[test]
fn epoch_21_test_all_mainnet() {
    epoch_21_test_all(true)
}

#[test]
fn epoch_21_test_all_testnet() {
    epoch_21_test_all(false)
}

// test each individual cost function can be correctly invoked as
//  Clarity code executes in Epoch 3.0 (includes Clarity 3)
fn epoch_30_test_all(use_mainnet: bool) {
    with_owned_env(StacksEpochId::Epoch30, use_mainnet, |mut owned_env| {
        setup_cost_tracked_test(use_mainnet, ClarityVersion::Clarity3, &mut owned_env);

        let baseline = test_program_cost("1", ClarityVersion::Clarity3, &mut owned_env, 0);

        for (ix, f) in NativeFunctions::ALL.iter().enumerate() {
            // Note: Include Clarity3 functions for Epoch30.
            if f.get_min_version() <= ClarityVersion::Clarity3
                && f.get_max_version()
                    .map(|max| max >= ClarityVersion::Clarity3)
                    .unwrap_or(true)
            {
                if let Some(test) = get_simple_test(f) {
                    let cost =
                        test_program_cost(test, ClarityVersion::Clarity3, &mut owned_env, ix + 1);
                    assert!(cost.exceeds(&baseline));
                }
            }
        }
    })
}

#[test]
fn epoch_30_test_all_mainnet() {
    epoch_30_test_all(true)
}

#[test]
fn epoch_30_test_all_testnet() {
    epoch_30_test_all(false)
}

// test each individual cost function can be correctly invoked as
//  Clarity code executes in Epoch 3.3 (includes Clarity 4)
fn epoch_33_test_all(use_mainnet: bool) {
    with_owned_env(StacksEpochId::Epoch33, use_mainnet, |mut owned_env| {
        setup_cost_tracked_test(use_mainnet, ClarityVersion::Clarity4, &mut owned_env);

        let baseline = test_program_cost("1", ClarityVersion::Clarity4, &mut owned_env, 0);

        for (ix, f) in NativeFunctions::ALL.iter().enumerate() {
            // Note: Include Clarity4 functions for Epoch33.
            if f.get_min_version() <= ClarityVersion::Clarity4
                && f.get_max_version()
                    .map(|max| max >= ClarityVersion::Clarity4)
                    .unwrap_or(true)
            {
                if let Some(test) = get_simple_test(f) {
                    let cost =
                        test_program_cost(test, ClarityVersion::Clarity4, &mut owned_env, ix + 1);
                    assert!(cost.exceeds(&baseline));
                }
            }
        }
    })
}

#[test]
fn epoch_33_test_all_mainnet() {
    epoch_33_test_all(true)
}

#[test]
fn epoch_33_test_all_testnet() {
    epoch_33_test_all(false)
}

fn test_cost_contract_short_circuits(use_mainnet: bool, clarity_version: ClarityVersion) {
    let marf_kv = MarfedKV::temporary();
    let chain_id = test_only_mainnet_to_chain_id(use_mainnet);
    let mut clarity_instance = ClarityInstance::new(use_mainnet, chain_id, marf_kv);
    let burn_db = if clarity_version == ClarityVersion::Clarity2 {
        &TEST_BURN_STATE_DB_21
    } else {
        &TEST_BURN_STATE_DB
    };

    clarity_instance
        .begin_test_genesis_block(
            &StacksBlockId::sentinel(),
            &StacksBlockId::new(&FIRST_BURNCHAIN_CONSENSUS_HASH, &FIRST_STACKS_BLOCK_HASH),
            &TEST_HEADER_DB,
            burn_db,
        )
        .commit_block();

    let marf_kv = clarity_instance.destroy();

    let p1 = execute_on_network("'SZ2J6ZY48GV1EZ5V2V5RB9MP66SW86PYKKQ9H6DPR", use_mainnet);
    let p2 = execute_on_network("'SM2J6ZY48GV1EZ5V2V5RB9MP66SW86PYKKQVX8X0G", use_mainnet);

    let Value::Principal(PrincipalData::Standard(p1_principal)) = p1.clone() else {
        panic!("Expected a standard principal data");
    };

    let Value::Principal(p2_principal) = p2.clone() else {
        panic!("Expected a principal data");
    };

    let cost_definer =
        QualifiedContractIdentifier::new(p1_principal.clone(), "cost-definer".into());
    let intercepted = QualifiedContractIdentifier::new(p1_principal.clone(), "intercepted".into());
    let caller = QualifiedContractIdentifier::new(p1_principal, "caller".into());

    let mut marf_kv = {
        let mut clarity_inst = ClarityInstance::new(use_mainnet, chain_id, marf_kv);
        let mut block_conn = clarity_inst.begin_block(
            &StacksBlockId::new(&FIRST_BURNCHAIN_CONSENSUS_HASH, &FIRST_STACKS_BLOCK_HASH),
            &StacksBlockId([1; 32]),
            &TEST_HEADER_DB,
            burn_db,
        );

        let cost_definer_src = "
    (define-read-only (cost-definition (size uint))
       {
         runtime: u1, write_length: u1, write_count: u1, read_count: u1, read_length: u1
       })
    ";

        let intercepted_src = "
    (define-read-only (intercepted-function (a uint))
       (if (>= a u10)
           (+ (+ a a) (+ a a)
              (+ a a) (+ a a))
           u0))
    ";

        let caller_src = "
    (define-public (execute (a uint))
       (ok (contract-call? .intercepted intercepted-function a)))
    ";

        for (contract_name, contract_src) in [
            (&cost_definer, cost_definer_src),
            (&intercepted, intercepted_src),
            (&caller, caller_src),
        ]
        .iter()
        {
            block_conn.as_transaction(|tx| {
                let (ast, analysis) = tx
                    .analyze_smart_contract(contract_name, clarity_version, contract_src)
                    .unwrap();
                tx.initialize_smart_contract(
                    contract_name,
                    clarity_version,
                    &ast,
                    contract_src,
                    None,
                    |_, _| None,
                    None,
                )
                .unwrap();
                tx.save_analysis(contract_name, &analysis).unwrap();
            });
        }

        block_conn.commit_block();
        clarity_inst.destroy()
    };

    let without_interposing_5 = {
        let mut store = marf_kv.begin(&StacksBlockId([1; 32]), &StacksBlockId([2; 32]));
        let mut owned_env = OwnedEnvironment::new_max_limit(
            store.as_clarity_db(&TEST_HEADER_DB, burn_db),
            StacksEpochId::Epoch20,
            use_mainnet,
        );

        execute_transaction(
            &mut owned_env,
            p2_principal.clone(),
            &caller,
            "execute",
            &symbols_from_values(vec![Value::UInt(5)]),
        )
        .unwrap();

        let (_db, tracker) = owned_env.destruct().unwrap();

        store.test_commit();
        tracker.get_total()
    };

    let without_interposing_10 = {
        let mut store = marf_kv.begin(&StacksBlockId([2; 32]), &StacksBlockId([3; 32]));
        let mut owned_env = OwnedEnvironment::new_max_limit(
            store.as_clarity_db(&TEST_HEADER_DB, burn_db),
            StacksEpochId::Epoch20,
            use_mainnet,
        );

        execute_transaction(
            &mut owned_env,
            p2_principal.clone(),
            &caller,
            "execute",
            &symbols_from_values(vec![Value::UInt(10)]),
        )
        .unwrap();

        let (_db, tracker) = owned_env.destruct().unwrap();

        store.test_commit();
        tracker.get_total()
    };

    let voting_contract_to_use: &QualifiedContractIdentifier = if use_mainnet {
        &COST_VOTING_MAINNET_CONTRACT
    } else {
        &COST_VOTING_TESTNET_CONTRACT
    };

    {
        let mut store = marf_kv.begin(&StacksBlockId([3; 32]), &StacksBlockId([4; 32]));
        let mut db = store.as_clarity_db(&TEST_HEADER_DB, burn_db);
        db.begin();
        db.set_variable_unknown_descriptor(
            voting_contract_to_use,
            "confirmed-proposal-count",
            Value::UInt(1),
        )
        .unwrap();
        let value = format!(
            "{{  function-contract: '{},
                 function-name: {},
                 cost-function-contract: '{},
                 cost-function-name: {},
                 confirmed-height: u1 }}",
            intercepted, "\"intercepted-function\"", cost_definer, "\"cost-definition\""
        );
        let epoch = db.get_clarity_epoch_version().unwrap();
        db.set_entry_unknown_descriptor(
            voting_contract_to_use,
            "confirmed-proposals",
            execute_on_network("{ confirmed-id: u0 }", use_mainnet),
            execute_on_network(&value, use_mainnet),
            &epoch,
        )
        .unwrap();
        db.commit().unwrap();
        store.test_commit();
    }

    let with_interposing_5 = {
        let mut store = marf_kv.begin(&StacksBlockId([4; 32]), &StacksBlockId([5; 32]));

        let mut owned_env = OwnedEnvironment::new_max_limit(
            store.as_clarity_db(&TEST_HEADER_DB, burn_db),
            StacksEpochId::Epoch20,
            use_mainnet,
        );

        execute_transaction(
            &mut owned_env,
            p2_principal.clone(),
            &caller,
            "execute",
            &symbols_from_values(vec![Value::UInt(5)]),
        )
        .unwrap();

        let (_db, tracker) = owned_env.destruct().unwrap();

        store.test_commit();
        tracker.get_total()
    };

    let with_interposing_10 = {
        let mut store = marf_kv.begin(&StacksBlockId([5; 32]), &StacksBlockId([6; 32]));
        let mut owned_env = OwnedEnvironment::new_max_limit(
            store.as_clarity_db(&TEST_HEADER_DB, burn_db),
            StacksEpochId::Epoch20,
            use_mainnet,
        );

        execute_transaction(
            &mut owned_env,
            p2_principal,
            &caller,
            "execute",
            &symbols_from_values(vec![Value::UInt(10)]),
        )
        .unwrap();

        let (_db, tracker) = owned_env.destruct().unwrap();

        tracker.get_total()
    };

    assert!(without_interposing_5.exceeds(&with_interposing_5));
    assert!(without_interposing_10.exceeds(&with_interposing_10));

    assert_eq!(with_interposing_5, with_interposing_10);
    assert!(without_interposing_5 != without_interposing_10);
}

#[test]
fn test_cost_contract_short_circuits_mainnet() {
    test_cost_contract_short_circuits(true, ClarityVersion::Clarity1);
    test_cost_contract_short_circuits(true, ClarityVersion::Clarity2);
}

#[test]
fn test_cost_contract_short_circuits_testnet() {
    test_cost_contract_short_circuits(false, ClarityVersion::Clarity1);
    test_cost_contract_short_circuits(false, ClarityVersion::Clarity2);
}

fn test_cost_voting_integration(use_mainnet: bool, clarity_version: ClarityVersion) {
    let marf_kv = MarfedKV::temporary();
    let chain_id = test_only_mainnet_to_chain_id(use_mainnet);
    let mut clarity_instance = ClarityInstance::new(use_mainnet, chain_id, marf_kv);
    let burn_db = if clarity_version == ClarityVersion::Clarity2 {
        &TEST_BURN_STATE_DB_21
    } else {
        &TEST_BURN_STATE_DB
    };

    clarity_instance
        .begin_test_genesis_block(
            &StacksBlockId::sentinel(),
            &StacksBlockId::new(&FIRST_BURNCHAIN_CONSENSUS_HASH, &FIRST_STACKS_BLOCK_HASH),
            &TEST_HEADER_DB,
            burn_db,
        )
        .commit_block();

    let marf_kv = clarity_instance.destroy();

    let p1 = execute("'SZ2J6ZY48GV1EZ5V2V5RB9MP66SW86PYKKQ9H6DPR");
    let p2 = execute("'SM2J6ZY48GV1EZ5V2V5RB9MP66SW86PYKKQVX8X0G");

    let Value::Principal(PrincipalData::Standard(p1_principal)) = p1.clone() else {
        panic!("Expected a standard principal data");
    };

    let Value::Principal(p2_principal) = p2.clone() else {
        panic!("Expected a principal data");
    };

    let cost_definer =
        QualifiedContractIdentifier::new(p1_principal.clone(), "cost-definer".into());
    let bad_cost_definer =
        QualifiedContractIdentifier::new(p1_principal.clone(), "bad-cost-definer".into());
    let bad_cost_args_definer =
        QualifiedContractIdentifier::new(p1_principal.clone(), "bad-cost-args-definer".into());
    let intercepted = QualifiedContractIdentifier::new(p1_principal.clone(), "intercepted".into());
    let caller = QualifiedContractIdentifier::new(p1_principal.clone(), "caller".into());

    let mut marf_kv = {
        let mut clarity_inst = ClarityInstance::new(use_mainnet, chain_id, marf_kv);
        let mut block_conn = clarity_inst.begin_block(
            &StacksBlockId::new(&FIRST_BURNCHAIN_CONSENSUS_HASH, &FIRST_STACKS_BLOCK_HASH),
            &StacksBlockId([1; 32]),
            &TEST_HEADER_DB,
            burn_db,
        );

        let cost_definer_src = "
    (define-read-only (cost-definition (size uint))
       {
         runtime: u1, write_length: u1, write_count: u1, read_count: u1, read_length: u1
       })
    (define-read-only (cost-definition-le (size uint))
       {
         runtime: u0, write_length: u0, write_count: u0, read_count: u0, read_length: u0
       })
    (define-read-only (cost-definition-multi-arg (a uint) (b uint) (c uint))
       {
         runtime: u1, write_length: u0, write_count: u0, read_count: u0, read_length: u0
       })

    ";

        let bad_cost_definer_src = "
    (define-data-var my-var uint u10)
    (define-read-only (cost-definition (size uint))
       {
         runtime: (var-get my-var), write_length: u1, write_count: u1, read_count: u1, read_length: u1
       })
    ";

        let bad_cost_args_definer_src = "
    (define-read-only (cost-definition (a uint) (b uint))
       {
         runtime: u1, write_length: u1, write_count: u1, read_count: u1, read_length: u1
       })
    ";

        let intercepted_src = "
    (define-read-only (intercepted-function (a uint))
       (if (>= a u10)
           (+ (+ a a) (+ a a)
              (+ a a) (+ a a))
           u0))

    (define-read-only (intercepted-function2 (a uint) (b uint) (c uint))
       (- (+ a b) c))

    (define-public (non-read-only) (ok (+ 1 2 3)))
    ";

        let caller_src = "
    (define-public (execute (a uint))
       (ok (contract-call? .intercepted intercepted-function a)))
    (define-public (execute-2 (a uint))
       (ok (< a a)))
    ";

        for (contract_name, contract_src) in [
            (&cost_definer, cost_definer_src),
            (&intercepted, intercepted_src),
            (&caller, caller_src),
            (&bad_cost_definer, bad_cost_definer_src),
            (&bad_cost_args_definer, bad_cost_args_definer_src),
        ]
        .iter()
        {
            block_conn.as_transaction(|tx| {
                let (ast, analysis) = tx
                    .analyze_smart_contract(contract_name, clarity_version, contract_src)
                    .unwrap();
                tx.initialize_smart_contract(
                    contract_name,
                    clarity_version,
                    &ast,
                    contract_src,
                    None,
                    |_, _| None,
                    None,
                )
                .unwrap();
                tx.save_analysis(contract_name, &analysis).unwrap();
            });
        }

        block_conn.commit_block();
        clarity_inst.destroy()
    };

    let bad_cases = vec![
        // non existent "replacement target"
        (
            PrincipalData::from(QualifiedContractIdentifier::local("non-existent").unwrap()),
            "non-existent-func",
            PrincipalData::from(cost_definer.clone()),
            "cost-definition",
        ),
        // replacement target isn't a contract principal
        (
            p1_principal.clone().into(),
            "non-existent-func",
            cost_definer.clone().into(),
            "cost-definition",
        ),
        // cost defining contract isn't a contract principal
        (
            intercepted.clone().into(),
            "intercepted-function",
            p1_principal.into(),
            "cost-definition",
        ),
        // replacement function doesn't exist
        (
            intercepted.clone().into(),
            "non-existent-func",
            cost_definer.clone().into(),
            "cost-definition",
        ),
        // replacement function isn't read-only
        (
            intercepted.clone().into(),
            "non-read-only",
            cost_definer.clone().into(),
            "cost-definition",
        ),
        // "boot cost" function doesn't exist
        (
            boot_code_id("costs", false).into(),
            "non-existent-func",
            cost_definer.clone().into(),
            "cost-definition",
        ),
        // cost defining contract doesn't exist
        (
            intercepted.clone().into(),
            "intercepted-function",
            QualifiedContractIdentifier::local("non-existent")
                .unwrap()
                .into(),
            "cost-definition",
        ),
        // cost defining function doesn't exist
        (
            intercepted.clone().into(),
            "intercepted-function",
            cost_definer.clone().into(),
            "cost-definition-2",
        ),
        // cost defining contract isn't arithmetic-only
        (
            intercepted.clone().into(),
            "intercepted-function",
            bad_cost_definer.into(),
            "cost-definition",
        ),
        // cost defining contract has incorrect number of arguments
        (
            intercepted.clone().into(),
            "intercepted-function",
            bad_cost_args_definer.into(),
            "cost-definition",
        ),
    ];

    let bad_proposals = bad_cases.len();

    let voting_contract_to_use: &QualifiedContractIdentifier = if use_mainnet {
        &COST_VOTING_MAINNET_CONTRACT
    } else {
        &COST_VOTING_TESTNET_CONTRACT
    };

    {
        let mut store = marf_kv.begin(&StacksBlockId([1; 32]), &StacksBlockId([2; 32]));

        let mut db = store.as_clarity_db(&TEST_HEADER_DB, burn_db);
        db.begin();

        db.set_variable_unknown_descriptor(
            voting_contract_to_use,
            "confirmed-proposal-count",
            Value::UInt(bad_proposals as u128),
        )
        .unwrap();

        for (ix, (intercepted_ct, intercepted_f, cost_ct, cost_f)) in
            bad_cases.into_iter().enumerate()
        {
            let value = format!(
                "{{  function-contract: '{},
                     function-name: \"{}\",
                     cost-function-contract: '{},
                     cost-function-name: \"{}\",
                     confirmed-height: u1 }}",
                intercepted_ct, intercepted_f, cost_ct, cost_f
            );
            let epoch = db.get_clarity_epoch_version().unwrap();
            db.set_entry_unknown_descriptor(
                voting_contract_to_use,
                "confirmed-proposals",
                execute(&format!("{{ confirmed-id: u{} }}", ix)),
                execute(&value),
                &epoch,
            )
            .unwrap();
        }
        db.commit().unwrap();
        store.test_commit();
    }

    let le_cost_without_interception = {
        let mut store = marf_kv.begin(&StacksBlockId([2; 32]), &StacksBlockId([3; 32]));
        let mut owned_env = OwnedEnvironment::new_max_limit(
            store.as_clarity_db(&TEST_HEADER_DB, burn_db),
            StacksEpochId::Epoch20,
            use_mainnet,
        );

        execute_transaction(
            &mut owned_env,
            p2_principal.clone(),
            &caller,
            "execute-2",
            &symbols_from_values(vec![Value::UInt(5)]),
        )
        .unwrap();

        let (_db, tracker) = owned_env.destruct().unwrap();

        assert!(
            tracker.contract_call_circuits().is_empty(),
            "No contract call circuits should have been processed"
        );
        for (target, referenced_function) in tracker.cost_function_references().into_iter() {
            assert!(
                matches!(
                    referenced_function,
                    ClarityCostFunctionEvaluator::Default(_, _, DefaultVersion::Costs1)
                ),
                "All cost functions should still point to the boot costs"
            );
        }
        store.test_commit();

        tracker.get_total()
    };

    let good_cases = vec![
        (
            intercepted.clone(),
            "intercepted-function",
            cost_definer.clone(),
            "cost-definition",
        ),
        (
            boot_code_id("costs", use_mainnet),
            "cost_le",
            cost_definer.clone(),
            "cost-definition-le",
        ),
        (
            intercepted.clone(),
            "intercepted-function2",
            cost_definer.clone(),
            "cost-definition-multi-arg",
        ),
    ];

    {
        let mut store = marf_kv.begin(&StacksBlockId([3; 32]), &StacksBlockId([4; 32]));

        let mut db = store.as_clarity_db(&TEST_HEADER_DB, burn_db);
        db.begin();

        let good_proposals = good_cases.len() as u128;
        db.set_variable_unknown_descriptor(
            voting_contract_to_use,
            "confirmed-proposal-count",
            Value::UInt(bad_proposals as u128 + good_proposals),
        )
        .unwrap();

        for (ix, (intercepted_ct, intercepted_f, cost_ct, cost_f)) in
            good_cases.into_iter().enumerate()
        {
            let value = format!(
                "{{ function-contract: '{},
                    function-name: \"{}\",
                    cost-function-contract: '{},
                    cost-function-name: \"{}\",
                    confirmed-height: u1 }}",
                intercepted_ct, intercepted_f, cost_ct, cost_f
            );
            let epoch = db.get_clarity_epoch_version().unwrap();
            db.set_entry_unknown_descriptor(
                voting_contract_to_use,
                "confirmed-proposals",
                execute(&format!("{{ confirmed-id: u{} }}", ix + bad_proposals)),
                execute(&value),
                &epoch,
            )
            .unwrap();
        }
        db.commit().unwrap();

        store.test_commit();
    }

    {
        let mut store = marf_kv.begin(&StacksBlockId([4; 32]), &StacksBlockId([5; 32]));
        let mut owned_env = OwnedEnvironment::new_max_limit(
            store.as_clarity_db(&TEST_HEADER_DB, burn_db),
            StacksEpochId::Epoch20,
            use_mainnet,
        );

        execute_transaction(
            &mut owned_env,
            p2_principal,
            &caller,
            "execute-2",
            &symbols_from_values(vec![Value::UInt(5)]),
        )
        .unwrap();

        let (_db, tracker) = owned_env.destruct().unwrap();

        // cost of `le` should be less now, because the proposal made it free
        assert!(le_cost_without_interception.exceeds(&tracker.get_total()));

        let circuits = tracker.contract_call_circuits();
        assert_eq!(circuits.len(), 2);

        let circuit1 = circuits.get(&(intercepted.clone(), "intercepted-function".into()));
        let circuit2 = circuits.get(&(intercepted, "intercepted-function2".into()));

        assert!(circuit1.is_some());
        assert!(circuit2.is_some());

        assert_eq!(circuit1.unwrap().contract_id, cost_definer);
        assert_eq!(circuit1.unwrap().function_name, "cost-definition");

        assert_eq!(circuit2.unwrap().contract_id, cost_definer);
        assert_eq!(circuit2.unwrap().function_name, "cost-definition-multi-arg");

        for (target, referenced_function) in tracker.cost_function_references().into_iter() {
            if target == &ClarityCostFunction::Le {
                let ClarityCostFunctionEvaluator::Clarity(referenced_function) =
                    referenced_function
                else {
                    panic!("Replaced function should be evaluated in Clarity");
                };
                assert_eq!(&referenced_function.contract_id, &cost_definer);
                assert_eq!(&referenced_function.function_name, "cost-definition-le");
            } else {
                assert!(
                    matches!(
                        referenced_function,
                        ClarityCostFunctionEvaluator::Default(_, _, DefaultVersion::Costs1)
                    ),
                    "Cost function should still point to the boot costs"
                );
            }
        }
        store.test_commit();
    };
}

#[test]
fn test_cost_voting_integration_mainnet() {
    test_cost_voting_integration(true, ClarityVersion::Clarity1);
    test_cost_voting_integration(true, ClarityVersion::Clarity2);
}

#[test]
fn test_cost_voting_integration_testnet() {
    test_cost_voting_integration(false, ClarityVersion::Clarity1);
    test_cost_voting_integration(false, ClarityVersion::Clarity2);
}<|MERGE_RESOLUTION|>--- conflicted
+++ resolved
@@ -165,18 +165,14 @@
         GetTenureInfo => "(get-tenure-info? time u1)",
         ContractHash => "(contract-hash? .contract-other)",
         ToAscii => "(to-ascii? 65)",
-<<<<<<< HEAD
-        Secp256r1Verify => "(secp256r1-verify 0xc3abef6a775793dfbc8e0719e7a1de1fc2f90d37a7912b1ce8e300a5a03b06a8 0xf2b8c0645caa7250e3b96d633cf40a88456e4ffbddffb69200c4e019039dfd310eac59293c23e6d6aa8b0c5d9e4e48fa4c4fdf1ace2ba618dc0263b5e90a0903 0x031e18532fd4754c02f3041d9c75ceb33b83ffd81ac7ce4fe882ccb1c98bc5896e)",
-    }
-=======
         RestrictAssets => "(restrict-assets? tx-sender () (+ u1 u2))",
         AsContractSafe => "(as-contract? () (+ u1 u2))",
+        Secp256r1Verify => "(secp256r1-verify 0xc3abef6a775793dfbc8e0719e7a1de1fc2f90d37a7912b1ce8e300a5a03b06a8 0xf2b8c0645caa7250e3b96d633cf40a88456e4ffbddffb69200c4e019039dfd310eac59293c23e6d6aa8b0c5d9e4e48fa4c4fdf1ace2ba618dc0263b5e90a0903 0x031e18532fd4754c02f3041d9c75ceb33b83ffd81ac7ce4fe882ccb1c98bc5896e)",
         // These expressions are not usable in this context, since they are
         // only allowed within `restrict-assets?` or `as-contract?`
         AllowanceWithStx | AllowanceWithFt | AllowanceWithNft | AllowanceWithStacking | AllowanceAll => return None,
     };
     Some(s)
->>>>>>> 0efc005f
 }
 
 fn execute_transaction(
