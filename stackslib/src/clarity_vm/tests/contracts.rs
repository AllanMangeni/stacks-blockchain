// Copyright (C) 2013-2020 Blockstack PBC, a public benefit corporation
// Copyright (C) 2020-2022 Stacks Open Internet Foundation
//
// This program is free software: you can redistribute it and/or modify
// it under the terms of the GNU General Public License as published by
// the Free Software Foundation, either version 3 of the License, or
// (at your option) any later version.
//
// This program is distributed in the hope that it will be useful,
// but WITHOUT ANY WARRANTY; without even the implied warranty of
// MERCHANTABILITY or FITNESS FOR A PARTICULAR PURPOSE.  See the
// GNU General Public License for more details.
//
// You should have received a copy of the GNU General Public License
// along with this program.  If not, see <http://www.gnu.org/licenses/>.

use clarity::types::StacksEpochId;
use clarity::vm::ast::ASTRules;
use clarity::vm::clarity::Error as ClarityError;
use clarity::vm::errors::{CheckErrorKind, Error};
use clarity::vm::types::SequenceData::Buffer;
use clarity::vm::types::{
    BuffData, OptionalData, PrincipalData, QualifiedContractIdentifier, TupleData, TypeSignature,
    Value,
};
use clarity::vm::ClarityVersion;
use clarity::vm::Value::Sequence;
use stacks_common::types::chainstate::StacksAddress;

use crate::chainstate::stacks::boot::contract_tests::{test_sim_height_to_hash, ClarityTestSim};
use crate::clarity::vm::clarity::{ClarityConnection, TransactionConnection};
use crate::clarity_vm::clarity::ClarityBlockConnection;

#[test]
// Here, we set up a basic test to see if we can recover a path from the ClarityTestSim.
fn test_get_burn_block_info_eval() {
    let mut sim = ClarityTestSim::new();
    sim.epoch_bounds = vec![0, 2, 4];

    // Advance at least one block because 'get-burn-block-info' only works after the first block.
    sim.execute_next_block(|_env| {});
    // Advance another block so we get to Stacks 2.05.
    sim.execute_next_block_as_conn(|conn| {
        let contract_identifier = QualifiedContractIdentifier::local("test-contract-1").unwrap();
        let contract =
            "(define-private (test-func (height uint)) (get-burn-block-info? header-hash height))";
        let epoch = conn.get_epoch();
        conn.as_transaction(|clarity_db| {
            let clarity_version = ClarityVersion::default_for_epoch(epoch);
            let res = clarity_db.analyze_smart_contract(
                &contract_identifier,
                clarity_version,
                contract,
                ASTRules::PrecheckSize,
            );
<<<<<<< HEAD
            if let Err(ClarityError::Analysis(check_error)) = res {
                if let CheckErrorKind::UnknownFunction(func_name) = *check_error.err {
=======
            if let Err(ClarityError::StaticCheck(check_error)) = res {
                if let CheckErrors::UnknownFunction(func_name) = *check_error.err {
>>>>>>> 5d371873
                    assert_eq!(func_name, "get-burn-block-info?");
                } else {
                    panic!("Bad analysis error: {:?}", &check_error);
                }
            } else {
                panic!("Bad analysis result: {:?}", &res);
            }
        });
    });
    // Advance another block so we get to Stacks 2.1. This is the last block in 2.05
    sim.execute_next_block_as_conn(|conn| {
        let contract_identifier = QualifiedContractIdentifier::local("test-contract-2").unwrap();
        let contract =
            "(define-private (test-func (height uint)) (get-burn-block-info? header-hash height))";
        let epoch = conn.get_epoch();
        conn.as_transaction(|clarity_db| {
            let clarity_version = ClarityVersion::default_for_epoch(epoch);
            let res = clarity_db.analyze_smart_contract(
                &contract_identifier,
                clarity_version,
                contract,
                ASTRules::PrecheckSize,
            );
<<<<<<< HEAD
            if let Err(ClarityError::Analysis(check_error)) = res {
                if let CheckErrorKind::UnknownFunction(func_name) = *check_error.err {
=======
            if let Err(ClarityError::StaticCheck(check_error)) = res {
                if let CheckErrors::UnknownFunction(func_name) = *check_error.err {
>>>>>>> 5d371873
                    assert_eq!(func_name, "get-burn-block-info?");
                } else {
                    panic!("Bad analysis error: {:?}", &check_error);
                }
            } else {
                panic!("Bad analysis result: {:?}", &res);
            }
        });
    });
    // now in Stacks 2.1, so this should work!
    sim.execute_next_block_as_conn(|conn| {
        let contract_identifier = QualifiedContractIdentifier::local("test-contract-3").unwrap();
        let contract =
            "(define-private (test-func (height uint)) (get-burn-block-info? header-hash height))";
        let epoch = conn.get_epoch();
        conn.as_transaction(|clarity_db| {
            let clarity_version = ClarityVersion::default_for_epoch(epoch);
            let (ast, analysis) = clarity_db
                .analyze_smart_contract(
                    &contract_identifier,
                    clarity_version,
                    contract,
                    ASTRules::PrecheckSize,
                )
                .unwrap();
            clarity_db
                .initialize_smart_contract(
                    &contract_identifier,
                    clarity_version,
                    &ast,
                    contract,
                    None,
                    |_, _| None,
                    None,
                )
                .unwrap();
        });
        // This relies on `TestSimBurnStateDB::get_burn_header_hash'
        // * burnchain is 100 blocks ahead of stacks
        // * sortition IDs, consensus hashes, and block hashes encode height and fork ID
        let mut tx = conn.start_transaction_processing();
        assert_eq!(
            Value::Optional(OptionalData {
                data: Some(Box::new(Sequence(Buffer(BuffData {
                    data: test_sim_height_to_hash(0, 0).to_vec()
                }))))
            }),
            tx.eval_read_only(&contract_identifier, "(test-func u0)")
                .unwrap()
        );
        assert_eq!(
            Value::Optional(OptionalData {
                data: Some(Box::new(Sequence(Buffer(BuffData {
                    data: test_sim_height_to_hash(1, 0).to_vec()
                }))))
            }),
            tx.eval_read_only(&contract_identifier, "(test-func u1)")
                .unwrap()
        );
        assert_eq!(
            Value::Optional(OptionalData {
                data: Some(Box::new(Sequence(Buffer(BuffData {
                    data: test_sim_height_to_hash(2, 0).to_vec()
                }))))
            }),
            tx.eval_read_only(&contract_identifier, "(test-func u2)")
                .unwrap()
        );
        // burnchain is 100 blocks ahead of stacks chain in this sim
        assert_eq!(
            Value::Optional(OptionalData { data: None }),
            tx.eval_read_only(&contract_identifier, "(test-func u203)")
                .unwrap()
        );
    });
}

#[test]
fn test_get_block_info_eval_v210() {
    let mut sim = ClarityTestSim::new();
    sim.epoch_bounds = vec![0, 3, 5];

    // Advance at least one block because 'get-block-info' only works after the first block.
    sim.execute_next_block(|_env| {});
    // Advance another block so we get to Stacks 2.05.
    sim.execute_next_block(|_env| {});
    sim.execute_next_block_as_conn(|conn| {
        let contract_identifier = QualifiedContractIdentifier::local("test-contract-1").unwrap();
        let contract =
            "(define-private (test-func (height uint)) (get-block-info? block-reward height))";
        let epoch = conn.get_epoch();
        conn.as_transaction(|clarity_db| {
            let clarity_version = ClarityVersion::default_for_epoch(epoch);
            let res = clarity_db.analyze_smart_contract(
                &contract_identifier,
                clarity_version,
                contract,
                ASTRules::PrecheckSize,
            );
<<<<<<< HEAD
            if let Err(ClarityError::Analysis(check_error)) = res {
                if let CheckErrorKind::NoSuchBlockInfoProperty(name) = *check_error.err {
=======
            if let Err(ClarityError::StaticCheck(check_error)) = res {
                if let CheckErrors::NoSuchBlockInfoProperty(name) = *check_error.err {
>>>>>>> 5d371873
                    assert_eq!(name, "block-reward");
                } else {
                    panic!("Bad analysis error: {:?}", &check_error);
                }
            } else {
                panic!("Bad analysis result: {:?}", &res);
            }
        });
    });
    // Advance another block so we get to Stacks 2.1. This is the last block in 2.05
    sim.execute_next_block_as_conn(|conn| {
        let contract_identifier = QualifiedContractIdentifier::local("test-contract-2").unwrap();
        let contract =
            "(define-private (test-func (height uint)) (get-block-info? block-reward height))";
        let epoch = conn.get_epoch();
        conn.as_transaction(|clarity_db| {
            let clarity_version = ClarityVersion::default_for_epoch(epoch);
            let res = clarity_db.analyze_smart_contract(
                &contract_identifier,
                clarity_version,
                contract,
                ASTRules::PrecheckSize,
            );
<<<<<<< HEAD
            if let Err(ClarityError::Analysis(check_error)) = res {
                if let CheckErrorKind::NoSuchBlockInfoProperty(name) = *check_error.err {
=======
            if let Err(ClarityError::StaticCheck(check_error)) = res {
                if let CheckErrors::NoSuchBlockInfoProperty(name) = *check_error.err {
>>>>>>> 5d371873
                    assert_eq!(name, "block-reward");
                } else {
                    panic!("Bad analysis error: {:?}", &check_error);
                }
            } else {
                panic!("Bad analysis result: {:?}", &res);
            }
        });
    });
    // now in Stacks 2.1, so this should work!
    sim.execute_next_block_as_conn(|conn| {
        let contract_identifier = QualifiedContractIdentifier::local("test-contract-3").unwrap();
        let contract =
            "(define-private (test-func-1 (height uint)) (get-block-info? block-reward height))
             (define-private (test-func-2 (height uint)) (get-block-info? miner-spend-winner height))
             (define-private (test-func-3 (height uint)) (get-block-info? miner-spend-total height))";
        let epoch = conn.get_epoch();
        conn.as_transaction(|clarity_db| {
            let clarity_version = ClarityVersion::default_for_epoch(epoch);
            let (ast, analysis) = clarity_db
                .analyze_smart_contract(&contract_identifier, clarity_version, contract, ASTRules::PrecheckSize)
                .unwrap();
            clarity_db
                .initialize_smart_contract(&contract_identifier, clarity_version, &ast, contract, None, |_, _| None, None)
                .unwrap();
        });
        let mut tx = conn.start_transaction_processing();
        // no values for the genesis block
        assert_eq!(
            Value::none(),
            tx.eval_read_only(&contract_identifier, "(test-func-1 u0)")
                .unwrap()
        );
        assert_eq!(
            Value::some(Value::UInt(0)).unwrap(),
            tx.eval_read_only(&contract_identifier, "(test-func-2 u0)")
                .unwrap()
        );
        assert_eq!(
            Value::some(Value::UInt(0)).unwrap(),
            tx.eval_read_only(&contract_identifier, "(test-func-3 u0)")
                .unwrap()
        );
        // only works at the first block and later (not the 0th block)
        assert_eq!(
            Value::some(Value::UInt(3000)).unwrap(),
            tx.eval_read_only(&contract_identifier, "(test-func-1 u1)")
                .unwrap()
        );
        assert_eq!(
            Value::some(Value::UInt(1000)).unwrap(),
            tx.eval_read_only(&contract_identifier, "(test-func-2 u1)")
                .unwrap()
        );
        assert_eq!(
            Value::some(Value::UInt(2000)).unwrap(),
            tx.eval_read_only(&contract_identifier, "(test-func-3 u1)")
                .unwrap()
        );
        assert_eq!(
            Value::none(),
            tx.eval_read_only(&contract_identifier, "(test-func-1 u103)")
                .unwrap()
        );
        assert_eq!(
            Value::none(),
            tx.eval_read_only(&contract_identifier, "(test-func-2 u103)")
                .unwrap()
        );
        assert_eq!(
            Value::none(),
            tx.eval_read_only(&contract_identifier, "(test-func-3 u103)")
                .unwrap()
        );
        // only works on ancestor blocks, not the current block
        assert_eq!(
            Value::none(),
            tx.eval_read_only(&contract_identifier, "(test-func-1 block-height)")
                .unwrap()
        );
        assert_eq!(
            Value::none(),
            tx.eval_read_only(&contract_identifier, "(test-func-2 block-height)")
                .unwrap()
        );
        assert_eq!(
            Value::none(),
            tx.eval_read_only(&contract_identifier, "(test-func-3 block-height)")
                .unwrap()
        );
    });
}

fn publish_contract(
    bc: &mut ClarityBlockConnection,
    contract_id: &QualifiedContractIdentifier,
    contract: &str,
    version: ClarityVersion,
) -> Result<(), clarity::vm::clarity::Error> {
    bc.as_transaction(|tx| {
        let (ast, analysis) =
            tx.analyze_smart_contract(contract_id, version, contract, ASTRules::PrecheckSize)?;
        tx.initialize_smart_contract(
            contract_id,
            version,
            &ast,
            contract,
            None,
            |_, _| None,
            None,
        )?;
        tx.save_analysis(contract_id, &analysis)?;
        Ok(())
    })
}

/// Test that you cannot invoke a 2.05 contract
///  with a trait parameter using a stored principal.
#[test]
fn trait_invocation_205_with_stored_principal() {
    let mut sim = ClarityTestSim::new();
    sim.epoch_bounds = vec![0, 3, 5];

    // Advance two blocks so we get to Stacks 2.05.
    sim.execute_next_block(|_env| {});
    sim.execute_next_block(|_env| {});

    let trait_contract = "(define-trait simple-method ((foo (uint) (response uint uint)) ))";
    let impl_contract =
        "(impl-trait .simple-trait.simple-method) (define-read-only (foo (x uint)) (ok x))";
    let use_contract = "(use-trait simple .simple-trait.simple-method)
                        (define-public (call-simple (s <simple>)) (contract-call? s foo u0))";
    let invoke_contract = "
        (use-trait simple .simple-trait.simple-method)
        (define-data-var callee-contract principal .impl-simple)
        (define-public (invocation-1)
          (contract-call? .use-simple call-simple (var-get callee-contract)))
    ";

    let trait_contract_id = QualifiedContractIdentifier::local("simple-trait").unwrap();
    let impl_contract_id = QualifiedContractIdentifier::local("impl-simple").unwrap();
    let use_contract_id = QualifiedContractIdentifier::local("use-simple").unwrap();
    let invoke_contract_id = QualifiedContractIdentifier::local("invoke-simple").unwrap();

    sim.execute_next_block_as_conn(|conn| {
        let epoch = conn.get_epoch();
        let clarity_version = ClarityVersion::default_for_epoch(epoch);
        publish_contract(conn, &trait_contract_id, trait_contract, clarity_version).unwrap();
        publish_contract(conn, &impl_contract_id, impl_contract, clarity_version).unwrap();
        publish_contract(conn, &use_contract_id, use_contract, clarity_version).unwrap();
    });
    // Advance another block so we get to Stacks 2.1. This is the last block in 2.05
    sim.execute_next_block(|_| {});
    // now in Stacks 2.1
    sim.execute_next_block_as_conn(|conn| {
        let epoch = conn.get_epoch();
        let clarity_version = ClarityVersion::default_for_epoch(epoch);
        assert_eq!(clarity_version, ClarityVersion::Clarity2);
        let error = publish_contract(conn, &invoke_contract_id, invoke_contract, clarity_version)
            .unwrap_err();
        match error {
<<<<<<< HEAD
            ClarityError::Analysis(ref e) => match *e.err {
                CheckErrorKind::TypeError(..) => (),
=======
            ClarityError::StaticCheck(ref e) => match *e.err {
                CheckErrors::TypeError(..) => (),
>>>>>>> 5d371873
                _ => panic!("Unexpected error: {:?}", error),
            },
            _ => panic!("Unexpected error: {:?}", error),
        };
    });
}

/// Publish a trait in epoch 2.05 and then invoke it in epoch 2.1.
/// Test the behaviors in 2.2 and 2.3 as well.
#[test]
fn trait_invocation_cross_epoch() {
    let mut sim = ClarityTestSim::new();
    sim.epoch_bounds = vec![0, 3, 5, 7, 9];

    // Advance two blocks so we get to Stacks 2.05.
    sim.execute_next_block(|_env| {});
    sim.execute_next_block(|_env| {});

    let trait_contract = "(define-trait simple-method ((foo (uint) (response uint uint)) ))";
    let impl_contract =
        "(impl-trait .simple-trait.simple-method) (define-read-only (foo (x uint)) (ok x))";
    let use_contract = "(use-trait simple .simple-trait.simple-method)
                        (define-public (call-simple (s <simple>)) (contract-call? s foo u0))";
    let invoke_contract = "
        (use-trait simple .simple-trait.simple-method)
        (define-public (invocation-1)
          (contract-call? .use-simple call-simple .impl-simple))
        (define-public (invocation-2 (st <simple>))
          (contract-call? .use-simple call-simple st))
    ";

    let trait_contract_id = QualifiedContractIdentifier::local("simple-trait").unwrap();
    let impl_contract_id = QualifiedContractIdentifier::local("impl-simple").unwrap();
    let use_contract_id = QualifiedContractIdentifier::local("use-simple").unwrap();
    let invoke_contract_id = QualifiedContractIdentifier::local("invoke-simple").unwrap();

    let sender = StacksAddress::burn_address(false).into();

    info!("Sim height = {}", sim.block_height);
    sim.execute_next_block_as_conn(|conn| {
        let epoch = conn.get_epoch();
        let clarity_version = ClarityVersion::default_for_epoch(epoch);
        publish_contract(conn, &trait_contract_id, trait_contract, clarity_version).unwrap();
        publish_contract(conn, &impl_contract_id, impl_contract, clarity_version).unwrap();
        publish_contract(conn, &use_contract_id, use_contract, clarity_version).unwrap();
    });
    // Advance another block so we get to Stacks 2.1. This is the last block in 2.05
    info!("Sim height = {}", sim.block_height);
    sim.execute_next_block(|_| {});
    // now in Stacks 2.1
    sim.execute_next_block_as_conn(|conn| {
        let epoch = conn.get_epoch();
        let clarity_version = ClarityVersion::default_for_epoch(epoch);
        assert_eq!(clarity_version, ClarityVersion::Clarity2);
        publish_contract(conn, &invoke_contract_id, invoke_contract, clarity_version).unwrap();
    });

    info!("Sim height = {}", sim.block_height);
    sim.execute_next_block_as_conn(|conn| {
        let epoch = conn.get_epoch();
        conn.as_transaction(|clarity_db| {
            clarity_db
                .run_contract_call(
                    &sender,
                    None,
                    &invoke_contract_id,
                    "invocation-1",
                    &[],
                    |_, _| None,
                    None,
                )
                .unwrap();
        });
    });

    info!("Sim height = {}", sim.block_height);
    // now in Stacks 2.2
    sim.execute_next_block_as_conn(|conn| {
        let epoch = conn.get_epoch();
        conn.as_transaction(|clarity_db| {
            let error = clarity_db
                .run_contract_call(
                    &sender,
                    None,
                    &invoke_contract_id,
                    "invocation-1",
                    &[],
                    |_, _| None,
                    None
                )
                .unwrap_err();

            if let ClarityError::Interpreter(Error::Unchecked(CheckErrorKind::TypeValueError(trait_ref_type, value))) = error {
                assert!(matches!(*trait_ref_type, TypeSignature::TraitReferenceType(_)));
            } else {
                panic!("Expected an Interpreter(UncheckedError(TypeValue(TraitReferenceType, Principal))) during Epoch-2.2");
            };
        });
    });

    info!("Sim height = {}", sim.block_height);
    sim.execute_next_block_as_conn(|conn| {
        let epoch = conn.get_epoch();
        conn.as_transaction(|clarity_db| {
            let error = clarity_db
                .run_contract_call(
                    &sender,
                    None,
                    &invoke_contract_id,
                    "invocation-2",
                    &[Value::Principal(impl_contract_id.clone().into())],
                    |_, _| None,
                    None
                )
                .unwrap_err();

            if let ClarityError::Interpreter(Error::Unchecked(CheckErrorKind::TypeValueError(trait_ref_type, value))) = error {
                assert!(matches!(*trait_ref_type, TypeSignature::TraitReferenceType(_)));
            } else {
                panic!("Expected an Interpreter(UncheckedError(TypeValue(TraitReferenceType, Principal))) during Epoch-2.2");
            };
        });
    });

    // should now be in Stacks 2.3, so the invocation should work again!
    info!("Sim height = {}", sim.block_height);
    sim.execute_next_block_as_conn(|conn| {
        let epoch = conn.get_epoch();
        conn.as_transaction(|clarity_db| {
            clarity_db
                .run_contract_call(
                    &sender,
                    None,
                    &invoke_contract_id,
                    "invocation-1",
                    &[],
                    |_, _| None,
                    None,
                )
                .unwrap();
        });
    });

    info!("Sim height = {}", sim.block_height);
    sim.execute_next_block_as_conn(|conn| {
        let epoch = conn.get_epoch();
        conn.as_transaction(|clarity_db| {
            clarity_db
                .run_contract_call(
                    &sender,
                    None,
                    &invoke_contract_id,
                    "invocation-2",
                    &[Value::Principal(impl_contract_id.clone().into())],
                    |_, _| None,
                    None,
                )
                .unwrap();
        });
    });
}

/// Publish a trait that includes another trait in one of its functions in
/// epoch 2.05 and then invoke it in epoch 2.1. Test variations of epoch and
/// Clarity versions for the contract that uses the trait.
#[test]
fn trait_with_trait_invocation_cross_epoch() {
    let mut sim = ClarityTestSim::new();
    sim.epoch_bounds = vec![0, 3, 5];

    // Advance two blocks so we get to Stacks 2.05.
    sim.execute_next_block(|_env| {});
    sim.execute_next_block(|_env| {});

    let math_trait = "
        (define-trait math (
            (add (uint uint) (response uint uint))
            (sub (uint uint) (response uint uint))
        ))
    ";
    let compute_trait = "
        (use-trait math-trait .math-trait.math)
        (define-trait compute-trait (
            (compute (<math-trait> uint) (response uint uint))
        ))
    ";
    let impl_compute = "
        (impl-trait .compute.compute-trait)
        (use-trait math-trait .math-trait.math)
        (define-public (compute (m <math-trait>) (arg uint))
            (contract-call? m add arg u1)
        )
    ";
    let impl_math = "
    (impl-trait .math-trait.math)
    (define-read-only (add (x uint) (y uint)) (ok (+ x y)) )
    (define-read-only (sub (x uint) (y uint)) (ok (- x y)) )
    ";
    let use_compute = "
        (use-trait compute-trait .compute.compute-trait)
        (use-trait math-trait .math-trait.math)
        (define-public (do-it-static)
            (contract-call? .impl-compute compute .impl-math-trait u3)
        )
        (define-public (do-it-dyn (computer <compute-trait>) (math-contract <math-trait>) (x uint))
            (contract-call? computer compute math-contract x)
        )
    ";

    let math_contract_id = QualifiedContractIdentifier::local("math-trait").unwrap();
    let compute_contract_id = QualifiedContractIdentifier::local("compute").unwrap();
    let impl_math_id = QualifiedContractIdentifier::local("impl-math-trait").unwrap();
    let impl_compute_id = QualifiedContractIdentifier::local("impl-compute").unwrap();
    let use_compute_20_id = QualifiedContractIdentifier::local("use-compute-2-0").unwrap();
    let use_compute_21_c1_id = QualifiedContractIdentifier::local("use-compute-2-1-c1").unwrap();
    let use_compute_21_c2_id = QualifiedContractIdentifier::local("use-compute-2-1-c2").unwrap();

    let sender = StacksAddress::burn_address(false).into();

    sim.execute_next_block_as_conn(|conn| {
        let epoch = conn.get_epoch();
        conn.as_transaction(|clarity_db| {
            let clarity_version = ClarityVersion::default_for_epoch(epoch);
            let (ast, analysis) = clarity_db
                .analyze_smart_contract(
                    &math_contract_id,
                    clarity_version,
                    math_trait,
                    ASTRules::PrecheckSize,
                )
                .unwrap();
            clarity_db
                .initialize_smart_contract(
                    &math_contract_id,
                    clarity_version,
                    &ast,
                    math_trait,
                    None,
                    |_, _| None,
                    None,
                )
                .unwrap();
            clarity_db
                .save_analysis(&math_contract_id, &analysis)
                .expect("FATAL: failed to store contract analysis");
        });
        conn.as_transaction(|clarity_db| {
            let clarity_version = ClarityVersion::default_for_epoch(epoch);
            let (ast, analysis) = clarity_db
                .analyze_smart_contract(
                    &compute_contract_id,
                    clarity_version,
                    compute_trait,
                    ASTRules::PrecheckSize,
                )
                .unwrap();
            clarity_db
                .initialize_smart_contract(
                    &compute_contract_id,
                    clarity_version,
                    &ast,
                    compute_trait,
                    None,
                    |_, _| None,
                    None,
                )
                .unwrap();
            clarity_db
                .save_analysis(&compute_contract_id, &analysis)
                .expect("FATAL: failed to store contract analysis");
        });
        conn.as_transaction(|clarity_db| {
            let clarity_version = ClarityVersion::default_for_epoch(epoch);
            let (ast, analysis) = clarity_db
                .analyze_smart_contract(
                    &impl_compute_id,
                    clarity_version,
                    impl_compute,
                    ASTRules::PrecheckSize,
                )
                .unwrap();
            clarity_db
                .initialize_smart_contract(
                    &impl_compute_id,
                    clarity_version,
                    &ast,
                    impl_compute,
                    None,
                    |_, _| None,
                    None,
                )
                .unwrap();
            clarity_db
                .save_analysis(&impl_compute_id, &analysis)
                .expect("FATAL: failed to store contract analysis");
        });
        conn.as_transaction(|clarity_db| {
            let clarity_version = ClarityVersion::default_for_epoch(epoch);
            let (ast, analysis) = clarity_db
                .analyze_smart_contract(
                    &impl_math_id,
                    clarity_version,
                    impl_math,
                    ASTRules::PrecheckSize,
                )
                .unwrap();
            clarity_db
                .initialize_smart_contract(
                    &impl_math_id,
                    clarity_version,
                    &ast,
                    impl_math,
                    None,
                    |_, _| None,
                    None,
                )
                .unwrap();
            clarity_db
                .save_analysis(&impl_math_id, &analysis)
                .expect("FATAL: failed to store contract analysis");
        });
        conn.as_transaction(|clarity_db| {
            let clarity_version = ClarityVersion::default_for_epoch(epoch);
            let (ast, analysis) = clarity_db
                .analyze_smart_contract(
                    &use_compute_20_id,
                    clarity_version,
                    use_compute,
                    ASTRules::PrecheckSize,
                )
                .unwrap();
            clarity_db
                .initialize_smart_contract(
                    &use_compute_20_id,
                    clarity_version,
                    &ast,
                    use_compute,
                    None,
                    |_, _| None,
                    None,
                )
                .unwrap();
            clarity_db
                .save_analysis(&use_compute_20_id, &analysis)
                .expect("FATAL: failed to store contract analysis");
        });
    });
    // Advance another block so we get to Stacks 2.1. This is the last block in 2.05
    sim.execute_next_block(|_| {});
    // now in Stacks 2.1
    sim.execute_next_block_as_conn(|conn| {
        let epoch = conn.get_epoch();
        // Publish the contract that uses the trait in both Clarity 1 and Clarity 2
        conn.as_transaction(|clarity_db| {
            let clarity_version = ClarityVersion::Clarity1;
            let (ast, analysis) = clarity_db
                .analyze_smart_contract(
                    &use_compute_21_c1_id,
                    clarity_version,
                    use_compute,
                    ASTRules::PrecheckSize,
                )
                .unwrap();
            clarity_db
                .initialize_smart_contract(
                    &use_compute_21_c1_id,
                    clarity_version,
                    &ast,
                    use_compute,
                    None,
                    |_, _| None,
                    None,
                )
                .unwrap();
            clarity_db
                .save_analysis(&use_compute_21_c1_id, &analysis)
                .expect("FATAL: failed to store contract analysis");
        });
        conn.as_transaction(|clarity_db| {
            let clarity_version = ClarityVersion::Clarity2;
            let (ast, analysis) = clarity_db
                .analyze_smart_contract(
                    &use_compute_21_c2_id,
                    clarity_version,
                    use_compute,
                    ASTRules::PrecheckSize,
                )
                .unwrap();
            clarity_db
                .initialize_smart_contract(
                    &use_compute_21_c2_id,
                    clarity_version,
                    &ast,
                    use_compute,
                    None,
                    |_, _| None,
                    None,
                )
                .unwrap();
            clarity_db
                .save_analysis(&use_compute_21_c2_id, &analysis)
                .expect("FATAL: failed to store contract analysis");
        });
    });

    // Call both functions in the 2.05 version
    sim.execute_next_block_as_conn(|conn| {
        let epoch = conn.get_epoch();
        conn.as_transaction(|clarity_db| {
            clarity_db
                .run_contract_call(
                    &sender,
                    None,
                    &use_compute_20_id,
                    "do-it-static",
                    &[],
                    |_, _| None,
                    None,
                )
                .unwrap();
        });
    });

    sim.execute_next_block_as_conn(|conn| {
        let epoch = conn.get_epoch();
        conn.as_transaction(|clarity_db| {
            clarity_db
                .run_contract_call(
                    &sender,
                    None,
                    &use_compute_20_id,
                    "do-it-dyn",
                    &[
                        Value::Principal(impl_compute_id.clone().into()),
                        Value::Principal(impl_math_id.clone().into()),
                        Value::UInt(1),
                    ],
                    |_, _| None,
                    None,
                )
                .unwrap();
        });
    });

    // Call both functions in the 2.1 Clarity 1 version
    sim.execute_next_block_as_conn(|conn| {
        let epoch = conn.get_epoch();
        conn.as_transaction(|clarity_db| {
            clarity_db
                .run_contract_call(
                    &sender,
                    None,
                    &use_compute_21_c1_id,
                    "do-it-static",
                    &[],
                    |_, _| None,
                    None,
                )
                .unwrap();
        });
    });

    sim.execute_next_block_as_conn(|conn| {
        let epoch = conn.get_epoch();
        conn.as_transaction(|clarity_db| {
            clarity_db
                .run_contract_call(
                    &sender,
                    None,
                    &use_compute_21_c1_id,
                    "do-it-dyn",
                    &[
                        Value::Principal(impl_compute_id.clone().into()),
                        Value::Principal(impl_math_id.clone().into()),
                        Value::UInt(1),
                    ],
                    |_, _| None,
                    None,
                )
                .unwrap();
        });
    });

    // Call both functions in the 2.1 Clarity 2 version
    sim.execute_next_block_as_conn(|conn| {
        let epoch = conn.get_epoch();
        conn.as_transaction(|clarity_db| {
            clarity_db
                .run_contract_call(
                    &sender,
                    None,
                    &use_compute_21_c2_id,
                    "do-it-static",
                    &[],
                    |_, _| None,
                    None,
                )
                .unwrap();
        });
    });

    sim.execute_next_block_as_conn(|conn| {
        let epoch = conn.get_epoch();
        conn.as_transaction(|clarity_db| {
            clarity_db
                .run_contract_call(
                    &sender,
                    None,
                    &use_compute_21_c2_id,
                    "do-it-dyn",
                    &[
                        Value::Principal(impl_compute_id.into()),
                        Value::Principal(impl_math_id.into()),
                        Value::UInt(1),
                    ],
                    |_, _| None,
                    None,
                )
                .unwrap();
        });
    });
}

#[test]
fn test_block_heights() {
    let mut sim = ClarityTestSim::new();
    sim.epoch_bounds = vec![0, 1, 2, 3, 4, 5, 6, 7];

    let contract_identifier1 = QualifiedContractIdentifier::local("test-contract-1").unwrap();
    let contract_identifier2 = QualifiedContractIdentifier::local("test-contract-2").unwrap();

    // Advance to epoch 3.0
    while sim.block_height <= 7 {
        sim.execute_next_block(|_env| {});
    }

    let block_height = sim.block_height as u128;
    let burn_block_height = sim.burn_block_height() as u128;
    let tenure_height = sim.tenure_height as u128;
    sim.execute_next_block_as_conn(|conn| {
        let epoch = conn.get_epoch();
        assert_eq!(epoch, StacksEpochId::Epoch30);

        // This version uses the Clarity 1 / 2 keywords
        let contract_clarity1 =
            "(define-private (test-func) { burn-block-height: burn-block-height, block-height: block-height })";
        // This version uses the Clarity 3 keywords
        let contract_clarity3 =
            "(define-private (test-func) { burn-block-height: burn-block-height, stacks-block-height: stacks-block-height, tenure-height: tenure-height })";

        // Check both contracts in Clarity 1, publish the Clarity 1 contract
        conn.as_transaction(|clarity_db| {
            // analyze the contracts as Clarity 1
            let (ast, analysis) = clarity_db.analyze_smart_contract(
                &contract_identifier1,
                ClarityVersion::Clarity1,
                contract_clarity1,
                ASTRules::PrecheckSize,
            ).unwrap();

            let res = clarity_db.analyze_smart_contract(
                &contract_identifier2,
                ClarityVersion::Clarity1,
                contract_clarity3,
                ASTRules::PrecheckSize,
            );
<<<<<<< HEAD
            if let Err(ClarityError::Analysis(check_error)) = res {
                if let CheckErrorKind::UndefinedVariable(var_name) = *check_error.err {
=======
            if let Err(ClarityError::StaticCheck(check_error)) = res {
                if let CheckErrors::UndefinedVariable(var_name) = *check_error.err {
>>>>>>> 5d371873
                    assert_eq!(var_name, "stacks-block-height");
                } else {
                    panic!("Bad analysis error: {:?}", &check_error);
                }
            } else {
                panic!("Bad analysis result: {:?}", &res);
            }

            // Publish the Clarity 1 contract
            clarity_db
                .initialize_smart_contract(
                    &contract_identifier1,
                    ClarityVersion::Clarity1,
                    &ast,
                    contract_clarity1,
                    None,
                    |_, _| None,
                    None
                ).unwrap();

            // analyze the contracts as Clarity 2
            let (ast, analysis) = clarity_db.analyze_smart_contract(
                &contract_identifier1,
                ClarityVersion::Clarity2,
                contract_clarity1,
                ASTRules::PrecheckSize,
            ).unwrap();

            let res = clarity_db.analyze_smart_contract(
                &contract_identifier2,
                ClarityVersion::Clarity2,
                contract_clarity3,
                ASTRules::PrecheckSize,
            );
<<<<<<< HEAD
            if let Err(ClarityError::Analysis(check_error)) = res {
                if let CheckErrorKind::UndefinedVariable(var_name) = *check_error.err {
=======
            if let Err(ClarityError::StaticCheck(check_error)) = res {
                if let CheckErrors::UndefinedVariable(var_name) = *check_error.err {
>>>>>>> 5d371873
                    assert_eq!(var_name, "stacks-block-height");
                } else {
                    panic!("Bad analysis error: {:?}", &check_error);
                }
            } else {
                panic!("Bad analysis result: {:?}", &res);
            }

            // analyze the contracts as Clarity 3
            let res = clarity_db.analyze_smart_contract(
                &contract_identifier1,
                ClarityVersion::Clarity3,
                contract_clarity1,
                ASTRules::PrecheckSize,
            );
<<<<<<< HEAD
            if let Err(ClarityError::Analysis(check_error)) = res {
                if let CheckErrorKind::UndefinedVariable(var_name) = *check_error.err {
=======
            if let Err(ClarityError::StaticCheck(check_error)) = res {
                if let CheckErrors::UndefinedVariable(var_name) = *check_error.err {
>>>>>>> 5d371873
                    assert_eq!(var_name, "block-height");
                } else {
                    panic!("Bad analysis error: {:?}", &check_error);
                }
            } else {
                panic!("Bad analysis result: {:?}", &res);
            }

            let (ast, analysis) = clarity_db.analyze_smart_contract(
                &contract_identifier2,
                ClarityVersion::Clarity3,
                contract_clarity3,
                ASTRules::PrecheckSize,
            ).unwrap();

            // Publish the Clarity 3 contract
            clarity_db
                .initialize_smart_contract(
                    &contract_identifier2,
                    ClarityVersion::Clarity3,
                    &ast,
                    contract_clarity3,
                    None,
                    |_, _| None,
                    None
                ).unwrap();
        });

        // Call the contracts and validate the results
        let mut tx = conn.start_transaction_processing();
        assert_eq!(
            Value::Tuple(TupleData::from_data(vec![
                ("burn-block-height".into(), Value::UInt(burn_block_height + 1)),
                ("block-height".into(), Value::UInt(tenure_height + 1))
            ]).unwrap()),
            tx.eval_read_only(&contract_identifier1, "(test-func)")
                .unwrap()
        );
        assert_eq!(
            Value::Tuple(TupleData::from_data(vec![
                ("burn-block-height".into(), Value::UInt(burn_block_height + 1)),
                ("stacks-block-height".into(), Value::UInt(block_height + 1)),
                ("tenure-height".into(), Value::UInt(tenure_height + 1))
            ]).unwrap()),
            tx.eval_read_only(&contract_identifier2, "(test-func)")
                .unwrap()
        );
    });

    // Call the contracts in the next block and validate the results
    let block_height = sim.block_height as u128;
    let burn_block_height = sim.burn_block_height() as u128;
    let tenure_height = sim.tenure_height as u128;
    sim.execute_next_block_as_conn(|conn| {
        let mut tx = conn.start_transaction_processing();
        assert_eq!(
            Value::Tuple(
                TupleData::from_data(vec![
                    (
                        "burn-block-height".into(),
                        Value::UInt(burn_block_height + 1)
                    ),
                    ("block-height".into(), Value::UInt(tenure_height + 1)),
                ])
                .unwrap()
            ),
            tx.eval_read_only(&contract_identifier1, "(test-func)")
                .unwrap()
        );
        assert_eq!(
            Value::Tuple(
                TupleData::from_data(vec![
                    (
                        "burn-block-height".into(),
                        Value::UInt(burn_block_height + 1)
                    ),
                    ("stacks-block-height".into(), Value::UInt(block_height + 1)),
                    ("tenure-height".into(), Value::UInt(tenure_height + 1))
                ])
                .unwrap()
            ),
            tx.eval_read_only(&contract_identifier2, "(test-func)")
                .unwrap()
        );
    });

    // Call the contracts in the next block with no new tenure and validate the results
    let block_height = sim.block_height as u128;
    let burn_block_height = sim.burn_block_height() as u128;
    let tenure_height = sim.tenure_height as u128;
    sim.execute_next_block_as_conn_with_tenure(false, |conn| {
        let mut tx = conn.start_transaction_processing();
        assert_eq!(
            Value::Tuple(
                TupleData::from_data(vec![
                    ("burn-block-height".into(), Value::UInt(burn_block_height)),
                    ("block-height".into(), Value::UInt(tenure_height))
                ])
                .unwrap()
            ),
            tx.eval_read_only(&contract_identifier1, "(test-func)")
                .unwrap()
        );
        assert_eq!(
            Value::Tuple(
                TupleData::from_data(vec![
                    ("burn-block-height".into(), Value::UInt(burn_block_height)),
                    ("stacks-block-height".into(), Value::UInt(block_height + 1)),
                    ("tenure-height".into(), Value::UInt(tenure_height))
                ])
                .unwrap()
            ),
            tx.eval_read_only(&contract_identifier2, "(test-func)")
                .unwrap()
        );
    });

    // Call the contracts in the next block with no new tenure and validate the results
    let block_height = sim.block_height as u128;
    let burn_block_height = sim.burn_block_height() as u128;
    let tenure_height = sim.tenure_height as u128;
    sim.execute_next_block_as_conn_with_tenure(false, |conn| {
        let mut tx = conn.start_transaction_processing();
        assert_eq!(
            Value::Tuple(
                TupleData::from_data(vec![
                    ("burn-block-height".into(), Value::UInt(burn_block_height)),
                    ("block-height".into(), Value::UInt(tenure_height))
                ])
                .unwrap()
            ),
            tx.eval_read_only(&contract_identifier1, "(test-func)")
                .unwrap()
        );
        assert_eq!(
            Value::Tuple(
                TupleData::from_data(vec![
                    ("burn-block-height".into(), Value::UInt(burn_block_height)),
                    ("stacks-block-height".into(), Value::UInt(block_height + 1)),
                    ("tenure-height".into(), Value::UInt(tenure_height))
                ])
                .unwrap()
            ),
            tx.eval_read_only(&contract_identifier2, "(test-func)")
                .unwrap()
        );
    });

    // Call the contracts in the next block with a new tenure and validate the results
    let block_height = sim.block_height as u128;
    let burn_block_height = sim.burn_block_height() as u128;
    let tenure_height = sim.tenure_height as u128;
    sim.execute_next_block_as_conn(|conn| {
        let mut tx = conn.start_transaction_processing();
        assert_eq!(
            Value::Tuple(
                TupleData::from_data(vec![
                    (
                        "burn-block-height".into(),
                        Value::UInt(burn_block_height + 1)
                    ),
                    ("block-height".into(), Value::UInt(tenure_height + 1))
                ])
                .unwrap()
            ),
            tx.eval_read_only(&contract_identifier1, "(test-func)")
                .unwrap()
        );
        assert_eq!(
            Value::Tuple(
                TupleData::from_data(vec![
                    (
                        "burn-block-height".into(),
                        Value::UInt(burn_block_height + 1)
                    ),
                    ("stacks-block-height".into(), Value::UInt(block_height + 1)),
                    ("tenure-height".into(), Value::UInt(tenure_height + 1))
                ])
                .unwrap()
            ),
            tx.eval_read_only(&contract_identifier2, "(test-func)")
                .unwrap()
        );
    });
}

/// Test calling into a Clarity 1 or Clarity 2 contract which have bound
/// variable names `stacks-block-height` and `tenure-height` from a Clarity 3
/// contract.
#[test]
fn test_block_heights_across_versions() {
    let mut sim = ClarityTestSim::new();
    sim.epoch_bounds = vec![0, 1, 2, 3, 4, 5, 6, 7];

    let contract_id_e2c1 = QualifiedContractIdentifier::local("epoch-2-clarity-1").unwrap();
    let contract_id_e2c2 = QualifiedContractIdentifier::local("epoch-2-clarity-2").unwrap();
    let contract_id_e3c3 = QualifiedContractIdentifier::local("epoch-3-clarity-3").unwrap();

    let contract_e2c1_2 = r#"
        (define-read-only (get-height (stacks-block-height int) (tenure-height bool))
            (if tenure-height
                stacks-block-height
                (+ stacks-block-height 1)
            )
        )
        "#;
    let contract_e3c3 = format!(
        r#"
        (define-read-only (call-e2 (version int))
            (if (is-eq version 1)
                (contract-call? '{contract_id_e2c1} get-height 123 false)
                (contract-call? '{contract_id_e2c2} get-height 456 true)
            )
        )
        "#
    );

    sim.execute_next_block(|_env| {});

    // Deploy the Clarity 1 contract in the next block
    sim.execute_next_block_as_conn(|conn| {
        conn.as_transaction(|clarity_db| {
            // Analyze the Clarity 1 contract
            let (ast, analysis) = clarity_db
                .analyze_smart_contract(
                    &contract_id_e2c1,
                    ClarityVersion::Clarity1,
                    contract_e2c1_2,
                    ASTRules::PrecheckSize,
                )
                .unwrap();
            clarity_db
                .save_analysis(&contract_id_e2c1, &analysis)
                .unwrap();

            // Publish the Clarity 1 contract
            clarity_db
                .initialize_smart_contract(
                    &contract_id_e2c1,
                    ClarityVersion::Clarity1,
                    &ast,
                    contract_e2c1_2,
                    None,
                    |_, _| None,
                    None,
                )
                .unwrap();
        });
    });

    // Deploy the Clarity 2 contract in the next block
    sim.execute_next_block_as_conn(|conn| {
        conn.as_transaction(|clarity_db| {
            // Analyze the Clarity 2 contract
            let (ast, analysis) = clarity_db
                .analyze_smart_contract(
                    &contract_id_e2c2,
                    ClarityVersion::Clarity2,
                    contract_e2c1_2,
                    ASTRules::PrecheckSize,
                )
                .unwrap();
            clarity_db
                .save_analysis(&contract_id_e2c2, &analysis)
                .unwrap();

            // Publish the Clarity 2 contract
            clarity_db
                .initialize_smart_contract(
                    &contract_id_e2c2,
                    ClarityVersion::Clarity2,
                    &ast,
                    contract_e2c1_2,
                    None,
                    |_, _| None,
                    None,
                )
                .unwrap();
        });
    });

    // Advance to epoch 3
    while sim.block_height <= 7 {
        sim.execute_next_block(|_env| {});
    }

    // Deploy the Clarity 3 contract in the next block
    sim.execute_next_block_as_conn(|conn| {
        conn.as_transaction(|clarity_db| {
            // Analyze the Clarity 3 contract
            let (ast, analysis) = clarity_db
                .analyze_smart_contract(
                    &contract_id_e3c3,
                    ClarityVersion::Clarity3,
                    &contract_e3c3,
                    ASTRules::PrecheckSize,
                )
                .unwrap();

            // Publish the Clarity 3 contract
            clarity_db
                .initialize_smart_contract(
                    &contract_id_e3c3,
                    ClarityVersion::Clarity3,
                    &ast,
                    &contract_e3c3,
                    None,
                    |_, _| None,
                    None,
                )
                .unwrap();
        });
    });

    // Call the Clarity 3 contract and validate the results
    sim.execute_next_block_as_conn(|conn| {
        let mut tx = conn.start_transaction_processing();
        assert_eq!(
            Value::Int(124),
            tx.eval_read_only(&contract_id_e3c3, "(call-e2 1)").unwrap()
        );
        assert_eq!(
            Value::Int(456),
            tx.eval_read_only(&contract_id_e3c3, "(call-e2 2)").unwrap()
        );
    });
}

/// Test passing a Clarity 3 contract using `stacks-block-height` and
/// `tenure-height` as a trait into a Clarity 1 and Clarity 2 contract.
#[test]
fn test_block_heights_across_versions_traits_3_from_2() {
    let mut sim = ClarityTestSim::new();
    sim.epoch_bounds = vec![0, 1, 2, 3, 4, 5, 6, 7];

    let contract_id_e2c1 = QualifiedContractIdentifier::local("epoch-2-clarity-1").unwrap();
    let contract_id_e2c2 = QualifiedContractIdentifier::local("epoch-2-clarity-2").unwrap();
    let contract_id_e3c3 = QualifiedContractIdentifier::local("epoch-3-clarity-3").unwrap();

    let contract_e2c1_2 = r#"
        (define-trait getter ((get-int () (response uint uint))))
        (define-public (get-it (get-trait <getter>))
            (contract-call? get-trait get-int)
        )
        "#;
    let contract_e3c3 = r#"
        (define-public (get-int)
            (ok (+ stacks-block-height tenure-height))
        )
        "#
    .to_string();

    sim.execute_next_block(|_env| {});

    // Deploy the Clarity 1 contract in the next block
    sim.execute_next_block_as_conn(|conn| {
        conn.as_transaction(|clarity_db| {
            // Analyze the Clarity 1 contract
            let (ast, analysis) = clarity_db
                .analyze_smart_contract(
                    &contract_id_e2c1,
                    ClarityVersion::Clarity1,
                    contract_e2c1_2,
                    ASTRules::PrecheckSize,
                )
                .unwrap();

            // Publish the Clarity 1 contract
            clarity_db
                .initialize_smart_contract(
                    &contract_id_e2c1,
                    ClarityVersion::Clarity1,
                    &ast,
                    contract_e2c1_2,
                    None,
                    |_, _| None,
                    None,
                )
                .unwrap();
        });
    });

    // Deploy the Clarity 2 contract in the next block
    sim.execute_next_block_as_conn(|conn| {
        conn.as_transaction(|clarity_db| {
            // Analyze the Clarity 2 contract
            let (ast, analysis) = clarity_db
                .analyze_smart_contract(
                    &contract_id_e2c2,
                    ClarityVersion::Clarity2,
                    contract_e2c1_2,
                    ASTRules::PrecheckSize,
                )
                .unwrap();

            // Publish the Clarity 2 contract
            clarity_db
                .initialize_smart_contract(
                    &contract_id_e2c2,
                    ClarityVersion::Clarity2,
                    &ast,
                    contract_e2c1_2,
                    None,
                    |_, _| None,
                    None,
                )
                .unwrap();
        });
    });

    // Advance to epoch 3
    while sim.block_height <= 7 {
        sim.execute_next_block(|_env| {});
    }

    // Deploy the Clarity 3 contract in the next block
    sim.execute_next_block_as_conn(|conn| {
        conn.as_transaction(|clarity_db| {
            // Analyze the Clarity 3 contract
            let (ast, analysis) = clarity_db
                .analyze_smart_contract(
                    &contract_id_e3c3,
                    ClarityVersion::Clarity3,
                    &contract_e3c3,
                    ASTRules::PrecheckSize,
                )
                .unwrap();

            // Publish the Clarity 3 contract
            clarity_db
                .initialize_smart_contract(
                    &contract_id_e3c3,
                    ClarityVersion::Clarity3,
                    &ast,
                    &contract_e3c3,
                    None,
                    |_, _| None,
                    None,
                )
                .unwrap();
        });
    });

    // Call the Clarity 1 and 2 contracts, passing the Clarity 3 contract
    sim.execute_next_block_as_conn(|conn| {
        let mut tx = conn.start_transaction_processing();
        let res1 = tx
            .run_contract_call(
                &PrincipalData::parse("STNHKEPYEPJ8ET55ZZ0M5A34J0R3N5FM2CMMMAZ6").unwrap(),
                None,
                &contract_id_e2c1,
                "get-it",
                &[Value::Principal(contract_id_e3c3.clone().into())],
                |_, _| None,
                None,
            )
            .unwrap();
        assert_eq!(Value::okay(Value::UInt(20)).unwrap(), res1.0);

        let res2 = tx
            .run_contract_call(
                &PrincipalData::parse("STNHKEPYEPJ8ET55ZZ0M5A34J0R3N5FM2CMMMAZ6").unwrap(),
                None,
                &contract_id_e2c2,
                "get-it",
                &[Value::Principal(contract_id_e3c3.clone().into())],
                |_, _| None,
                None,
            )
            .unwrap();
        assert_eq!(Value::okay(Value::UInt(20)).unwrap(), res2.0);
    });
}

/// Test passing a Clarity 2 contract using `stacks-block-height` and
/// `tenure-height` as a trait into a Clarity 3 contract.
#[test]
fn test_block_heights_across_versions_traits_2_from_3() {
    let mut sim = ClarityTestSim::new();
    sim.epoch_bounds = vec![0, 1, 2, 3, 4, 5, 6, 7];

    let contract_id_e2c1 = QualifiedContractIdentifier::local("epoch-2-clarity-1").unwrap();
    let contract_id_e2c2 = QualifiedContractIdentifier::local("epoch-2-clarity-2").unwrap();
    let contract_id_e3c3 = QualifiedContractIdentifier::local("epoch-3-clarity-3").unwrap();

    let contract_e2c1_2 = r#"
        (define-constant stacks-block-height u555)
        (define-data-var tenure-height uint u222)
        (define-public (get-int)
            (ok (+ stacks-block-height (var-get tenure-height)))
        )
        "#;
    let contract_e3c3 = r#"
        (define-trait getter ((get-int () (response uint uint))))
        (define-public (get-it (get-trait <getter>))
            (contract-call? get-trait get-int)
        )
        "#
    .to_string();

    sim.execute_next_block(|_env| {});

    // Deploy the Clarity 1 contract in the next block
    sim.execute_next_block_as_conn(|conn| {
        conn.as_transaction(|clarity_db| {
            // Analyze the Clarity 1 contract
            let (ast, analysis) = clarity_db
                .analyze_smart_contract(
                    &contract_id_e2c1,
                    ClarityVersion::Clarity1,
                    contract_e2c1_2,
                    ASTRules::PrecheckSize,
                )
                .unwrap();

            // Publish the Clarity 1 contract
            clarity_db
                .initialize_smart_contract(
                    &contract_id_e2c1,
                    ClarityVersion::Clarity1,
                    &ast,
                    contract_e2c1_2,
                    None,
                    |_, _| None,
                    None,
                )
                .unwrap();
        });
    });

    // Deploy the Clarity 2 contract in the next block
    sim.execute_next_block_as_conn(|conn| {
        conn.as_transaction(|clarity_db| {
            // Analyze the Clarity 2 contract
            let (ast, analysis) = clarity_db
                .analyze_smart_contract(
                    &contract_id_e2c2,
                    ClarityVersion::Clarity2,
                    contract_e2c1_2,
                    ASTRules::PrecheckSize,
                )
                .unwrap();

            // Publish the Clarity 2 contract
            clarity_db
                .initialize_smart_contract(
                    &contract_id_e2c2,
                    ClarityVersion::Clarity2,
                    &ast,
                    contract_e2c1_2,
                    None,
                    |_, _| None,
                    None,
                )
                .unwrap();
        });
    });

    // Advance to epoch 3
    while sim.block_height <= 7 {
        sim.execute_next_block(|_env| {});
    }

    // Deploy the Clarity 3 contract in the next block
    sim.execute_next_block_as_conn(|conn| {
        conn.as_transaction(|clarity_db| {
            // Analyze the Clarity 3 contract
            let (ast, analysis) = clarity_db
                .analyze_smart_contract(
                    &contract_id_e3c3,
                    ClarityVersion::Clarity3,
                    &contract_e3c3,
                    ASTRules::PrecheckSize,
                )
                .unwrap();

            // Publish the Clarity 3 contract
            clarity_db
                .initialize_smart_contract(
                    &contract_id_e3c3,
                    ClarityVersion::Clarity3,
                    &ast,
                    &contract_e3c3,
                    None,
                    |_, _| None,
                    None,
                )
                .unwrap();
        });
    });

    // Call the Clarity 3 contract, passing the Clarity 1 and 2 contracts
    sim.execute_next_block_as_conn(|conn| {
        let mut tx = conn.start_transaction_processing();
        let res1 = tx
            .run_contract_call(
                &PrincipalData::parse("STNHKEPYEPJ8ET55ZZ0M5A34J0R3N5FM2CMMMAZ6").unwrap(),
                None,
                &contract_id_e3c3,
                "get-it",
                &[Value::Principal(contract_id_e2c1.clone().into())],
                |_, _| None,
                None,
            )
            .unwrap();
        assert_eq!(Value::okay(Value::UInt(777)).unwrap(), res1.0);

        let res2 = tx
            .run_contract_call(
                &PrincipalData::parse("STNHKEPYEPJ8ET55ZZ0M5A34J0R3N5FM2CMMMAZ6").unwrap(),
                None,
                &contract_id_e3c3,
                "get-it",
                &[Value::Principal(contract_id_e2c2.clone().into())],
                |_, _| None,
                None,
            )
            .unwrap();
        assert_eq!(Value::okay(Value::UInt(777)).unwrap(), res2.0);
    });
}

#[test]
fn test_block_heights_at_block() {
    let mut sim = ClarityTestSim::new();
    sim.epoch_bounds = vec![0, 1, 2, 3, 4, 5, 6, 7];

    let contract_identifier = QualifiedContractIdentifier::local("test-contract").unwrap();

    // Advance to epoch 3.0
    while sim.block_height <= 7 {
        sim.execute_next_block(|_env| {});
    }

    let block_height = sim.block_height as u128;
    sim.execute_next_block_as_conn(|conn| {
        let epoch = conn.get_epoch();
        assert_eq!(epoch, StacksEpochId::Epoch30);

        let contract =r#"
            (define-private (test-tenure) (at-block (unwrap-panic (get-stacks-block-info? id-header-hash u0)) tenure-height))
            (define-private (test-stacks) (at-block (unwrap-panic (get-stacks-block-info? id-header-hash u1)) stacks-block-height))
            "#;

        conn.as_transaction(|clarity_db| {
            // Analyze the contract
            let (ast, analysis) = clarity_db.analyze_smart_contract(
                &contract_identifier,
                ClarityVersion::Clarity3,
                contract,
                ASTRules::PrecheckSize,
            ).unwrap();

            // Publish the contract
            clarity_db
                .initialize_smart_contract(
                    &contract_identifier,
                    ClarityVersion::Clarity3,
                    &ast,
                    contract,
                    None,
                    |_, _| None,
                    None
                ).unwrap();
            });

        // Call the contracts and validate the results
        let mut tx = conn.start_transaction_processing();
        assert_eq!(
            Value::UInt(0),
            tx.eval_read_only(&contract_identifier, "(test-tenure)")
                .unwrap()
        );
        assert_eq!(
            Value::UInt(1),
            tx.eval_read_only(&contract_identifier, "(test-stacks)")
                .unwrap()
        );
    });
}

#[test]
fn test_get_block_info_time() {
    let mut sim = ClarityTestSim::new();
    sim.epoch_bounds = vec![0, 1, 2, 3, 4, 5, 6, 7];

    let contract_identifier2 = QualifiedContractIdentifier::local("test-contract-2").unwrap();
    let contract_identifier3 = QualifiedContractIdentifier::local("test-contract-3").unwrap();
    let contract_identifier3_3 = QualifiedContractIdentifier::local("test-contract-3-3").unwrap();

    // Advance to epoch 3.0
    while sim.block_height <= 10 {
        sim.execute_next_block(|_env| {});
    }

    let block_height = sim.block_height as u128;
    sim.execute_next_block_as_conn(|conn| {
        let epoch = conn.get_epoch();
        assert_eq!(epoch, StacksEpochId::Epoch30);

        let contract2 = "(define-private (get-time) (get-block-info? time (- block-height u1)))";
        let contract3 =
            "(define-private (get-time) (get-stacks-block-info? time (- stacks-block-height u1)))";
        let contract3_3 = "(define-private (get-time) (get-stacks-block-info? time u1))";

        conn.as_transaction(|clarity_db| {
            // Analyze the contract as Clarity 2
            let (ast, analysis) = clarity_db
                .analyze_smart_contract(
                    &contract_identifier2,
                    ClarityVersion::Clarity2,
                    contract2,
                    ASTRules::PrecheckSize,
                )
                .unwrap();

            // Publish the contract as Clarity 2
            clarity_db
                .initialize_smart_contract(
                    &contract_identifier2,
                    ClarityVersion::Clarity2,
                    &ast,
                    contract2,
                    None,
                    |_, _| None,
                    None,
                )
                .unwrap();

            // Analyze the contract as Clarity 3
            let (ast, analysis) = clarity_db
                .analyze_smart_contract(
                    &contract_identifier3,
                    ClarityVersion::Clarity3,
                    contract3,
                    ASTRules::PrecheckSize,
                )
                .unwrap();

            // Publish the contract as Clarity 3
            clarity_db
                .initialize_smart_contract(
                    &contract_identifier3,
                    ClarityVersion::Clarity3,
                    &ast,
                    contract3,
                    None,
                    |_, _| None,
                    None,
                )
                .unwrap();

            // Analyze the contract as Clarity 3
            let (ast, analysis) = clarity_db
                .analyze_smart_contract(
                    &contract_identifier3_3,
                    ClarityVersion::Clarity3,
                    contract3_3,
                    ASTRules::PrecheckSize,
                )
                .unwrap();

            // Publish the contract as Clarity 3
            clarity_db
                .initialize_smart_contract(
                    &contract_identifier3_3,
                    ClarityVersion::Clarity3,
                    &ast,
                    contract3_3,
                    None,
                    |_, _| None,
                    None,
                )
                .unwrap();
        });

        // Call the contracts and validate the results
        let mut tx = conn.start_transaction_processing();
        assert_eq!(
            Value::some(Value::UInt(11)).unwrap(),
            tx.eval_read_only(&contract_identifier2, "(get-time)")
                .unwrap()
        );
        assert_eq!(
            Value::some(Value::UInt(1713799984)).unwrap(),
            tx.eval_read_only(&contract_identifier3, "(get-time)")
                .unwrap()
        );
        assert_eq!(
            Value::some(Value::UInt(1)).unwrap(),
            tx.eval_read_only(&contract_identifier3_3, "(get-time)")
                .unwrap()
        );
    });
}<|MERGE_RESOLUTION|>--- conflicted
+++ resolved
@@ -53,13 +53,8 @@
                 contract,
                 ASTRules::PrecheckSize,
             );
-<<<<<<< HEAD
-            if let Err(ClarityError::Analysis(check_error)) = res {
+            if let Err(ClarityError::StaticCheck(check_error)) = res {
                 if let CheckErrorKind::UnknownFunction(func_name) = *check_error.err {
-=======
-            if let Err(ClarityError::StaticCheck(check_error)) = res {
-                if let CheckErrors::UnknownFunction(func_name) = *check_error.err {
->>>>>>> 5d371873
                     assert_eq!(func_name, "get-burn-block-info?");
                 } else {
                     panic!("Bad analysis error: {:?}", &check_error);
@@ -83,13 +78,8 @@
                 contract,
                 ASTRules::PrecheckSize,
             );
-<<<<<<< HEAD
-            if let Err(ClarityError::Analysis(check_error)) = res {
+            if let Err(ClarityError::StaticCheck(check_error)) = res {
                 if let CheckErrorKind::UnknownFunction(func_name) = *check_error.err {
-=======
-            if let Err(ClarityError::StaticCheck(check_error)) = res {
-                if let CheckErrors::UnknownFunction(func_name) = *check_error.err {
->>>>>>> 5d371873
                     assert_eq!(func_name, "get-burn-block-info?");
                 } else {
                     panic!("Bad analysis error: {:?}", &check_error);
@@ -189,13 +179,8 @@
                 contract,
                 ASTRules::PrecheckSize,
             );
-<<<<<<< HEAD
-            if let Err(ClarityError::Analysis(check_error)) = res {
+            if let Err(ClarityError::StaticCheck(check_error)) = res {
                 if let CheckErrorKind::NoSuchBlockInfoProperty(name) = *check_error.err {
-=======
-            if let Err(ClarityError::StaticCheck(check_error)) = res {
-                if let CheckErrors::NoSuchBlockInfoProperty(name) = *check_error.err {
->>>>>>> 5d371873
                     assert_eq!(name, "block-reward");
                 } else {
                     panic!("Bad analysis error: {:?}", &check_error);
@@ -219,13 +204,8 @@
                 contract,
                 ASTRules::PrecheckSize,
             );
-<<<<<<< HEAD
-            if let Err(ClarityError::Analysis(check_error)) = res {
+            if let Err(ClarityError::StaticCheck(check_error)) = res {
                 if let CheckErrorKind::NoSuchBlockInfoProperty(name) = *check_error.err {
-=======
-            if let Err(ClarityError::StaticCheck(check_error)) = res {
-                if let CheckErrors::NoSuchBlockInfoProperty(name) = *check_error.err {
->>>>>>> 5d371873
                     assert_eq!(name, "block-reward");
                 } else {
                     panic!("Bad analysis error: {:?}", &check_error);
@@ -387,13 +367,8 @@
         let error = publish_contract(conn, &invoke_contract_id, invoke_contract, clarity_version)
             .unwrap_err();
         match error {
-<<<<<<< HEAD
-            ClarityError::Analysis(ref e) => match *e.err {
+            ClarityError::StaticCheck(ref e) => match *e.err {
                 CheckErrorKind::TypeError(..) => (),
-=======
-            ClarityError::StaticCheck(ref e) => match *e.err {
-                CheckErrors::TypeError(..) => (),
->>>>>>> 5d371873
                 _ => panic!("Unexpected error: {:?}", error),
             },
             _ => panic!("Unexpected error: {:?}", error),
@@ -960,13 +935,8 @@
                 contract_clarity3,
                 ASTRules::PrecheckSize,
             );
-<<<<<<< HEAD
-            if let Err(ClarityError::Analysis(check_error)) = res {
+            if let Err(ClarityError::StaticCheck(check_error)) = res {
                 if let CheckErrorKind::UndefinedVariable(var_name) = *check_error.err {
-=======
-            if let Err(ClarityError::StaticCheck(check_error)) = res {
-                if let CheckErrors::UndefinedVariable(var_name) = *check_error.err {
->>>>>>> 5d371873
                     assert_eq!(var_name, "stacks-block-height");
                 } else {
                     panic!("Bad analysis error: {:?}", &check_error);
@@ -1001,13 +971,8 @@
                 contract_clarity3,
                 ASTRules::PrecheckSize,
             );
-<<<<<<< HEAD
-            if let Err(ClarityError::Analysis(check_error)) = res {
+            if let Err(ClarityError::StaticCheck(check_error)) = res {
                 if let CheckErrorKind::UndefinedVariable(var_name) = *check_error.err {
-=======
-            if let Err(ClarityError::StaticCheck(check_error)) = res {
-                if let CheckErrors::UndefinedVariable(var_name) = *check_error.err {
->>>>>>> 5d371873
                     assert_eq!(var_name, "stacks-block-height");
                 } else {
                     panic!("Bad analysis error: {:?}", &check_error);
@@ -1023,13 +988,8 @@
                 contract_clarity1,
                 ASTRules::PrecheckSize,
             );
-<<<<<<< HEAD
-            if let Err(ClarityError::Analysis(check_error)) = res {
+            if let Err(ClarityError::StaticCheck(check_error)) = res {
                 if let CheckErrorKind::UndefinedVariable(var_name) = *check_error.err {
-=======
-            if let Err(ClarityError::StaticCheck(check_error)) = res {
-                if let CheckErrors::UndefinedVariable(var_name) = *check_error.err {
->>>>>>> 5d371873
                     assert_eq!(var_name, "block-height");
                 } else {
                     panic!("Bad analysis error: {:?}", &check_error);
