// Copyright (C) 2013-2020 Blockstack PBC, a public benefit corporation
// Copyright (C) 2020 Stacks Open Internet Foundation
//
// This program is free software: you can redistribute it and/or modify
// it under the terms of the GNU General Public License as published by
// the Free Software Foundation, either version 3 of the License, or
// (at your option) any later version.
//
// This program is distributed in the hope that it will be useful,
// but WITHOUT ANY WARRANTY; without even the implied warranty of
// MERCHANTABILITY or FITNESS FOR A PARTICULAR PURPOSE.  See the
// GNU General Public License for more details.
//
// You should have received a copy of the GNU General Public License
// along with this program.  If not, see <http://www.gnu.org/licenses/>.

use std::convert::TryFrom;
use std::{error, fmt, thread};

use clarity::vm::analysis::errors::{CheckError, CheckErrors};
use clarity::vm::analysis::{AnalysisDatabase, ContractAnalysis};
use clarity::vm::ast::errors::{ParseError, ParseErrors};
use clarity::vm::ast::{ASTRules, ContractAST};
use clarity::vm::clarity::TransactionConnection;
pub use clarity::vm::clarity::{ClarityConnection, Error};
use clarity::vm::contexts::{AssetMap, Environment, OwnedEnvironment};
use clarity::vm::costs::{CostTracker, ExecutionCost, LimitedCostTracker};
use clarity::vm::database::{
    BurnStateDB, ClarityDatabase, HeadersDB, RollbackWrapper, RollbackWrapperPersistedLog,
    STXBalance, SqliteConnection, NULL_BURN_STATE_DB, NULL_HEADER_DB,
};
use clarity::vm::errors::Error as InterpreterError;
use clarity::vm::representations::SymbolicExpression;
use clarity::vm::types::{
    AssetIdentifier, BuffData, OptionalData, PrincipalData, QualifiedContractIdentifier, TupleData,
    TypeSignature, Value,
};
use clarity::vm::{analysis, ast, ClarityVersion, ContractName};
use stacks_common::consts::CHAIN_ID_TESTNET;
use stacks_common::types::chainstate::{
    BlockHeaderHash, BurnchainHeaderHash, SortitionId, StacksAddress, StacksBlockId, TrieHash,
};
use stacks_common::util::secp256k1::MessageSignature;

use crate::burnchains::{Burnchain, PoxConstants};
use crate::chainstate::stacks::boot::{
    BOOT_CODE_COSTS, BOOT_CODE_COSTS_2, BOOT_CODE_COSTS_2_TESTNET, BOOT_CODE_COSTS_3,
    BOOT_CODE_COST_VOTING_TESTNET as BOOT_CODE_COST_VOTING, BOOT_CODE_POX_TESTNET,
    BOOT_TEST_POX_4_AGG_KEY_CONTRACT, BOOT_TEST_POX_4_AGG_KEY_FNAME, COSTS_2_NAME, COSTS_3_NAME,
    MINERS_NAME, POX_2_MAINNET_CODE, POX_2_NAME, POX_2_TESTNET_CODE, POX_3_MAINNET_CODE,
    POX_3_NAME, POX_3_TESTNET_CODE, POX_4_CODE, POX_4_NAME, SIGNERS_BODY, SIGNERS_NAME,
    SIGNERS_VOTING_NAME, SIGNER_VOTING_CODE,
};
use crate::chainstate::stacks::db::{StacksAccount, StacksChainState};
use crate::chainstate::stacks::events::{StacksTransactionEvent, StacksTransactionReceipt};
use crate::chainstate::stacks::index::marf::MARF;
use crate::chainstate::stacks::index::{ClarityMarfTrieId, MarfTrieId};
use crate::chainstate::stacks::{
    Error as ChainstateError, SinglesigHashMode, SinglesigSpendingCondition,
    StacksMicroblockHeader, StacksTransaction, TransactionAuth, TransactionPayload,
    TransactionPublicKeyEncoding, TransactionSmartContract, TransactionSpendingCondition,
    TransactionVersion,
};
use crate::clarity_vm::database::marf::{MarfedKV, ReadOnlyMarfStore, WritableMarfStore};
use crate::core::{StacksEpoch, StacksEpochId, FIRST_STACKS_BLOCK_ID, GENESIS_EPOCH};
use crate::util_lib::boot::{boot_code_acc, boot_code_addr, boot_code_id, boot_code_tx_auth};
use crate::util_lib::db::Error as DatabaseError;
use crate::util_lib::strings::StacksString;

///
/// A high-level interface for interacting with the Clarity VM.
///
/// ClarityInstance takes ownership of a MARF + Sqlite store used for
///   it's data operations.
/// The ClarityInstance defines a `begin_block(bhh, bhh, bhh) -> ClarityBlockConnection`
///    function.
/// ClarityBlockConnections are used for executing transactions within the context of
///    a single block.
/// Only one ClarityBlockConnection may be open at a time (enforced by the borrow checker)
///   and ClarityBlockConnections must be `commit_block`ed or `rollback_block`ed before discarding
///   begining the next connection (enforced by runtime panics).
///
/// Note on generics and abstracting the structs in `clarity_vm::clarity` into `libclarity`: while
///   multiple consumers of `libclarity` may need a high-level interface like
///   instance -> block -> transaction, their lifetime parameters make the use of rust traits very
///   difficult (in all likelihood, it would require higher-ordered traits, which is a
///   discussed-but-not-yet-implemented feature of rust). Instead, consumers of `libclarity` which
///   wish to benefit from some abstraction of high-level interfaces should implement the
///   `TransactionConnection` trait, which contains auto implementations for the typical transaction
///   types in a Clarity-based blockchain.
///
pub struct ClarityInstance {
    datastore: MarfedKV,
    mainnet: bool,
    chain_id: u32,
}

///
/// This struct represents a "sealed" or "finished" Clarity block that
/// has *not* yet been committed. This struct allows consumers of the
/// `clarity_vm` module's high level interface to separate the
/// completion of the Clarity operations in a Stacks block from the
/// final commit to the database.
///
/// This is necessary to allow callers complete other operations like
/// preparing a commitment to the chainstate headers MARF, and
/// issuring event dispatches, before the Clarity database commits.
///
pub struct PreCommitClarityBlock<'a> {
    datastore: WritableMarfStore<'a>,
    commit_to: StacksBlockId,
}

///
/// A high-level interface for Clarity VM interactions within a single block.
///
pub struct ClarityBlockConnection<'a, 'b> {
    datastore: WritableMarfStore<'a>,
    header_db: &'b dyn HeadersDB,
    burn_state_db: &'b dyn BurnStateDB,
    cost_track: Option<LimitedCostTracker>,
    mainnet: bool,
    chain_id: u32,
    epoch: StacksEpochId,
}

///
/// Interface for Clarity VM interactions within a given transaction.
///
///   commit the transaction to the block with .commit()
///   rollback the transaction by dropping this struct.
pub struct ClarityTransactionConnection<'a, 'b> {
    log: Option<RollbackWrapperPersistedLog>,
    store: &'a mut WritableMarfStore<'b>,
    header_db: &'a dyn HeadersDB,
    burn_state_db: &'a dyn BurnStateDB,
    cost_track: &'a mut Option<LimitedCostTracker>,
    mainnet: bool,
    chain_id: u32,
    epoch: StacksEpochId,
}

pub struct ClarityReadOnlyConnection<'a> {
    datastore: ReadOnlyMarfStore<'a>,
    header_db: &'a dyn HeadersDB,
    burn_state_db: &'a dyn BurnStateDB,
    epoch: StacksEpochId,
}

impl From<ChainstateError> for Error {
    fn from(e: ChainstateError) -> Self {
        match e {
            ChainstateError::InvalidStacksTransaction(msg, _) => Error::BadTransaction(msg),
            ChainstateError::CostOverflowError(_, after, budget) => Error::CostError(after, budget),
            ChainstateError::ClarityError(x) => x,
            x => Error::BadTransaction(format!("{:?}", &x)),
        }
    }
}

/// A macro for doing take/replace on a closure.
///   macro is needed rather than a function definition because
///   otherwise, we end up breaking the borrow checker when
///   passing a mutable reference across a function boundary.
macro_rules! using {
    ($to_use: expr, $msg: expr, $exec: expr) => {{
        let object = $to_use.take().expect(&format!(
            "BUG: Transaction connection lost {} handle.",
            $msg
        ));
        let (object, result) = ($exec)(object);
        $to_use.replace(object);
        result
    }};
}

impl<'a, 'b> ClarityBlockConnection<'a, 'b> {
    #[cfg(test)]
    pub fn new_test_conn(
        datastore: WritableMarfStore<'a>,
        header_db: &'b dyn HeadersDB,
        burn_state_db: &'b dyn BurnStateDB,
        epoch: StacksEpochId,
    ) -> ClarityBlockConnection<'a, 'b> {
        ClarityBlockConnection {
            datastore,
            header_db,
            burn_state_db,
            cost_track: Some(LimitedCostTracker::new_free()),
            mainnet: false,
            chain_id: CHAIN_ID_TESTNET,
            epoch: epoch,
        }
    }

    /// Reset the block's total execution to the given cost, if there is a cost tracker at all.
    /// Used by the miner to "undo" applying a transaction that exceeded the budget.
    pub fn reset_block_cost(&mut self, cost: ExecutionCost) -> () {
        if let Some(ref mut cost_tracker) = self.cost_track {
            cost_tracker.set_total(cost);
        }
    }

    pub fn set_cost_tracker(&mut self, tracker: LimitedCostTracker) -> LimitedCostTracker {
        let old = self
            .cost_track
            .take()
            .expect("BUG: Clarity block connection lost cost tracker instance");
        self.cost_track.replace(tracker);
        old
    }

    /// Get the current cost so far
    pub fn cost_so_far(&self) -> ExecutionCost {
        match self.cost_track {
            Some(ref track) => track.get_total(),
            None => ExecutionCost::zero(),
        }
    }

    /// Returns the block limit for the block being created.
    pub fn block_limit(&self) -> Option<ExecutionCost> {
        match self.cost_track {
            Some(ref track) => Some(track.get_limit()),
            None => None,
        }
    }
}

impl ClarityInstance {
    pub fn new(mainnet: bool, chain_id: u32, datastore: MarfedKV) -> ClarityInstance {
        ClarityInstance {
            datastore,
            mainnet,
            chain_id,
        }
    }

    pub fn with_marf<F, R>(&mut self, f: F) -> R
    where
        F: FnOnce(&mut MARF<StacksBlockId>) -> R,
    {
        f(self.datastore.get_marf())
    }

    pub fn is_mainnet(&self) -> bool {
        self.mainnet
    }

    /// Returns the Stacks epoch of the burn block that elected `stacks_block`
    fn get_epoch_of(
        stacks_block: &StacksBlockId,
        header_db: &dyn HeadersDB,
        burn_state_db: &dyn BurnStateDB,
    ) -> StacksEpoch {
        // Special case the first Stacks block -- it is not elected in any burn block
        //  so we specifically set its epoch to GENESIS_EPOCH.
        if stacks_block == &*FIRST_STACKS_BLOCK_ID {
            return burn_state_db
                .get_stacks_epoch_by_epoch_id(&GENESIS_EPOCH)
                .expect("Failed to obtain the Genesis StacksEpoch");
        }

        let burn_height = header_db
            .get_burn_block_height_for_block(stacks_block)
            .expect(&format!(
                "Failed to get burn block height of {}",
                stacks_block
            ));
        burn_state_db.get_stacks_epoch(burn_height).expect(&format!(
            "Failed to get Stacks epoch for height = {}",
            burn_height
        ))
    }

    pub fn begin_block<'a, 'b>(
        &'a mut self,
        current: &StacksBlockId,
        next: &StacksBlockId,
        header_db: &'b dyn HeadersDB,
        burn_state_db: &'b dyn BurnStateDB,
    ) -> ClarityBlockConnection<'a, 'b> {
        let mut datastore = self.datastore.begin(current, next);

        let epoch = Self::get_epoch_of(current, header_db, burn_state_db);
        let cost_track = {
            let mut clarity_db = datastore.as_clarity_db(&NULL_HEADER_DB, &NULL_BURN_STATE_DB);
            Some(
                LimitedCostTracker::new(
                    self.mainnet,
                    self.chain_id,
                    epoch.block_limit.clone(),
                    &mut clarity_db,
                    epoch.epoch_id,
                )
                .expect("FAIL: problem instantiating cost tracking"),
            )
        };

        ClarityBlockConnection {
            datastore,
            header_db,
            burn_state_db,
            cost_track,
            mainnet: self.mainnet,
            chain_id: self.chain_id,
            epoch: epoch.epoch_id,
        }
    }

    pub fn begin_genesis_block<'a, 'b>(
        &'a mut self,
        current: &StacksBlockId,
        next: &StacksBlockId,
        header_db: &'b dyn HeadersDB,
        burn_state_db: &'b dyn BurnStateDB,
    ) -> ClarityBlockConnection<'a, 'b> {
        let datastore = self.datastore.begin(current, next);

        let epoch = GENESIS_EPOCH;

        let cost_track = Some(LimitedCostTracker::new_free());

        ClarityBlockConnection {
            datastore,
            header_db,
            burn_state_db,
            cost_track,
            mainnet: self.mainnet,
            chain_id: self.chain_id,
            epoch,
        }
    }

    /// begin a genesis block with the default cost contract
    ///  used in testing + benchmarking
    pub fn begin_test_genesis_block<'a, 'b>(
        &'a mut self,
        current: &StacksBlockId,
        next: &StacksBlockId,
        header_db: &'b dyn HeadersDB,
        burn_state_db: &'b dyn BurnStateDB,
    ) -> ClarityBlockConnection<'a, 'b> {
        let writable = self.datastore.begin(current, next);

        let epoch = GENESIS_EPOCH;

        let cost_track = Some(LimitedCostTracker::new_free());

        let mut conn = ClarityBlockConnection {
            datastore: writable,
            header_db,
            burn_state_db,
            cost_track,
            mainnet: self.mainnet,
            chain_id: self.chain_id,
            epoch,
        };

        let use_mainnet = self.mainnet;
        conn.as_transaction(|clarity_db| {
            let (ast, _analysis) = clarity_db
                .analyze_smart_contract(
                    &boot_code_id("costs", use_mainnet),
                    ClarityVersion::Clarity1,
                    BOOT_CODE_COSTS,
                    ASTRules::PrecheckSize,
                )
                .unwrap();
            clarity_db
                .initialize_smart_contract(
                    &boot_code_id("costs", use_mainnet),
                    ClarityVersion::Clarity1,
                    &ast,
                    BOOT_CODE_COSTS,
                    None,
                    |_, _| false,
                )
                .unwrap();
        });

        conn.as_transaction(|clarity_db| {
            let (ast, analysis) = clarity_db
                .analyze_smart_contract(
                    &boot_code_id("cost-voting", use_mainnet),
                    ClarityVersion::Clarity1,
                    &*BOOT_CODE_COST_VOTING,
                    ASTRules::PrecheckSize,
                )
                .unwrap();
            clarity_db
                .initialize_smart_contract(
                    &boot_code_id("cost-voting", use_mainnet),
                    ClarityVersion::Clarity1,
                    &ast,
                    &*BOOT_CODE_COST_VOTING,
                    None,
                    |_, _| false,
                )
                .unwrap();

            clarity_db
                .save_analysis(&boot_code_id("cost-voting", use_mainnet), &analysis)
                .unwrap();
        });

        conn.as_transaction(|clarity_db| {
            let (ast, _analysis) = clarity_db
                .analyze_smart_contract(
                    &boot_code_id("pox", use_mainnet),
                    ClarityVersion::Clarity1,
                    &*BOOT_CODE_POX_TESTNET,
                    ASTRules::PrecheckSize,
                )
                .unwrap();
            clarity_db
                .initialize_smart_contract(
                    &boot_code_id("pox", use_mainnet),
                    ClarityVersion::Clarity1,
                    &ast,
                    &*BOOT_CODE_POX_TESTNET,
                    None,
                    |_, _| false,
                )
                .unwrap();
        });

        conn
    }

    /// begin with a 2.1 genesis block with the default cost contract
    ///  used in testing + benchmarking
    pub fn begin_test_genesis_block_2_1<'a, 'b>(
        &'a mut self,
        current: &StacksBlockId,
        next: &StacksBlockId,
        header_db: &'b dyn HeadersDB,
        burn_state_db: &'b dyn BurnStateDB,
    ) -> ClarityBlockConnection<'a, 'b> {
        let writable = self.datastore.begin(current, next);

        let epoch = StacksEpochId::Epoch21;

        let cost_track = Some(LimitedCostTracker::new_free());

        let mut conn = ClarityBlockConnection {
            datastore: writable,
            header_db,
            burn_state_db,
            cost_track,
            mainnet: self.mainnet,
            chain_id: self.chain_id,
            epoch,
        };

        let use_mainnet = self.mainnet;

        conn.as_transaction(|clarity_db| {
            let (ast, _analysis) = clarity_db
                .analyze_smart_contract(
                    &boot_code_id("costs-2", use_mainnet),
                    ClarityVersion::Clarity1,
                    BOOT_CODE_COSTS_2,
                    ASTRules::PrecheckSize,
                )
                .unwrap();
            clarity_db
                .initialize_smart_contract(
                    &boot_code_id("costs-2", use_mainnet),
                    ClarityVersion::Clarity1,
                    &ast,
                    BOOT_CODE_COSTS_2,
                    None,
                    |_, _| false,
                )
                .unwrap();
        });

        conn.as_transaction(|clarity_db| {
            let (ast, _analysis) = clarity_db
                .analyze_smart_contract(
                    &boot_code_id("costs-3", use_mainnet),
                    ClarityVersion::Clarity2,
                    BOOT_CODE_COSTS_3,
                    ASTRules::PrecheckSize,
                )
                .unwrap();
            clarity_db
                .initialize_smart_contract(
                    &boot_code_id("costs-3", use_mainnet),
                    ClarityVersion::Clarity2,
                    &ast,
                    BOOT_CODE_COSTS_3,
                    None,
                    |_, _| false,
                )
                .unwrap();
        });

        conn.as_transaction(|clarity_db| {
            let (ast, _analysis) = clarity_db
                .analyze_smart_contract(
                    &boot_code_id("pox-2", use_mainnet),
                    ClarityVersion::Clarity2,
                    &*POX_2_TESTNET_CODE,
                    ASTRules::PrecheckSize,
                )
                .unwrap();
            clarity_db
                .initialize_smart_contract(
                    &boot_code_id("pox-2", use_mainnet),
                    ClarityVersion::Clarity2,
                    &ast,
                    &*POX_2_TESTNET_CODE,
                    None,
                    |_, _| false,
                )
                .unwrap();
        });

        conn
    }

    pub fn drop_unconfirmed_state(&mut self, block: &StacksBlockId) -> Result<(), Error> {
        let datastore = self.datastore.begin_unconfirmed(block);
        datastore.rollback_unconfirmed()?;
        Ok(())
    }

    pub fn begin_unconfirmed<'a, 'b>(
        &'a mut self,
        current: &StacksBlockId,
        header_db: &'b dyn HeadersDB,
        burn_state_db: &'b dyn BurnStateDB,
    ) -> ClarityBlockConnection<'a, 'b> {
        let mut datastore = self.datastore.begin_unconfirmed(current);

        let epoch = Self::get_epoch_of(current, header_db, burn_state_db);

        let cost_track = {
            let mut clarity_db = datastore.as_clarity_db(&NULL_HEADER_DB, &NULL_BURN_STATE_DB);
            Some(
                LimitedCostTracker::new(
                    self.mainnet,
                    self.chain_id,
                    epoch.block_limit.clone(),
                    &mut clarity_db,
                    epoch.epoch_id,
                )
                .expect("FAIL: problem instantiating cost tracking"),
            )
        };

        ClarityBlockConnection {
            datastore,
            header_db,
            burn_state_db,
            cost_track,
            mainnet: self.mainnet,
            chain_id: self.chain_id,
            epoch: epoch.epoch_id,
        }
    }

    /// Open a read-only connection at `at_block`. This will be evaluated in the Stacks epoch that
    ///  was active *during* the evaluation of `at_block`
    pub fn read_only_connection<'a>(
        &'a mut self,
        at_block: &StacksBlockId,
        header_db: &'a dyn HeadersDB,
        burn_state_db: &'a dyn BurnStateDB,
    ) -> ClarityReadOnlyConnection<'a> {
        self.read_only_connection_checked(at_block, header_db, burn_state_db)
            .expect(&format!("BUG: failed to open block {}", at_block))
    }

    /// Open a read-only connection at `at_block`. This will be evaluated in the Stacks epoch that
    ///  was active *during* the evaluation of `at_block`
    pub fn read_only_connection_checked<'a>(
        &'a mut self,
        at_block: &StacksBlockId,
        header_db: &'a dyn HeadersDB,
        burn_state_db: &'a dyn BurnStateDB,
    ) -> Result<ClarityReadOnlyConnection<'a>, Error> {
        let mut datastore = self.datastore.begin_read_only_checked(Some(at_block))?;
        let epoch = {
            let mut db = datastore.as_clarity_db(header_db, burn_state_db);
            db.begin();
            let result = db.get_clarity_epoch_version();
            db.roll_back()?;
            result
        }?;

        Ok(ClarityReadOnlyConnection {
            datastore,
            header_db,
            burn_state_db,
            epoch,
        })
    }

    pub fn trie_exists_for_block(&mut self, bhh: &StacksBlockId) -> Result<bool, DatabaseError> {
        let mut datastore = self.datastore.begin_read_only(None);
        datastore.trie_exists_for_block(bhh)
    }

    /// Evaluate program read-only at `at_block`. This will be evaluated in the Stacks epoch that
    ///  was active *during* the evaluation of `at_block`
    pub fn eval_read_only(
        &mut self,
        at_block: &StacksBlockId,
        header_db: &dyn HeadersDB,
        burn_state_db: &dyn BurnStateDB,
        contract: &QualifiedContractIdentifier,
        program: &str,
        ast_rules: ASTRules,
    ) -> Result<Value, Error> {
        let mut read_only_conn = self.datastore.begin_read_only(Some(at_block));
        let mut clarity_db = read_only_conn.as_clarity_db(header_db, burn_state_db);
        let epoch_id = {
            clarity_db.begin();
            let result = clarity_db.get_clarity_epoch_version();
            clarity_db.roll_back()?;
            result
        }?;

        let mut env = OwnedEnvironment::new_free(self.mainnet, self.chain_id, clarity_db, epoch_id);
        env.eval_read_only_with_rules(contract, program, ast_rules)
            .map(|(x, _, _)| x)
            .map_err(Error::from)
    }

    pub fn destroy(self) -> MarfedKV {
        self.datastore
    }
}

impl<'a, 'b> ClarityConnection for ClarityBlockConnection<'a, 'b> {
    /// Do something with ownership of the underlying DB that involves only reading.
    fn with_clarity_db_readonly_owned<F, R>(&mut self, to_do: F) -> R
    where
        F: FnOnce(ClarityDatabase) -> (R, ClarityDatabase),
    {
        let mut db =
            ClarityDatabase::new(&mut self.datastore, &self.header_db, &self.burn_state_db);
        db.begin();
        let (result, mut db) = to_do(db);
        db.roll_back()
            .expect("FATAL: failed to roll back from read-only context");
        result
    }

    fn with_analysis_db_readonly<F, R>(&mut self, to_do: F) -> R
    where
        F: FnOnce(&mut AnalysisDatabase) -> R,
    {
        let mut db = AnalysisDatabase::new(&mut self.datastore);
        db.begin();
        let result = to_do(&mut db);
        db.roll_back()
            .expect("FATAL: failed to roll back from read-only context");
        result
    }

    fn get_epoch(&self) -> StacksEpochId {
        self.epoch
    }
}

impl ClarityConnection for ClarityReadOnlyConnection<'_> {
    /// Do something with ownership of the underlying DB that involves only reading.
    fn with_clarity_db_readonly_owned<F, R>(&mut self, to_do: F) -> R
    where
        F: FnOnce(ClarityDatabase) -> (R, ClarityDatabase),
    {
        let mut db = self
            .datastore
            .as_clarity_db(&self.header_db, &self.burn_state_db);
        db.begin();
        let (result, mut db) = to_do(db);
        db.roll_back()
            .expect("FATAL: failed to roll back changes in read-only context");
        result
    }

    fn with_analysis_db_readonly<F, R>(&mut self, to_do: F) -> R
    where
        F: FnOnce(&mut AnalysisDatabase) -> R,
    {
        let mut db = self.datastore.as_analysis_db();
        db.begin();
        let result = to_do(&mut db);
        db.roll_back()
            .expect("FATAL: failed to roll back changes in read-only context");
        result
    }

    fn get_epoch(&self) -> StacksEpochId {
        self.epoch
    }
}

impl<'a> PreCommitClarityBlock<'a> {
    pub fn commit(self) {
        debug!("Committing Clarity block connection"; "index_block" => %self.commit_to);
        self.datastore
            .commit_to(&self.commit_to)
            .expect("FATAL: failed to commit block");
    }
}

impl<'a, 'b> ClarityBlockConnection<'a, 'b> {
    /// Rolls back all changes in the current block by
    /// (1) dropping all writes from the current MARF tip,
    /// (2) rolling back side-storage
    pub fn rollback_block(self) {
        // this is a "lower-level" rollback than the roll backs performed in
        //   ClarityDatabase or AnalysisDatabase -- this is done at the backing store level.
        debug!("Rollback Clarity datastore");
        self.datastore.rollback_block();
    }

    /// Rolls back all unconfirmed state in the current block by
    /// (1) dropping all writes from the current MARF tip,
    /// (2) rolling back side-storage
    pub fn rollback_unconfirmed(self) {
        // this is a "lower-level" rollback than the roll backs performed in
        //   ClarityDatabase or AnalysisDatabase -- this is done at the backing store level.
        debug!("Rollback unconfirmed Clarity datastore");
        self.datastore
            .rollback_unconfirmed()
            .expect("FATAL: failed to rollback block");
    }

    /// Commits all changes in the current block by
    /// (1) committing the current MARF tip to storage,
    /// (2) committing side-storage.
    #[cfg(test)]
    pub fn commit_block(self) -> LimitedCostTracker {
        debug!("Commit Clarity datastore");
        self.datastore.test_commit();

        self.cost_track.unwrap()
    }

    pub fn precommit_to_block(self, final_bhh: StacksBlockId) -> PreCommitClarityBlock<'a> {
        self.cost_track
            .expect("Clarity block connection lost cost tracker before commitment");
        PreCommitClarityBlock {
            datastore: self.datastore,
            commit_to: final_bhh,
        }
    }

    /// Commits all changes in the current block by
    /// (1) committing the current MARF tip to storage,
    /// (2) committing side-storage.  Commits to a different
    /// block hash than the one opened (i.e. since the caller
    /// may not have known the "real" block hash at the
    /// time of opening).
    pub fn commit_to_block(self, final_bhh: &StacksBlockId) -> LimitedCostTracker {
        debug!("Commit Clarity datastore to {}", final_bhh);
        self.datastore
            .commit_to(final_bhh)
            .expect("FATAL: failed to commit block");

        self.cost_track.unwrap()
    }

    /// Commits all changes in the current block by
    /// (1) committing the current MARF tip to storage,
    /// (2) committing side-storage.
    ///    before this saves, it updates the metadata headers in
    ///    the sidestore so that they don't get stepped on after
    ///    a miner re-executes a constructed block.
    pub fn commit_mined_block(self, bhh: &StacksBlockId) -> Result<LimitedCostTracker, Error> {
        debug!("Commit mined Clarity datastore to {}", bhh);
        self.datastore.commit_mined_block(bhh)?;

        Ok(self.cost_track.unwrap())
    }

    /// Save all unconfirmed state by
    /// (1) committing the current unconfirmed MARF to storage,
    /// (2) committing side-storage
    /// Unconfirmed data has globally-unique block hashes that are cryptographically derived from a
    /// confirmed block hash, so they're exceedingly unlikely to conflict with existing blocks.
    pub fn commit_unconfirmed(self) -> LimitedCostTracker {
        debug!("Save unconfirmed Clarity datastore");
        self.datastore.commit_unconfirmed();

        self.cost_track.unwrap()
    }

    /// Get the boot code account
    fn get_boot_code_account(&mut self) -> Result<StacksAccount, Error> {
        let boot_code_address = boot_code_addr(self.mainnet);
        let boot_code_nonce = self
            .with_clarity_db_readonly(|db| db.get_account_nonce(&boot_code_address.clone().into()));

        let boot_code_account = boot_code_acc(boot_code_address, boot_code_nonce);
        Ok(boot_code_account)
    }

    pub fn initialize_epoch_2_05(&mut self) -> Result<StacksTransactionReceipt, Error> {
        // use the `using!` statement to ensure that the old cost_tracker is placed
        //  back in all branches after initialization
        using!(self.cost_track, "cost tracker", |old_cost_tracker| {
            // epoch initialization is *free*
            self.cost_track.replace(LimitedCostTracker::new_free());

            let mainnet = self.mainnet;

            // get the boot code account information
            //  for processing the pox contract initialization
            let tx_version = if mainnet {
                TransactionVersion::Mainnet
            } else {
                TransactionVersion::Testnet
            };

<<<<<<< HEAD
            let boot_code_account = self
                .get_boot_code_account()
                .expect("FATAL: did not get boot account");
=======
            let boot_code_address = boot_code_addr(mainnet);
            let boot_code_auth = boot_code_tx_auth(boot_code_address);
            let boot_code_nonce = self.with_clarity_db_readonly(|db| {
                db.get_account_nonce(&boot_code_address.clone().into())
                    .expect("FATAL: Failed to boot account nonce")
            });
            let boot_code_account = boot_code_acc(boot_code_address, boot_code_nonce);
>>>>>>> c98b404e

            // instantiate costs 2 contract...
            let cost_2_code = if mainnet {
                &*BOOT_CODE_COSTS_2
            } else {
                &*BOOT_CODE_COSTS_2_TESTNET
            };

            let payload = TransactionPayload::SmartContract(
                TransactionSmartContract {
                    name: ContractName::try_from(COSTS_2_NAME)
                        .expect("FATAL: invalid boot-code contract name"),
                    code_body: StacksString::from_str(cost_2_code)
                        .expect("FATAL: invalid boot code body"),
                },
                None,
            );

            let boot_code_address = boot_code_addr(self.mainnet);

            let boot_code_auth = boot_code_tx_auth(boot_code_address.clone());

            let costs_2_contract_tx =
                StacksTransaction::new(tx_version.clone(), boot_code_auth.clone(), payload);

            let initialization_receipt = self.as_transaction(|tx_conn| {
                // bump the epoch in the Clarity DB
                tx_conn
                    .with_clarity_db(|db| {
                        db.set_clarity_epoch_version(StacksEpochId::Epoch2_05)?;
                        Ok(())
                    })
                    .unwrap();

                // NOTE: we don't set tx_conn.epoch to Epoch2_05 here, even though we probably
                // should, because doing so risks a chain split.  Same for self.epoch.
                // C'est la vie.

                // initialize with a synthetic transaction
                debug!("Instantiate .costs-2 contract");
                let receipt = StacksChainState::process_transaction_payload(
                    tx_conn,
                    &costs_2_contract_tx,
                    &boot_code_account,
                    ASTRules::PrecheckSize,
                )
                .expect("FATAL: Failed to process PoX 2 contract initialization");

                receipt
            });

            if initialization_receipt.result != Value::okay_true()
                || initialization_receipt.post_condition_aborted
            {
                panic!(
                    "FATAL: Failure processing Costs 2 contract initialization: {:#?}",
                    &initialization_receipt
                );
            }

            // NOTE: we don't set self.epoch to Epoch2_05 here, even though we probably
            // should, because doing so risks a chain split.

            debug!("Epoch 2.05 initialized");
            (old_cost_tracker, Ok(initialization_receipt))
        })
    }

    pub fn initialize_epoch_2_1(&mut self) -> Result<Vec<StacksTransactionReceipt>, Error> {
        // use the `using!` statement to ensure that the old cost_tracker is placed
        //  back in all branches after initialization
        using!(self.cost_track, "cost tracker", |old_cost_tracker| {
            // epoch initialization is *free*.
            // NOTE: this also means that cost functions won't be evaluated.
            // This is important because pox-2 is instantiated before costs-3.
            self.cost_track.replace(LimitedCostTracker::new_free());

            let mainnet = self.mainnet;
            let first_block_height = self.burn_state_db.get_burn_start_height();
            let pox_prepare_length = self.burn_state_db.get_pox_prepare_length();
            let pox_reward_cycle_length = self.burn_state_db.get_pox_reward_cycle_length();
            let pox_rejection_fraction = self.burn_state_db.get_pox_rejection_fraction();

            let v1_unlock_height = self.burn_state_db.get_v1_unlock_height();
            let pox_2_first_cycle = PoxConstants::static_block_height_to_reward_cycle(
                u64::from(v1_unlock_height),
                u64::from(first_block_height),
                u64::from(pox_reward_cycle_length),
            )
            .expect("PANIC: PoX-2 first reward cycle begins *before* first burn block height");

            // get the boot code account information
            //  for processing the pox contract initialization
            let tx_version = if mainnet {
                TransactionVersion::Mainnet
            } else {
                TransactionVersion::Testnet
            };

            let boot_code_address = boot_code_addr(mainnet);

<<<<<<< HEAD
            let boot_code_auth = boot_code_tx_auth(boot_code_address.clone());
=======
            let boot_code_auth = TransactionAuth::Standard(
                TransactionSpendingCondition::Singlesig(SinglesigSpendingCondition {
                    signer: boot_code_address.bytes.clone(),
                    hash_mode: SinglesigHashMode::P2PKH,
                    key_encoding: TransactionPublicKeyEncoding::Uncompressed,
                    nonce: 0,
                    tx_fee: 0,
                    signature: MessageSignature::empty(),
                }),
            );

            let boot_code_nonce = self.with_clarity_db_readonly(|db| {
                db.get_account_nonce(&boot_code_address.clone().into())
                    .expect("FATAL: Failed to boot account nonce")
            });
>>>>>>> c98b404e

            let boot_code_account = self
                .get_boot_code_account()
                .expect("FATAL: did not get boot account");

            /////////////////// .pox-2 ////////////////////////
            let pox_2_code = if mainnet {
                &*POX_2_MAINNET_CODE
            } else {
                &*POX_2_TESTNET_CODE
            };

            let pox_2_contract_id = boot_code_id(POX_2_NAME, mainnet);

            let payload = TransactionPayload::SmartContract(
                TransactionSmartContract {
                    name: ContractName::try_from(POX_2_NAME)
                        .expect("FATAL: invalid boot-code contract name"),
                    code_body: StacksString::from_str(pox_2_code)
                        .expect("FATAL: invalid boot code body"),
                },
                Some(ClarityVersion::Clarity2),
            );

            let pox_2_contract_tx =
                StacksTransaction::new(tx_version.clone(), boot_code_auth.clone(), payload);

            // upgrade epoch before starting transaction-processing, since .pox-2 needs clarity2
            // features
            self.epoch = StacksEpochId::Epoch21;
            let pox_2_initialization_receipt = self.as_transaction(|tx_conn| {
                // bump the epoch in the Clarity DB
                tx_conn
                    .with_clarity_db(|db| {
                        db.set_clarity_epoch_version(StacksEpochId::Epoch21)?;
                        Ok(())
                    })
                    .unwrap();

                // require 2.1 rules henceforth in this connection as well
                tx_conn.epoch = StacksEpochId::Epoch21;

                // initialize with a synthetic transaction
                debug!("Instantiate {} contract", &pox_2_contract_id);
                let receipt = StacksChainState::process_transaction_payload(
                    tx_conn,
                    &pox_2_contract_tx,
                    &boot_code_account,
                    ASTRules::PrecheckSize,
                )
                .expect("FATAL: Failed to process PoX 2 contract initialization");

                // set burnchain params
                let consts_setter = PrincipalData::from(pox_2_contract_id.clone());
                let params = vec![
                    Value::UInt(u128::from(first_block_height)),
                    Value::UInt(u128::from(pox_prepare_length)),
                    Value::UInt(u128::from(pox_reward_cycle_length)),
                    Value::UInt(u128::from(pox_rejection_fraction)),
                    Value::UInt(u128::from(pox_2_first_cycle)),
                ];

                let (_, _, _burnchain_params_events) = tx_conn
                    .run_contract_call(
                        &consts_setter,
                        None,
                        &pox_2_contract_id,
                        "set-burnchain-parameters",
                        &params,
                        |_, _| false,
                    )
                    .expect("Failed to set burnchain parameters in PoX-2 contract");

                receipt
            });

            if pox_2_initialization_receipt.result != Value::okay_true()
                || pox_2_initialization_receipt.post_condition_aborted
            {
                panic!(
                    "FATAL: Failure processing PoX 2 contract initialization: {:#?}",
                    &pox_2_initialization_receipt
                );
            }

            /////////////////// .costs-3 ////////////////////////
            let cost_3_code = &*BOOT_CODE_COSTS_3;

            let payload = TransactionPayload::SmartContract(
                TransactionSmartContract {
                    name: ContractName::try_from(COSTS_3_NAME)
                        .expect("FATAL: invalid boot-code contract name"),
                    code_body: StacksString::from_str(cost_3_code)
                        .expect("FATAL: invalid boot code body"),
                },
                None,
            );

            let costs_3_contract_tx =
                StacksTransaction::new(tx_version.clone(), boot_code_auth.clone(), payload);

            let costs_3_initialization_receipt = self.as_transaction(|tx_conn| {
                // bump the epoch in the Clarity DB
                tx_conn
                    .with_clarity_db(|db| {
                        db.set_clarity_epoch_version(StacksEpochId::Epoch21)?;
                        Ok(())
                    })
                    .unwrap();

                // require 2.1 rules henceforth in this connection as well
                tx_conn.epoch = StacksEpochId::Epoch21;

                // initialize with a synthetic transaction
                debug!("Instantiate .costs-3 contract");
                let receipt = StacksChainState::process_transaction_payload(
                    tx_conn,
                    &costs_3_contract_tx,
                    &boot_code_account,
                    ASTRules::PrecheckSize,
                )
                .expect("FATAL: Failed to process costs-3 contract initialization");

                receipt
            });

            if costs_3_initialization_receipt.result != Value::okay_true()
                || costs_3_initialization_receipt.post_condition_aborted
            {
                panic!(
                    "FATAL: Failure processing Costs 3 contract initialization: {:#?}",
                    &costs_3_initialization_receipt
                );
            }

            debug!("Epoch 2.1 initialized");
            (
                old_cost_tracker,
                Ok(vec![
                    pox_2_initialization_receipt,
                    costs_3_initialization_receipt,
                ]),
            )
        })
    }

    pub fn initialize_epoch_2_2(&mut self) -> Result<Vec<StacksTransactionReceipt>, Error> {
        // use the `using!` statement to ensure that the old cost_tracker is placed
        //  back in all branches after initialization
        using!(self.cost_track, "cost tracker", |old_cost_tracker| {
            // epoch initialization is *free*.
            // NOTE: this also means that cost functions won't be evaluated.
            self.cost_track.replace(LimitedCostTracker::new_free());
            self.epoch = StacksEpochId::Epoch22;
            self.as_transaction(|tx_conn| {
                // bump the epoch in the Clarity DB
                tx_conn
                    .with_clarity_db(|db| {
                        db.set_clarity_epoch_version(StacksEpochId::Epoch22)?;
                        Ok(())
                    })
                    .unwrap();

                // require 2.2 rules henceforth in this connection as well
                tx_conn.epoch = StacksEpochId::Epoch22;
            });

            debug!("Epoch 2.2 initialized");

            (old_cost_tracker, Ok(vec![]))
        })
    }

    pub fn initialize_epoch_2_3(&mut self) -> Result<Vec<StacksTransactionReceipt>, Error> {
        // use the `using!` statement to ensure that the old cost_tracker is placed
        //  back in all branches after initialization
        using!(self.cost_track, "cost tracker", |old_cost_tracker| {
            // epoch initialization is *free*.
            // NOTE: this also means that cost functions won't be evaluated.
            self.cost_track.replace(LimitedCostTracker::new_free());

            // first, upgrade the epoch
            self.epoch = StacksEpochId::Epoch23;
            self.as_transaction(|tx_conn| {
                // bump the epoch in the Clarity DB
                tx_conn
                    .with_clarity_db(|db| {
                        db.set_clarity_epoch_version(StacksEpochId::Epoch23)?;
                        Ok(())
                    })
                    .unwrap();

                // require 2.3 rules henceforth in this connection as well
                tx_conn.epoch = StacksEpochId::Epoch23;
            });

            debug!("Epoch 2.3 initialized");

            (old_cost_tracker, Ok(vec![]))
        })
    }

    pub fn initialize_epoch_2_4(&mut self) -> Result<Vec<StacksTransactionReceipt>, Error> {
        // use the `using!` statement to ensure that the old cost_tracker is placed
        //  back in all branches after initialization
        using!(self.cost_track, "cost tracker", |old_cost_tracker| {
            // epoch initialization is *free*.
            // NOTE: this also means that cost functions won't be evaluated.
            self.cost_track.replace(LimitedCostTracker::new_free());
            self.epoch = StacksEpochId::Epoch24;
            self.as_transaction(|tx_conn| {
                // bump the epoch in the Clarity DB
                tx_conn
                    .with_clarity_db(|db| {
                        db.set_clarity_epoch_version(StacksEpochId::Epoch24)?;
                        Ok(())
                    })
                    .unwrap();

                // require 2.4 rules henceforth in this connection as well
                tx_conn.epoch = StacksEpochId::Epoch24;
            });

            /////////////////// .pox-3 ////////////////////////
            let mainnet = self.mainnet;
            let first_block_height = self.burn_state_db.get_burn_start_height();
            let pox_prepare_length = self.burn_state_db.get_pox_prepare_length();
            let pox_reward_cycle_length = self.burn_state_db.get_pox_reward_cycle_length();
            let pox_rejection_fraction = self.burn_state_db.get_pox_rejection_fraction();
            let pox_3_activation_height = self.burn_state_db.get_pox_3_activation_height();

            let pox_3_first_cycle = PoxConstants::static_block_height_to_reward_cycle(
                u64::from(pox_3_activation_height),
                u64::from(first_block_height),
                u64::from(pox_reward_cycle_length),
            )
            .expect("PANIC: PoX-3 first reward cycle begins *before* first burn block height")
                + 1;

            // get tx_version & boot code account information for pox-3 contract init
            let tx_version = if mainnet {
                TransactionVersion::Mainnet
            } else {
                TransactionVersion::Testnet
            };

            let boot_code_address = boot_code_addr(mainnet);

            let boot_code_auth = boot_code_tx_auth(boot_code_address.clone());

<<<<<<< HEAD
            let boot_code_account = self
                .get_boot_code_account()
                .expect("FATAL: did not get boot account");
=======
            let boot_code_nonce = self.with_clarity_db_readonly(|db| {
                db.get_account_nonce(&boot_code_address.clone().into())
                    .expect("FATAL: Failed to boot account nonce")
            });

            let boot_code_account = StacksAccount {
                principal: PrincipalData::Standard(boot_code_address.into()),
                nonce: boot_code_nonce,
                stx_balance: STXBalance::zero(),
            };
>>>>>>> c98b404e

            let pox_3_code = if mainnet {
                &*POX_3_MAINNET_CODE
            } else {
                &*POX_3_TESTNET_CODE
            };

            let pox_3_contract_id = boot_code_id(POX_3_NAME, mainnet);

            let payload = TransactionPayload::SmartContract(
                TransactionSmartContract {
                    name: ContractName::try_from(POX_3_NAME)
                        .expect("FATAL: invalid boot-code contract name"),
                    code_body: StacksString::from_str(pox_3_code)
                        .expect("FATAL: invalid boot code body"),
                },
                Some(ClarityVersion::Clarity2),
            );

            let pox_3_contract_tx =
                StacksTransaction::new(tx_version.clone(), boot_code_auth.clone(), payload);

            let pox_3_initialization_receipt = self.as_transaction(|tx_conn| {
                // initialize with a synthetic transaction
                debug!("Instantiate {} contract", &pox_3_contract_id);
                let receipt = StacksChainState::process_transaction_payload(
                    tx_conn,
                    &pox_3_contract_tx,
                    &boot_code_account,
                    ASTRules::PrecheckSize,
                )
                .expect("FATAL: Failed to process PoX 3 contract initialization");

                // set burnchain params
                let consts_setter = PrincipalData::from(pox_3_contract_id.clone());
                let params = vec![
                    Value::UInt(u128::from(first_block_height)),
                    Value::UInt(u128::from(pox_prepare_length)),
                    Value::UInt(u128::from(pox_reward_cycle_length)),
                    Value::UInt(u128::from(pox_rejection_fraction)),
                    Value::UInt(u128::from(pox_3_first_cycle)),
                ];

                let (_, _, _burnchain_params_events) = tx_conn
                    .run_contract_call(
                        &consts_setter,
                        None,
                        &pox_3_contract_id,
                        "set-burnchain-parameters",
                        &params,
                        |_, _| false,
                    )
                    .expect("Failed to set burnchain parameters in PoX-3 contract");

                receipt
            });

            if pox_3_initialization_receipt.result != Value::okay_true()
                || pox_3_initialization_receipt.post_condition_aborted
            {
                panic!(
                    "FATAL: Failure processing PoX 3 contract initialization: {:#?}",
                    &pox_3_initialization_receipt
                );
            }

            debug!("Epoch 2.4 initialized");

            (old_cost_tracker, Ok(vec![pox_3_initialization_receipt]))
        })
    }

    pub fn initialize_epoch_2_5(&mut self) -> Result<Vec<StacksTransactionReceipt>, Error> {
        // use the `using!` statement to ensure that the old cost_tracker is placed
        //  back in all branches after initialization
        using!(self.cost_track, "cost tracker", |old_cost_tracker| {
            // epoch initialization is *free*.
            // NOTE: this also means that cost functions won't be evaluated.
            self.cost_track.replace(LimitedCostTracker::new_free());
            self.epoch = StacksEpochId::Epoch25;
            self.as_transaction(|tx_conn| {
                // bump the epoch in the Clarity DB
                tx_conn
                    .with_clarity_db(|db| {
                        db.set_clarity_epoch_version(StacksEpochId::Epoch25);
                        Ok(())
                    })
                    .unwrap();

                // require 3.0 rules henceforth in this connection as well
                tx_conn.epoch = StacksEpochId::Epoch25;
            });

            /////////////////// .pox-4 ////////////////////////
            let first_block_height = self.burn_state_db.get_burn_start_height();
            let pox_prepare_length = self.burn_state_db.get_pox_prepare_length();
            let pox_reward_cycle_length = self.burn_state_db.get_pox_reward_cycle_length();
            let pox_4_activation_height = self.burn_state_db.get_pox_4_activation_height();

            let pox_4_first_cycle = PoxConstants::static_block_height_to_reward_cycle(
                u64::from(pox_4_activation_height),
                u64::from(first_block_height),
                u64::from(pox_reward_cycle_length),
            )
            .expect("PANIC: PoX-4 first reward cycle begins *before* first burn block height")
                + 1;
            // get tx_version & boot code account information for pox-3 contract init
            let mainnet = self.mainnet;
            let tx_version = if mainnet {
                TransactionVersion::Mainnet
            } else {
                TransactionVersion::Testnet
            };

            let boot_code_address = boot_code_addr(mainnet);

            let boot_code_auth = boot_code_tx_auth(boot_code_address.clone());

            let boot_code_account = self
                .get_boot_code_account()
                .expect("FATAL: did not get boot account");

            let pox_4_code = &*POX_4_CODE;
            let pox_4_contract_id = boot_code_id(POX_4_NAME, mainnet);

            let payload = TransactionPayload::SmartContract(
                TransactionSmartContract {
                    name: ContractName::try_from(POX_4_NAME)
                        .expect("FATAL: invalid boot-code contract name"),
                    code_body: StacksString::from_str(pox_4_code)
                        .expect("FATAL: invalid boot code body"),
                },
                Some(ClarityVersion::Clarity2),
            );

            let pox_4_contract_tx =
                StacksTransaction::new(tx_version.clone(), boot_code_auth.clone(), payload);

            let initialized_agg_key = if !mainnet {
                self.with_readonly_clarity_env(
                    false,
                    self.chain_id,
                    ClarityVersion::Clarity2,
                    StacksAddress::burn_address(false).into(),
                    None,
                    LimitedCostTracker::Free,
                    |vm_env| {
                        vm_env.execute_contract_allow_private(
                            &boot_code_id(BOOT_TEST_POX_4_AGG_KEY_CONTRACT, false),
                            BOOT_TEST_POX_4_AGG_KEY_FNAME,
                            &[],
                            true,
                        )
                    },
                )
                .ok()
                .map(|agg_key_value| {
                    Value::buff_from(agg_key_value.expect_buff(33))
                        .expect("failed to reconstruct buffer")
                })
            } else {
                None
            };

            let pox_4_initialization_receipt = self.as_transaction(|tx_conn| {
                // initialize with a synthetic transaction
                debug!("Instantiate {} contract", &pox_4_contract_id);
                let receipt = StacksChainState::process_transaction_payload(
                    tx_conn,
                    &pox_4_contract_tx,
                    &boot_code_account,
                    ASTRules::PrecheckSize,
                )
                .expect("FATAL: Failed to process PoX 4 contract initialization");

                // set burnchain params
                let consts_setter = PrincipalData::from(pox_4_contract_id.clone());
                let params = vec![
                    Value::UInt(u128::from(first_block_height)),
                    Value::UInt(u128::from(pox_prepare_length)),
                    Value::UInt(u128::from(pox_reward_cycle_length)),
                    Value::UInt(u128::from(pox_4_first_cycle)),
                ];

                let (_, _, _burnchain_params_events) = tx_conn
                    .run_contract_call(
                        &consts_setter,
                        None,
                        &pox_4_contract_id,
                        "set-burnchain-parameters",
                        &params,
                        |_, _| false,
                    )
                    .expect("Failed to set burnchain parameters in PoX-3 contract");

                // set the aggregate public key for all pre-pox-4 cycles, if in testnet, and can fetch a boot-setting
                if !mainnet {
                    if let Some(ref agg_pub_key) = initialized_agg_key {
                        for set_in_reward_cycle in 0..=pox_4_first_cycle {
                            info!(
                                "Setting initial aggregate-public-key in PoX-4";
                                "agg_pub_key" => %agg_pub_key,
                                "reward_cycle" => set_in_reward_cycle,
                                "pox_4_first_cycle" => pox_4_first_cycle,
                            );
                            tx_conn
                                .with_abort_callback(
                                    |vm_env| {
                                        vm_env.execute_in_env(
                                            StacksAddress::burn_address(false).into(),
                                            None,
                                            None,
                                            |env| {
                                                env.execute_contract_allow_private(
                                                    &pox_4_contract_id,
                                                    "set-aggregate-public-key",
                                                    &[
                                                        SymbolicExpression::atom_value(
                                                            Value::UInt(set_in_reward_cycle.into()),
                                                        ),
                                                        SymbolicExpression::atom_value(
                                                            agg_pub_key.clone(),
                                                        ),
                                                    ],
                                                    false,
                                                )
                                            },
                                        )
                                    },
                                    |_, _| false,
                                )
                                .unwrap();
                        }
                    }
                }

                receipt
            });

            if pox_4_initialization_receipt.result != Value::okay_true()
                || pox_4_initialization_receipt.post_condition_aborted
            {
                panic!(
                    "FATAL: Failure processing PoX 4 contract initialization: {:#?}",
                    &pox_4_initialization_receipt
                );
            }

            let signers_contract_id = boot_code_id(SIGNERS_NAME, mainnet);
            let payload = TransactionPayload::SmartContract(
                TransactionSmartContract {
                    name: ContractName::try_from(SIGNERS_NAME)
                        .expect("FATAL: invalid boot-code contract name"),
                    code_body: StacksString::from_str(SIGNERS_BODY)
                        .expect("FATAL: invalid boot code body"),
                },
                Some(ClarityVersion::Clarity2),
            );

            let signers_contract_tx =
                StacksTransaction::new(tx_version.clone(), boot_code_auth.clone(), payload);

            let signers_initialization_receipt = self.as_transaction(|tx_conn| {
                // initialize with a synthetic transaction
                debug!("Instantiate {} contract", &signers_contract_id);
                let receipt = StacksChainState::process_transaction_payload(
                    tx_conn,
                    &signers_contract_tx,
                    &boot_code_account,
                    ASTRules::PrecheckSize,
                )
                .expect("FATAL: Failed to process .signers contract initialization");
                receipt
            });

            if signers_initialization_receipt.result != Value::okay_true()
                || signers_initialization_receipt.post_condition_aborted
            {
                panic!(
                    "FATAL: Failure processing signers contract initialization: {:#?}",
                    &signers_initialization_receipt
                );
            }

            let signers_voting_code = &*SIGNER_VOTING_CODE;
            let signers_voting_contract_id = boot_code_id(SIGNERS_VOTING_NAME, mainnet);
            let payload = TransactionPayload::SmartContract(
                TransactionSmartContract {
                    name: ContractName::try_from(SIGNERS_VOTING_NAME)
                        .expect("FATAL: invalid boot-code contract name"),
                    code_body: StacksString::from_str(signers_voting_code)
                        .expect("FATAL: invalid boot code body"),
                },
                Some(ClarityVersion::Clarity2),
            );

            let signers_contract_tx =
                StacksTransaction::new(tx_version.clone(), boot_code_auth.clone(), payload);

            let signers_voting_initialization_receipt = self.as_transaction(|tx_conn| {
                // initialize with a synthetic transaction
                debug!("Instantiate {} contract", &signers_voting_contract_id);
                let receipt = StacksChainState::process_transaction_payload(
                    tx_conn,
                    &signers_contract_tx,
                    &boot_code_account,
                    ASTRules::PrecheckSize,
                )
                .expect("FATAL: Failed to process .signers-voting contract initialization");
                receipt
            });

            if signers_voting_initialization_receipt.result != Value::okay_true()
                || signers_voting_initialization_receipt.post_condition_aborted
            {
                panic!(
                    "FATAL: Failure processing signers-voting contract initialization: {:#?}",
                    &signers_voting_initialization_receipt
                );
            }

            debug!("Epoch 2.5 initialized");
            (old_cost_tracker, Ok(vec![pox_4_initialization_receipt]))
        })
    }

    pub fn initialize_epoch_3_0(&mut self) -> Result<Vec<StacksTransactionReceipt>, Error> {
        // use the `using!` statement to ensure that the old cost_tracker is placed
        //  back in all branches after initialization
        using!(self.cost_track, "cost tracker", |old_cost_tracker| {
            // epoch initialization is *free*.
            // NOTE: this also means that cost functions won't be evaluated.
            self.cost_track.replace(LimitedCostTracker::new_free());
            self.epoch = StacksEpochId::Epoch30;
            self.as_transaction(|tx_conn| {
                // bump the epoch in the Clarity DB
                tx_conn
                    .with_clarity_db(|db| {
                        db.set_clarity_epoch_version(StacksEpochId::Epoch30);
                        Ok(())
                    })
                    .unwrap();

                // require 3.0 rules henceforth in this connection as well
                tx_conn.epoch = StacksEpochId::Epoch30;
            });

            debug!("Epoch 3.0 initialized");
            (old_cost_tracker, Ok(vec![]))
        })
    }

    pub fn start_transaction_processing<'c>(&'c mut self) -> ClarityTransactionConnection<'c, 'a> {
        let store = &mut self.datastore;
        let cost_track = &mut self.cost_track;
        let header_db = &self.header_db;
        let burn_state_db = &self.burn_state_db;
        let mainnet = self.mainnet;
        let chain_id = self.chain_id;
        let mut log = RollbackWrapperPersistedLog::new();
        log.nest();
        ClarityTransactionConnection {
            store,
            cost_track,
            header_db,
            burn_state_db,
            log: Some(log),
            mainnet,
            chain_id,
            epoch: self.epoch,
        }
    }

    /// Execute `todo` as a transaction in this block. The execution
    /// will use the "free" cost tracker.
    /// This will unconditionally commit the edit log from the
    /// transaction to the block, so any changes that should be
    /// rolled back must be rolled back by `todo`.
    pub fn as_free_transaction<F, R>(&mut self, todo: F) -> R
    where
        F: FnOnce(&mut ClarityTransactionConnection) -> R,
    {
        // use the `using!` statement to ensure that the old cost_tracker is placed
        //  back in all branches after initialization
        using!(self.cost_track, "cost tracker", |old_cost_tracker| {
            // epoch initialization is *free*
            self.cost_track.replace(LimitedCostTracker::new_free());

            let mut tx = self.start_transaction_processing();
            let r = todo(&mut tx);
            tx.commit()
                .expect("FATAL: failed to commit unconditional free transaction");
            (old_cost_tracker, r)
        })
    }

    /// Execute `todo` as a transaction in this block.
    /// This will unconditionally commit the edit log from the
    /// transaction to the block, so any changes that should be
    /// rolled back must be rolled back by `todo`.
    pub fn as_transaction<F, R>(&mut self, todo: F) -> R
    where
        F: FnOnce(&mut ClarityTransactionConnection) -> R,
    {
        let mut tx = self.start_transaction_processing();
        let r = todo(&mut tx);
        tx.commit()
            .expect("FATAL: failed to commit unconditional transaction");
        r
    }

    pub fn seal(&mut self) -> TrieHash {
        self.datastore.seal()
    }

    pub fn destruct(self) -> WritableMarfStore<'a> {
        self.datastore
    }

    #[cfg(test)]
    pub fn set_epoch(&mut self, epoch_id: StacksEpochId) {
        self.epoch = epoch_id;
    }
}

impl<'a, 'b> ClarityConnection for ClarityTransactionConnection<'a, 'b> {
    /// Do something with ownership of the underlying DB that involves only reading.
    fn with_clarity_db_readonly_owned<F, R>(&mut self, to_do: F) -> R
    where
        F: FnOnce(ClarityDatabase) -> (R, ClarityDatabase),
    {
        using!(self.log, "log", |log| {
            let rollback_wrapper = RollbackWrapper::from_persisted_log(self.store, log);
            let mut db = ClarityDatabase::new_with_rollback_wrapper(
                rollback_wrapper,
                &self.header_db,
                &self.burn_state_db,
            );
            db.begin();
            let (r, mut db) = to_do(db);
            db.roll_back()
                .expect("FATAL: failed to rollback changes during read-only connection");
            (db.destroy().into(), r)
        })
    }

    fn with_analysis_db_readonly<F, R>(&mut self, to_do: F) -> R
    where
        F: FnOnce(&mut AnalysisDatabase) -> R,
    {
        self.with_analysis_db(|mut db, cost_tracker| {
            db.begin();
            let result = to_do(&mut db);
            db.roll_back()
                .expect("FATAL: failed to rollback changes during read-only connection");
            (cost_tracker, result)
        })
    }

    fn get_epoch(&self) -> StacksEpochId {
        self.epoch
    }
}

impl<'a, 'b> Drop for ClarityTransactionConnection<'a, 'b> {
    fn drop(&mut self) {
        if thread::panicking() {
            // if the thread is panicking, we've likely lost our cost_tracker handle,
            //  so don't expect() one, or we'll end up panicking while panicking.
            match self.cost_track.as_mut() {
                Some(t) => t.reset_memory(),
                None => {
                    error!("Failed to reset the memory of the Clarity transaction's cost_track handle while thread panicking");
                }
            }
        } else {
            self.cost_track
                .as_mut()
                .expect("BUG: Transaction connection lost cost_tracker handle.")
                .reset_memory();
        }
    }
}

impl<'a, 'b> TransactionConnection for ClarityTransactionConnection<'a, 'b> {
    fn with_abort_callback<F, A, R, E>(
        &mut self,
        to_do: F,
        abort_call_back: A,
    ) -> Result<(R, AssetMap, Vec<StacksTransactionEvent>, bool), E>
    where
        A: FnOnce(&AssetMap, &mut ClarityDatabase) -> bool,
        F: FnOnce(&mut OwnedEnvironment) -> Result<(R, AssetMap, Vec<StacksTransactionEvent>), E>,
        E: From<InterpreterError>,
    {
        using!(self.log, "log", |log| {
            using!(self.cost_track, "cost tracker", |cost_track| {
                let rollback_wrapper = RollbackWrapper::from_persisted_log(self.store, log);
                let mut db = ClarityDatabase::new_with_rollback_wrapper(
                    rollback_wrapper,
                    &self.header_db,
                    &self.burn_state_db,
                );

                // wrap the whole contract-call in a claritydb transaction,
                //   so we can abort on call_back's boolean retun
                db.begin();
                let mut vm_env = OwnedEnvironment::new_cost_limited(
                    self.mainnet,
                    self.chain_id,
                    db,
                    cost_track,
                    self.epoch,
                );
                let result = to_do(&mut vm_env);
                let (mut db, cost_track) = vm_env
                    .destruct()
                    .expect("Failed to recover database reference after executing transaction");
                // DO NOT reset memory usage yet -- that should happen only when the TX commits.

                let result = match result {
                    Ok((value, asset_map, events)) => {
                        let aborted = abort_call_back(&asset_map, &mut db);
                        let db_result = if aborted { db.roll_back() } else { db.commit() };
                        match db_result {
                            Ok(_) => Ok((value, asset_map, events, aborted)),
                            Err(e) => Err(e.into()),
                        }
                    }
                    Err(e) => {
                        let db_result = db.roll_back();
                        match db_result {
                            Ok(_) => Err(e),
                            Err(db_err) => Err(db_err.into()),
                        }
                    }
                };

                (cost_track, (db.destroy().into(), result))
            })
        })
    }

    fn with_analysis_db<F, R>(&mut self, to_do: F) -> R
    where
        F: FnOnce(&mut AnalysisDatabase, LimitedCostTracker) -> (LimitedCostTracker, R),
    {
        using!(self.cost_track, "cost tracker", |cost_track| {
            using!(self.log, "log", |log| {
                let rollback_wrapper = RollbackWrapper::from_persisted_log(self.store, log);
                let mut db = AnalysisDatabase::new_with_rollback_wrapper(rollback_wrapper);
                let r = to_do(&mut db, cost_track);
                (db.destroy().into(), r)
            })
        })
    }
}

impl<'a, 'b> ClarityTransactionConnection<'a, 'b> {
    /// Do something to the underlying DB that involves writing.
    pub fn with_clarity_db<F, R>(&mut self, to_do: F) -> Result<R, Error>
    where
        F: FnOnce(&mut ClarityDatabase) -> Result<R, Error>,
    {
        using!(self.log, "log", |log| {
            let rollback_wrapper = RollbackWrapper::from_persisted_log(self.store, log);
            let mut db = ClarityDatabase::new_with_rollback_wrapper(
                rollback_wrapper,
                &self.header_db,
                &self.burn_state_db,
            );

            db.begin();
            let result = to_do(&mut db);
            let db_result = if result.is_ok() {
                db.commit()
            } else {
                db.roll_back()
            };

            let result = match db_result {
                Ok(_) => result,
                Err(e) => Err(e.into()),
            };

            (db.destroy().into(), result)
        })
    }

    /// What's our total (block-wide) resource use so far?
    pub fn cost_so_far(&self) -> ExecutionCost {
        match self.cost_track {
            Some(ref track) => track.get_total(),
            None => ExecutionCost::zero(),
        }
    }

    /// Evaluate a poison-microblock transaction
    pub fn run_poison_microblock(
        &mut self,
        sender: &PrincipalData,
        mblock_header_1: &StacksMicroblockHeader,
        mblock_header_2: &StacksMicroblockHeader,
    ) -> Result<Value, Error> {
        self.with_abort_callback(
            |vm_env| {
                vm_env
                    .execute_in_env(sender.clone(), None, None, |env| {
                        env.run_as_transaction(|env| {
                            StacksChainState::handle_poison_microblock(
                                env,
                                mblock_header_1,
                                mblock_header_2,
                            )
                        })
                    })
                    .map_err(Error::from)
            },
            |_, _| false,
        )
        .and_then(|(value, ..)| Ok(value))
    }

    pub fn is_mainnet(&self) -> bool {
        return self.mainnet;
    }

    /// Commit the changes from the edit log.
    /// panics if there is more than one open savepoint
    pub fn commit(mut self) -> Result<(), Error> {
        let log = self
            .log
            .take()
            .expect("BUG: Transaction Connection lost db log connection.");
        let mut rollback_wrapper = RollbackWrapper::from_persisted_log(self.store, log);
        if rollback_wrapper.depth() != 1 {
            panic!(
                "Attempted to commit transaction with {} != 1 rollbacks",
                rollback_wrapper.depth()
            );
        }
        rollback_wrapper.commit().map_err(InterpreterError::from)?;
        // now we can reset the memory usage for the edit-log
        self.cost_track
            .as_mut()
            .expect("BUG: Transaction connection lost cost tracker connection.")
            .reset_memory();
        Ok(())
    }

    /// Evaluate a method of a clarity contract in a read-only environment.
    /// This does not check if the method itself attempted to write,
    ///  but will always rollback any changes.
    ///
    /// The method is invoked as if the contract itself is the tx-sender.
    ///
    /// This method *is not* free: it will update the cost-tracker of
    /// the transaction connection. If the transaction connection is a
    /// free transaction, then these costs will be free, but
    /// otherwise, the cost tracker will be invoked like normal.
    pub fn eval_method_read_only(
        &mut self,
        contract: &QualifiedContractIdentifier,
        method: &str,
        args: &[SymbolicExpression],
    ) -> Result<Value, Error> {
        let (result, _, _, _) = self.with_abort_callback(
            |vm_env| {
                vm_env
                    .execute_transaction(
                        PrincipalData::Contract(contract.clone()),
                        None,
                        contract.clone(),
                        method,
                        args,
                    )
                    .map_err(Error::from)
            },
            |_, _| true,
        )?;
        Ok(result)
    }

    /// Evaluate a raw Clarity snippit
    #[cfg(test)]
    pub fn clarity_eval_raw(&mut self, code: &str) -> Result<Value, Error> {
        let (result, _, _, _) = self.with_abort_callback(
            |vm_env| vm_env.eval_raw(code).map_err(Error::from),
            |_, _| false,
        )?;
        Ok(result)
    }

    #[cfg(test)]
    pub fn eval_read_only(
        &mut self,
        contract: &QualifiedContractIdentifier,
        code: &str,
    ) -> Result<Value, Error> {
        let (result, _, _, _) = self.with_abort_callback(
            |vm_env| vm_env.eval_read_only(contract, code).map_err(Error::from),
            |_, _| false,
        )?;
        Ok(result)
    }
}

#[cfg(test)]
mod tests {
    use std::fs;

    use clarity::vm::analysis::errors::CheckErrors;
    use clarity::vm::database::{ClarityBackingStore, STXBalance};
    use clarity::vm::test_util::{TEST_BURN_STATE_DB, TEST_HEADER_DB};
    use clarity::vm::types::{StandardPrincipalData, Value};
    use rusqlite::NO_PARAMS;
    use stacks_common::consts::CHAIN_ID_TESTNET;
    use stacks_common::types::chainstate::ConsensusHash;

    use super::*;
    use crate::chainstate::stacks::index::ClarityMarfTrieId;
    use crate::clarity_vm::database::marf::MarfedKV;
    use crate::core::{PEER_VERSION_EPOCH_1_0, PEER_VERSION_EPOCH_2_0, PEER_VERSION_EPOCH_2_05};

    #[test]
    pub fn bad_syntax_test() {
        let marf = MarfedKV::temporary();
        let mut clarity_instance = ClarityInstance::new(false, CHAIN_ID_TESTNET, marf);

        let contract_identifier = QualifiedContractIdentifier::local("foo").unwrap();

        clarity_instance
            .begin_test_genesis_block(
                &StacksBlockId::sentinel(),
                &StacksBlockId([0 as u8; 32]),
                &TEST_HEADER_DB,
                &TEST_BURN_STATE_DB,
            )
            .commit_block();

        {
            let mut conn = clarity_instance.begin_block(
                &StacksBlockId([0 as u8; 32]),
                &StacksBlockId([1 as u8; 32]),
                &TEST_HEADER_DB,
                &TEST_BURN_STATE_DB,
            );

            let contract = "(define-public (foo (x int) (y uint)) (ok (+ x y)))";

            let _e = conn
                .as_transaction(|tx| {
                    tx.analyze_smart_contract(
                        &contract_identifier,
                        ClarityVersion::Clarity1,
                        &contract,
                        ASTRules::PrecheckSize,
                    )
                })
                .unwrap_err();

            // okay, let's try it again:

            let _e = conn
                .as_transaction(|tx| {
                    tx.analyze_smart_contract(
                        &contract_identifier,
                        ClarityVersion::Clarity1,
                        &contract,
                        ASTRules::PrecheckSize,
                    )
                })
                .unwrap_err();

            conn.commit_block();
        }
    }

    #[test]
    pub fn test_initialize_contract_tx_sender_contract_caller() {
        let marf = MarfedKV::temporary();
        let mut clarity_instance = ClarityInstance::new(false, CHAIN_ID_TESTNET, marf);
        let contract_identifier = QualifiedContractIdentifier::local("foo").unwrap();

        clarity_instance
            .begin_test_genesis_block(
                &StacksBlockId::sentinel(),
                &StacksBlockId([0 as u8; 32]),
                &TEST_HEADER_DB,
                &TEST_BURN_STATE_DB,
            )
            .commit_block();

        {
            let mut conn = clarity_instance.begin_block(
                &StacksBlockId([0 as u8; 32]),
                &StacksBlockId([1 as u8; 32]),
                &TEST_HEADER_DB,
                &TEST_BURN_STATE_DB,
            );

            // S1G2081040G2081040G2081040G208105NK8PE5 is the transient address
            let contract = "
                (begin 
                    (asserts! (is-eq tx-sender 'S1G2081040G2081040G2081040G208105NK8PE5)
                        (err tx-sender))

                    (asserts! (is-eq contract-caller 'S1G2081040G2081040G2081040G208105NK8PE5)
                        (err contract-caller))
                )";

            conn.as_transaction(|conn| {
                let (ct_ast, ct_analysis) = conn
                    .analyze_smart_contract(
                        &contract_identifier,
                        ClarityVersion::Clarity1,
                        &contract,
                        ASTRules::PrecheckSize,
                    )
                    .unwrap();
                conn.initialize_smart_contract(
                    &contract_identifier,
                    ClarityVersion::Clarity1,
                    &ct_ast,
                    &contract,
                    None,
                    |_, _| false,
                )
                .unwrap();
                conn.save_analysis(&contract_identifier, &ct_analysis)
                    .unwrap();
            });

            conn.commit_block();
        }
    }

    #[test]
    pub fn tx_rollback() {
        let marf = MarfedKV::temporary();
        let mut clarity_instance = ClarityInstance::new(false, CHAIN_ID_TESTNET, marf);

        let contract_identifier = QualifiedContractIdentifier::local("foo").unwrap();
        let contract = "(define-public (foo (x int) (y int)) (ok (+ x y)))";

        clarity_instance
            .begin_test_genesis_block(
                &StacksBlockId::sentinel(),
                &StacksBlockId([0 as u8; 32]),
                &TEST_HEADER_DB,
                &TEST_BURN_STATE_DB,
            )
            .commit_block();

        {
            let mut conn = clarity_instance.begin_block(
                &StacksBlockId([0 as u8; 32]),
                &StacksBlockId([1 as u8; 32]),
                &TEST_HEADER_DB,
                &TEST_BURN_STATE_DB,
            );

            {
                let mut tx = conn.start_transaction_processing();

                let (ct_ast, ct_analysis) = tx
                    .analyze_smart_contract(
                        &contract_identifier,
                        ClarityVersion::Clarity1,
                        &contract,
                        ASTRules::PrecheckSize,
                    )
                    .unwrap();
                tx.initialize_smart_contract(
                    &contract_identifier,
                    ClarityVersion::Clarity1,
                    &ct_ast,
                    &contract,
                    None,
                    |_, _| false,
                )
                .unwrap();
                tx.save_analysis(&contract_identifier, &ct_analysis)
                    .unwrap();
            }

            // okay, let's try it again -- should pass since the prior contract
            //   publish was unwound
            {
                let mut tx = conn.start_transaction_processing();

                let contract = "(define-public (foo (x int) (y int)) (ok (+ x y)))";

                let (ct_ast, ct_analysis) = tx
                    .analyze_smart_contract(
                        &contract_identifier,
                        ClarityVersion::Clarity1,
                        &contract,
                        ASTRules::PrecheckSize,
                    )
                    .unwrap();
                tx.initialize_smart_contract(
                    &contract_identifier,
                    ClarityVersion::Clarity1,
                    &ct_ast,
                    &contract,
                    None,
                    |_, _| false,
                )
                .unwrap();
                tx.save_analysis(&contract_identifier, &ct_analysis)
                    .unwrap();

                tx.commit().unwrap();
            }

            // should fail since the prior contract
            //   publish committed to the block
            {
                let mut tx = conn.start_transaction_processing();

                let contract = "(define-public (foo (x int) (y int)) (ok (+ x y)))";

                let (ct_ast, _ct_analysis) = tx
                    .analyze_smart_contract(
                        &contract_identifier,
                        ClarityVersion::Clarity1,
                        &contract,
                        ASTRules::PrecheckSize,
                    )
                    .unwrap();
                assert!(format!(
                    "{}",
                    tx.initialize_smart_contract(
                        &contract_identifier,
                        ClarityVersion::Clarity1,
                        &ct_ast,
                        &contract,
                        None,
                        |_, _| false
                    )
                    .unwrap_err()
                )
                .contains("ContractAlreadyExists"));

                tx.commit().unwrap();
            }
        }
    }

    #[test]
    pub fn simple_test() {
        let marf = MarfedKV::temporary();
        let mut clarity_instance = ClarityInstance::new(false, CHAIN_ID_TESTNET, marf);

        let contract_identifier = QualifiedContractIdentifier::local("foo").unwrap();

        clarity_instance
            .begin_test_genesis_block(
                &StacksBlockId::sentinel(),
                &StacksBlockId([0 as u8; 32]),
                &TEST_HEADER_DB,
                &TEST_BURN_STATE_DB,
            )
            .commit_block();

        {
            let mut conn = clarity_instance.begin_block(
                &StacksBlockId([0 as u8; 32]),
                &StacksBlockId([1 as u8; 32]),
                &TEST_HEADER_DB,
                &TEST_BURN_STATE_DB,
            );

            let contract = "(define-public (foo (x int)) (ok (+ x x)))";

            conn.as_transaction(|conn| {
                let (ct_ast, ct_analysis) = conn
                    .analyze_smart_contract(
                        &contract_identifier,
                        ClarityVersion::Clarity1,
                        &contract,
                        ASTRules::PrecheckSize,
                    )
                    .unwrap();
                conn.initialize_smart_contract(
                    &contract_identifier,
                    ClarityVersion::Clarity1,
                    &ct_ast,
                    &contract,
                    None,
                    |_, _| false,
                )
                .unwrap();
                conn.save_analysis(&contract_identifier, &ct_analysis)
                    .unwrap();
            });

            assert_eq!(
                conn.as_transaction(|tx| tx.run_contract_call(
                    &StandardPrincipalData::transient().into(),
                    None,
                    &contract_identifier,
                    "foo",
                    &[Value::Int(1)],
                    |_, _| false
                ))
                .unwrap()
                .0,
                Value::okay(Value::Int(2)).unwrap()
            );

            conn.commit_block();
        }

        let mut marf = clarity_instance.destroy();
        let mut conn = marf.begin_read_only(Some(&StacksBlockId([1 as u8; 32])));
        assert!(conn.get_contract_hash(&contract_identifier).is_ok());
    }

    #[test]
    pub fn test_block_roll_back() {
        let marf = MarfedKV::temporary();
        let mut clarity_instance = ClarityInstance::new(false, CHAIN_ID_TESTNET, marf);
        let contract_identifier = QualifiedContractIdentifier::local("foo").unwrap();

        {
            let mut conn = clarity_instance.begin_test_genesis_block(
                &StacksBlockId::sentinel(),
                &StacksBlockId([0 as u8; 32]),
                &TEST_HEADER_DB,
                &TEST_BURN_STATE_DB,
            );

            let contract = "(define-public (foo (x int)) (ok (+ x x)))";

            conn.as_transaction(|conn| {
                let (ct_ast, ct_analysis) = conn
                    .analyze_smart_contract(
                        &contract_identifier,
                        ClarityVersion::Clarity1,
                        &contract,
                        ASTRules::PrecheckSize,
                    )
                    .unwrap();
                conn.initialize_smart_contract(
                    &contract_identifier,
                    ClarityVersion::Clarity1,
                    &ct_ast,
                    &contract,
                    None,
                    |_, _| false,
                )
                .unwrap();
                conn.save_analysis(&contract_identifier, &ct_analysis)
                    .unwrap();
            });

            conn.rollback_block();
        }

        let mut marf = clarity_instance.destroy();

        let mut conn = marf.begin(&StacksBlockId::sentinel(), &StacksBlockId([0 as u8; 32]));
        // should not be in the marf.
        assert_eq!(
            conn.get_contract_hash(&contract_identifier).unwrap_err(),
            CheckErrors::NoSuchContract(contract_identifier.to_string()).into()
        );
        let sql = conn.get_side_store();
        // sqlite only have entries
        assert_eq!(
            0,
            sql.query_row::<u32, _, _>("SELECT COUNT(value) FROM data_table", NO_PARAMS, |row| row
                .get(0))
                .unwrap()
        );
    }

    #[test]
    fn test_unconfirmed() {
        let test_name = "/tmp/clarity_test_unconfirmed";
        if fs::metadata(test_name).is_ok() {
            fs::remove_dir_all(test_name).unwrap();
        }

        let confirmed_marf = MarfedKV::open(test_name, None, None).unwrap();
        let mut confirmed_clarity_instance =
            ClarityInstance::new(false, CHAIN_ID_TESTNET, confirmed_marf);
        let contract_identifier = QualifiedContractIdentifier::local("foo").unwrap();

        let contract = "
        (define-data-var bar int 0)
        (define-public (get-bar) (ok (var-get bar)))
        (define-public (set-bar (x int) (y int))
          (begin (var-set bar (/ x y)) (ok (var-get bar))))";

        // make an empty but confirmed block
        confirmed_clarity_instance
            .begin_test_genesis_block(
                &StacksBlockId::sentinel(),
                &StacksBlockId([0 as u8; 32]),
                &TEST_HEADER_DB,
                &TEST_BURN_STATE_DB,
            )
            .commit_block();

        let marf = MarfedKV::open_unconfirmed(test_name, None, None).unwrap();

        let genesis_metadata_entries = marf
            .sql_conn()
            .query_row::<u32, _, _>(
                "SELECT COUNT(value) FROM metadata_table",
                NO_PARAMS,
                |row| row.get(0),
            )
            .unwrap();

        let mut clarity_instance = ClarityInstance::new(false, CHAIN_ID_TESTNET, marf);

        // make an unconfirmed block off of the confirmed block
        {
            let mut conn = clarity_instance.begin_unconfirmed(
                &StacksBlockId([0 as u8; 32]),
                &TEST_HEADER_DB,
                &TEST_BURN_STATE_DB,
            );

            conn.as_transaction(|conn| {
                let (ct_ast, ct_analysis) = conn
                    .analyze_smart_contract(
                        &contract_identifier,
                        ClarityVersion::Clarity1,
                        &contract,
                        ASTRules::PrecheckSize,
                    )
                    .unwrap();
                conn.initialize_smart_contract(
                    &contract_identifier,
                    ClarityVersion::Clarity1,
                    &ct_ast,
                    &contract,
                    None,
                    |_, _| false,
                )
                .unwrap();
                conn.save_analysis(&contract_identifier, &ct_analysis)
                    .unwrap();
            });

            conn.commit_unconfirmed();
        }

        // contract is still there, in unconfirmed status
        {
            let mut conn = clarity_instance.begin_unconfirmed(
                &StacksBlockId([0 as u8; 32]),
                &TEST_HEADER_DB,
                &TEST_BURN_STATE_DB,
            );

            conn.as_transaction(|conn| {
                conn.with_clarity_db_readonly(|ref mut tx| {
                    let src = tx.get_contract_src(&contract_identifier).unwrap();
                    assert_eq!(src, contract);
                });
            });

            conn.rollback_block();
        }

        // contract is still there, in unconfirmed status, even though the conn got explicitly
        // rolled back (but that should only drop the current TrieRAM)
        {
            let mut conn = clarity_instance.begin_unconfirmed(
                &StacksBlockId([0 as u8; 32]),
                &TEST_HEADER_DB,
                &TEST_BURN_STATE_DB,
            );

            conn.as_transaction(|conn| {
                conn.with_clarity_db_readonly(|ref mut tx| {
                    let src = tx.get_contract_src(&contract_identifier).unwrap();
                    assert_eq!(src, contract);
                });
            });

            conn.rollback_unconfirmed();
        }

        // contract is now absent, now that we did a rollback of unconfirmed state
        {
            let mut conn = clarity_instance.begin_unconfirmed(
                &StacksBlockId([0 as u8; 32]),
                &TEST_HEADER_DB,
                &TEST_BURN_STATE_DB,
            );

            conn.as_transaction(|conn| {
                conn.with_clarity_db_readonly(|ref mut tx| {
                    assert!(tx.get_contract_src(&contract_identifier).is_none());
                });
            });

            conn.commit_unconfirmed();
        }

        let mut marf = clarity_instance.destroy();
        let mut conn = marf.begin_unconfirmed(&StacksBlockId([0 as u8; 32]));

        // should not be in the marf.
        assert_eq!(
            conn.get_contract_hash(&contract_identifier).unwrap_err(),
            CheckErrors::NoSuchContract(contract_identifier.to_string()).into()
        );

        let sql = conn.get_side_store();
        // sqlite only have any metadata entries from the genesis block
        assert_eq!(
            genesis_metadata_entries,
            sql.query_row::<u32, _, _>(
                "SELECT COUNT(value) FROM metadata_table",
                NO_PARAMS,
                |row| row.get(0)
            )
            .unwrap()
        );
    }

    #[test]
    pub fn test_tx_roll_backs() {
        let marf = MarfedKV::temporary();
        let mut clarity_instance = ClarityInstance::new(false, CHAIN_ID_TESTNET, marf);
        let contract_identifier = QualifiedContractIdentifier::local("foo").unwrap();
        let sender = StandardPrincipalData::transient().into();

        clarity_instance
            .begin_test_genesis_block(
                &StacksBlockId::sentinel(),
                &StacksBlockId([0 as u8; 32]),
                &TEST_HEADER_DB,
                &TEST_BURN_STATE_DB,
            )
            .commit_block();

        {
            let mut conn = clarity_instance.begin_block(
                &StacksBlockId([0 as u8; 32]),
                &StacksBlockId([1 as u8; 32]),
                &TEST_HEADER_DB,
                &TEST_BURN_STATE_DB,
            );

            let contract = "
            (define-data-var bar int 0)
            (define-public (get-bar) (ok (var-get bar)))
            (define-public (set-bar (x int) (y int))
              (begin (var-set bar (/ x y)) (ok (var-get bar))))";

            conn.as_transaction(|conn| {
                let (ct_ast, ct_analysis) = conn
                    .analyze_smart_contract(
                        &contract_identifier,
                        ClarityVersion::Clarity1,
                        &contract,
                        ASTRules::PrecheckSize,
                    )
                    .unwrap();
                conn.initialize_smart_contract(
                    &contract_identifier,
                    ClarityVersion::Clarity1,
                    &ct_ast,
                    &contract,
                    None,
                    |_, _| false,
                )
                .unwrap();
                conn.save_analysis(&contract_identifier, &ct_analysis)
                    .unwrap();
            });

            assert_eq!(
                conn.as_transaction(|tx| tx.run_contract_call(
                    &sender,
                    None,
                    &contract_identifier,
                    "get-bar",
                    &[],
                    |_, _| false
                ))
                .unwrap()
                .0,
                Value::okay(Value::Int(0)).unwrap()
            );

            assert_eq!(
                conn.as_transaction(|tx| tx.run_contract_call(
                    &sender,
                    None,
                    &contract_identifier,
                    "set-bar",
                    &[Value::Int(1), Value::Int(1)],
                    |_, _| false
                ))
                .unwrap()
                .0,
                Value::okay(Value::Int(1)).unwrap()
            );

            let e = conn
                .as_transaction(|tx| {
                    tx.run_contract_call(
                        &sender,
                        None,
                        &contract_identifier,
                        "set-bar",
                        &[Value::Int(10), Value::Int(1)],
                        |_, _| true,
                    )
                })
                .unwrap_err();
            let result_value = if let Error::AbortedByCallback(v, ..) = e {
                v.unwrap()
            } else {
                panic!("Expects a AbortedByCallback error")
            };

            assert_eq!(result_value, Value::okay(Value::Int(10)).unwrap());

            // prior transaction should have rolled back due to abort call back!
            assert_eq!(
                conn.as_transaction(|tx| tx.run_contract_call(
                    &sender,
                    None,
                    &contract_identifier,
                    "get-bar",
                    &[],
                    |_, _| false
                ))
                .unwrap()
                .0,
                Value::okay(Value::Int(1)).unwrap()
            );

            assert!(format!(
                "{:?}",
                conn.as_transaction(|tx| tx.run_contract_call(
                    &sender,
                    None,
                    &contract_identifier,
                    "set-bar",
                    &[Value::Int(10), Value::Int(0)],
                    |_, _| true
                ))
                .unwrap_err()
            )
            .contains("DivisionByZero"));

            // prior transaction should have rolled back due to runtime error
            assert_eq!(
                conn.as_transaction(|tx| tx.run_contract_call(
                    &StandardPrincipalData::transient().into(),
                    None,
                    &contract_identifier,
                    "get-bar",
                    &[],
                    |_, _| false
                ))
                .unwrap()
                .0,
                Value::okay(Value::Int(1)).unwrap()
            );

            conn.commit_block();
        }
    }

    #[test]
    pub fn test_post_condition_failure_contract_publish() {
        use stacks_common::util::hash::Hash160;
        use stacks_common::util::secp256k1::MessageSignature;

        use crate::chainstate::stacks::db::*;
        use crate::chainstate::stacks::*;
        use crate::util_lib::strings::StacksString;

        let marf = MarfedKV::temporary();
        let mut clarity_instance = ClarityInstance::new(false, CHAIN_ID_TESTNET, marf);
        let sender = StandardPrincipalData::transient().into();

        let spending_cond = TransactionSpendingCondition::Singlesig(SinglesigSpendingCondition {
            signer: Hash160([0x11u8; 20]),
            hash_mode: SinglesigHashMode::P2PKH,
            key_encoding: TransactionPublicKeyEncoding::Compressed,
            nonce: 0,
            tx_fee: 1,
            signature: MessageSignature::from_raw(&vec![0xfe; 65]),
        });

        let contract = "(define-public (foo) (ok 1))";

        let mut tx1 = StacksTransaction::new(
            TransactionVersion::Mainnet,
            TransactionAuth::Standard(spending_cond.clone()),
            TransactionPayload::SmartContract(
                TransactionSmartContract {
                    name: "hello-world".into(),
                    code_body: StacksString::from_str(contract).unwrap(),
                },
                None,
            )
            .into(),
        );

        let tx2 = StacksTransaction::new(
            TransactionVersion::Mainnet,
            TransactionAuth::Standard(spending_cond.clone()),
            TransactionPayload::SmartContract(
                TransactionSmartContract {
                    name: "hello-world".into(),
                    code_body: StacksString::from_str(contract).unwrap(),
                },
                None,
            )
            .into(),
        );

        tx1.post_conditions.push(TransactionPostCondition::STX(
            PostConditionPrincipal::Origin,
            FungibleConditionCode::SentEq,
            100,
        ));

        let mut tx3 = StacksTransaction::new(
            TransactionVersion::Mainnet,
            TransactionAuth::Standard(spending_cond.clone()),
            TransactionPayload::ContractCall(TransactionContractCall {
                address: sender,
                contract_name: "hello-world".into(),
                function_name: "foo".into(),
                function_args: vec![],
            }),
        );

        tx3.post_conditions.push(TransactionPostCondition::STX(
            PostConditionPrincipal::Origin,
            FungibleConditionCode::SentEq,
            100,
        ));
        let stx_balance = STXBalance::initial(5000);
        let account = StacksAccount {
            principal: sender.into(),
            nonce: 0,
            stx_balance,
        };

        clarity_instance
            .begin_test_genesis_block(
                &StacksBlockId::sentinel(),
                &StacksBlockId([0 as u8; 32]),
                &TEST_HEADER_DB,
                &TEST_BURN_STATE_DB,
            )
            .commit_block();

        {
            let mut conn = clarity_instance.begin_block(
                &StacksBlockId([0 as u8; 32]),
                &StacksBlockId([1 as u8; 32]),
                &TEST_HEADER_DB,
                &TEST_BURN_STATE_DB,
            );

            conn.as_transaction(|clarity_tx| {
                let receipt = StacksChainState::process_transaction_payload(
                    clarity_tx,
                    &tx1,
                    &account,
                    ASTRules::PrecheckSize,
                )
                .unwrap();
                assert_eq!(receipt.post_condition_aborted, true);
            });
            conn.as_transaction(|clarity_tx| {
                StacksChainState::process_transaction_payload(
                    clarity_tx,
                    &tx2,
                    &account,
                    ASTRules::PrecheckSize,
                )
                .unwrap();
            });

            conn.as_transaction(|clarity_tx| {
                let receipt = StacksChainState::process_transaction_payload(
                    clarity_tx,
                    &tx3,
                    &account,
                    ASTRules::PrecheckSize,
                )
                .unwrap();

                assert_eq!(receipt.post_condition_aborted, true);
            });

            conn.commit_block();
        }
    }

    #[test]
    pub fn test_block_limit() {
        let marf = MarfedKV::temporary();
        let mut clarity_instance = ClarityInstance::new(false, CHAIN_ID_TESTNET, marf);
        let contract_identifier = QualifiedContractIdentifier::local("foo").unwrap();
        let sender = StandardPrincipalData::transient().into();

        pub struct BlockLimitBurnStateDB {}
        impl BurnStateDB for BlockLimitBurnStateDB {
            fn get_burn_block_height(&self, _sortition_id: &SortitionId) -> Option<u32> {
                None
            }

            fn get_burn_header_hash(
                &self,
                _height: u32,
                _sortition_id: &SortitionId,
            ) -> Option<BurnchainHeaderHash> {
                None
            }

            fn get_sortition_id_from_consensus_hash(
                &self,
                consensus_hash: &ConsensusHash,
            ) -> Option<SortitionId> {
                None
            }

            fn get_stacks_epoch(&self, _height: u32) -> Option<StacksEpoch> {
                // Note: We return this StacksEpoch for every input, because this test is not exercising
                // this method.
                Some(StacksEpoch {
                    epoch_id: StacksEpochId::Epoch20,
                    start_height: 0,
                    end_height: u64::MAX,
                    block_limit: ExecutionCost {
                        write_length: u64::MAX,
                        write_count: u64::MAX,
                        read_count: u64::MAX,
                        read_length: u64::MAX,
                        runtime: 100,
                    },
                    network_epoch: PEER_VERSION_EPOCH_2_0,
                })
            }

            fn get_stacks_epoch_by_epoch_id(
                &self,
                _epoch_id: &StacksEpochId,
            ) -> Option<StacksEpoch> {
                self.get_stacks_epoch(0)
            }

            fn get_v1_unlock_height(&self) -> u32 {
                u32::MAX
            }

            fn get_v2_unlock_height(&self) -> u32 {
                u32::MAX
            }

            fn get_v3_unlock_height(&self) -> u32 {
                u32::MAX
            }

            fn get_pox_3_activation_height(&self) -> u32 {
                u32::MAX
            }

            fn get_pox_4_activation_height(&self) -> u32 {
                u32::MAX
            }

            fn get_pox_prepare_length(&self) -> u32 {
                panic!("BlockLimitBurnStateDB should not return PoX info");
            }

            fn get_pox_reward_cycle_length(&self) -> u32 {
                panic!("BlockLimitBurnStateDB should not return PoX info");
            }

            fn get_pox_rejection_fraction(&self) -> u64 {
                panic!("BlockLimitBurnStateDB should not return PoX info");
            }
            fn get_burn_start_height(&self) -> u32 {
                0
            }
            fn get_pox_payout_addrs(
                &self,
                _height: u32,
                _sortition_id: &SortitionId,
            ) -> Option<(Vec<TupleData>, u128)> {
                return None;
            }
            fn get_ast_rules(&self, height: u32) -> ASTRules {
                ASTRules::Typical
            }
        }

        let burn_state_db = BlockLimitBurnStateDB {};
        clarity_instance
            .begin_test_genesis_block(
                &StacksBlockId::sentinel(),
                &StacksBlockId([0 as u8; 32]),
                &TEST_HEADER_DB,
                &TEST_BURN_STATE_DB,
            )
            .commit_block();

        {
            let mut conn = clarity_instance.begin_block(
                &StacksBlockId([0 as u8; 32]),
                &StacksBlockId([1 as u8; 32]),
                &TEST_HEADER_DB,
                &TEST_BURN_STATE_DB,
            );

            let contract = "
            (define-public (do-expand)
              (let ((list1 (list 1 2 3 4 5 6 7 8 9 10)))
                (let ((list2 (concat list1 list1)))
                  (let ((list3 (concat list2 list2)))
                    (let ((list4 (concat list3 list3)))
                      (ok (concat list4 list4)))))))
            ";

            conn.as_transaction(|conn| {
                let (ct_ast, ct_analysis) = conn
                    .analyze_smart_contract(
                        &contract_identifier,
                        ClarityVersion::Clarity1,
                        &contract,
                        ASTRules::PrecheckSize,
                    )
                    .unwrap();
                conn.initialize_smart_contract(
                    &contract_identifier,
                    ClarityVersion::Clarity1,
                    &ct_ast,
                    &contract,
                    None,
                    |_, _| false,
                )
                .unwrap();
                conn.save_analysis(&contract_identifier, &ct_analysis)
                    .unwrap();
            });

            conn.commit_block();
        }

        {
            let mut conn = clarity_instance.begin_block(
                &StacksBlockId([1 as u8; 32]),
                &StacksBlockId([2 as u8; 32]),
                &TEST_HEADER_DB,
                &burn_state_db,
            );
            assert!(match conn
                .as_transaction(|tx| tx.run_contract_call(
                    &sender,
                    None,
                    &contract_identifier,
                    "do-expand",
                    &[],
                    |_, _| false
                ))
                .unwrap_err()
            {
                Error::CostError(total, limit) => {
                    eprintln!("{}, {}", total, limit);
                    limit.runtime == 100 && total.runtime > 100
                }
                x => {
                    eprintln!("{}", x);
                    false
                }
            });

            conn.commit_block();
        }
    }
}<|MERGE_RESOLUTION|>--- conflicted
+++ resolved
@@ -819,11 +819,6 @@
                 TransactionVersion::Testnet
             };
 
-<<<<<<< HEAD
-            let boot_code_account = self
-                .get_boot_code_account()
-                .expect("FATAL: did not get boot account");
-=======
             let boot_code_address = boot_code_addr(mainnet);
             let boot_code_auth = boot_code_tx_auth(boot_code_address);
             let boot_code_nonce = self.with_clarity_db_readonly(|db| {
@@ -831,7 +826,6 @@
                     .expect("FATAL: Failed to boot account nonce")
             });
             let boot_code_account = boot_code_acc(boot_code_address, boot_code_nonce);
->>>>>>> c98b404e
 
             // instantiate costs 2 contract...
             let cost_2_code = if mainnet {
@@ -933,29 +927,18 @@
 
             let boot_code_address = boot_code_addr(mainnet);
 
-<<<<<<< HEAD
             let boot_code_auth = boot_code_tx_auth(boot_code_address.clone());
-=======
-            let boot_code_auth = TransactionAuth::Standard(
-                TransactionSpendingCondition::Singlesig(SinglesigSpendingCondition {
-                    signer: boot_code_address.bytes.clone(),
-                    hash_mode: SinglesigHashMode::P2PKH,
-                    key_encoding: TransactionPublicKeyEncoding::Uncompressed,
-                    nonce: 0,
-                    tx_fee: 0,
-                    signature: MessageSignature::empty(),
-                }),
-            );
 
             let boot_code_nonce = self.with_clarity_db_readonly(|db| {
                 db.get_account_nonce(&boot_code_address.clone().into())
                     .expect("FATAL: Failed to boot account nonce")
             });
->>>>>>> c98b404e
-
-            let boot_code_account = self
-                .get_boot_code_account()
-                .expect("FATAL: did not get boot account");
+
+            let boot_code_account = StacksAccount {
+                principal: PrincipalData::Standard(boot_code_address.into()),
+                nonce: boot_code_nonce,
+                stx_balance: STXBalance::zero(),
+            };
 
             /////////////////// .pox-2 ////////////////////////
             let pox_2_code = if mainnet {
@@ -1202,11 +1185,6 @@
 
             let boot_code_auth = boot_code_tx_auth(boot_code_address.clone());
 
-<<<<<<< HEAD
-            let boot_code_account = self
-                .get_boot_code_account()
-                .expect("FATAL: did not get boot account");
-=======
             let boot_code_nonce = self.with_clarity_db_readonly(|db| {
                 db.get_account_nonce(&boot_code_address.clone().into())
                     .expect("FATAL: Failed to boot account nonce")
@@ -1217,7 +1195,6 @@
                 nonce: boot_code_nonce,
                 stx_balance: STXBalance::zero(),
             };
->>>>>>> c98b404e
 
             let pox_3_code = if mainnet {
                 &*POX_3_MAINNET_CODE
