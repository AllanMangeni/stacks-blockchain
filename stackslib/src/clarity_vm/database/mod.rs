use std::ops::{Deref, DerefMut};

use clarity::util::hash::Sha512Trunc256Sum;
use clarity::vm::analysis::AnalysisDatabase;
use clarity::vm::database::sqlite::{
    sqlite_get_contract_hash, sqlite_get_metadata, sqlite_get_metadata_manual,
    sqlite_insert_metadata,
};
use clarity::vm::database::{
    BurnStateDB, ClarityBackingStore, ClarityDatabase, HeadersDB, SpecialCaseHandler,
    SqliteConnection, NULL_BURN_STATE_DB, NULL_HEADER_DB,
};
use clarity::vm::errors::{InterpreterResult, RuntimeErrorType};
use clarity::vm::types::{PrincipalData, QualifiedContractIdentifier, TupleData};
use rusqlite::types::ToSql;
use rusqlite::{params, Connection, OptionalExtension, Row};
use stacks_common::types::chainstate::{
    BlockHeaderHash, BurnchainHeaderHash, ConsensusHash, SortitionId, StacksAddress, StacksBlockId,
    TenureBlockId, VRFSeed,
};
use stacks_common::types::Address;
use stacks_common::util::vrf::VRFProof;

use crate::chainstate::burn::db::sortdb::{
    get_ancestor_sort_id, get_ancestor_sort_id_tx, SortitionDB, SortitionDBConn, SortitionHandle,
    SortitionHandleConn, SortitionHandleTx,
};
use crate::chainstate::nakamoto::{nakamoto_keys, NakamotoChainState, StacksHandle};
use crate::chainstate::stacks::boot::PoxStartCycleInfo;
use crate::chainstate::stacks::db::accounts::MinerReward;
use crate::chainstate::stacks::db::{
    ChainstateTx, MinerPaymentSchedule, StacksChainState, StacksDBConn, StacksDBTx,
    StacksHeaderInfo,
};
use crate::chainstate::stacks::index::marf::{MarfConnection, MARF};
use crate::chainstate::stacks::index::{ClarityMarfTrieId, MarfTrieId, TrieMerkleProof};
use crate::chainstate::stacks::Error as ChainstateError;
use crate::clarity_vm::special::handle_contract_call_special_cases;
use crate::core::{StacksEpoch, StacksEpochId};
use crate::util_lib::db::{DBConn, Error as DBError, FromColumn, FromRow};

pub mod marf;

pub trait GetTenureStartId {
    fn get_tenure_block_id(
        &self,
        tip: &StacksBlockId,
        tenure_id_consensus_hash: &ConsensusHash,
    ) -> Result<Option<TenureBlockId>, DBError>;
    fn conn(&self) -> &Connection;
}

impl GetTenureStartId for StacksDBConn<'_> {
    fn get_tenure_block_id(
        &self,
        tip: &StacksBlockId,
        tenure_id_consensus_hash: &ConsensusHash,
    ) -> Result<Option<TenureBlockId>, DBError> {
        Ok(self
            .get_indexed(
                tip,
                &nakamoto_keys::tenure_start_block_id(tenure_id_consensus_hash),
            )?
            .map(|id_str| nakamoto_keys::parse_block_id(&id_str))
            .flatten()
            .map(|block_id| TenureBlockId::from(block_id)))
    }

    fn conn(&self) -> &Connection {
        self.sqlite()
    }
}

impl GetTenureStartId for StacksDBTx<'_> {
    fn get_tenure_block_id(
        &self,
        tip: &StacksBlockId,
        tenure_id_consensus_hash: &ConsensusHash,
    ) -> Result<Option<TenureBlockId>, DBError> {
        Ok(self
            .get_indexed_ref(
                tip,
                &nakamoto_keys::tenure_start_block_id(tenure_id_consensus_hash),
            )?
            .map(|id_str| nakamoto_keys::parse_block_id(&id_str))
            .flatten()
            .map(|block_id| TenureBlockId::from(block_id)))
    }

    fn conn(&self) -> &Connection {
        self.sqlite()
    }
}

impl GetTenureStartId for MARF<StacksBlockId> {
    fn get_tenure_block_id(
        &self,
        tip: &StacksBlockId,
        tenure_id_consensus_hash: &ConsensusHash,
    ) -> Result<Option<TenureBlockId>, DBError> {
        let dbconn = StacksDBConn::new(self, ());
        dbconn.get_tenure_block_id(tip, tenure_id_consensus_hash)
    }

    fn conn(&self) -> &Connection {
        self.sqlite_conn()
    }
}

pub struct HeadersDBConn<'a>(pub StacksDBConn<'a>);

impl<'a> HeadersDB for HeadersDBConn<'a> {
    fn get_stacks_block_header_hash_for_block(
        &self,
        id_bhh: &StacksBlockId,
        epoch: &StacksEpochId,
    ) -> Option<BlockHeaderHash> {
        get_stacks_header_column_from_table(
            self.0.conn(),
            id_bhh,
            "block_hash",
            &|r| {
                BlockHeaderHash::from_column(r, "block_hash").expect("FATAL: malformed block hash")
            },
            epoch.uses_nakamoto_blocks(),
        )
    }

    fn get_burn_header_hash_for_block(
        &self,
        id_bhh: &StacksBlockId,
    ) -> Option<BurnchainHeaderHash> {
        get_stacks_header_column(self.0.conn(), id_bhh, "burn_header_hash", |r| {
            BurnchainHeaderHash::from_row(r).expect("FATAL: malformed burn_header_hash")
        })
    }

    fn get_consensus_hash_for_block(
        &self,
        id_bhh: &StacksBlockId,
        epoch: &StacksEpochId,
    ) -> Option<ConsensusHash> {
        get_stacks_header_column_from_table(
            self.0.conn(),
            id_bhh,
            "consensus_hash",
            &|r| ConsensusHash::from_row(r).expect("FATAL: malformed consensus_hash"),
            epoch.uses_nakamoto_blocks(),
        )
    }

    fn get_burn_block_time_for_block(
        &self,
        id_bhh: &StacksBlockId,
        epoch_opt: Option<&StacksEpochId>,
    ) -> Option<u64> {
        if let Some(epoch) = epoch_opt {
            get_stacks_header_column_from_table(
                self.0.conn(),
                id_bhh,
                "burn_header_timestamp",
                &|r| u64::from_row(r).expect("FATAL: malformed burn_header_timestamp"),
                epoch.uses_nakamoto_blocks(),
            )
        } else {
            get_stacks_header_column(self.0.conn(), id_bhh, "burn_header_timestamp", |r| {
                u64::from_row(r).expect("FATAL: malformed burn_header_timestamp")
            })
        }
    }

    fn get_stacks_block_time_for_block(&self, id_bhh: &StacksBlockId) -> Option<u64> {
        get_stacks_header_column_from_table(
            self.0.conn(),
            id_bhh,
            "timestamp",
            &|r| u64::from_row(r).expect("FATAL: malformed timestamp"),
            true,
        )
    }

    fn get_burn_block_height_for_block(&self, id_bhh: &StacksBlockId) -> Option<u32> {
        get_stacks_header_column(self.0.conn(), id_bhh, "burn_header_height", |r| {
            u64::from_row(r)
                .expect("FATAL: malformed burn_header_height")
                .try_into()
                .expect("FATAL: blockchain too long")
        })
    }

    fn get_vrf_seed_for_block(
        &self,
        id_bhh: &StacksBlockId,
        epoch: &StacksEpochId,
    ) -> Option<VRFSeed> {
        let tenure_id_bhh = get_first_block_in_tenure(&self.0, id_bhh, Some(epoch));
        let (column_name, nakamoto) = if epoch.uses_nakamoto_blocks() {
            ("vrf_proof", true)
        } else {
            ("proof", false)
        };
        get_stacks_header_column_from_table(
            self.0.conn(),
            &tenure_id_bhh.0,
            column_name,
            &|r| {
                let proof = VRFProof::from_column(r, column_name).expect("FATAL: malformed proof");
                VRFSeed::from_proof(&proof)
            },
            nakamoto,
        )
    }

    fn get_miner_address(
        &self,
        id_bhh: &StacksBlockId,
        epoch: &StacksEpochId,
    ) -> Option<StacksAddress> {
        let tenure_id_bhh = get_first_block_in_tenure(&self.0, id_bhh, Some(epoch));
        get_miner_column(self.0.conn(), &tenure_id_bhh, "address", |r| {
            let s: String = r.get_unwrap("address");
            let addr = StacksAddress::from_string(&s).expect("FATAL: malformed address");
            addr
        })
    }

    fn get_burnchain_tokens_spent_for_block(
        &self,
        id_bhh: &StacksBlockId,
        epoch: &StacksEpochId,
    ) -> Option<u128> {
        let tenure_id_bhh = get_first_block_in_tenure(&self.0, id_bhh, Some(epoch));
        get_miner_column(
            self.0.conn(),
            &tenure_id_bhh,
            "burnchain_sortition_burn",
            |r| u64::from_row(r).expect("FATAL: malformed sortition burn"),
        )
        .map(|x| x.into())
    }

    fn get_burnchain_tokens_spent_for_winning_block(
        &self,
        id_bhh: &StacksBlockId,
        epoch: &StacksEpochId,
    ) -> Option<u128> {
        let tenure_id_bhh = get_first_block_in_tenure(&self.0, id_bhh, Some(epoch));
        get_miner_column(
            self.0.conn(),
            &tenure_id_bhh,
            "burnchain_commit_burn",
            |r| u64::from_row(r).expect("FATAL: malformed commit burn"),
        )
        .map(|x| x.into())
    }

    fn get_tokens_earned_for_block(
        &self,
        id_bhh: &StacksBlockId,
        epoch: &StacksEpochId,
    ) -> Option<u128> {
        let tenure_id_bhh = get_first_block_in_tenure(&self.0, id_bhh, Some(epoch));
        get_matured_reward(&self.0, &tenure_id_bhh, epoch).map(|x| x.total().into())
    }
}

impl<'a> HeadersDB for ChainstateTx<'a> {
    fn get_stacks_block_header_hash_for_block(
        &self,
        id_bhh: &StacksBlockId,
        epoch: &StacksEpochId,
    ) -> Option<BlockHeaderHash> {
        get_stacks_header_column_from_table(
            self.deref().deref(),
            id_bhh,
            "block_hash",
            &|r| {
                BlockHeaderHash::from_column(r, "block_hash").expect("FATAL: malformed block hash")
            },
            epoch.uses_nakamoto_blocks(),
        )
    }

    fn get_burn_header_hash_for_block(
        &self,
        id_bhh: &StacksBlockId,
    ) -> Option<BurnchainHeaderHash> {
        get_stacks_header_column(self.deref().deref(), id_bhh, "burn_header_hash", |r| {
            BurnchainHeaderHash::from_row(r).expect("FATAL: malformed burn_header_hash")
        })
    }

    fn get_consensus_hash_for_block(
        &self,
        id_bhh: &StacksBlockId,
        epoch: &StacksEpochId,
    ) -> Option<ConsensusHash> {
        get_stacks_header_column_from_table(
            self.deref().deref(),
            id_bhh,
            "consensus_hash",
            &|r| ConsensusHash::from_row(r).expect("FATAL: malformed consensus_hash"),
            epoch.uses_nakamoto_blocks(),
        )
    }

    fn get_burn_block_time_for_block(
        &self,
        id_bhh: &StacksBlockId,
        epoch_opt: Option<&StacksEpochId>,
    ) -> Option<u64> {
        if let Some(epoch) = epoch_opt {
            get_stacks_header_column_from_table(
                self.deref().deref(),
                id_bhh,
                "burn_header_timestamp",
                &|r| u64::from_row(r).expect("FATAL: malformed burn_header_timestamp"),
                epoch.uses_nakamoto_blocks(),
            )
        } else {
            get_stacks_header_column(self.deref().deref(), id_bhh, "burn_header_timestamp", |r| {
                u64::from_row(r).expect("FATAL: malformed burn_header_timestamp")
            })
        }
    }

    fn get_stacks_block_time_for_block(&self, id_bhh: &StacksBlockId) -> Option<u64> {
        get_stacks_header_column_from_table(
            self.deref().deref(),
            id_bhh,
            "timestamp",
            &|r| u64::from_row(r).expect("FATAL: malformed timestamp"),
            true,
        )
    }

    fn get_burn_block_height_for_block(&self, id_bhh: &StacksBlockId) -> Option<u32> {
        get_stacks_header_column(self.deref().deref(), id_bhh, "burn_header_height", |r| {
            u64::from_row(r)
                .expect("FATAL: malformed burn_header_height")
                .try_into()
                .expect("FATAL: blockchain too long")
        })
    }

    fn get_vrf_seed_for_block(
        &self,
        id_bhh: &StacksBlockId,
        epoch: &StacksEpochId,
    ) -> Option<VRFSeed> {
        let tenure_id_bhh = get_first_block_in_tenure(self.deref(), id_bhh, Some(epoch));
        let (column_name, nakamoto) = if epoch.uses_nakamoto_blocks() {
            ("vrf_proof", true)
        } else {
            ("proof", false)
        };
        get_stacks_header_column_from_table(
            self.deref().deref(),
            &tenure_id_bhh.0,
            column_name,
            &|r| {
                let proof = VRFProof::from_column(r, column_name).expect("FATAL: malformed proof");
                VRFSeed::from_proof(&proof)
            },
            nakamoto,
        )
    }

    fn get_miner_address(
        &self,
        id_bhh: &StacksBlockId,
        epoch: &StacksEpochId,
    ) -> Option<StacksAddress> {
        let tenure_id_bhh = get_first_block_in_tenure(self.deref(), id_bhh, Some(epoch));
        get_miner_column(self.deref().deref(), &tenure_id_bhh, "address", |r| {
            let s: String = r.get_unwrap("address");
            let addr = StacksAddress::from_string(&s).expect("FATAL: malformed address");
            addr
        })
    }

    fn get_burnchain_tokens_spent_for_block(
        &self,
        id_bhh: &StacksBlockId,
        epoch: &StacksEpochId,
    ) -> Option<u128> {
        let tenure_id_bhh = get_first_block_in_tenure(self.deref(), id_bhh, Some(epoch));
        get_miner_column(
            self.deref().deref(),
            &tenure_id_bhh,
            "burnchain_sortition_burn",
            |r| u64::from_row(r).expect("FATAL: malformed sortition burn"),
        )
        .map(|x| x.into())
    }

    fn get_burnchain_tokens_spent_for_winning_block(
        &self,
        id_bhh: &StacksBlockId,
        epoch: &StacksEpochId,
    ) -> Option<u128> {
        let tenure_id_bhh = get_first_block_in_tenure(self.deref(), id_bhh, Some(epoch));
        get_miner_column(
            self.deref().deref(),
            &tenure_id_bhh,
            "burnchain_commit_burn",
            |r| u64::from_row(r).expect("FATAL: malformed commit burn"),
        )
        .map(|x| x.into())
    }

    fn get_tokens_earned_for_block(
        &self,
        id_bhh: &StacksBlockId,
        epoch: &StacksEpochId,
    ) -> Option<u128> {
        let tenure_id_bhh = get_first_block_in_tenure(self.deref(), id_bhh, Some(epoch));
        get_matured_reward(self.deref(), &tenure_id_bhh, epoch).map(|x| x.total().into())
    }
}

impl HeadersDB for MARF<StacksBlockId> {
    fn get_stacks_block_header_hash_for_block(
        &self,
        id_bhh: &StacksBlockId,
        epoch: &StacksEpochId,
    ) -> Option<BlockHeaderHash> {
        get_stacks_header_column_from_table(
            self.sqlite_conn(),
            id_bhh,
            "block_hash",
            &|r| {
                BlockHeaderHash::from_column(r, "block_hash").expect("FATAL: malformed block hash")
            },
            epoch.uses_nakamoto_blocks(),
        )
    }

    fn get_burn_header_hash_for_block(
        &self,
        id_bhh: &StacksBlockId,
    ) -> Option<BurnchainHeaderHash> {
        get_stacks_header_column(self.sqlite_conn(), id_bhh, "burn_header_hash", |r| {
            BurnchainHeaderHash::from_row(r).expect("FATAL: malformed burn_header_hash")
        })
    }

    fn get_consensus_hash_for_block(
        &self,
        id_bhh: &StacksBlockId,
        epoch: &StacksEpochId,
    ) -> Option<ConsensusHash> {
        get_stacks_header_column_from_table(
            self.sqlite_conn(),
            id_bhh,
            "consensus_hash",
            &|r| ConsensusHash::from_row(r).expect("FATAL: malformed consensus_hash"),
            epoch.uses_nakamoto_blocks(),
        )
    }

    fn get_burn_block_time_for_block(
        &self,
        id_bhh: &StacksBlockId,
        epoch_opt: Option<&StacksEpochId>,
    ) -> Option<u64> {
        if let Some(epoch) = epoch_opt {
            get_stacks_header_column_from_table(
                self.sqlite_conn(),
                id_bhh,
                "burn_header_timestamp",
                &|r| u64::from_row(r).expect("FATAL: malformed burn_header_timestamp"),
                epoch.uses_nakamoto_blocks(),
            )
        } else {
            get_stacks_header_column(self.sqlite_conn(), id_bhh, "burn_header_timestamp", |r| {
                u64::from_row(r).expect("FATAL: malformed burn_header_timestamp")
            })
        }
    }

    fn get_stacks_block_time_for_block(&self, id_bhh: &StacksBlockId) -> Option<u64> {
        get_stacks_header_column_from_table(
            self.sqlite_conn(),
            id_bhh,
            "timestamp",
            &|r| u64::from_row(r).expect("FATAL: malformed timestamp"),
            true,
        )
    }

    fn get_burn_block_height_for_block(&self, id_bhh: &StacksBlockId) -> Option<u32> {
        get_stacks_header_column(self.sqlite_conn(), id_bhh, "burn_header_height", |r| {
            u64::from_row(r)
                .expect("FATAL: malformed burn_header_height")
                .try_into()
                .expect("FATAL: blockchain too long")
        })
    }

    fn get_vrf_seed_for_block(
        &self,
        id_bhh: &StacksBlockId,
        epoch: &StacksEpochId,
    ) -> Option<VRFSeed> {
        let tenure_id_bhh = get_first_block_in_tenure(self, id_bhh, Some(epoch));
        let (column_name, nakamoto) = if epoch.uses_nakamoto_blocks() {
            ("vrf_proof", true)
        } else {
            ("proof", false)
        };
        get_stacks_header_column_from_table(
            self.sqlite_conn(),
            &tenure_id_bhh.0,
            column_name,
            &|r| {
                let proof = VRFProof::from_column(r, column_name).expect("FATAL: malformed proof");
                VRFSeed::from_proof(&proof)
            },
            nakamoto,
        )
    }

    fn get_miner_address(
        &self,
        id_bhh: &StacksBlockId,
        epoch: &StacksEpochId,
    ) -> Option<StacksAddress> {
        let tenure_id_bhh = get_first_block_in_tenure(self, id_bhh, Some(epoch));
        get_miner_column(self.sqlite_conn(), &tenure_id_bhh, "address", |r| {
            let s: String = r.get_unwrap("address");
            let addr = StacksAddress::from_string(&s).expect("FATAL: malformed address");
            addr
        })
    }

    fn get_burnchain_tokens_spent_for_block(
        &self,
        id_bhh: &StacksBlockId,
        epoch: &StacksEpochId,
    ) -> Option<u128> {
        let tenure_id_bhh = get_first_block_in_tenure(self, id_bhh, Some(epoch));
        get_miner_column(
            self.sqlite_conn(),
            &tenure_id_bhh,
            "burnchain_sortition_burn",
            |r| u64::from_row(r).expect("FATAL: malformed sortition burn"),
        )
        .map(|x| x.into())
    }

    fn get_burnchain_tokens_spent_for_winning_block(
        &self,
        id_bhh: &StacksBlockId,
        epoch: &StacksEpochId,
    ) -> Option<u128> {
        let tenure_id_bhh = get_first_block_in_tenure(self, id_bhh, Some(epoch));
        get_miner_column(
            self.sqlite_conn(),
            &tenure_id_bhh,
            "burnchain_commit_burn",
            |r| u64::from_row(r).expect("FATAL: malformed commit burn"),
        )
        .map(|x| x.into())
    }

    fn get_tokens_earned_for_block(
        &self,
        id_bhh: &StacksBlockId,
        epoch: &StacksEpochId,
    ) -> Option<u128> {
        let tenure_id_bhh = get_first_block_in_tenure(self, id_bhh, Some(epoch));
        get_matured_reward(self, &tenure_id_bhh, epoch).map(|x| x.total().into())
    }
}

/// Select a specific column from the headers table, specifying whether to use
/// the original block headers table or the Nakamoto block headers table.
pub fn get_stacks_header_column_from_table<F, R>(
    conn: &DBConn,
    id_bhh: &StacksBlockId,
    column_name: &str,
    loader: &F,
    nakamoto: bool,
) -> Option<R>
where
    F: Fn(&Row) -> R,
{
    let args = params![id_bhh];
    let table_name = if nakamoto {
        "nakamoto_block_headers"
    } else {
        "block_headers"
    };

    conn.query_row(
        &format!("SELECT {column_name} FROM {table_name} WHERE index_block_hash = ?",),
        args,
        |x| Ok(loader(x)),
    )
    .optional()
    .unwrap_or_else(|_| {
        panic!(
            "Unexpected SQL failure querying block header table for '{}'",
            column_name
        )
    })
}

fn get_stacks_header_column<F, R>(
    conn: &DBConn,
    id_bhh: &StacksBlockId,
    column_name: &str,
    loader: F,
) -> Option<R>
where
    F: Fn(&Row) -> R,
{
    match get_stacks_header_column_from_table(conn, id_bhh, column_name, &loader, false) {
        Some(x) => Some(x),
        None => get_stacks_header_column_from_table(conn, id_bhh, column_name, &loader, true),
    }
}

fn get_first_block_in_tenure<GTS: GetTenureStartId>(
    conn: &GTS,
    id_bhh: &StacksBlockId,
    epoch_opt: Option<&StacksEpochId>,
) -> TenureBlockId {
    let consensus_hash = match epoch_opt {
        Some(epoch) => {
            if !epoch.uses_nakamoto_blocks() {
                return id_bhh.clone().into();
            } else {
                get_stacks_header_column_from_table(
                    conn.conn(),
                    id_bhh,
                    "consensus_hash",
                    &|r| ConsensusHash::from_row(r).expect("FATAL: malformed consensus_hash"),
                    true,
                )
            }
        }
        None => {
            if let Some(_) = get_stacks_header_column_from_table(
                conn.conn(),
                id_bhh,
                "consensus_hash",
                &|r| ConsensusHash::from_row(r).expect("FATAL: malformed consensus_hash"),
                false,
            ) {
                return id_bhh.clone().into();
            } else {
                get_stacks_header_column_from_table(
                    conn.conn(),
                    id_bhh,
                    "consensus_hash",
                    &|r| ConsensusHash::from_row(r).expect("FATAL: malformed consensus_hash"),
                    true,
                )
            }
        }
    };

    // SAFETY: if we reach this point, then `id_bhh` is a Nakamoto block and has a well-defined
    // tenure-start block ID.
    let ch = consensus_hash
        .expect("Unexpected SQL failure querying block header table for 'consensus_hash'");
<<<<<<< HEAD
    let tenure_start_id: TenureBlockId = conn
        .get_tenure_block_id(id_bhh, &ch)
        .expect("FATAL: failed to query DB for tenure-start block")
        .expect("FATAL: no tenure start block for Nakamoto block");

    tenure_start_id
=======
    let args = params![ch];
    conn.query_row(
        "
        SELECT index_block_hash
        FROM nakamoto_block_headers
        WHERE consensus_hash = ?
        ORDER BY block_height ASC
        LIMIT 1;",
        args,
        |x| {
            Ok(StacksBlockId::from_column(x, "index_block_hash")
                .expect("Bad index_block_hash in database")
                .into())
        },
    )
    .unwrap_or_else(|_| {
        panic!("Unexpected SQL failure querying block header table for 'index_block_hash'")
    })
>>>>>>> 3c0bb38a
}

fn get_miner_column<F, R>(
    conn: &DBConn,
    id_bhh: &TenureBlockId,
    column_name: &str,
    loader: F,
) -> Option<R>
where
    F: FnOnce(&Row) -> R,
{
    let args = params![id_bhh.0];
    conn.query_row(
        &format!(
            "SELECT {} FROM payments WHERE index_block_hash = ? AND miner = 1",
            column_name
        ),
        args,
        |x| Ok(loader(x)),
    )
    .optional()
    .unwrap_or_else(|_| {
        panic!(
            "Unexpected SQL failure querying miner payment table for '{}'",
            column_name
        )
    })
}

fn get_matured_reward<GTS: GetTenureStartId>(
    conn: &GTS,
    child_id_bhh: &TenureBlockId,
    epoch: &StacksEpochId,
) -> Option<MinerReward> {
    let table_name = if epoch.uses_nakamoto_blocks() {
        "nakamoto_block_headers"
    } else {
        "block_headers"
    };
    let parent_id_bhh = conn
        .conn()
        .query_row(
            &format!("SELECT parent_block_id FROM {table_name} WHERE index_block_hash = ?"),
            params![child_id_bhh.0],
            |x| {
                Ok(StacksBlockId::from_column(x, "parent_block_id")
                    .expect("Bad parent_block_id in database"))
            },
        )
        .optional()
        .expect("Unexpected SQL failure querying parent block ID");

    if let Some(parent_id_bhh) = parent_id_bhh {
        let parent_tenure_id = get_first_block_in_tenure(conn, &parent_id_bhh, None);
        StacksChainState::get_matured_miner_payment(conn.conn(), &parent_tenure_id, child_id_bhh)
            .expect("Unexpected SQL failure querying miner reward table")
    } else {
        None
    }
}

/// This trait describes SortitionDB connections. This is used
/// for methods that the chainstate needs to be in common between
/// different sortition db connections or handles, but that aren't
/// used by the `clarity_db` (and therefore shouldn't appear in BurnStateDB)
pub trait SortitionDBRef: BurnStateDB {
    fn get_pox_start_cycle_info(
        &self,
        sortition_id: &SortitionId,
        parent_stacks_block_burn_ht: u64,
        cycle_index: u64,
    ) -> Result<Option<PoxStartCycleInfo>, ChainstateError>;

    /// Return an upcasted dynamic reference for the sortition DB
    fn as_burn_state_db(&self) -> &dyn BurnStateDB;

    /// Return a pointer to the underlying sqlite connection or transaction for
    /// this DB reference
    fn sqlite_conn(&self) -> &Connection;
}

fn get_pox_start_cycle_info(
    handle: &mut SortitionHandleConn,
    parent_stacks_block_burn_ht: u64,
    cycle_index: u64,
) -> Result<Option<PoxStartCycleInfo>, ChainstateError> {
    let descended_from_last_pox_anchor = match handle.get_last_anchor_block_hash()? {
        Some(pox_anchor) => handle.descended_from(parent_stacks_block_burn_ht, &pox_anchor)?,
        None => return Ok(None),
    };

    if !descended_from_last_pox_anchor {
        return Ok(None);
    }

    let start_info = handle.get_reward_cycle_unlocks(cycle_index)?;
    debug!(
        "get_pox_start_cycle_info";
        "start_info" => ?start_info,
    );
    Ok(start_info)
}

impl SortitionDBRef for SortitionHandleTx<'_> {
    fn get_pox_start_cycle_info(
        &self,
        sortition_id: &SortitionId,
        parent_stacks_block_burn_ht: u64,
        cycle_index: u64,
    ) -> Result<Option<PoxStartCycleInfo>, ChainstateError> {
        let readonly_marf = self
            .index()
            .reopen_readonly()
            .expect("BUG: failure trying to get a read-only interface into the sortition db.");
        let mut context = self.context.clone();
        context.chain_tip = sortition_id.clone();
        let mut handle = SortitionHandleConn::new(&readonly_marf, context);

        get_pox_start_cycle_info(&mut handle, parent_stacks_block_burn_ht, cycle_index)
    }

    fn as_burn_state_db(&self) -> &dyn BurnStateDB {
        self
    }

    fn sqlite_conn(&self) -> &Connection {
        self.tx()
    }
}

impl SortitionDBRef for SortitionHandleConn<'_> {
    fn get_pox_start_cycle_info(
        &self,
        sortition_id: &SortitionId,
        parent_stacks_block_burn_ht: u64,
        cycle_index: u64,
    ) -> Result<Option<PoxStartCycleInfo>, ChainstateError> {
        let readonly_marf = self.index.reopen_readonly()?;
        let mut context = self.context.clone();
        context.chain_tip = sortition_id.clone();
        let mut handle = SortitionHandleConn::new(&readonly_marf, context);

        get_pox_start_cycle_info(&mut handle, parent_stacks_block_burn_ht, cycle_index)
    }

    fn as_burn_state_db(&self) -> &dyn BurnStateDB {
        self
    }

    fn sqlite_conn(&self) -> &Connection {
        self.conn()
    }
}

impl BurnStateDB for SortitionHandleTx<'_> {
    fn get_tip_burn_block_height(&self) -> Option<u32> {
        self.get_burn_block_height(&self.context.chain_tip)
    }

    fn get_tip_sortition_id(&self) -> Option<SortitionId> {
        Some(self.context.chain_tip.clone())
    }

    fn get_burn_block_height(&self, sortition_id: &SortitionId) -> Option<u32> {
        match SortitionDB::get_block_snapshot(self.tx(), sortition_id) {
            Ok(Some(x)) => Some(x.block_height as u32),
            _ => return None,
        }
    }

    /// Returns Some if `0 <= height < get_burn_block_height(sorition_id)`, and None otherwise.
    fn get_burn_header_hash(
        &self,
        height: u32,
        sortition_id: &SortitionId,
    ) -> Option<BurnchainHeaderHash> {
        let readonly_marf = self
            .index()
            .reopen_readonly()
            .expect("BUG: failure trying to get a read-only interface into the sortition db.");
        let mut context = self.context.clone();
        context.chain_tip = sortition_id.clone();
        let db_handle = SortitionHandleConn::new(&readonly_marf, context);
        match db_handle.get_block_snapshot_by_height(height as u64) {
            Ok(Some(x)) => Some(x.burn_header_hash),
            _ => return None,
        }
    }

    fn get_sortition_id_from_consensus_hash(
        &self,
        consensus_hash: &ConsensusHash,
    ) -> Option<SortitionId> {
        match SortitionDB::get_block_snapshot_consensus(self.tx(), consensus_hash) {
            Ok(Some(x)) => Some(x.sortition_id),
            _ => return None,
        }
    }

    fn get_stacks_epoch(&self, height: u32) -> Option<StacksEpoch> {
        SortitionDB::get_stacks_epoch(self.tx(), height as u64)
            .expect("BUG: failed to get epoch for burn block height")
    }

    fn get_burn_start_height(&self) -> u32 {
        self.context.first_block_height as u32
    }

    fn get_v1_unlock_height(&self) -> u32 {
        self.context.pox_constants.v1_unlock_height
    }

    fn get_v2_unlock_height(&self) -> u32 {
        self.context.pox_constants.v2_unlock_height
    }

    fn get_v3_unlock_height(&self) -> u32 {
        self.context.pox_constants.v3_unlock_height
    }

    fn get_pox_3_activation_height(&self) -> u32 {
        self.context.pox_constants.pox_3_activation_height
    }

    fn get_pox_4_activation_height(&self) -> u32 {
        self.context.pox_constants.pox_4_activation_height
    }

    fn get_pox_prepare_length(&self) -> u32 {
        self.context.pox_constants.prepare_length
    }

    fn get_pox_reward_cycle_length(&self) -> u32 {
        self.context.pox_constants.reward_cycle_length
    }

    fn get_pox_rejection_fraction(&self) -> u64 {
        self.context.pox_constants.pox_rejection_fraction
    }
    fn get_stacks_epoch_by_epoch_id(&self, epoch_id: &StacksEpochId) -> Option<StacksEpoch> {
        SortitionDB::get_stacks_epoch_by_epoch_id(self.tx(), epoch_id)
            .expect("BUG: failed to get epoch for epoch id")
    }
    fn get_pox_payout_addrs(
        &self,
        height: u32,
        sortition_id: &SortitionId,
    ) -> Option<(Vec<TupleData>, u128)> {
        let readonly_marf = self
            .index()
            .reopen_readonly()
            .expect("BUG: failure trying to get a read-only interface into the sortition db.");
        let mut context = self.context.clone();
        context.chain_tip = sortition_id.clone();
        let db_handle = SortitionHandleConn::new(&readonly_marf, context);

        let get_from = match get_ancestor_sort_id(&db_handle, height.into(), sortition_id)
            .expect("FATAL: failed to query sortition DB")
        {
            Some(sort_id) => sort_id,
            None => {
                return None;
            }
        };

        let (pox_addrs, payout) = self
            .get_reward_set_payouts_at(&get_from)
            .expect("FATAL: failed to query payouts");

        let addrs = pox_addrs
            .into_iter()
            .map(|addr| {
                addr.as_clarity_tuple()
                    .expect("FATAL: sortition DB did not store hash mode for PoX address")
            })
            .collect();

        Some((addrs, payout))
    }
    fn get_ast_rules(&self, height: u32) -> clarity::vm::ast::ASTRules {
        SortitionDB::get_ast_rules(self.tx(), height.into()).expect("BUG: failed to get AST rules")
    }
}

impl BurnStateDB for SortitionHandleConn<'_> {
    fn get_tip_burn_block_height(&self) -> Option<u32> {
        let tip = match SortitionDB::get_block_snapshot(self.conn(), &self.context.chain_tip) {
            Ok(Some(x)) => x,
            _ => return None,
        };
        tip.block_height.try_into().ok()
    }

    fn get_tip_sortition_id(&self) -> Option<SortitionId> {
        let tip = match SortitionDB::get_block_snapshot(self.conn(), &self.context.chain_tip) {
            Ok(Some(x)) => x,
            _ => return None,
        };
        Some(tip.sortition_id)
    }

    fn get_burn_block_height(&self, sortition_id: &SortitionId) -> Option<u32> {
        match SortitionDB::get_block_snapshot(self.conn(), sortition_id) {
            Ok(Some(x)) => Some(x.block_height as u32),
            _ => return None,
        }
    }

    fn get_burn_header_hash(
        &self,
        height: u32,
        sortition_id: &SortitionId,
    ) -> Option<BurnchainHeaderHash> {
        let current_height = match self.get_burn_block_height(sortition_id) {
            None => {
                return None;
            }
            Some(height) => height,
        };

        if height > current_height {
            return None;
        }

        match self.get_block_snapshot_by_height(height as u64) {
            Ok(Some(x)) => Some(x.burn_header_hash),
            _ => return None,
        }
    }

    fn get_sortition_id_from_consensus_hash(
        &self,
        consensus_hash: &ConsensusHash,
    ) -> Option<SortitionId> {
        match SortitionDB::get_block_snapshot_consensus(self.conn(), consensus_hash) {
            Ok(Some(x)) => Some(x.sortition_id),
            _ => return None,
        }
    }

    fn get_stacks_epoch(&self, height: u32) -> Option<StacksEpoch> {
        SortitionDB::get_stacks_epoch(self.conn(), height as u64)
            .expect("BUG: failed to get epoch for burn block height")
    }

    fn get_burn_start_height(&self) -> u32 {
        self.context.first_block_height as u32
    }

    fn get_v1_unlock_height(&self) -> u32 {
        self.context.pox_constants.v1_unlock_height
    }

    fn get_v2_unlock_height(&self) -> u32 {
        self.context.pox_constants.v2_unlock_height
    }

    fn get_v3_unlock_height(&self) -> u32 {
        self.context.pox_constants.v3_unlock_height
    }

    fn get_pox_3_activation_height(&self) -> u32 {
        self.context.pox_constants.pox_3_activation_height
    }

    fn get_pox_4_activation_height(&self) -> u32 {
        self.context.pox_constants.pox_4_activation_height
    }

    fn get_pox_prepare_length(&self) -> u32 {
        self.context.pox_constants.prepare_length
    }

    fn get_pox_reward_cycle_length(&self) -> u32 {
        self.context.pox_constants.reward_cycle_length
    }

    fn get_pox_rejection_fraction(&self) -> u64 {
        self.context.pox_constants.pox_rejection_fraction
    }
    fn get_stacks_epoch_by_epoch_id(&self, epoch_id: &StacksEpochId) -> Option<StacksEpoch> {
        SortitionDB::get_stacks_epoch_by_epoch_id(self.conn(), epoch_id)
            .expect("BUG: failed to get epoch for epoch id")
    }
    fn get_pox_payout_addrs(
        &self,
        height: u32,
        sortition_id: &SortitionId,
    ) -> Option<(Vec<TupleData>, u128)> {
        let get_from = match get_ancestor_sort_id(self, height.into(), sortition_id)
            .expect("FATAL: failed to query sortition DB")
        {
            Some(sort_id) => sort_id,
            None => {
                return None;
            }
        };

        let (pox_addrs, payout) = self
            .get_reward_set_payouts_at(&get_from)
            .expect("FATAL: failed to query payouts");

        let addrs = pox_addrs
            .into_iter()
            .map(|addr| {
                addr.as_clarity_tuple()
                    .expect("FATAL: sortition DB did not store hash mode for PoX address")
            })
            .collect();

        Some((addrs, payout))
    }
    fn get_ast_rules(&self, height: u32) -> clarity::vm::ast::ASTRules {
        SortitionDB::get_ast_rules(self.conn(), height.into())
            .expect("BUG: failed to get AST rules")
    }
}

pub struct MemoryBackingStore {
    side_store: Connection,
}

impl MemoryBackingStore {
    pub fn new() -> MemoryBackingStore {
        let side_store = SqliteConnection::memory().unwrap();

        let mut memory_marf = MemoryBackingStore { side_store };

        memory_marf.as_clarity_db().initialize();

        memory_marf
    }

    pub fn as_clarity_db<'a>(&'a mut self) -> ClarityDatabase<'a> {
        ClarityDatabase::new(self, &NULL_HEADER_DB, &NULL_BURN_STATE_DB)
    }

    /// Returns a new ClarityDatabase with underlying databases `headers_db` and
    /// `burn_state_db`.
    pub fn as_clarity_db_with_databases<'a>(
        &'a mut self,
        headers_db: &'a dyn HeadersDB,
        burn_state_db: &'a dyn BurnStateDB,
    ) -> ClarityDatabase<'a> {
        ClarityDatabase::new(self, headers_db, burn_state_db)
    }

    pub fn as_analysis_db<'a>(&'a mut self) -> AnalysisDatabase<'a> {
        AnalysisDatabase::new(self)
    }
}

impl ClarityBackingStore for MemoryBackingStore {
    fn set_block_hash(&mut self, bhh: StacksBlockId) -> InterpreterResult<StacksBlockId> {
        Err(RuntimeErrorType::UnknownBlockHeaderHash(BlockHeaderHash(bhh.0)).into())
    }

    fn get_data(&mut self, key: &str) -> InterpreterResult<Option<String>> {
        SqliteConnection::get(self.get_side_store(), key)
    }

    fn get_data_with_proof(&mut self, key: &str) -> InterpreterResult<Option<(String, Vec<u8>)>> {
        Ok(SqliteConnection::get(self.get_side_store(), key)?.map(|x| (x, vec![])))
    }

    fn get_side_store(&mut self) -> &Connection {
        &self.side_store
    }

    fn get_block_at_height(&mut self, height: u32) -> Option<StacksBlockId> {
        if height == 0 {
            Some(StacksBlockId::sentinel())
        } else {
            None
        }
    }

    fn get_open_chain_tip(&mut self) -> StacksBlockId {
        StacksBlockId::sentinel()
    }

    fn get_open_chain_tip_height(&mut self) -> u32 {
        0
    }

    fn get_current_block_height(&mut self) -> u32 {
        0
    }

    fn get_cc_special_cases_handler(&self) -> Option<SpecialCaseHandler> {
        Some(&handle_contract_call_special_cases)
    }

    fn put_all_data(&mut self, items: Vec<(String, String)>) -> InterpreterResult<()> {
        for (key, value) in items.into_iter() {
            SqliteConnection::put(self.get_side_store(), &key, &value)?;
        }
        Ok(())
    }

    fn get_contract_hash(
        &mut self,
        contract: &QualifiedContractIdentifier,
    ) -> InterpreterResult<(StacksBlockId, Sha512Trunc256Sum)> {
        sqlite_get_contract_hash(self, contract)
    }

    fn insert_metadata(
        &mut self,
        contract: &QualifiedContractIdentifier,
        key: &str,
        value: &str,
    ) -> InterpreterResult<()> {
        sqlite_insert_metadata(self, contract, key, value)
    }

    fn get_metadata(
        &mut self,
        contract: &QualifiedContractIdentifier,
        key: &str,
    ) -> InterpreterResult<Option<String>> {
        sqlite_get_metadata(self, contract, key)
    }

    fn get_metadata_manual(
        &mut self,
        at_height: u32,
        contract: &QualifiedContractIdentifier,
        key: &str,
    ) -> InterpreterResult<Option<String>> {
        sqlite_get_metadata_manual(self, at_height, contract, key)
    }
}<|MERGE_RESOLUTION|>--- conflicted
+++ resolved
@@ -25,7 +25,7 @@
     get_ancestor_sort_id, get_ancestor_sort_id_tx, SortitionDB, SortitionDBConn, SortitionHandle,
     SortitionHandleConn, SortitionHandleTx,
 };
-use crate::chainstate::nakamoto::{nakamoto_keys, NakamotoChainState, StacksHandle};
+use crate::chainstate::nakamoto::{keys as nakamoto_keys, NakamotoChainState, StacksDBIndexed};
 use crate::chainstate::stacks::boot::PoxStartCycleInfo;
 use crate::chainstate::stacks::db::accounts::MinerReward;
 use crate::chainstate::stacks::db::{
@@ -666,33 +666,13 @@
     // tenure-start block ID.
     let ch = consensus_hash
         .expect("Unexpected SQL failure querying block header table for 'consensus_hash'");
-<<<<<<< HEAD
+
     let tenure_start_id: TenureBlockId = conn
         .get_tenure_block_id(id_bhh, &ch)
         .expect("FATAL: failed to query DB for tenure-start block")
         .expect("FATAL: no tenure start block for Nakamoto block");
 
     tenure_start_id
-=======
-    let args = params![ch];
-    conn.query_row(
-        "
-        SELECT index_block_hash
-        FROM nakamoto_block_headers
-        WHERE consensus_hash = ?
-        ORDER BY block_height ASC
-        LIMIT 1;",
-        args,
-        |x| {
-            Ok(StacksBlockId::from_column(x, "index_block_hash")
-                .expect("Bad index_block_hash in database")
-                .into())
-        },
-    )
-    .unwrap_or_else(|_| {
-        panic!("Unexpected SQL failure querying block header table for 'index_block_hash'")
-    })
->>>>>>> 3c0bb38a
 }
 
 fn get_miner_column<F, R>(
