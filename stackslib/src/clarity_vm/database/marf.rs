// Copyright (C) 2013-2020 Blockstack PBC, a public benefit corporation
// Copyright (C) 2020-2025 Stacks Open Internet Foundation
//
// This program is free software: you can redistribute it and/or modify
// it under the terms of the GNU General Public License as published by
// the Free Software Foundation, either version 3 of the License, or
// (at your option) any later version.
//
// This program is distributed in the hope that it will be useful,
// but WITHOUT ANY WARRANTY; without even the implied warranty of
// MERCHANTABILITY or FITNESS FOR A PARTICULAR PURPOSE.  See the
// GNU General Public License for more details.
//
// You should have received a copy of the GNU General Public License
// along with this program.  If not, see <http://www.gnu.org/licenses/>.

use std::mem;
use std::path::PathBuf;
use std::str::FromStr;

use clarity::util::hash::Sha512Trunc256Sum;
use clarity::vm::analysis::AnalysisDatabase;
use clarity::vm::database::sqlite::{
    sqlite_get_contract_hash, sqlite_get_metadata, sqlite_get_metadata_manual,
    sqlite_insert_metadata,
};
use clarity::vm::database::{
    BurnStateDB, ClarityBackingStore, ClarityDatabase, HeadersDB, SpecialCaseHandler,
    SqliteConnection,
};
use clarity::vm::errors::{
    IncomparableError, InterpreterError, InterpreterResult, RuntimeErrorType,
};
use clarity::vm::types::QualifiedContractIdentifier;
use rusqlite;
use rusqlite::Connection;
use stacks_common::codec::StacksMessageCodec;
use stacks_common::types::chainstate::{BlockHeaderHash, StacksBlockId, TrieHash};
use stacks_common::types::sqlite::NO_PARAMS;

use crate::chainstate::stacks::index::marf::{MARFOpenOpts, MarfConnection, MarfTransaction, MARF};
use crate::chainstate::stacks::index::storage::{TrieFileStorage, TrieHashCalculationMode};
use crate::chainstate::stacks::index::{ClarityMarfTrieId, Error, MARFValue};
use crate::clarity_vm::special::handle_contract_call_special_cases;
use crate::core::{FIRST_BURNCHAIN_CONSENSUS_HASH, FIRST_STACKS_BLOCK_HASH};
use crate::util_lib::db::{Error as DatabaseError, IndexDBConn};

/// The MarfedKV struct is used to wrap a MARF data structure and side-storage
///   for use as a K/V store for ClarityDB or the AnalysisDB.
/// The Clarity VM and type checker do not "know" to begin/commit the block they are currently processing:
///   each instantiation of the VM simply executes one transaction. So the block handling
///   loop will need to invoke these two methods (begin + commit) outside of the context of the VM.
///   NOTE: Clarity will panic if you try to execute it from a non-initialized MarfedKV context.
///   (See: vm::tests::with_marfed_environment())
pub struct MarfedKV {
    chain_tip: StacksBlockId,
    marf: MARF<StacksBlockId>,
    ephemeral_marf: Option<MARF<StacksBlockId>>,
}

impl MarfedKV {
    fn setup_db(
        path_str: &str,
        unconfirmed: bool,
        marf_opts: Option<MARFOpenOpts>,
    ) -> InterpreterResult<MARF<StacksBlockId>> {
        let mut path = PathBuf::from(path_str);

        std::fs::create_dir_all(&path)
            .map_err(|_| InterpreterError::FailedToCreateDataDirectory)?;

        path.push("marf.sqlite");
        let marf_path = path
            .to_str()
            .ok_or_else(|| InterpreterError::BadFileName)?
            .to_string();

        let mut marf_opts = marf_opts.unwrap_or(MARFOpenOpts::default());
        marf_opts.external_blobs = true;

        let mut marf: MARF<StacksBlockId> = if unconfirmed {
            MARF::from_path_unconfirmed(&marf_path, marf_opts)
                .map_err(|err| InterpreterError::MarfFailure(err.to_string()))?
        } else {
            MARF::from_path(&marf_path, marf_opts)
                .map_err(|err| InterpreterError::MarfFailure(err.to_string()))?
        };

        if SqliteConnection::check_schema(marf.sqlite_conn()).is_ok() {
            // no need to initialize
            return Ok(marf);
        }

        let tx = marf
            .storage_tx()
            .map_err(|err| InterpreterError::DBError(err.to_string()))?;

        SqliteConnection::initialize_conn(&tx)?;
        tx.commit()
            .map_err(|err| InterpreterError::SqliteError(IncomparableError { err }))?;

        Ok(marf)
    }

    pub fn open(
        path_str: &str,
        miner_tip: Option<&StacksBlockId>,
        marf_opts: Option<MARFOpenOpts>,
    ) -> InterpreterResult<MarfedKV> {
        let marf = MarfedKV::setup_db(path_str, false, marf_opts)?;
        let chain_tip = match miner_tip {
            Some(miner_tip) => miner_tip.clone(),
            None => StacksBlockId::sentinel(),
        };

        Ok(MarfedKV {
            marf,
            chain_tip,
            ephemeral_marf: None,
        })
    }

    pub fn open_unconfirmed(
        path_str: &str,
        miner_tip: Option<&StacksBlockId>,
        marf_opts: Option<MARFOpenOpts>,
    ) -> InterpreterResult<MarfedKV> {
        let marf = MarfedKV::setup_db(path_str, true, marf_opts)?;
        let chain_tip = match miner_tip {
            Some(miner_tip) => miner_tip.clone(),
            None => StacksBlockId::sentinel(),
        };

        Ok(MarfedKV {
            marf,
            chain_tip,
            ephemeral_marf: None,
        })
    }

    // used by benchmarks
    pub fn temporary() -> MarfedKV {
        use rand::Rng;
        use stacks_common::util::hash::to_hex;

        let mut path = PathBuf::from_str("/tmp/stacks-node-tests/unit-tests-marf").unwrap();
        let random_bytes = rand::thread_rng().gen::<[u8; 32]>();
        path.push(to_hex(&random_bytes));

        debug!(
            "Temporary MARF path at {}",
            &path
                .to_str()
                .expect("FATAL: non-UTF-8 character in filename")
        );

        let marf = MarfedKV::setup_db(
            path.to_str()
                .expect("Inexplicably non-UTF-8 character in filename"),
            false,
            None,
        )
        .unwrap();

        let chain_tip = StacksBlockId::sentinel();

        MarfedKV {
            marf,
            chain_tip,
            ephemeral_marf: None,
        }
    }

    pub fn begin_read_only<'a>(
        &'a mut self,
        at_block: Option<&StacksBlockId>,
    ) -> ReadOnlyMarfStore<'a> {
        let chain_tip = if let Some(at_block) = at_block {
            self.marf.open_block(at_block).unwrap_or_else(|e| {
                error!(
                    "Failed to open read only connection at {}: {:?}",
                    at_block, &e
                );
                panic!()
            });
            at_block.clone()
        } else {
            self.chain_tip.clone()
        };
        ReadOnlyMarfStore {
            chain_tip,
            marf: &mut self.marf,
        }
    }

    pub fn begin_read_only_checked<'a>(
        &'a mut self,
        at_block: Option<&StacksBlockId>,
    ) -> InterpreterResult<ReadOnlyMarfStore<'a>> {
        let chain_tip = if let Some(at_block) = at_block {
            self.marf.open_block(at_block).map_err(|e| {
                debug!(
                    "Failed to open read only connection at {}: {:?}",
                    at_block, &e
                );
                InterpreterError::MarfFailure(Error::NotFoundError.to_string())
            })?;
            at_block.clone()
        } else {
            self.chain_tip.clone()
        };
        Ok(ReadOnlyMarfStore {
            chain_tip,
            marf: &mut self.marf,
        })
    }

    /// begin, commit, rollback a save point identified by key
    ///    this is used to clean up any data from aborted blocks
    ///     (NOT aborted transactions that is handled by the clarity vm directly).
    /// The block header hash is used for identifying savepoints.
    ///     this _cannot_ be used to rollback to arbitrary prior block hash, because that
    ///     blockhash would already have committed and no longer exist in the save point stack.
    /// this is a "lower-level" rollback than the roll backs performed in
    ///   ClarityDatabase or AnalysisDatabase -- this is done at the backing store level.
    pub fn begin<'a>(
        &'a mut self,
        current: &StacksBlockId,
        next: &StacksBlockId,
    ) -> PersistentWritableMarfStore<'a> {
        let mut tx = self.marf.begin_tx().unwrap_or_else(|_| {
            panic!(
                "ERROR: Failed to begin new MARF block {} - {})",
                current, next
            )
        });
        tx.begin(current, next).unwrap_or_else(|_| {
            panic!(
                "ERROR: Failed to begin new MARF block {} - {})",
                current, next
            )
        });

        let chain_tip = tx
            .get_open_chain_tip()
            .expect("ERROR: Failed to get open MARF")
            .clone();

        PersistentWritableMarfStore {
            chain_tip,
            marf: tx,
        }
    }

    pub fn begin_unconfirmed<'a>(
        &'a mut self,
        current: &StacksBlockId,
    ) -> PersistentWritableMarfStore<'a> {
        let mut tx = self.marf.begin_tx().unwrap_or_else(|_| {
            panic!(
                "ERROR: Failed to begin new unconfirmed MARF block for {})",
                current
            )
        });
        tx.begin_unconfirmed(current).unwrap_or_else(|_| {
            panic!(
                "ERROR: Failed to begin new unconfirmed MARF block for {})",
                current
            )
        });

        let chain_tip = tx
            .get_open_chain_tip()
            .expect("ERROR: Failed to get open MARF")
            .clone();

        PersistentWritableMarfStore {
            chain_tip,
            marf: tx,
        }
    }

    /// Begin an ephemeral MARF block.
    /// The data will never hit disk.
    pub fn begin_ephemeral<'a>(
        &'a mut self,
        base_tip: &StacksBlockId,
        ephemeral_next: &StacksBlockId,
    ) -> InterpreterResult<EphemeralMarfStore<'a>> {
        // sanity check -- `base_tip` must be mapped
        self.marf.open_block(&base_tip).map_err(|e| {
            debug!(
                "Failed to open read only connection at {}: {:?}",
                &base_tip, &e
            );
            InterpreterError::MarfFailure(Error::NotFoundError.to_string())
        })?;

        // set up ephemeral MARF
        let ephemeral_marf_storage = TrieFileStorage::open(
            ":memory:",
            MARFOpenOpts::new(TrieHashCalculationMode::Deferred, "noop", false),
        )
        .map_err(|e| {
            InterpreterError::Expect(format!("Failed to instantiate ephemeral MARF: {:?}", &e))
        })?;

        let mut ephemeral_marf = MARF::from_storage(ephemeral_marf_storage);
        let tx = ephemeral_marf
            .storage_tx()
            .map_err(|err| InterpreterError::DBError(err.to_string()))?;

        SqliteConnection::initialize_conn(&tx)?;
        tx.commit()
            .map_err(|err| InterpreterError::SqliteError(IncomparableError { err }))?;

        self.ephemeral_marf = Some(ephemeral_marf);

        let read_only_marf = ReadOnlyMarfStore {
            chain_tip: base_tip.clone(),
            marf: &mut self.marf,
        };

        let tx = if let Some(ephemeral_marf) = self.ephemeral_marf.as_mut() {
            // attach the disk-backed MARF to the ephemeral MARF
            EphemeralMarfStore::attach_read_only_marf(&ephemeral_marf, &read_only_marf).map_err(
                |e| {
                    InterpreterError::Expect(format!(
                        "Failed to attach read-only MARF to ephemeral MARF: {:?}",
                        &e
                    ))
                },
            )?;

            let mut tx = ephemeral_marf.begin_tx().map_err(|e| {
                InterpreterError::Expect(format!("Failed to open ephemeral MARF tx: {:?}", &e))
            })?;
            tx.begin(&StacksBlockId::sentinel(), ephemeral_next)
                .map_err(|e| {
                    InterpreterError::Expect(format!(
                        "Failed to begin first ephemeral MARF block: {:?}",
                        &e
                    ))
                })?;
            tx
        } else {
            // unreachable since self.ephemeral_marf is already assigned
            unreachable!();
        };

        let ephemeral_marf_store = EphemeralMarfStore::new(read_only_marf, tx).map_err(|e| {
            InterpreterError::Expect(format!(
                "Failed to instantiate ephemeral MARF store: {:?}",
                &e
            ))
        })?;

        Ok(ephemeral_marf_store)
    }

    pub fn get_chain_tip(&self) -> &StacksBlockId {
        &self.chain_tip
    }

    pub fn get_marf(&mut self) -> &mut MARF<StacksBlockId> {
        &mut self.marf
    }

    #[cfg(test)]
    pub fn sql_conn(&self) -> &Connection {
        self.marf.sqlite_conn()
    }

    pub fn index_conn<C>(&self, context: C) -> IndexDBConn<'_, C, StacksBlockId> {
        IndexDBConn::new(&self.marf, context)
    }
}

/// A wrapper around a MARF transaction which allows read/write access to the MARF's keys off of a
/// given chain tip.
pub struct PersistentWritableMarfStore<'a> {
    /// The chain tip from which reads and writes will be indexed.
    chain_tip: StacksBlockId,
    /// The transaction to the MARF instance
    marf: MarfTransaction<'a, StacksBlockId>,
}

/// A wrapper around a MARF handle which allows only read access to the MARF's keys off of a given
/// chain tip.
pub struct ReadOnlyMarfStore<'a> {
    /// The chain tip from which reads will be indexed.
    chain_tip: StacksBlockId,
    /// Handle to the MARF being read
    marf: &'a mut MARF<StacksBlockId>,
}

/// Ephemeral MARF store.
///
/// The implementation "chains" a read-only MARF and a RAM-backed MARF together, for the purposes
/// of giving the Clarity VM a backing store.  Writes will be stored to the ephemeral MARF, and
/// reads will be carried out against either the ephemeral MARF or the read-only MARF, depending on
/// whether or not the opened chain tip refers to a block in the former or the latter.
pub struct EphemeralMarfStore<'a> {
    /// The opened chain tip.  It may refer to either a block in the ephemeral MARF or the
    /// read-only MARF.
    open_tip: EphemeralTip,
    /// The tip upon which the ephemeral MARF is built
    base_tip: StacksBlockId,
    /// The height of the base tip in the disk-backed MARF
    base_tip_height: u32,
    /// Transaction on a RAM-backed MARF which will be discarded once this struct is dropped
    ephemeral_marf: MarfTransaction<'a, StacksBlockId>,
    /// Handle to on-disk MARF
    read_only_marf: ReadOnlyMarfStore<'a>,
}

/// A MARF store transaction for a chainstate block's trie.
/// This transaction instantiates a trie which builds atop an already-written trie in the
/// chainstate.  Once committed, it will persist -- it may be built upon, and a subsequent attempt
/// to build the same trie will fail.
///
/// The Stacks node commits tries for one of three purposes:
/// * It processed a block, and needs to persist its trie in the chainstate proper.
/// * It mined a block, and needs to persist its trie outside of the chainstate proper. The miner
/// may build on it later.
/// * It processed an unconfirmed microblock (Stacks 2.x only), and needs to persist the
/// unconfirmed chainstate outside of the chainstate proper so that the microblock miner can
/// continue to build on it and the network can service RPC requests on its state.
///
/// These needs are each captured in distinct methods for committing this transaction.
pub trait ClarityMarfStoreTransaction {
    /// Commit all inserted metadata and associate it with the block trie identified by `target`.
    /// It can later be deleted via `drop_metadata_for()` if given the same taret.
    /// Returns Ok(()) on success
    /// Returns Err(..) on error
    fn commit_metadata_for_trie(&mut self, target: &StacksBlockId) -> InterpreterResult<()>;

    /// Drop metadata for a particular block trie that was stored previously via `commit_metadata_to()`.
    /// This function is idempotent.
    ///
    /// Returns Ok(()) if the metadata for the trie identified by `target` was dropped.
    /// It will be possible to insert it again afterwards.
    /// Returns Err(..) if the metadata was not successfully dropped.
    fn drop_metadata_for_trie(&mut self, target: &StacksBlockId) -> InterpreterResult<()>;

    /// Compute the ID of the trie being built.
    /// In Stacks, this will only be called once all key/value pairs are inserted (and will only be
    /// called at most once in this transaction's lifetime).
    fn seal_trie(&mut self) -> TrieHash;

    /// Drop the block trie that this transaction was creating.
    /// Destroys the transaction.
    fn drop_current_trie(self);

    /// Drop the unconfirmed state trie that this transaction was creating.
    /// Destroys the transaction.
    ///
    /// Returns Ok(()) on successful deletion of the data
    /// Returns Err(..) if the deletion failed (this usually isn't recoverable, but recovery is up
    /// to the caller)
    fn drop_unconfirmed(self) -> InterpreterResult<()>;

    /// Store the processed block's trie that this transaction was creating.
    /// The trie's ID must be `target`, so that subsequent tries can be built on it (and so that
    /// subsequent queries can read from it).  `target` may not be known until it is time to write
    /// the trie out, which is why it is provided here.
    ///
    /// Returns Ok(()) if the block trie was successfully persisted.
    /// Returns Err(..) if there was an error in trying to persist this block trie.
    fn commit_to_processed_block(self, target: &StacksBlockId) -> InterpreterResult<()>;

    /// Store a mined block's trie that this transaction was creating.
    /// This function is distinct from `commit_to_processed_block()` in that the stored block will
    /// not be added to the chainstate. However, it must be persisted so that the node can later
    /// build on it.
    ///
    /// Returns Ok(()) if the block trie was successfully persisted.
    /// Returns Err(..) if there was an error trying to persist this MARF trie.
    fn commit_to_mined_block(self, target: &StacksBlockId) -> InterpreterResult<()>;

    /// Persist the unconfirmed state trie so that other parts of the Stacks node can read from it
    /// (such as to handle pending transactions or process RPC requests on it).
    fn commit_unconfirmed(self);

    /// Commit to the current chain tip.
    /// Used only for testing.
    #[cfg(test)]
    fn test_commit(self);
}

/// Unified API common to all MARF stores
pub trait ClarityMarfStore: ClarityBackingStore {
    /// Instantiate a `ClarityDatabase` out of this MARF store.
    /// Takes a `HeadersDB` and `BurnStateDB` implementation which are both used by
    /// `ClarityDatabase` to access Stacks's chainstate and sortition chainstate, respectively.
    fn as_clarity_db<'b>(
        &'b mut self,
        headers_db: &'b dyn HeadersDB,
        burn_state_db: &'b dyn BurnStateDB,
    ) -> ClarityDatabase<'b>
    where
        Self: Sized,
    {
        ClarityDatabase::new(self, headers_db, burn_state_db)
    }

    /// Instantiate an `AnalysisDatabase` out of this MARF store.
    fn as_analysis_db(&mut self) -> AnalysisDatabase<'_>
    where
        Self: Sized,
    {
        AnalysisDatabase::new(self)
    }
}

/// A MARF store which can be written to is both a ClarityMarfStore and a
/// ClarityMarfStoreTransaction (and thus also a ClarityBackingStore).
pub trait WritableMarfStore:
    ClarityMarfStore + ClarityMarfStoreTransaction + BoxedClarityMarfStoreTransaction
{
}

impl ClarityMarfStore for ReadOnlyMarfStore<'_> {}
impl ClarityMarfStore for PersistentWritableMarfStore<'_> {}
impl ClarityMarfStore for EphemeralMarfStore<'_> {}

impl ClarityMarfStoreTransaction for PersistentWritableMarfStore<'_> {
    /// Commit metadata for a given `target` trie.  In this MARF store, this just renames all
    /// metadata rows with `self.chain_tip` as their block identifier to have `target` instead.
    ///
    /// Returns Ok(()) on success
    /// Returns Err(InterpreterError(..)) on sqlite failure
    fn commit_metadata_for_trie(&mut self, target: &StacksBlockId) -> InterpreterResult<()> {
        SqliteConnection::commit_metadata_to(self.marf.sqlite_tx(), &self.chain_tip, target)
    }

    /// Drop metadata for the given `target` trie. This just drops the metadata rows with `target`
    /// as their block identifier.
    ///
    /// Returns Ok(()) on success
    /// Returns Err(InterpreterError(..)) on sqlite failure
    fn drop_metadata_for_trie(&mut self, target: &StacksBlockId) -> InterpreterResult<()> {
        SqliteConnection::drop_metadata(self.marf.sqlite_tx(), target)
    }

    /// Seal the trie -- compute the root hash.
    /// NOTE: This is a one-time operation for this implementation -- a subsequent call will panic.
    fn seal_trie(&mut self) -> TrieHash {
        self.marf
            .seal()
            .expect("FATAL: failed to .seal() MARF transaction")
    }

    /// Drop the trie being built. This just drops the data from RAM and aborts the underlying
    /// sqlite transaction.  This instance is consumed.
    fn drop_current_trie(self) {
        self.marf.drop_current();
    }

    /// Drop unconfirmed state being built. This will not only drop unconfirmed state in RAM, but
    /// also any unconfirmed trie data from the sqlite DB as well as its associated metadata.
    ///
    /// Returns Ok(()) on success
    /// Returns Err(InterpreterError(..)) on sqlite failure
    fn drop_unconfirmed(mut self) -> InterpreterResult<()> {
        let chain_tip = self.chain_tip.clone();
        debug!("Drop unconfirmed MARF trie {}", &chain_tip);
        self.drop_metadata_for_trie(&chain_tip)?;
        self.marf.drop_unconfirmed();
        Ok(())
    }

    /// Commit the outstanding trie and metadata to the set of processed-block tries, and call it
    /// `target` in the DB.  Future tries can be built atop it.  This commits the transaction and
    /// drops this MARF store.
    ///
    /// Returns Ok(()) on success
    /// Returns Err(InterpreterError(..)) on sqlite failure
    fn commit_to_processed_block(mut self, target: &StacksBlockId) -> InterpreterResult<()> {
        debug!("commit_to({})", target);
        self.commit_metadata_for_trie(target)?;
        let _ = self.marf.commit_to(target).map_err(|e| {
            error!("Failed to commit to MARF block {target}: {e:?}");
            InterpreterError::Expect("Failed to commit to MARF block".into())
        })?;
        Ok(())
    }

    /// Commit the outstanding trie to the `mined_blocks` table in the underlying MARF.
    /// The metadata will be dropped, since this won't be added to the chainstate.  This commits
    /// the transaction and drops this MARF store.
    ///
    /// Returns Ok(()) on success
    /// Returns Err(InterpreterError(..)) on sqlite failure
    fn commit_to_mined_block(mut self, target: &StacksBlockId) -> InterpreterResult<()> {
        debug!("commit_mined_block: ({}->{})", &self.chain_tip, target);
        // rollback the side_store
        //    the side_store shouldn't commit data for blocks that won't be
        //    included in the processed chainstate (like a block constructed during mining)
        //    _if_ for some reason, we do want to be able to access that mined chain state in the future,
        //    we should probably commit the data to a different table which does not have uniqueness constraints.
        let chain_tip = self.chain_tip.clone();
        self.drop_metadata_for_trie(&chain_tip)?;
        let _ = self.marf.commit_mined(target).map_err(|e| {
            error!("Failed to commit to mined MARF block {target}: {e:?}",);
            InterpreterError::Expect("Failed to commit to MARF block".into())
        })?;
        Ok(())
    }

    /// Commit the outstanding trie to unconfirmed state, so subsequent read I/O can be performed
    /// on it (such as servicing RPC requests).  This commits this transaction and drops this MARF
    /// store
    fn commit_unconfirmed(self) {
        debug!("commit_unconfirmed()");
        // NOTE: Can omit commit_metadata_to, since the block header hash won't change
        self.marf
            .commit()
            .expect("ERROR: Failed to commit MARF block");
    }

    #[cfg(test)]
    fn test_commit(self) {
        self.do_test_commit()
    }
}

impl ClarityMarfStoreTransaction for EphemeralMarfStore<'_> {
    /// Commit metadata for a given `target` trie.  In this MARF store, this just renames all
    /// metadata rows with `self.chain_tip` as their block identifier to have `target` instead,
    /// but only within the ephemeral MARF.  None of the writes will hit disk, and they will
    /// disappear when this instance is dropped
    ///
    /// Returns Ok(()) on success
    /// Returns Err(InterpreterError(..)) on sqlite failure
    fn commit_metadata_for_trie(&mut self, target: &StacksBlockId) -> InterpreterResult<()> {
        if let Some(tip) = self.ephemeral_marf.get_open_chain_tip() {
            self.teardown_views();
            let res =
                SqliteConnection::commit_metadata_to(self.ephemeral_marf.sqlite_tx(), tip, target);
            self.setup_views();
            res
        } else {
            Ok(())
        }
    }

    /// Drop metadata for the given `target` trie. This just drops the metadata rows with `target`
    /// as their block identifier.  None of the data is disk-backed, so this should always succeed
    /// unless the RAM-only sqlite DB is experiencing problems (which is probably not recoverable).
    ///
    /// Returns Ok(()) on success
    /// Returns Err(InterpreterError(..)) on sqlite failure
    fn drop_metadata_for_trie(&mut self, target: &StacksBlockId) -> InterpreterResult<()> {
        self.teardown_views();
        let res = SqliteConnection::drop_metadata(self.ephemeral_marf.sqlite_tx(), target);
        self.setup_views();
        res
    }

    /// Seal the trie -- compute the root hash.
    /// NOTE: This is a one-time operation for this implementation -- a subsequent call will panic.
    fn seal_trie(&mut self) -> TrieHash {
        self.ephemeral_marf
            .seal()
            .expect("FATAL: failed to .seal() MARF")
    }

    /// Drop the trie being built. This just drops the data from RAM and aborts the underlying
    /// sqlite transaction.  This MARF store instance is consumed.
    fn drop_current_trie(self) {
        self.ephemeral_marf.drop_current()
    }

    /// Drop unconfirmed state being built.  All data lives in RAM in the ephemeral MARF
    /// transaction, so no disk I/O will be performed.
    ///
    /// Returns Ok(()) on success
    /// Returns Err(InterpreterError(..)) on sqlite failure
    fn drop_unconfirmed(mut self) -> InterpreterResult<()> {
        if let Some(tip) = self.ephemeral_marf.get_open_chain_tip().cloned() {
            debug!("Drop unconfirmed MARF trie {}", tip);
            self.drop_metadata_for_trie(&tip)?;
            self.ephemeral_marf.drop_unconfirmed();
        }
        Ok(())
    }

    /// "Commit" the ephemeral MARF as if it were to be written to chainstate,
    /// and consume this instance.  This is effectively a no-op since
    /// nothing will hit disk, and all written data will be dropped.  However, we go through the
    /// motions just in case any errors would be reported.
    ///
    /// Returns Ok(()) on success
    /// Returns Err(InterpreterError(..)) on sqlite failure
    fn commit_to_processed_block(mut self, target: &StacksBlockId) -> InterpreterResult<()> {
        if self.ephemeral_marf.get_open_chain_tip().is_some() {
            self.commit_metadata_for_trie(target)?;
            let _ = self.ephemeral_marf.commit_to(target).map_err(|e| {
                error!("Failed to commit to ephemeral MARF block {target}: {e:?}",);
                InterpreterError::Expect("Failed to commit to MARF block".into())
            })?;
        }
        Ok(())
    }

    /// "Commit" the ephemeral MARF as if it were to be written to the `mined_blocks` table,
    /// and consume this instance.  This is effectively a no-op since
    /// nothing will hit disk, and all written data will be dropped.  However, we go through the
    /// motions just in case any errors would be reported.
    ///
    /// Returns Ok(()) on success
    /// Returns Err(InterpreterError(..)) on sqlite failure
    fn commit_to_mined_block(mut self, target: &StacksBlockId) -> InterpreterResult<()> {
        if let Some(tip) = self.ephemeral_marf.get_open_chain_tip().cloned() {
            // rollback the side_store
            //    the side_store shouldn't commit data for blocks that won't be
            //    included in the processed chainstate (like a block constructed during mining)
            //    _if_ for some reason, we do want to be able to access that mined chain state in the future,
            //    we should probably commit the data to a different table which does not have uniqueness constraints.
            self.drop_metadata_for_trie(&tip)?;
            let _ = self.ephemeral_marf.commit_mined(target).map_err(|e| {
                error!("Failed to commit to mined MARF block {target}: {e:?}",);
                InterpreterError::Expect("Failed to commit to MARF block".into())
            })?;
        }
        Ok(())
    }

    /// "Commit" unconfirmed data to the ephemeral MARF as if it were to be written to unconfiremd
    /// state, and consume this instance.  This is effectively a no-op since nothing will be
    /// written to disk, and all written data will be dropped.  However, we go through the motions
    /// just in case any errors would be reported.
    fn commit_unconfirmed(self) {
        // NOTE: Can omit commit_metadata_to, since the block header hash won't change
        self.ephemeral_marf
            .commit()
            .expect("ERROR: Failed to commit MARF block");
    }

    #[cfg(test)]
    fn test_commit(self) {
        self.do_test_commit()
    }
}

impl ReadOnlyMarfStore<'_> {
    /// Determine if there is a trie in the underlying MARF with the given ID `bhh`.
    ///
    /// Return Ok(true) if so
    /// Return Ok(false) if not
    /// Return Err(..) if we encounter a sqlite error
    pub fn trie_exists_for_block(&mut self, bhh: &StacksBlockId) -> Result<bool, DatabaseError> {
        self.marf
            .with_conn(|conn| conn.has_block(bhh).map_err(DatabaseError::IndexError))
    }
}

impl ClarityBackingStore for ReadOnlyMarfStore<'_> {
    fn get_side_store(&mut self) -> &Connection {
        self.marf.sqlite_conn()
    }

    fn get_cc_special_cases_handler(&self) -> Option<SpecialCaseHandler> {
        Some(&handle_contract_call_special_cases)
    }

    /// Sets the chain tip at which queries will happen.  Used for `(at-block ..)`
    fn set_block_hash(&mut self, bhh: StacksBlockId) -> InterpreterResult<StacksBlockId> {
        self.marf
            .check_ancestor_block_hash(&bhh)
            .map_err(|e| match e {
                Error::NotFoundError => {
                    test_debug!("No such block {:?} (NotFoundError)", &bhh);
                    RuntimeErrorType::UnknownBlockHeaderHash(BlockHeaderHash(bhh.0))
                }
                Error::NonMatchingForks(_bh1, _bh2) => {
                    test_debug!(
                        "No such block {:?} (NonMatchingForks({}, {}))",
                        &bhh,
                        BlockHeaderHash(_bh1),
                        BlockHeaderHash(_bh2)
                    );
                    RuntimeErrorType::UnknownBlockHeaderHash(BlockHeaderHash(bhh.0))
                }
                _ => panic!("ERROR: Unexpected MARF failure: {}", e),
            })?;

        let result = Ok(self.chain_tip.clone());
        self.chain_tip = bhh;

        result
    }

    fn get_current_block_height(&mut self) -> u32 {
        match self
            .marf
            .get_block_height_of(&self.chain_tip, &self.chain_tip)
        {
            Ok(Some(x)) => x,
            Ok(None) => {
                let first_tip =
                    StacksBlockId::new(&FIRST_BURNCHAIN_CONSENSUS_HASH, &FIRST_STACKS_BLOCK_HASH);
                if self.chain_tip == first_tip || self.chain_tip == StacksBlockId([0u8; 32]) {
                    // the current block height should always work, except if it's the first block
                    // height (in which case, the current chain tip should match the first-ever
                    // index block hash).
                    return 0;
                }

                // should never happen
                let msg = format!(
                    "Failed to obtain current block height of {} (got None)",
                    &self.chain_tip
                );
                error!("{}", &msg);
                panic!("{}", &msg);
            }
            Err(e) => {
                let msg = format!(
                    "Unexpected MARF failure: Failed to get current block height of {}: {:?}",
                    &self.chain_tip, &e
                );
                error!("{}", &msg);
                panic!("{}", &msg);
            }
        }
    }

    fn get_block_at_height(&mut self, block_height: u32) -> Option<StacksBlockId> {
        self.marf
            .get_bhh_at_height(&self.chain_tip, block_height)
            .unwrap_or_else(|_| {
                panic!(
                    "Unexpected MARF failure: failed to get block at height {} off of {}.",
                    block_height, &self.chain_tip
                )
            })
            .map(|x| StacksBlockId(x.to_bytes()))
    }

    fn get_open_chain_tip(&mut self) -> StacksBlockId {
        StacksBlockId(
            self.marf
                .get_open_chain_tip()
                .expect("Attempted to get the open chain tip from an unopened context.")
                .clone()
                .to_bytes(),
        )
    }

    fn get_open_chain_tip_height(&mut self) -> u32 {
        self.marf
            .get_open_chain_tip_height()
            .expect("Attempted to get the open chain tip from an unopened context.")
    }

    fn get_data_with_proof(&mut self, key: &str) -> InterpreterResult<Option<(String, Vec<u8>)>> {
        self.marf
            .get_with_proof(&self.chain_tip, key)
            .or_else(|e| match e {
                Error::NotFoundError => Ok(None),
                _ => Err(e),
            })
            .map_err(|_| InterpreterError::Expect("ERROR: Unexpected MARF Failure on GET".into()))?
            .map(|(marf_value, proof)| {
                let side_key = marf_value.to_hex();
                let data =
                    SqliteConnection::get(self.get_side_store(), &side_key)?.ok_or_else(|| {
                        InterpreterError::Expect(format!(
                            "ERROR: MARF contained value_hash not found in side storage: {}",
                            side_key
                        ))
                    })?;
                Ok((data, proof.serialize_to_vec()))
            })
            .transpose()
    }

    fn get_data_with_proof_from_path(
        &mut self,
        hash: &TrieHash,
    ) -> InterpreterResult<Option<(String, Vec<u8>)>> {
        self.marf
            .get_with_proof_from_hash(&self.chain_tip, hash)
            .or_else(|e| match e {
                Error::NotFoundError => Ok(None),
                _ => Err(e),
            })
            .map_err(|_| InterpreterError::Expect("ERROR: Unexpected MARF Failure on GET".into()))?
            .map(|(marf_value, proof)| {
                let side_key = marf_value.to_hex();
                let data =
                    SqliteConnection::get(self.get_side_store(), &side_key)?.ok_or_else(|| {
                        InterpreterError::Expect(format!(
                            "ERROR: MARF contained value_hash not found in side storage: {}",
                            side_key
                        ))
                    })?;
                Ok((data, proof.serialize_to_vec()))
            })
            .transpose()
    }

    fn get_data(&mut self, key: &str) -> InterpreterResult<Option<String>> {
        self.marf
            .get(&self.chain_tip, key)
            .or_else(|e| match e {
                Error::NotFoundError => {
                    test_debug!(
                        "ReadOnly MarfedKV get {:?} off of {:?}: not found",
                        key,
                        &self.chain_tip
                    );
                    Ok(None)
                }
                _ => {
                    test_debug!(
                        "ReadOnly MarfedKV get {:?} off of {:?}: {:?}",
                        key,
                        &self.chain_tip,
                        &e
                    );
                    Err(e)
                }
            })
            .map_err(|_| InterpreterError::Expect("ERROR: Unexpected MARF Failure on GET".into()))?
            .map(|marf_value| {
                let side_key = marf_value.to_hex();
                SqliteConnection::get(self.get_side_store(), &side_key)?.ok_or_else(|| {
                    InterpreterError::Expect(format!(
                        "ERROR: MARF contained value_hash not found in side storage: {}",
                        side_key
                    ))
                    .into()
                })
            })
            .transpose()
    }

    fn get_data_from_path(&mut self, hash: &TrieHash) -> InterpreterResult<Option<String>> {
        trace!("MarfedKV get_from_hash: {:?} tip={}", hash, &self.chain_tip);
        self.marf
            .get_from_hash(&self.chain_tip, hash)
            .or_else(|e| match e {
                Error::NotFoundError => {
                    trace!(
                        "MarfedKV get {:?} off of {:?}: not found",
                        hash,
                        &self.chain_tip
                    );
                    Ok(None)
                }
                _ => Err(e),
            })
            .map_err(|_| InterpreterError::Expect("ERROR: Unexpected MARF Failure on GET".into()))?
            .map(|marf_value| {
                let side_key = marf_value.to_hex();
                trace!("MarfedKV get side-key for {:?}: {:?}", hash, &side_key);
                SqliteConnection::get(self.get_side_store(), &side_key)?.ok_or_else(|| {
                    InterpreterError::Expect(format!(
                        "ERROR: MARF contained value_hash not found in side storage: {}",
                        side_key
                    ))
                    .into()
                })
            })
            .transpose()
    }

    fn put_all_data(&mut self, _items: Vec<(String, String)>) -> InterpreterResult<()> {
        error!("Attempted to commit changes to read-only MARF");
        panic!("BUG: attempted commit to read-only MARF");
    }

    fn get_contract_hash(
        &mut self,
        contract: &QualifiedContractIdentifier,
    ) -> InterpreterResult<(StacksBlockId, Sha512Trunc256Sum)> {
        sqlite_get_contract_hash(self, contract)
    }

    fn insert_metadata(
        &mut self,
        _contract: &QualifiedContractIdentifier,
        _key: &str,
        _value: &str,
    ) -> InterpreterResult<()> {
        error!("Attempted to commit metadata changes to read-only MARF");
        panic!("BUG: attempted metadata commit to read-only MARF");
    }

    fn get_metadata(
        &mut self,
        contract: &QualifiedContractIdentifier,
        key: &str,
    ) -> InterpreterResult<Option<String>> {
        sqlite_get_metadata(self, contract, key)
    }

    fn get_metadata_manual(
        &mut self,
        at_height: u32,
        contract: &QualifiedContractIdentifier,
        key: &str,
    ) -> InterpreterResult<Option<String>> {
        sqlite_get_metadata_manual(self, at_height, contract, key)
    }
}

impl PersistentWritableMarfStore<'_> {
    #[cfg(test)]
    fn do_test_commit(self) {
        let bhh = self.chain_tip.clone();
<<<<<<< HEAD
        self.commit_to_processed_block(&bhh).unwrap();
=======
        self.commit_to(&bhh).unwrap();
    }

    pub fn commit_unconfirmed(self) {
        debug!("commit_unconfirmed()");
        // NOTE: Can omit commit_metadata_to, since the block header hash won't change
        // commit_metadata_to(&self.chain_tip, final_bhh);
        self.marf
            .commit()
            .expect("ERROR: Failed to commit MARF block");
    }

    // This is used by miners
    //   so that the block validation and processing logic doesn't
    //   reprocess the same data as if it were already loaded
    pub fn commit_mined_block(self, will_move_to: &StacksBlockId) -> InterpreterResult<()> {
        debug!(
            "commit_mined_block: ({}->{})",
            &self.chain_tip, will_move_to
        );
        // rollback the side_store
        //    the side_store shouldn't commit data for blocks that won't be
        //    included in the processed chainstate (like a block constructed during mining)
        //    _if_ for some reason, we do want to be able to access that mined chain state in the future,
        //    we should probably commit the data to a different table which does not have uniqueness constraints.
        SqliteConnection::drop_metadata(self.marf.sqlite_tx(), &self.chain_tip)?;
        self.marf.commit_mined(will_move_to).map_err(|e| {
            error!(
                "Failed to commit to mined MARF block {}: {:?}",
                &will_move_to, &e
            );
            InterpreterError::Expect("Failed to commit to MARF block".into())
        })?;
        Ok(())
    }

    pub fn seal(&mut self) -> TrieHash {
        self.marf.seal().expect("FATAL: failed to .seal() MARF")
>>>>>>> f183be76
    }
}

impl ClarityBackingStore for PersistentWritableMarfStore<'_> {
    fn set_block_hash(&mut self, bhh: StacksBlockId) -> InterpreterResult<StacksBlockId> {
        self.marf
            .check_ancestor_block_hash(&bhh)
            .map_err(|e| match e {
                Error::NotFoundError => {
                    test_debug!("No such block {:?} (NotFoundError)", &bhh);
                    RuntimeErrorType::UnknownBlockHeaderHash(BlockHeaderHash(bhh.0))
                }
                Error::NonMatchingForks(_bh1, _bh2) => {
                    test_debug!(
                        "No such block {:?} (NonMatchingForks({}, {}))",
                        &bhh,
                        BlockHeaderHash(_bh1),
                        BlockHeaderHash(_bh2)
                    );
                    RuntimeErrorType::UnknownBlockHeaderHash(BlockHeaderHash(bhh.0))
                }
                _ => panic!("ERROR: Unexpected MARF failure: {}", e),
            })?;

        let result = Ok(self.chain_tip.clone());
        self.chain_tip = bhh;

        result
    }

    fn get_cc_special_cases_handler(&self) -> Option<SpecialCaseHandler> {
        Some(&handle_contract_call_special_cases)
    }

    fn get_data(&mut self, key: &str) -> InterpreterResult<Option<String>> {
        trace!("MarfedKV get: {:?} tip={}", key, &self.chain_tip);
        self.marf
            .get(&self.chain_tip, key)
            .or_else(|e| match e {
                Error::NotFoundError => {
                    trace!(
                        "MarfedKV get {:?} off of {:?}: not found",
                        key,
                        &self.chain_tip
                    );
                    Ok(None)
                }
                _ => Err(e),
            })
            .map_err(|_| InterpreterError::Expect("ERROR: Unexpected MARF Failure on GET".into()))?
            .map(|marf_value| {
                let side_key = marf_value.to_hex();
                trace!("MarfedKV get side-key for {:?}: {:?}", key, &side_key);
                SqliteConnection::get(self.marf.sqlite_tx(), &side_key)?.ok_or_else(|| {
                    InterpreterError::Expect(format!(
                        "ERROR: MARF contained value_hash not found in side storage: {}",
                        side_key
                    ))
                    .into()
                })
            })
            .transpose()
    }

    fn get_data_from_path(&mut self, hash: &TrieHash) -> InterpreterResult<Option<String>> {
        trace!("MarfedKV get_from_hash: {:?} tip={}", hash, &self.chain_tip);
        self.marf
            .get_from_hash(&self.chain_tip, hash)
            .or_else(|e| match e {
                Error::NotFoundError => {
                    trace!(
                        "MarfedKV get {:?} off of {:?}: not found",
                        hash,
                        &self.chain_tip
                    );
                    Ok(None)
                }
                _ => Err(e),
            })
            .map_err(|_| InterpreterError::Expect("ERROR: Unexpected MARF Failure on GET".into()))?
            .map(|marf_value| {
                let side_key = marf_value.to_hex();
                trace!("MarfedKV get side-key for {:?}: {:?}", hash, &side_key);
                SqliteConnection::get(self.marf.sqlite_tx(), &side_key)?.ok_or_else(|| {
                    InterpreterError::Expect(format!(
                        "ERROR: MARF contained value_hash not found in side storage: {}",
                        side_key
                    ))
                    .into()
                })
            })
            .transpose()
    }

    fn get_data_with_proof(&mut self, key: &str) -> InterpreterResult<Option<(String, Vec<u8>)>> {
        self.marf
            .get_with_proof(&self.chain_tip, key)
            .or_else(|e| match e {
                Error::NotFoundError => Ok(None),
                _ => Err(e),
            })
            .map_err(|_| InterpreterError::Expect("ERROR: Unexpected MARF Failure on GET".into()))?
            .map(|(marf_value, proof)| {
                let side_key = marf_value.to_hex();
                let data =
                    SqliteConnection::get(self.marf.sqlite_tx(), &side_key)?.ok_or_else(|| {
                        InterpreterError::Expect(format!(
                            "ERROR: MARF contained value_hash not found in side storage: {}",
                            side_key
                        ))
                    })?;
                Ok((data, proof.serialize_to_vec()))
            })
            .transpose()
    }

    fn get_data_with_proof_from_path(
        &mut self,
        hash: &TrieHash,
    ) -> InterpreterResult<Option<(String, Vec<u8>)>> {
        self.marf
            .get_with_proof_from_hash(&self.chain_tip, hash)
            .or_else(|e| match e {
                Error::NotFoundError => Ok(None),
                _ => Err(e),
            })
            .map_err(|_| InterpreterError::Expect("ERROR: Unexpected MARF Failure on GET".into()))?
            .map(|(marf_value, proof)| {
                let side_key = marf_value.to_hex();
                let data =
                    SqliteConnection::get(self.marf.sqlite_tx(), &side_key)?.ok_or_else(|| {
                        InterpreterError::Expect(format!(
                            "ERROR: MARF contained value_hash not found in side storage: {}",
                            side_key
                        ))
                    })?;
                Ok((data, proof.serialize_to_vec()))
            })
            .transpose()
    }

    fn get_side_store(&mut self) -> &Connection {
        self.marf.sqlite_tx()
    }

    fn get_block_at_height(&mut self, height: u32) -> Option<StacksBlockId> {
        self.marf
            .get_block_at_height(height, &self.chain_tip)
            .unwrap_or_else(|_| {
                panic!(
                    "Unexpected MARF failure: failed to get block at height {} off of {}.",
                    height, &self.chain_tip
                )
            })
    }

    fn get_open_chain_tip(&mut self) -> StacksBlockId {
        self.marf
            .get_open_chain_tip()
            .expect("Attempted to get the open chain tip from an unopened context.")
            .clone()
    }

    fn get_open_chain_tip_height(&mut self) -> u32 {
        self.marf
            .get_open_chain_tip_height()
            .expect("Attempted to get the open chain tip from an unopened context.")
    }

    fn get_current_block_height(&mut self) -> u32 {
        match self
            .marf
            .get_block_height_of(&self.chain_tip, &self.chain_tip)
        {
            Ok(Some(x)) => x,
            Ok(None) => {
                let first_tip =
                    StacksBlockId::new(&FIRST_BURNCHAIN_CONSENSUS_HASH, &FIRST_STACKS_BLOCK_HASH);
                if self.chain_tip == first_tip || self.chain_tip == StacksBlockId([0u8; 32]) {
                    // the current block height should always work, except if it's the first block
                    // height (in which case, the current chain tip should match the first-ever
                    // index block hash).
                    return 0;
                }

                // should never happen
                let msg = format!(
                    "Failed to obtain current block height of {} (got None)",
                    &self.chain_tip
                );
                error!("{}", &msg);
                panic!("{}", &msg);
            }
            Err(e) => {
                let msg = format!(
                    "Unexpected MARF failure: Failed to get current block height of {}: {:?}",
                    &self.chain_tip, &e
                );
                error!("{}", &msg);
                panic!("{}", &msg);
            }
        }
    }

    fn put_all_data(&mut self, items: Vec<(String, String)>) -> InterpreterResult<()> {
        let mut keys = Vec::with_capacity(items.len());
        let mut values = Vec::with_capacity(items.len());
        for (key, value) in items.into_iter() {
            let marf_value = MARFValue::from_value(&value);
            SqliteConnection::put(self.marf.sqlite_tx(), &marf_value.to_hex(), &value)?;
            keys.push(key);
            values.push(marf_value);
        }
        self.marf
            .insert_batch(&keys, values)
            .map_err(|_| InterpreterError::Expect("ERROR: Unexpected MARF Failure".into()).into())
    }

    fn get_contract_hash(
        &mut self,
        contract: &QualifiedContractIdentifier,
    ) -> InterpreterResult<(StacksBlockId, Sha512Trunc256Sum)> {
        sqlite_get_contract_hash(self, contract)
    }

    fn insert_metadata(
        &mut self,
        contract: &QualifiedContractIdentifier,
        key: &str,
        value: &str,
    ) -> InterpreterResult<()> {
        sqlite_insert_metadata(self, contract, key, value)
    }

    fn get_metadata(
        &mut self,
        contract: &QualifiedContractIdentifier,
        key: &str,
    ) -> InterpreterResult<Option<String>> {
        sqlite_get_metadata(self, contract, key)
    }

    fn get_metadata_manual(
        &mut self,
        at_height: u32,
        contract: &QualifiedContractIdentifier,
        key: &str,
    ) -> InterpreterResult<Option<String>> {
        sqlite_get_metadata_manual(self, at_height, contract, key)
    }
}

/// Enumeration of the possible types of open tips in an ephemeral MARF.
/// The tip can point to a block in the ephemeral RAM-backed MARF, or the on-disk MARF.
#[derive(Debug, PartialEq, Clone)]
enum EphemeralTip {
    RAM(StacksBlockId),
    Disk(StacksBlockId),
}

impl EphemeralTip {
    fn into_block_id(self) -> StacksBlockId {
        match self {
            Self::RAM(tip) => tip,
            Self::Disk(tip) => tip,
        }
    }
}

impl<'a> EphemeralMarfStore<'a> {
    /// Attach the sqlite DB of the given read-only MARF store to the ephemeral MARF, so that reads
    /// on the ephemeral MARF for non-ephemeral data will automatically fall back to the read-only
    /// MARF's database.
    ///
    /// Returns Ok(()) on success
    /// Returns Err(..) on sqlite error
    pub fn attach_read_only_marf(
        ephemeral_marf: &MARF<StacksBlockId>,
        read_only_marf: &ReadOnlyMarfStore<'a>,
    ) -> Result<(), Error> {
        let conn = ephemeral_marf.sqlite_conn();
        conn.execute(
            "ATTACH DATABASE ?1 AS read_only_marf",
            rusqlite::params![read_only_marf.marf.get_db_path()],
        )?;
        Ok(())
    }

    /// Instantiate.
    /// The `base_tip` must be a valid tip in the given MARF.  New writes in the ephemeral MARF will
    /// descend from the block identified by `tip`.
    ///
    /// Returns Ok(Self) on success
    /// Returns Err(..) if the ephemeral MARF tx was not opened.
    pub fn new(
        mut read_only_marf: ReadOnlyMarfStore<'a>,
        ephemeral_marf_tx: MarfTransaction<'a, StacksBlockId>,
    ) -> Result<Self, Error> {
        let base_tip_height = read_only_marf.get_current_block_height();
        let ephemeral_tip = ephemeral_marf_tx
            .get_open_chain_tip()
            .ok_or(Error::NotFoundError)?
            .clone();
        let ephemeral_marf_store = Self {
            open_tip: EphemeralTip::RAM(ephemeral_tip),
            base_tip: read_only_marf.chain_tip.clone(),
            base_tip_height,
            ephemeral_marf: ephemeral_marf_tx,
            read_only_marf,
        };

        // setup views so that the ephemeral MARF's data and metadata tables show all MARF
        // key/value data
        ephemeral_marf_store.setup_views();

        Ok(ephemeral_marf_store)
    }

    /// Test to see if a given tip is in the ephemeral MARF
    fn is_ephemeral_tip(&mut self, tip: &StacksBlockId) -> Result<bool, InterpreterError> {
        match self.ephemeral_marf.get_root_hash_at(tip) {
            Ok(_) => Ok(true),
            Err(Error::NotFoundError) => Ok(false),
            Err(e) => Err(InterpreterError::MarfFailure(e.to_string())),
        }
    }

    /// Create a temporary view for `data_table` and `metadata_table` that merges the ephemeral
    /// MARF's data with the disk-backed MARF.  This must be done before reading anything out of
    /// the side store, and must be undone before writing anything to the ephemeral MARF.
    ///
    /// This is infallible. Sqlite errors will panic. This is fine because all sqlite operations
    /// are on the RAM-backed ephemeral MARF; if RAM exhaustion causes problems, then OOM failure
    /// is not far behind.
    fn setup_views(&self) {
        let conn = self.ephemeral_marf.sqlite_conn();
        conn.execute(
            "ALTER TABLE data_table RENAME TO ephemeral_data_table",
            NO_PARAMS,
        )
        .expect("FATAL: failed to rename data_table to ephemeral_data_table");
        conn.execute(
            "ALTER TABLE metadata_table RENAME TO ephemeral_metadata_table",
            NO_PARAMS,
        )
        .expect("FATAL: failed to rename metadata_table to ephemeral_metadata_table");
        conn.execute("CREATE TEMP VIEW data_table(key, value) AS SELECT * FROM main.ephemeral_data_table UNION SELECT * FROM read_only_marf.data_table", NO_PARAMS)
            .expect("FATAL: failed to setup temp view data_table on ephemeral MARF DB");
        conn.execute("CREATE TEMP VIEW metadata_table(key, blockhash, value) AS SELECT * FROM main.ephemeral_metadata_table UNION SELECT * FROM read_only_marf.metadata_table", NO_PARAMS)
            .expect("FATAL: failed to setup temp view metadata_table on ephemeral MARF DB");
    }

    /// Delete temporary views `data_table` and `metadata_table`, and restore
    /// `data_table` and `metadata_table` table names.  Do this prior to writing.
    ///
    /// This is infallible. Sqlite errors will panic. This is fine because all sqlite operations
    /// are on the RAM-backed ephemeral MARF; if RAM exhaustion causes problems, then OOM failure
    /// is not far behind.
    fn teardown_views(&self) {
        let conn = self.ephemeral_marf.sqlite_conn();
        conn.execute("DROP VIEW data_table", NO_PARAMS)
            .expect("FATAL: failed to drop data_table view");
        conn.execute("DROP VIEW metadata_table", NO_PARAMS)
            .expect("FATAL: failed to drop metadata_table view");
        conn.execute(
            "ALTER TABLE ephemeral_data_table RENAME TO data_table",
            NO_PARAMS,
        )
        .expect("FATAL: failed to restore data_table");
        conn.execute(
            "ALTER TABLE ephemeral_metadata_table RENAME TO metadata_table",
            NO_PARAMS,
        )
        .expect("FATAL: failed to restore metadata_table");
    }

    /// Test helper to commit ephemeral MARF block data using the open chain tip as the final
    /// identifier
    #[cfg(test)]
    fn do_test_commit(self) {
        if let Some(tip) = self.ephemeral_marf.get_open_chain_tip() {
            let bhh = tip.clone();
            self.commit_to_processed_block(&bhh).unwrap();
        }
    }
}

impl ClarityBackingStore for EphemeralMarfStore<'_> {
    /// Seek to the given chain tip.  This given tip will become the new tip from which
    /// reads and writes will be indexed.
    ///
    /// Returns Ok(old-chain-tip) on success.
    /// Returns Err(..) if the given chain tip does not exist or is on a different fork (e.g. is
    /// not an ancestor of this struct's tip).
    fn set_block_hash(&mut self, bhh: StacksBlockId) -> InterpreterResult<StacksBlockId> {
        if self.is_ephemeral_tip(&bhh)? {
            // open the disk-backed MARF to the base tip, so we can carry out reads on disk-backed
            // data in the event that a read on a key is `None` for the ephemeral MARF.
            self.read_only_marf.set_block_hash(self.base_tip.clone())?;

            // update ephemeral MARF open tip
            let old_tip = mem::replace(&mut self.open_tip, EphemeralTip::RAM(bhh)).into_block_id();
            self.open_tip = EphemeralTip::RAM(bhh);
            return Ok(old_tip);
        }

        // this bhh is not ephemeral, so it might be disk-backed.
        self.read_only_marf
            .marf
            .check_ancestor_block_hash(&bhh)
            .map_err(|e| match e {
                Error::NotFoundError => {
                    test_debug!("No such block {:?} (NotFoundError)", &bhh);
                    RuntimeErrorType::UnknownBlockHeaderHash(BlockHeaderHash(bhh.0))
                }
                Error::NonMatchingForks(_bh1, _bh2) => {
                    test_debug!(
                        "No such block {:?} (NonMatchingForks({}, {}))",
                        &bhh,
                        BlockHeaderHash(_bh1),
                        BlockHeaderHash(_bh2)
                    );
                    RuntimeErrorType::UnknownBlockHeaderHash(BlockHeaderHash(bhh.0))
                }
                _ => panic!("ERROR: Unexpected MARF failure: {}", e),
            })?;

        let old_tip = mem::replace(&mut self.open_tip, EphemeralTip::Disk(bhh));
        Ok(old_tip.into_block_id())
    }

    /// Get the special-case contract-call handlers (e.g. for PoX and .costs-voting)
    fn get_cc_special_cases_handler(&self) -> Option<SpecialCaseHandler> {
        Some(&handle_contract_call_special_cases)
    }

    /// Load a value associated with the give key from the MARF and its side-store.
    /// The key can be any string; it will be translated into a MARF key.
    /// The caller must decode the resulting value.
    ///
    /// Returns Ok(Some(value)) if the key was mapped to the given value at the opened chain tip.
    /// Returns Ok(None) if the key was not mapped to the given value at the opened chain tip.
    /// Returns Err(..) on all other failures.
    fn get_data(&mut self, key: &str) -> InterpreterResult<Option<String>> {
        let value_res: InterpreterResult<Option<String>> = if let EphemeralTip::RAM(tip) =
            &self.open_tip
        {
            // try the ephemeral MARF first
            self.ephemeral_marf
                .get(tip, key)
                .or_else(|e| match e {
                    Error::NotFoundError => {
                        test_debug!(
                            "Ephemeral MarfedKV get {:?} off of {:?}: not found",
                            key,
                            tip
                        );
                        Ok(None)
                    }
                    _ => {
                        test_debug!(
                            "Ephemeral MarfedKV failed to get {:?} off of {:?}: {:?}",
                            key,
                            tip,
                            &e
                        );
                        Err(e)
                    }
                })
                .map_err(|_| InterpreterError::Expect("ERROR: Unexpected Ephemeral MARF Failure on GET".into()))?
                .map(|marf_value| {
                    let side_key = marf_value.to_hex();
                    SqliteConnection::get(self.ephemeral_marf.sqlite_conn(), &side_key)?.ok_or_else(|| {
                        InterpreterError::Expect(format!(
                            "ERROR: Ephemeral MARF contained value_hash not found in side storage: {}",
                            side_key
                        ))
                        .into()
                    })
                })
                .transpose()
        } else {
            Ok(None)
        };

        if let Some(value) = value_res? {
            // found in ephemeral MARF
            return Ok(Some(value));
        }

        // Due to the way we implemented `.set_block_hash()`, the read-only
        // MARF's tip will be set to `base_tip` if the open tip was ephemeral.
        // Otherwise, it'll be set to the tip that was last opeend.  Either way,
        // the correct tip has been set in `self.read_only_marf` that `.get_data()`
        // will work as expected.
        self.read_only_marf.get_data(key)
    }

    /// Get data from the MARF given a trie hash.
    /// Returns Ok(Some(value)) if the key was mapped to the given value at the opeend chain tip.
    /// Returns Ok(None) if the key was not mapped to the given value at the opened chain tip.
    /// Returns Err(..) on all other failures
    fn get_data_from_path(&mut self, hash: &TrieHash) -> InterpreterResult<Option<String>> {
        trace!(
            "Ephemeral MarfedKV get_from_hash: {:?} tip={:?}",
            hash,
            &self.open_tip
        );
        let value_res: InterpreterResult<Option<String>> = if let EphemeralTip::RAM(tip) =
            &self.open_tip
        {
            // try the ephemeral MARF first
            self.ephemeral_marf
                .get_from_hash(tip, hash)
                .or_else(|e| match e {
                    Error::NotFoundError => {
                        trace!(
                            "Ephemeral MarfedKV get {:?} off of {:?}: not found",
                            hash,
                            tip
                        );
                        Ok(None)
                    }
                    _ => Err(e),
                })
                .map_err(|_| InterpreterError::Expect("ERROR: Unexpected MARF Failure on get-by-path".into()))?
                .map(|marf_value| {
                    let side_key = marf_value.to_hex();
                    trace!("Ephemeral MarfedKV get side-key for {:?}: {:?}", hash, &side_key);
                    SqliteConnection::get(self.ephemeral_marf.sqlite_conn(), &side_key)?.ok_or_else(|| {
                        InterpreterError::Expect(format!(
                            "ERROR: Ephemeral MARF contained value_hash not found in side storage: {}",
                            side_key
                        ))
                        .into()
                    })
                })
                .transpose()
        } else {
            Ok(None)
        };

        if let Some(value) = value_res? {
            // found in ephemeral MARF
            return Ok(Some(value));
        }

        // Due to the way we implemented `.set_block_hash()`, the read-only
        // MARF's tip will be set to `base_tip` if the open tip was ephemeral.
        // Otherwise, it'll be set to the tip that was last opeend.  Either way,
        // the correct tip has been set in `self.read_only_marf` that `.get_data_from_path()`
        // will work as expected.
        self.read_only_marf.get_data_from_path(hash)
    }

    /// Get data from the MARF as well as a Merkle proof-of-inclusion.
    /// Returns Ok(Some(value)) if the key was mapped to the given value at the opened chain tip.
    /// Returns Ok(None) if the key was not mapped to the given value at the opened chain tip.
    /// Returns Err(..) on all other failures
    fn get_data_with_proof(&mut self, key: &str) -> InterpreterResult<Option<(String, Vec<u8>)>> {
        trace!(
            "Ephemeral MarfedKV get_data_with_proof: '{}' tip={:?}",
            key,
            &self.open_tip
        );
        let value_res: InterpreterResult<Option<(String, Vec<u8>)>> =
            if let EphemeralTip::RAM(tip) = &self.open_tip {
                // try the ephemeral MARF first
                self.ephemeral_marf
                    .get_with_proof(tip, key)
                    .or_else(|e| match e {
                        Error::NotFoundError => {
                            trace!(
                                "Ephemeral MarfedKV get-with-proof '{}' off of {:?}: not found",
                                key,
                                tip
                            );
                            Ok(None)
                        }
                        _ => Err(e),
                    })
                    .map_err(|_| {
                        InterpreterError::Expect(
                            "ERROR: Unexpected Ephemeral MARF Failure on get-with-proof".into(),
                        )
                    })?
                    .map(|(marf_value, proof)| {
                        let side_key = marf_value.to_hex();
                        let data =
                            SqliteConnection::get(self.ephemeral_marf.sqlite_conn(), &side_key)?
                                .ok_or_else(|| {
                                    InterpreterError::Expect(format!(
                                "ERROR: MARF contained value_hash not found in side storage: {}",
                                side_key
                            ))
                                })?;
                        Ok((data, proof.serialize_to_vec()))
                    })
                    .transpose()
            } else {
                Ok(None)
            };

        if let Some(value) = value_res? {
            // found in ephemeral MARF
            return Ok(Some(value));
        }

        // Due to the way we implemented `.set_block_hash()`, the read-only
        // MARF's tip will be set to `base_tip` if the open tip was ephemeral.
        // Otherwise, it'll be set to the tip that was last opeend.  Either way,
        // the correct tip has been set in `self.read_only_marf` that `.get_data_with_proof()`
        // will work as expected.
        self.read_only_marf.get_data_with_proof(key)
    }

    /// Get data and a Merkle proof-of-inclusion for it from the MARF given a trie hash.
    /// Returns Ok(Some(value)) if the key was mapped to the given value at the opeend chain tip.
    /// Returns Ok(None) if the key was not mapped to the given value at the opened chain tip.
    /// Returns Err(..) on all other failures
    fn get_data_with_proof_from_path(
        &mut self,
        hash: &TrieHash,
    ) -> InterpreterResult<Option<(String, Vec<u8>)>> {
        trace!(
            "Ephemeral MarfedKV get_data_with_proof_from_hash: {:?} tip={:?}",
            hash,
            &self.open_tip
        );
        let value_res: InterpreterResult<Option<(String, Vec<u8>)>> =
            if let EphemeralTip::RAM(tip) = &self.open_tip {
                self.ephemeral_marf
                    .get_with_proof_from_hash(tip, hash)
                    .or_else(|e| match e {
                        Error::NotFoundError => {
                            trace!(
                                "Ephemeral MarfedKV get-with-proof {:?} off of {:?}: not found",
                                hash,
                                tip
                            );
                            Ok(None)
                        }
                        _ => Err(e),
                    })
                    .map_err(|_| {
                        InterpreterError::Expect(
                            "ERROR: Unexpected ephemeral MARF Failure on get-data-with-proof"
                                .into(),
                        )
                    })?
                    .map(|(marf_value, proof)| {
                        let side_key = marf_value.to_hex();
                        let data =
                            SqliteConnection::get(self.ephemeral_marf.sqlite_conn(), &side_key)?
                                .ok_or_else(|| {
                                    InterpreterError::Expect(format!(
                                "ERROR: MARF contained value_hash not found in side storage: {}",
                                side_key
                            ))
                                })?;
                        Ok((data, proof.serialize_to_vec()))
                    })
                    .transpose()
            } else {
                Ok(None)
            };

        if let Some(value) = value_res? {
            // found in ephemeral MARF
            return Ok(Some(value));
        }

        // Due to the way we implemented `.set_block_hash()`, the read-only
        // MARF's tip will be set to `base_tip` if the open tip was ephemeral.
        // Otherwise, it'll be set to the tip that was last opeend.  Either way,
        // the correct tip has been set in `self.read_only_marf` that
        // `.get_data_with_proof_from_path()`
        // will work as expected.
        self.read_only_marf.get_data_with_proof_from_path(hash)
    }

    /// Get a sqlite connection to the MARF side-store.
    /// Note that due to `setup_views()` and `teardown_views()`, the MARF DB will show key/value
    /// pairs for both the ephemeral MARF and the disk-backed readonly MARF.
    fn get_side_store(&mut self) -> &Connection {
        self.ephemeral_marf.sqlite_conn()
    }

    /// Get an ancestor block's ID at a given absolute height, off of the open tip.
    /// Returns Some(block-id) if there is a block at the given height.
    /// Returns None otherwise.
    fn get_block_at_height(&mut self, height: u32) -> Option<StacksBlockId> {
        let block_id_opt = if let EphemeralTip::RAM(tip) = &self.open_tip {
            // careful -- the ephemeral MARF's height 0 corresponds to the base tip height
            if height > self.base_tip_height {
                self.ephemeral_marf
                    .get_block_at_height(height - self.base_tip_height, tip)
                    .unwrap_or_else(|_| {
                        panic!(
                            "Unexpected MARF failure: failed to get block at height {} off of {}.",
                            height, tip
                        )
                    })
            } else {
                None
            }
        } else {
            None
        };

        if let Some(block_id) = block_id_opt {
            return Some(block_id);
        }

        // Due to the way we implemented `.set_block_hash()`, the read-only
        // MARF's tip will be set to `base_tip` if the open tip was ephemeral.
        // Otherwise, it'll be set to the tip that was last opeend.  Either way,
        // the correct tip has been set in `self.read_only_marf` that `.get_block_at_height()`
        // will work as expected.
        self.read_only_marf.get_block_at_height(height)
    }

    /// Get the block ID of the inner MARF's open chain tip.
    /// If the tip points to the ephemeral MARF, then use that MARF.
    /// Otherwise, use the disk-backed one.
    fn get_open_chain_tip(&mut self) -> StacksBlockId {
        if let EphemeralTip::RAM(..) = &self.open_tip {
            return self
                .ephemeral_marf
                .get_open_chain_tip()
                .expect("Attempted to get the open chain tip from an unopened context.")
                .clone();
        }

        self.read_only_marf.get_open_chain_tip()
    }

    /// Get the height of the inner MARF's open chain tip.
    /// If the tip points to the ephemeral MARF, then use that MARF.
    /// Otherwise, use the disk-backed one.
    fn get_open_chain_tip_height(&mut self) -> u32 {
        if let EphemeralTip::RAM(..) = &self.open_tip {
            return self
                .ephemeral_marf
                .get_open_chain_tip_height()
                .expect("Attempted to get the open chain tip from an unopened context.")
                + self.base_tip_height
                + 1;
        }

        self.read_only_marf.get_open_chain_tip_height()
    }

    /// Get the block height of the current open chain tip.
    /// If the tip points to the ephemeral MARF, then use that MARF.
    /// Otherwise, use the disk-backed one.
    fn get_current_block_height(&mut self) -> u32 {
        let height_opt = if let EphemeralTip::RAM(tip) = &self.open_tip {
            match self.ephemeral_marf.get_block_height_of(tip, tip) {
                Ok(Some(x)) => Some(x + self.base_tip_height + 1),
                Ok(None) => {
                    let first_tip = StacksBlockId::new(
                        &FIRST_BURNCHAIN_CONSENSUS_HASH,
                        &FIRST_STACKS_BLOCK_HASH,
                    );
                    if tip == &first_tip || tip == &StacksBlockId([0u8; 32]) {
                        // the current block height should always work, except if it's the first block
                        // height (in which case, the current chain tip should match the first-ever
                        // index block hash).
                        // In this case, this is the height of the base tip in the disk-backed MARF
                        return self.base_tip_height;
                    }

                    // should never happen
                    let msg = format!(
                        "Failed to obtain current block height of {:?} (got None)",
                        &self.open_tip
                    );
                    panic!("{}", &msg);
                }
                Err(e) => {
                    let msg = format!(
                        "Unexpected MARF failure: Failed to get current block height of {:?}: {:?}",
                        &self.open_tip, &e
                    );
                    panic!("{}", &msg);
                }
            }
        } else {
            None
        };

        if let Some(height) = height_opt {
            return height;
        }

        self.read_only_marf.get_current_block_height()
    }

    /// Write all (key, value) pairs to the ephemeral MARF.
    /// Returns Ok(()) on success
    /// Returns Err(..) on inner MARF errors.
    fn put_all_data(&mut self, items: Vec<(String, String)>) -> InterpreterResult<()> {
        let mut keys = Vec::with_capacity(items.len());
        let mut values = Vec::with_capacity(items.len());

        // we're only writing, so get rid of the temporary views and restore the data and metadata
        // tables in the ephemeral MARF so this works.
        self.teardown_views();
        for (key, value) in items.into_iter() {
            let marf_value = MARFValue::from_value(&value);
            SqliteConnection::put(
                self.ephemeral_marf.sqlite_tx(),
                &marf_value.to_hex(),
                &value,
            )
            .unwrap_or_else(|e| {
                panic!(
                    "FATAL: failed to insert side-store data {:?}: {:?}",
                    &value, &e
                )
            });

            keys.push(key);
            values.push(marf_value);
        }
        self.ephemeral_marf
            .insert_batch(&keys, values)
            .unwrap_or_else(|e| {
                panic!(
                    "FATAL: failed to insert ephemeral MARF key/value pairs: {:?}",
                    e
                )
            });

        // restore unified data and metadata views
        self.setup_views();
        Ok(())
    }

    /// Get the hash of a contract and the block it was mined in,
    /// given its fully-qualified identifier.
    /// Returns Ok((block-id, sha512/256)) on success.
    /// Returns Err(..) on DB error (including not-found)
    fn get_contract_hash(
        &mut self,
        contract: &QualifiedContractIdentifier,
    ) -> InterpreterResult<(StacksBlockId, Sha512Trunc256Sum)> {
        sqlite_get_contract_hash(self, contract)
    }

    /// Write contract metadata into the metadata table.
    /// This method needs to tear down and restore the materialized view of the ephemeral marf's
    /// metadata table in order to work correctly, since the ephemeral MARF will store the data.
    ///
    /// Returns Ok(()) on success
    /// Returns Err(..) on failure.
    fn insert_metadata(
        &mut self,
        contract: &QualifiedContractIdentifier,
        key: &str,
        value: &str,
    ) -> InterpreterResult<()> {
        self.teardown_views();
        let res = sqlite_insert_metadata(self, contract, key, value);
        self.setup_views();
        res
    }

    /// Load up metadata from the metadata table (materialized view) in the ephemeral MARF
    /// for a given contract and metadata key.
    /// Returns Ok(Some(value)) if the metadata exists
    /// Returns Ok(None) if the metadata does not exist
    /// Returns Err(..) on failure
    fn get_metadata(
        &mut self,
        contract: &QualifiedContractIdentifier,
        key: &str,
    ) -> InterpreterResult<Option<String>> {
        sqlite_get_metadata(self, contract, key)
    }

    /// Load up metadata at a specific block height from the metadata table (materialized view) in
    /// the ephemeral MARF for a given contract and metadata key.
    /// Returns Ok(Some(value)) if the metadata exists
    /// Returns Ok(None) if the metadata does not exist
    /// Returns Err(..) on failure
    fn get_metadata_manual(
        &mut self,
        at_height: u32,
        contract: &QualifiedContractIdentifier,
        key: &str,
    ) -> InterpreterResult<Option<String>> {
        sqlite_get_metadata_manual(self, at_height, contract, key)
    }
}

impl WritableMarfStore for PersistentWritableMarfStore<'_> {}
impl WritableMarfStore for EphemeralMarfStore<'_> {}

/// This trait exists so we can implement `ClarityMarfStore`, `ClarityMarfStoreTransaction`, and
/// `WritableMarfStore` for `Box<dyn WritableMarfStore + '_>`.  We need
/// `Box<dyn WritableMarfStore + '_>` because `dyn WritableMarfStore` doesn't have a size known at
/// compile time (so it cannot be Sized).  But then we'd need it to implement `WritableMarfStore`,
/// which is tricky because some of `ClartyMarfStoreTransaction`'s functions take an instance
/// `self` instead of a reference.  Because we don't know the size of `self` at compile-time, we
/// have to employ a layer of indirection.
///
/// To work around this, `WritableMarfStore` is composed of `BoxedClarityMarfStoreTransaction`
/// below, and we have a blanket implementation of `BoxedClarityMarfStoreTransaction` for any
/// `T: ClarityMarfStoreTransaction`.  This in turn allows us to implement
/// `ClarityMarfStoreTransaction for `Box<dyn WritableMarfStore + 'a>` -- we cast to
/// `ClarityMarfStoreTransaction` to call functions that take a reference to `self`, and we cast to
/// `BoxedClarityMarfStoreTransaction` to call functions that take an instance of `self`.  In the
/// latter case, the instance will have a compile-time size since it will be a Box.  The
/// implementation of `BoxedClarityMarfStoreTransaction` just forwards the call to the
/// corresponding function in `ClarityMarfStoreTransaction` with a reference to the boxed instance.
pub trait BoxedClarityMarfStoreTransaction {
    fn boxed_drop_current_trie(self: Box<Self>);
    fn boxed_drop_unconfirmed(self: Box<Self>) -> InterpreterResult<()>;
    fn boxed_commit_to_processed_block(
        self: Box<Self>,
        target: &StacksBlockId,
    ) -> InterpreterResult<()>;
    fn boxed_commit_to_mined_block(
        self: Box<Self>,
        target: &StacksBlockId,
    ) -> InterpreterResult<()>;
    fn boxed_commit_unconfirmed(self: Box<Self>);

    #[cfg(test)]
    fn boxed_test_commit(self: Box<Self>);
}

impl<T: ClarityMarfStoreTransaction> BoxedClarityMarfStoreTransaction for T {
    fn boxed_drop_current_trie(self: Box<Self>) {
        <Self as ClarityMarfStoreTransaction>::drop_current_trie(*self)
    }

    fn boxed_drop_unconfirmed(self: Box<Self>) -> InterpreterResult<()> {
        <Self as ClarityMarfStoreTransaction>::drop_unconfirmed(*self)
    }

    fn boxed_commit_to_processed_block(
        self: Box<Self>,
        target: &StacksBlockId,
    ) -> InterpreterResult<()> {
        <Self as ClarityMarfStoreTransaction>::commit_to_processed_block(*self, target)
    }

    fn boxed_commit_to_mined_block(
        self: Box<Self>,
        target: &StacksBlockId,
    ) -> InterpreterResult<()> {
        <Self as ClarityMarfStoreTransaction>::commit_to_mined_block(*self, target)
    }

    fn boxed_commit_unconfirmed(self: Box<Self>) {
        <Self as ClarityMarfStoreTransaction>::commit_unconfirmed(*self)
    }

    #[cfg(test)]
    fn boxed_test_commit(self: Box<Self>) {
        <Self as ClarityMarfStoreTransaction>::test_commit(*self)
    }
}

impl<'a> ClarityMarfStoreTransaction for Box<dyn WritableMarfStore + 'a> {
    fn commit_metadata_for_trie(&mut self, target: &StacksBlockId) -> InterpreterResult<()> {
        <dyn WritableMarfStore as ClarityMarfStoreTransaction>::commit_metadata_for_trie(
            &mut **self,
            target,
        )
    }

    fn drop_metadata_for_trie(&mut self, target: &StacksBlockId) -> InterpreterResult<()> {
        <dyn WritableMarfStore as ClarityMarfStoreTransaction>::drop_metadata_for_trie(
            &mut **self,
            target,
        )
    }

    fn seal_trie(&mut self) -> TrieHash {
        <dyn WritableMarfStore as ClarityMarfStoreTransaction>::seal_trie(&mut **self)
    }

    fn drop_current_trie(self) {
        <dyn WritableMarfStore as BoxedClarityMarfStoreTransaction>::boxed_drop_current_trie(self)
    }

    fn drop_unconfirmed(self) -> InterpreterResult<()> {
        <dyn WritableMarfStore as BoxedClarityMarfStoreTransaction>::boxed_drop_unconfirmed(self)
    }
    fn commit_to_processed_block(self, target: &StacksBlockId) -> InterpreterResult<()> {
        <dyn WritableMarfStore as BoxedClarityMarfStoreTransaction>::boxed_commit_to_processed_block(
            self, target,
        )
    }

    fn commit_to_mined_block(self, target: &StacksBlockId) -> InterpreterResult<()> {
        <dyn WritableMarfStore as BoxedClarityMarfStoreTransaction>::boxed_commit_to_mined_block(
            self, target,
        )
    }

    fn commit_unconfirmed(self) {
        <dyn WritableMarfStore as BoxedClarityMarfStoreTransaction>::boxed_commit_unconfirmed(self)
    }

    #[cfg(test)]
    fn test_commit(self) {
        <dyn WritableMarfStore as BoxedClarityMarfStoreTransaction>::boxed_test_commit(self)
    }
}

impl<'a> ClarityBackingStore for Box<dyn WritableMarfStore + 'a> {
    fn put_all_data(&mut self, items: Vec<(String, String)>) -> InterpreterResult<()> {
        <dyn WritableMarfStore as ClarityBackingStore>::put_all_data(&mut **self, items)
    }

    fn get_data(&mut self, key: &str) -> InterpreterResult<Option<String>> {
        <dyn WritableMarfStore as ClarityBackingStore>::get_data(&mut **self, key)
    }

    fn get_data_from_path(&mut self, hash: &TrieHash) -> InterpreterResult<Option<String>> {
        <dyn WritableMarfStore as ClarityBackingStore>::get_data_from_path(&mut **self, hash)
    }

    fn get_data_with_proof(&mut self, key: &str) -> InterpreterResult<Option<(String, Vec<u8>)>> {
        <dyn WritableMarfStore as ClarityBackingStore>::get_data_with_proof(&mut **self, key)
    }

    fn get_data_with_proof_from_path(
        &mut self,
        hash: &TrieHash,
    ) -> InterpreterResult<Option<(String, Vec<u8>)>> {
        <dyn WritableMarfStore as ClarityBackingStore>::get_data_with_proof_from_path(
            &mut **self,
            hash,
        )
    }

    fn set_block_hash(&mut self, bhh: StacksBlockId) -> InterpreterResult<StacksBlockId> {
        <dyn WritableMarfStore as ClarityBackingStore>::set_block_hash(&mut **self, bhh)
    }

    fn get_block_at_height(&mut self, height: u32) -> Option<StacksBlockId> {
        <dyn WritableMarfStore as ClarityBackingStore>::get_block_at_height(&mut **self, height)
    }

    fn get_current_block_height(&mut self) -> u32 {
        <dyn WritableMarfStore as ClarityBackingStore>::get_current_block_height(&mut **self)
    }

    fn get_open_chain_tip_height(&mut self) -> u32 {
        <dyn WritableMarfStore as ClarityBackingStore>::get_open_chain_tip_height(&mut **self)
    }

    fn get_open_chain_tip(&mut self) -> StacksBlockId {
        <dyn WritableMarfStore as ClarityBackingStore>::get_open_chain_tip(&mut **self)
    }

    fn get_side_store(&mut self) -> &Connection {
        <dyn WritableMarfStore as ClarityBackingStore>::get_side_store(&mut **self)
    }

    fn get_cc_special_cases_handler(&self) -> Option<SpecialCaseHandler> {
        <dyn WritableMarfStore as ClarityBackingStore>::get_cc_special_cases_handler(&**self)
    }

    fn get_contract_hash(
        &mut self,
        contract: &QualifiedContractIdentifier,
    ) -> InterpreterResult<(StacksBlockId, Sha512Trunc256Sum)> {
        <dyn WritableMarfStore as ClarityBackingStore>::get_contract_hash(&mut **self, contract)
    }

    fn insert_metadata(
        &mut self,
        contract: &QualifiedContractIdentifier,
        key: &str,
        value: &str,
    ) -> InterpreterResult<()> {
        <dyn WritableMarfStore as ClarityBackingStore>::insert_metadata(
            &mut **self,
            contract,
            key,
            value,
        )
    }

    fn get_metadata(
        &mut self,
        contract: &QualifiedContractIdentifier,
        key: &str,
    ) -> InterpreterResult<Option<String>> {
        <dyn WritableMarfStore as ClarityBackingStore>::get_metadata(&mut **self, contract, key)
    }

    fn get_metadata_manual(
        &mut self,
        at_height: u32,
        contract: &QualifiedContractIdentifier,
        key: &str,
    ) -> InterpreterResult<Option<String>> {
        <dyn WritableMarfStore as ClarityBackingStore>::get_metadata_manual(
            &mut **self,
            at_height,
            contract,
            key,
        )
    }
}

impl<'a> ClarityMarfStore for Box<dyn WritableMarfStore + 'a> {}
impl<'a> WritableMarfStore for Box<dyn WritableMarfStore + 'a> {}<|MERGE_RESOLUTION|>--- conflicted
+++ resolved
@@ -1012,48 +1012,7 @@
     #[cfg(test)]
     fn do_test_commit(self) {
         let bhh = self.chain_tip.clone();
-<<<<<<< HEAD
-        self.commit_to_processed_block(&bhh).unwrap();
-=======
         self.commit_to(&bhh).unwrap();
-    }
-
-    pub fn commit_unconfirmed(self) {
-        debug!("commit_unconfirmed()");
-        // NOTE: Can omit commit_metadata_to, since the block header hash won't change
-        // commit_metadata_to(&self.chain_tip, final_bhh);
-        self.marf
-            .commit()
-            .expect("ERROR: Failed to commit MARF block");
-    }
-
-    // This is used by miners
-    //   so that the block validation and processing logic doesn't
-    //   reprocess the same data as if it were already loaded
-    pub fn commit_mined_block(self, will_move_to: &StacksBlockId) -> InterpreterResult<()> {
-        debug!(
-            "commit_mined_block: ({}->{})",
-            &self.chain_tip, will_move_to
-        );
-        // rollback the side_store
-        //    the side_store shouldn't commit data for blocks that won't be
-        //    included in the processed chainstate (like a block constructed during mining)
-        //    _if_ for some reason, we do want to be able to access that mined chain state in the future,
-        //    we should probably commit the data to a different table which does not have uniqueness constraints.
-        SqliteConnection::drop_metadata(self.marf.sqlite_tx(), &self.chain_tip)?;
-        self.marf.commit_mined(will_move_to).map_err(|e| {
-            error!(
-                "Failed to commit to mined MARF block {}: {:?}",
-                &will_move_to, &e
-            );
-            InterpreterError::Expect("Failed to commit to MARF block".into())
-        })?;
-        Ok(())
-    }
-
-    pub fn seal(&mut self) -> TrieHash {
-        self.marf.seal().expect("FATAL: failed to .seal() MARF")
->>>>>>> f183be76
     }
 }
 
