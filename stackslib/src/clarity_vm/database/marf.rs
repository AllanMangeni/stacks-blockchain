--- conflicted
+++ resolved
@@ -296,7 +296,7 @@
                 "Failed to open read only connection at {}: {:?}",
                 &base_tip, &e
             );
-            InterpreterError::MarfFailure(Error::NotFoundError.to_string())
+            VmInternalError::MarfFailure(Error::NotFoundError.to_string())
         })?;
 
         // set up ephemeral MARF
@@ -305,17 +305,17 @@
             MARFOpenOpts::new(TrieHashCalculationMode::Deferred, "noop", false),
         )
         .map_err(|e| {
-            InterpreterError::Expect(format!("Failed to instantiate ephemeral MARF: {:?}", &e))
+            VmInternalError::Expect(format!("Failed to instantiate ephemeral MARF: {:?}", &e))
         })?;
 
         let mut ephemeral_marf = MARF::from_storage(ephemeral_marf_storage);
         let tx = ephemeral_marf
             .storage_tx()
-            .map_err(|err| InterpreterError::DBError(err.to_string()))?;
+            .map_err(|err| VmInternalError::DBError(err.to_string()))?;
 
         SqliteConnection::initialize_conn(&tx)?;
         tx.commit()
-            .map_err(|err| InterpreterError::SqliteError(IncomparableError { err }))?;
+            .map_err(|err| VmInternalError::SqliteError(IncomparableError { err }))?;
 
         self.ephemeral_marf = Some(ephemeral_marf);
 
@@ -332,7 +332,7 @@
         // attach the disk-backed MARF to the ephemeral MARF
         EphemeralMarfStore::attach_read_only_marf(&ephemeral_marf, &read_only_marf).map_err(
             |e| {
-                InterpreterError::Expect(format!(
+                VmInternalError::Expect(format!(
                     "Failed to attach read-only MARF to ephemeral MARF: {:?}",
                     &e
                 ))
@@ -340,19 +340,19 @@
         )?;
 
         let mut tx = ephemeral_marf.begin_tx().map_err(|e| {
-            InterpreterError::Expect(format!("Failed to open ephemeral MARF tx: {:?}", &e))
+            VmInternalError::Expect(format!("Failed to open ephemeral MARF tx: {:?}", &e))
         })?;
 
         tx.begin(&StacksBlockId::sentinel(), ephemeral_next)
             .map_err(|e| {
-                InterpreterError::Expect(format!(
+                VmInternalError::Expect(format!(
                     "Failed to begin first ephemeral MARF block: {:?}",
                     &e
                 ))
             })?;
 
         let ephemeral_marf_store = EphemeralMarfStore::new(read_only_marf, tx).map_err(|e| {
-            InterpreterError::Expect(format!(
+            VmInternalError::Expect(format!(
                 "Failed to instantiate ephemeral MARF store: {:?}",
                 &e
             ))
@@ -405,7 +405,7 @@
     /// metadata rows with `self.chain_tip` as their block identifier to have `target` instead.
     ///
     /// Returns Ok(()) on success
-    /// Returns Err(InterpreterError(..)) on sqlite failure
+    /// Returns Err(VmInternalError(..)) on sqlite failure
     fn commit_metadata_for_trie(&mut self, target: &StacksBlockId) -> InterpreterResult<()> {
         SqliteConnection::commit_metadata_to(self.marf.sqlite_tx(), &self.chain_tip, target)
     }
@@ -414,7 +414,7 @@
     /// as their block identifier.
     ///
     /// Returns Ok(()) on success
-    /// Returns Err(InterpreterError(..)) on sqlite failure
+    /// Returns Err(VmInternalError(..)) on sqlite failure
     fn drop_metadata_for_trie(&mut self, target: &StacksBlockId) -> InterpreterResult<()> {
         SqliteConnection::drop_metadata(self.marf.sqlite_tx(), target)
     }
@@ -437,7 +437,7 @@
     /// also any unconfirmed trie data from the sqlite DB as well as its associated metadata.
     ///
     /// Returns Ok(()) on success
-    /// Returns Err(InterpreterError(..)) on sqlite failure
+    /// Returns Err(VmInternalError(..)) on sqlite failure
     fn drop_unconfirmed(mut self) -> InterpreterResult<()> {
         let chain_tip = self.chain_tip.clone();
         debug!("Drop unconfirmed MARF trie {}", &chain_tip);
@@ -451,13 +451,13 @@
     /// drops this MARF store.
     ///
     /// Returns Ok(()) on success
-    /// Returns Err(InterpreterError(..)) on sqlite failure
+    /// Returns Err(VmInternalError(..)) on sqlite failure
     fn commit_to_processed_block(mut self, target: &StacksBlockId) -> InterpreterResult<()> {
         debug!("commit_to({})", target);
         self.commit_metadata_for_trie(target)?;
         let _ = self.marf.commit_to(target).map_err(|e| {
             error!("Failed to commit to MARF block {target}: {e:?}");
-            InterpreterError::Expect("Failed to commit to MARF block".into())
+            VmInternalError::Expect("Failed to commit to MARF block".into())
         })?;
         Ok(())
     }
@@ -467,7 +467,7 @@
     /// the transaction and drops this MARF store.
     ///
     /// Returns Ok(()) on success
-    /// Returns Err(InterpreterError(..)) on sqlite failure
+    /// Returns Err(VmInternalError(..)) on sqlite failure
     fn commit_to_mined_block(mut self, target: &StacksBlockId) -> InterpreterResult<()> {
         debug!("commit_mined_block: ({}->{})", &self.chain_tip, target);
         // rollback the side_store
@@ -479,7 +479,7 @@
         self.drop_metadata_for_trie(&chain_tip)?;
         let _ = self.marf.commit_mined(target).map_err(|e| {
             error!("Failed to commit to mined MARF block {target}: {e:?}",);
-            InterpreterError::Expect("Failed to commit to MARF block".into())
+            VmInternalError::Expect("Failed to commit to MARF block".into())
         })?;
         Ok(())
     }
@@ -781,90 +781,11 @@
     }
 }
 
-<<<<<<< HEAD
-impl WritableMarfStore<'_> {
-    pub fn as_clarity_db<'b>(
-        &'b mut self,
-        headers_db: &'b dyn HeadersDB,
-        burn_state_db: &'b dyn BurnStateDB,
-    ) -> ClarityDatabase<'b> {
-        ClarityDatabase::new(self, headers_db, burn_state_db)
-    }
-
-    pub fn as_analysis_db(&mut self) -> AnalysisDatabase<'_> {
-        AnalysisDatabase::new(self)
-    }
-
-    pub fn rollback_block(self) {
-        self.marf.drop_current();
-    }
-
-    pub fn rollback_unconfirmed(self) -> InterpreterResult<()> {
-        debug!("Drop unconfirmed MARF trie {}", &self.chain_tip);
-        SqliteConnection::drop_metadata(self.marf.sqlite_tx(), &self.chain_tip)?;
-        self.marf.drop_unconfirmed();
-        Ok(())
-    }
-
-    pub fn commit_to(self, final_bhh: &StacksBlockId) -> InterpreterResult<()> {
-        debug!("commit_to({})", final_bhh);
-        SqliteConnection::commit_metadata_to(self.marf.sqlite_tx(), &self.chain_tip, final_bhh)?;
-
-        let _ = self.marf.commit_to(final_bhh).map_err(|e| {
-            error!("Failed to commit to MARF block {}: {:?}", &final_bhh, &e);
-            VmInternalError::Expect("Failed to commit to MARF block".into())
-        })?;
-        Ok(())
-    }
-
-=======
 impl PersistentWritableMarfStore<'_> {
->>>>>>> 27831913
     #[cfg(test)]
     fn do_test_commit(self) {
         let bhh = self.chain_tip.clone();
-<<<<<<< HEAD
-        self.commit_to(&bhh).unwrap();
-    }
-
-    pub fn commit_unconfirmed(self) {
-        debug!("commit_unconfirmed()");
-        // NOTE: Can omit commit_metadata_to, since the block header hash won't change
-        // commit_metadata_to(&self.chain_tip, final_bhh);
-        self.marf
-            .commit()
-            .expect("ERROR: Failed to commit MARF block");
-    }
-
-    // This is used by miners
-    //   so that the block validation and processing logic doesn't
-    //   reprocess the same data as if it were already loaded
-    pub fn commit_mined_block(self, will_move_to: &StacksBlockId) -> InterpreterResult<()> {
-        debug!(
-            "commit_mined_block: ({}->{})",
-            &self.chain_tip, will_move_to
-        );
-        // rollback the side_store
-        //    the side_store shouldn't commit data for blocks that won't be
-        //    included in the processed chainstate (like a block constructed during mining)
-        //    _if_ for some reason, we do want to be able to access that mined chain state in the future,
-        //    we should probably commit the data to a different table which does not have uniqueness constraints.
-        SqliteConnection::drop_metadata(self.marf.sqlite_tx(), &self.chain_tip)?;
-        self.marf.commit_mined(will_move_to).map_err(|e| {
-            error!(
-                "Failed to commit to mined MARF block {}: {:?}",
-                &will_move_to, &e
-            );
-            VmInternalError::Expect("Failed to commit to MARF block".into())
-        })?;
-        Ok(())
-    }
-
-    pub fn seal(&mut self) -> TrieHash {
-        self.marf.seal().expect("FATAL: failed to .seal() MARF")
-=======
         self.commit_to_processed_block(&bhh).unwrap();
->>>>>>> 27831913
     }
 }
 
