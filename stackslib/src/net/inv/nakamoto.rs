--- conflicted
+++ resolved
@@ -988,23 +988,6 @@
                 continue;
             };
 
-<<<<<<< HEAD
-            let Ok(inv_learned) = inv.getnakamotoinv_try_finish(network, reply).map_err(|e| {
-                warn!(
-                    "{:?}: Failed to finish inventory sync to {}: {:?}",
-                    network.get_local_peer(),
-                    &naddr,
-                    &e
-                );
-                self.comms.add_broken(
-                    network,
-                    &naddr,
-                    DropReason::BrokenConnection(format!("Failed to finish inventory sync: {e}")),
-                    DropSource::NakamotoInvStateMachine,
-                );
-                e
-            }) else {
-=======
             let Ok(inv_learned) = inv
                 .getnakamotoinv_try_finish(network, reply)
                 .inspect_err(|e| {
@@ -1012,10 +995,16 @@
                         "{:?}: Failed to finish inventory sync to {naddr}: {e:?}",
                         network.get_local_peer()
                     );
-                    self.comms.add_broken(network, &naddr);
+                    self.comms.add_broken(
+                        network,
+                        &naddr,
+                        DropReason::BrokenConnection(format!(
+                            "Failed to finish inventory sync: {e}"
+                        )),
+                        DropSource::NakamotoInvStateMachine,
+                    );
                 })
             else {
->>>>>>> 91a1398d
                 continue;
             };
 
