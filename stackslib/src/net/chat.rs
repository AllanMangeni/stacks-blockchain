// Copyright (C) 2013-2020 Blockstack PBC, a public benefit corporation
// Copyright (C) 2020-2023 Stacks Open Internet Foundation
//
// This program is free software: you can redistribute it and/or modify
// it under the terms of the GNU General Public License as published by
// the Free Software Foundation, either version 3 of the License, or
// (at your option) any later version.
//
// This program is distributed in the hope that it will be useful,
// but WITHOUT ANY WARRANTY; without even the implied warranty of
// MERCHANTABILITY or FITNESS FOR A PARTICULAR PURPOSE.  See the
// GNU General Public License for more details.
//
// You should have received a copy of the GNU General Public License
// along with this program.  If not, see <http://www.gnu.org/licenses/>.

use std::collections::{HashMap, HashSet, VecDeque};
use std::io::{Read, Write};
use std::net::SocketAddr;
use std::{cmp, mem};

use clarity::vm::types::QualifiedContractIdentifier;
use rand;
use rand::{thread_rng, Rng};
use stacks_common::types::chainstate::PoxId;
use stacks_common::types::net::PeerAddress;
use stacks_common::types::StacksPublicKeyBuffer;
use stacks_common::util::hash::to_hex;
use stacks_common::util::secp256k1::{Secp256k1PrivateKey, Secp256k1PublicKey};
use stacks_common::util::{get_epoch_time_ms, get_epoch_time_secs, log};

use crate::burnchains::{Burnchain, BurnchainView, PublicKey};
use crate::chainstate::burn::db::sortdb;
use crate::chainstate::burn::db::sortdb::{BlockHeaderCache, SortitionDB};
use crate::chainstate::burn::BlockSnapshot;
use crate::chainstate::stacks::db::StacksChainState;
use crate::chainstate::stacks::StacksPublicKey;
use crate::core::{StacksEpoch, PEER_VERSION_EPOCH_2_2, PEER_VERSION_EPOCH_2_3};
use crate::monitoring;
use crate::net::asn::ASEntry4;
use crate::net::codec::*;
use crate::net::connection::{ConnectionOptions, ConnectionP2P, ReplyHandleP2P};
use crate::net::db::{PeerDB, *};
use crate::net::neighbors::MAX_NEIGHBOR_BLOCK_DELAY;
use crate::net::p2p::PeerNetwork;
use crate::net::relay::*;
use crate::net::stackerdb::StackerDBs;
use crate::net::{
    Error as net_error, GetBlocksInv, GetPoxInv, Neighbor, NeighborKey, StacksMessage, StacksP2P,
    GETPOXINV_MAX_BITLEN, *,
};
use crate::util_lib::db::{DBConn, Error as db_error};

// did we or did we not successfully send a message?
#[derive(Debug, Clone)]
pub struct NeighborHealthPoint {
    pub success: bool,
    pub time: u64,
}

impl Default for NeighborHealthPoint {
    fn default() -> NeighborHealthPoint {
        NeighborHealthPoint {
            success: false,
            time: 0,
        }
    }
}

pub const NUM_HEALTH_POINTS: usize = 32;
pub const HEALTH_POINT_LIFETIME: u64 = 12 * 3600; // 12 hours

/// The max number of data points to gather for block/microblock/transaction/stackerdb push messages from a neighbor
pub const NUM_BANDWIDTH_POINTS: usize = 32;
/// The number of seconds a block data point is valid for the purpose of computing stats
pub const BANDWIDTH_POINT_LIFETIME: u64 = 600;

pub const MAX_PEER_HEARTBEAT_INTERVAL: usize = 3600 * 6; // 6 hours

/// Statistics on relayer hints in Stacks messages.  Used to deduce network choke points.
#[derive(Debug, Clone)]
pub struct RelayStats {
    pub num_messages: u64, // how many messages a relayer has pushed to this neighbor
    pub num_bytes: u64,    // how many bytes a relayer has pushed to this neighbor
    pub last_seen: u64,    // the last time (in seconds) since we've seen this relayer
}

impl RelayStats {
    pub fn new() -> RelayStats {
        RelayStats {
            num_messages: 0,
            num_bytes: 0,
            last_seen: 0,
        }
    }

    /// Combine two relayers' stats
    pub fn merge(&mut self, other: RelayStats) {
        if other.last_seen > self.last_seen {
            self.num_messages += other.num_messages;
            self.num_bytes += other.num_bytes;
            self.last_seen = get_epoch_time_secs();
        }
    }
}

#[derive(Debug, Clone)]
pub struct NeighborStats {
    pub outbound: bool,
    pub first_contact_time: u64,
    pub last_contact_time: u64,
    pub last_send_time: u64,
    pub last_recv_time: u64,
    pub last_handshake_time: u64,
    pub bytes_tx: u64,
    pub bytes_rx: u64,
    pub msgs_tx: u64,
    pub msgs_rx: u64,
    pub msgs_rx_unsolicited: u64,
    pub msgs_err: u64,
    pub healthpoints: VecDeque<NeighborHealthPoint>,
    pub msg_rx_counts: HashMap<StacksMessageID, u64>,
    /// (timestamp, num bytes)
    pub block_push_rx_counts: VecDeque<(u64, u64)>,
    /// (timestamp, num bytes)
    pub microblocks_push_rx_counts: VecDeque<(u64, u64)>,
    /// (timestamp, num bytes)
    pub transaction_push_rx_counts: VecDeque<(u64, u64)>,
    /// (timestamp, num bytes)
    pub stackerdb_push_rx_counts: VecDeque<(u64, u64)>,
    /// (timestamp, num bytes)
    pub nakamoto_block_push_rx_counts: VecDeque<(u64, u64)>,
    pub relayed_messages: HashMap<NeighborAddress, RelayStats>,
}

impl NeighborStats {
    pub fn new(outbound: bool) -> NeighborStats {
        NeighborStats {
            outbound: outbound,
            first_contact_time: 0,
            last_contact_time: 0,
            last_send_time: 0,
            last_recv_time: 0,
            last_handshake_time: 0,
            bytes_tx: 0,
            bytes_rx: 0,
            msgs_tx: 0,
            msgs_rx: 0,
            msgs_rx_unsolicited: 0,
            msgs_err: 0,
            healthpoints: VecDeque::new(),
            msg_rx_counts: HashMap::new(),
            block_push_rx_counts: VecDeque::new(),
            microblocks_push_rx_counts: VecDeque::new(),
            transaction_push_rx_counts: VecDeque::new(),
            stackerdb_push_rx_counts: VecDeque::new(),
            nakamoto_block_push_rx_counts: VecDeque::new(),
            relayed_messages: HashMap::new(),
        }
    }

    /// Add a neighbor health point for this peer.
    /// This updates the recent list of instances where this peer either successfully replied to a
    /// message, or failed to do so (indicated by `success`).
    pub fn add_healthpoint(&mut self, success: bool) -> () {
        let hp = NeighborHealthPoint {
            success: success,
            time: get_epoch_time_secs(),
        };
        self.healthpoints.push_back(hp);
        while self.healthpoints.len() > NUM_HEALTH_POINTS {
            self.healthpoints.pop_front();
        }
    }

    /// Record that we recently received a block of the given size.
    /// Keeps track of the last `NUM_BANDWIDTH_POINTS` such events, so we can estimate the current
    /// bandwidth consumed by block pushes.
    pub fn add_block_push(&mut self, message_size: u64) -> () {
        self.block_push_rx_counts
            .push_back((get_epoch_time_secs(), message_size));
        while self.block_push_rx_counts.len() > NUM_BANDWIDTH_POINTS {
            self.block_push_rx_counts.pop_front();
        }
    }

    /// Record that we recently received a microblock of the given size.
    /// Keeps track of the last `NUM_BANDWIDTH_POINTS` such events, so we can estimate the current
    /// bandwidth consumed by microblock pushes.
    pub fn add_microblocks_push(&mut self, message_size: u64) -> () {
        self.microblocks_push_rx_counts
            .push_back((get_epoch_time_secs(), message_size));
        while self.microblocks_push_rx_counts.len() > NUM_BANDWIDTH_POINTS {
            self.microblocks_push_rx_counts.pop_front();
        }
    }

    /// Record that we recently received a transaction of the given size.
    /// Keeps track of the last `NUM_BANDWIDTH_POINTS` such events, so we can estimate the current
    /// bandwidth consumed by transaction pushes.
    pub fn add_transaction_push(&mut self, message_size: u64) -> () {
        self.transaction_push_rx_counts
            .push_back((get_epoch_time_secs(), message_size));
        while self.transaction_push_rx_counts.len() > NUM_BANDWIDTH_POINTS {
            self.transaction_push_rx_counts.pop_front();
        }
    }

    /// Record that we recently received a stackerdb chunk push of the given size.
    /// Keeps track of the last `NUM_BANDWIDTH_POINTS` such events, so we can estimate the current
    /// bandwidth consumed by stackerdb chunk pushes.
    pub fn add_stackerdb_push(&mut self, message_size: u64) -> () {
        self.stackerdb_push_rx_counts
            .push_back((get_epoch_time_secs(), message_size));
        while self.stackerdb_push_rx_counts.len() > NUM_BANDWIDTH_POINTS {
            self.stackerdb_push_rx_counts.pop_front();
        }
    }

    /// Record that we recently received a Nakamoto blcok push of the given size.
    /// Keeps track of the last `NUM_BANDWIDTH_POINTS` such events, so we can estimate the current
    /// bandwidth consumed by Nakamoto block pushes
    pub fn add_nakamoto_block_push(&mut self, message_size: u64) -> () {
        self.nakamoto_block_push_rx_counts
            .push_back((get_epoch_time_secs(), message_size));
        while self.nakamoto_block_push_rx_counts.len() > NUM_BANDWIDTH_POINTS {
            self.nakamoto_block_push_rx_counts.pop_front();
        }
    }

    pub fn add_relayer(&mut self, addr: &NeighborAddress, num_bytes: u64) -> () {
        if let Some(stats) = self.relayed_messages.get_mut(addr) {
            stats.num_messages += 1;
            stats.num_bytes += num_bytes;
            stats.last_seen = get_epoch_time_secs();
        } else {
            let info = RelayStats {
                num_messages: 1,
                num_bytes: num_bytes,
                last_seen: get_epoch_time_secs(),
            };
            self.relayed_messages.insert(addr.clone(), info);
        }
    }

    pub fn take_relayers(&mut self) -> HashMap<NeighborAddress, RelayStats> {
        let ret = mem::replace(&mut self.relayed_messages, HashMap::new());
        ret
    }

    /// Get a peer's perceived health -- the last $NUM_HEALTH_POINTS successful messages divided by
    /// the total.
    pub fn get_health_score(&self) -> f64 {
        // if we don't have enough data, assume 50%
        if self.healthpoints.len() < NUM_HEALTH_POINTS {
            return 0.5;
        }

        let mut successful = 0;
        let mut total = 0;
        let now = get_epoch_time_secs();
        for hp in self.healthpoints.iter() {
            // penalize stale data points -- only look at recent data
            if hp.success && now < hp.time + HEALTH_POINT_LIFETIME {
                successful += 1;
            }
            total += 1;
        }
        (successful as f64) / (total as f64)
    }

    fn get_bandwidth(rx_counts: &VecDeque<(u64, u64)>, lifetime: u64) -> f64 {
        if rx_counts.len() < 2 {
            return 0.0;
        }

        let elapsed_time_start = rx_counts.front().unwrap().0;
        let elapsed_time_end = rx_counts.back().unwrap().0;
        let now = get_epoch_time_secs();

        let mut total_bytes = 0;
        for (time, size) in rx_counts.iter() {
            if now < time + lifetime {
                total_bytes += size;
            }
        }

        if elapsed_time_start == elapsed_time_end {
            total_bytes as f64
        } else {
            (total_bytes as f64) / ((elapsed_time_end - elapsed_time_start) as f64)
        }
    }

    /// Get a peer's total block-push bandwidth usage.
    pub fn get_block_push_bandwidth(&self) -> f64 {
        NeighborStats::get_bandwidth(&self.block_push_rx_counts, BANDWIDTH_POINT_LIFETIME)
    }

    /// Get a peer's total microblock-push bandwidth usage.
    pub fn get_microblocks_push_bandwidth(&self) -> f64 {
        NeighborStats::get_bandwidth(&self.microblocks_push_rx_counts, BANDWIDTH_POINT_LIFETIME)
    }

    /// Get a peer's total transaction-push bandwidth usage
    pub fn get_transaction_push_bandwidth(&self) -> f64 {
        NeighborStats::get_bandwidth(&self.transaction_push_rx_counts, BANDWIDTH_POINT_LIFETIME)
    }

    /// Get a peer's total stackerdb-push bandwidth usage
    pub fn get_stackerdb_push_bandwidth(&self) -> f64 {
        NeighborStats::get_bandwidth(&self.stackerdb_push_rx_counts, BANDWIDTH_POINT_LIFETIME)
    }

    /// Get a peer's total nakamoto block bandwidth usage
    pub fn get_nakamoto_block_push_bandwidth(&self) -> f64 {
        NeighborStats::get_bandwidth(
            &self.nakamoto_block_push_rx_counts,
            BANDWIDTH_POINT_LIFETIME,
        )
    }

    /// Determine how many of a particular message this peer has received
    pub fn get_message_recv_count(&self, msg_id: StacksMessageID) -> u64 {
        *(self.msg_rx_counts.get(&msg_id).unwrap_or(&0))
    }
}

/// P2P ongoing conversation with another Stacks peer
pub struct ConversationP2P {
    /// Instantiation timestamp in seconds since the epoch
    pub instantiated: u64,

    /// network ID of the local end of this conversation
    pub network_id: u32,
    /// peer version of the local end of this conversation
    pub version: u32,
    /// Underlying inbox/outbox for protocol communication
    pub connection: ConnectionP2P,
    /// opaque ID of the socket
    pub conn_id: usize,

    /// copy of our burnchain config
    pub burnchain: Burnchain,
    /// how often do we send heartbeats?
    pub heartbeat: u32,

    /// network ID of the remote end of this conversation
    pub peer_network_id: u32,
    /// peer version of the remote end of this conversation
    pub peer_version: u32,
    /// reported services of the remote end of this conversation
    pub peer_services: u16,
    /// from socketaddr
    pub peer_addrbytes: PeerAddress,
    /// from socketaddr
    pub peer_port: u16,
    /// from handshake
    pub handshake_addrbytes: PeerAddress,
    /// from handshake
    pub handshake_port: u16,
    /// how often do we need to ping the remote peer?
    pub peer_heartbeat: u32,
    /// when does the peer's key expire?
    pub peer_expire_block_height: u64,

    /// where does this peer's data live?  Set to a 0-length string if not known.
    pub data_url: UrlString,
    /// Resolved IP address of the data URL
    pub data_ip: Option<SocketAddr>,
    /// Time to try DNS reesolution again
    pub dns_deadline: u128,
    /// Ongoing request to DNS resolver
    pub dns_request: Option<DNSRequest>,

    /// what this peer believes is the height of the burnchain
    pub burnchain_tip_height: u64,
    /// what this peer believes is the hash of the burnchain tip
    pub burnchain_tip_burn_header_hash: BurnchainHeaderHash,
    /// what this peer believes is the stable height of the burnchain (i.e. after a chain-specific
    /// number of confirmations)
    pub burnchain_stable_tip_height: u64,
    /// the hash of the burnchain block at height `burnchain_stable_tip_height`
    pub burnchain_stable_tip_burn_header_hash: BurnchainHeaderHash,

    /// Statistics about this peer from this conversation
    pub stats: NeighborStats,

    /// which stacker DBs this peer replicates
    pub db_smart_contracts: Vec<QualifiedContractIdentifier>,

    /// outbound replies
    pub reply_handles: VecDeque<ReplyHandleP2P>,

    /// system epochs
    epochs: Vec<StacksEpoch>,
}

impl fmt::Display for ConversationP2P {
    fn fmt(&self, f: &mut fmt::Formatter) -> fmt::Result {
        write!(
            f,
            "convo:id={},outbound={},peer={:?}",
            self.conn_id,
            self.stats.outbound,
            &self.to_neighbor_key()
        )
    }
}

impl fmt::Debug for ConversationP2P {
    fn fmt(&self, f: &mut fmt::Formatter) -> fmt::Result {
        write!(
            f,
            "convo:id={},outbound={},peer={:?}",
            self.conn_id,
            self.stats.outbound,
            &self.to_neighbor_key()
        )
    }
}

impl NeighborKey {
    pub fn from_handshake(
        peer_version: u32,
        network_id: u32,
        handshake_data: &HandshakeData,
    ) -> NeighborKey {
        NeighborKey {
            peer_version: peer_version,
            network_id: network_id,
            addrbytes: handshake_data.addrbytes.clone(),
            port: handshake_data.port,
        }
    }

    pub fn from_socketaddr(peer_version: u32, network_id: u32, addr: &SocketAddr) -> NeighborKey {
        NeighborKey {
            peer_version: peer_version,
            network_id: network_id,
            addrbytes: PeerAddress::from_socketaddr(addr),
            port: addr.port(),
        }
    }
}

impl Neighbor {
    /// Update fields in this neighbor from a given handshake.
    /// Also, re-calculate the peer's ASN and organization ID
    pub fn handshake_update(
        &mut self,
        conn: &DBConn,
        handshake_data: &HandshakeData,
    ) -> Result<(), net_error> {
        let pubk = handshake_data
            .node_public_key
            .to_public_key()
            .map_err(|e| net_error::DeserializeError(e.into()))?;
        let asn_opt =
            PeerDB::asn_lookup(conn, &handshake_data.addrbytes).map_err(net_error::DBError)?;

        let asn = match asn_opt {
            Some(a) => a,
            None => 0,
        };

        self.public_key = pubk;
        self.expire_block = handshake_data.expire_block_height;
        self.last_contact_time = get_epoch_time_secs();

        if asn != 0 {
            self.asn = asn;
            self.org = asn; // TODO; AS number is a place-holder for an organization ID (an organization can own multiple ASs)
        }

        Ok(())
    }

    /// Instantiate a Neighbor from HandshakeData, merging the information we have on-disk in the
    /// PeerDB with information in the handshake.
    /// * If we already know about this neighbor, then all previously-calculated state and local
    /// configuration state will be loaded as well.  This includes things like the calculated
    /// in/out-degree and last-contact time, as well as the allow/deny time limits.
    /// * If we do not know about this neighbor, then the above state will not be loaded.
    /// Returns (the neighbor, whether or not the neighbor was known)
    pub fn load_and_update(
        conn: &DBConn,
        peer_version: u32,
        network_id: u32,
        handshake_data: &HandshakeData,
    ) -> Result<(Neighbor, bool), net_error> {
        let addr = NeighborKey::from_handshake(peer_version, network_id, handshake_data);
        let pubk = handshake_data
            .node_public_key
            .to_public_key()
            .map_err(|e| net_error::DeserializeError(e.into()))?;

        let peer_opt = PeerDB::get_peer(conn, network_id, &addr.addrbytes, addr.port)
            .map_err(net_error::DBError)?;

        let (mut neighbor, present) = match peer_opt {
            Some(neighbor) => {
                let mut ret = neighbor;
                ret.addr = addr.clone();
                (ret, true)
            }
            None => {
                let ret = Neighbor::empty(&addr, &pubk, handshake_data.expire_block_height);
                (ret, false)
            }
        };

        #[cfg(test)]
        {
            // setting BLOCKSTACK_NEIGHBOR_TEST_${PORTNUMBER} will let us select an organization
            // for this peer
            use std::env;
            match env::var(format!("BLOCKSTACK_NEIGHBOR_TEST_{}", addr.port).to_string()) {
                Ok(asn_str) => {
                    neighbor.asn = asn_str.parse().unwrap();
                    neighbor.org = neighbor.asn;
                    test_debug!("Override {:?} to ASN/org {}", &neighbor.addr, neighbor.asn);
                }
                Err(_) => {}
            };
        }

        neighbor.handshake_update(conn, &handshake_data)?;
        Ok((neighbor, present))
    }

    pub fn from_conversation(
        conn: &DBConn,
        convo: &ConversationP2P,
    ) -> Result<Option<Neighbor>, net_error> {
        let addr = convo.to_neighbor_key();
        let peer_opt = PeerDB::get_peer(conn, addr.network_id, &addr.addrbytes, addr.port)
            .map_err(net_error::DBError)?;

        match peer_opt {
            None => Ok(None),
            Some(mut peer) => {
                if peer.asn == 0 {
                    let asn_opt =
                        PeerDB::asn_lookup(conn, &addr.addrbytes).map_err(net_error::DBError)?;

                    match asn_opt {
                        Some(a) => {
                            if a != 0 {
                                peer.asn = a;
                            }
                        }
                        None => {}
                    };
                }
                Ok(Some(peer))
            }
        }
    }
}

impl ConversationP2P {
    /// Create an unconnected conversation
    pub fn new(
        network_id: u32,
        version: u32,
        burnchain: &Burnchain,
        peer_addr: &SocketAddr,
        conn_opts: &ConnectionOptions,
        outbound: bool,
        conn_id: usize,
        epochs: Vec<StacksEpoch>,
    ) -> ConversationP2P {
        ConversationP2P {
            instantiated: get_epoch_time_secs(),
            network_id: network_id,
            version: version,
            connection: ConnectionP2P::new(StacksP2P::new(), conn_opts, None),
            conn_id: conn_id,
            heartbeat: conn_opts.heartbeat,
            burnchain: burnchain.clone(),

            peer_network_id: 0,
            peer_version: 0,
            peer_addrbytes: PeerAddress::from_socketaddr(peer_addr),
            peer_port: peer_addr.port(),
            handshake_addrbytes: PeerAddress([0u8; 16]),
            handshake_port: 0,
            peer_heartbeat: 0,
            peer_services: 0,
            peer_expire_block_height: 0,

            data_url: UrlString::try_from("".to_string()).unwrap(),
            data_ip: None,
            dns_deadline: 0,
            dns_request: None,

            burnchain_tip_height: 0,
            burnchain_tip_burn_header_hash: BurnchainHeaderHash::zero(),
            burnchain_stable_tip_height: 0,
            burnchain_stable_tip_burn_header_hash: BurnchainHeaderHash::zero(),

            stats: NeighborStats::new(outbound),
            reply_handles: VecDeque::new(),

            db_smart_contracts: vec![],

            epochs: epochs,
        }
    }

    pub fn age(&self) -> u64 {
        get_epoch_time_secs().saturating_sub(self.instantiated)
    }

    pub fn set_public_key(&mut self, pubkey_opt: Option<Secp256k1PublicKey>) -> () {
        self.connection.set_public_key(pubkey_opt);
    }

    pub fn to_neighbor_key(&self) -> NeighborKey {
        NeighborKey {
            peer_version: self.peer_version,
            network_id: self.peer_network_id,
            addrbytes: self.peer_addrbytes.clone(),
            port: self.peer_port,
        }
    }

    pub fn to_handshake_neighbor_key(&self) -> NeighborKey {
        NeighborKey {
            peer_version: self.peer_version,
            network_id: self.peer_network_id,
            addrbytes: self.handshake_addrbytes.clone(),
            port: self.handshake_port,
        }
    }

    pub fn to_neighbor_address(&self) -> NeighborAddress {
        let pubkh = if let Some(ref pubk) = self.ref_public_key() {
            Hash160::from_node_public_key(pubk)
        } else {
            Hash160([0u8; 20])
        };

        NeighborAddress {
            addrbytes: self.peer_addrbytes.clone(),
            port: self.peer_port,
            public_key_hash: pubkh,
        }
    }

    pub fn to_handshake_neighbor_address(&self) -> NeighborAddress {
        let pubkh = if let Some(ref pubk) = self.ref_public_key() {
            Hash160::from_node_public_key(pubk)
        } else {
            Hash160([0u8; 20])
        };

        NeighborAddress {
            addrbytes: self.handshake_addrbytes.clone(),
            port: self.handshake_port,
            public_key_hash: pubkh,
        }
    }

    pub fn is_outbound(&self) -> bool {
        self.stats.outbound
    }

    pub fn is_authenticated(&self) -> bool {
        self.connection.has_public_key()
    }

    pub fn get_public_key(&self) -> Option<StacksPublicKey> {
        self.connection.get_public_key()
    }

    pub fn get_public_key_hash(&self) -> Option<Hash160> {
        self.ref_public_key()
            .map(|pubk| Hash160::from_node_public_key(pubk))
    }

    pub fn ref_public_key(&self) -> Option<&StacksPublicKey> {
        self.connection.ref_public_key()
    }

    pub fn get_burnchain_tip_height(&self) -> u64 {
        self.burnchain_tip_height
    }

    pub fn get_stable_burnchain_tip_height(&self) -> u64 {
        self.burnchain_stable_tip_height
    }

    pub fn get_burnchain_tip_burn_header_hash(&self) -> BurnchainHeaderHash {
        self.burnchain_tip_burn_header_hash.clone()
    }

    pub fn get_stable_burnchain_tip_burn_header_hash(&self) -> BurnchainHeaderHash {
        self.burnchain_stable_tip_burn_header_hash.clone()
    }

    /// Does the given services bitfield mempool query interface?  It will if it has both
    /// RELAY and RPC bits set.
    #[cfg_attr(test, mutants::skip)]
    pub fn supports_mempool_query(peer_services: u16) -> bool {
        let expected_bits = (ServiceFlags::RELAY as u16) | (ServiceFlags::RPC as u16);
        (peer_services & expected_bits) == expected_bits
    }

    /// Does the given services bitfield support stacker DBs?  It will if it has the STACKERDB bit set
    pub fn supports_stackerdb(peer_services: u16) -> bool {
        (peer_services & (ServiceFlags::STACKERDB as u16)) != 0
    }

    /// Does this remote neighbor support a particular StackerDB?
    pub fn replicates_stackerdb(&self, db: &QualifiedContractIdentifier) -> bool {
        for cid in self.db_smart_contracts.iter() {
            if cid == db {
                return true;
            }
        }
        false
    }

    /// Determine whether or not a given (height, burn_header_hash) pair _disagrees_ with our
    /// burnchain view.  If it does, return true.  If it doesn't (including if the given pair is
    /// simply absent from the chain_view), then return False.
    fn check_burn_header_hash_disagreement(
        block_height: u64,
        their_burn_header_hash: &BurnchainHeaderHash,
        chain_view: &BurnchainView,
    ) -> bool {
        let bhh = match chain_view.last_burn_block_hashes.get(&block_height) {
            Some(bhh) => bhh,
            None => {
                // not present; can't prove disagreement (assume the remote peer is just stale)
                return false;
            }
        };
        if bhh != their_burn_header_hash {
            debug!(
                "Burn header hash mismatch in preamble: {} != {}",
                bhh, their_burn_header_hash
            );
            return true;
        }
        false
    }

    /// Get the current epoch
    fn get_current_epoch(&self, cur_burn_height: u64) -> StacksEpoch {
        let epoch_index = StacksEpoch::find_epoch(&self.epochs, cur_burn_height)
            .unwrap_or_else(|| panic!("BUG: block {} is not in a known epoch", cur_burn_height));
        let epoch = self.epochs[epoch_index].clone();
        epoch
    }

    /// Determine whether or not a remote node has the proper epoch marker in its peer version
    /// * If the local and remote nodes are in the same system epoch, then yes
    /// * If they're in different epochs, but the epoch shift hasn't happened yet, then yes
    /// * Otherwise, no
    fn has_acceptable_epoch(&self, cur_burn_height: u64, remote_peer_version: u32) -> bool {
        // which epochs do I support, and which epochs does the remote peer support?
        let my_epoch = (self.version & 0x000000ff) as u8;
        let remote_epoch = (remote_peer_version & 0x000000ff) as u8;

        if my_epoch <= remote_epoch {
            // remote node supports same epochs we do
            debug!(
                "Remote peer has epoch {}, which is at least as new as our epoch {}",
                remote_epoch, my_epoch
            );
            return true;
        }

        debug!(
            "Remote peer has old network version {} (epoch {})",
            remote_peer_version, remote_epoch
        );

        // what epoch are we in?
        // note that it might not be my_epoch -- for example, my_epoch can be 0x05 for a 2.05 node,
        // which can run in epoch 2.0 as well (in which case cur_epoch would be 0x00).
        let epoch = self.get_current_epoch(cur_burn_height);
        let cur_epoch = epoch.network_epoch;

        if cur_epoch <= remote_epoch {
            // epoch shift hasn't happened yet, and this peer supports the current epoch
            debug!(
                "Remote peer has epoch {} and current epoch is {}, so still valid",
                remote_epoch, cur_epoch
            );
            return true;
        }

        // be a little more permissive with epochs 2.3 and 2.2, because 2.3.0.0.0 shipped with
        //  PEER_VERSION_MAINNET = 0x18000007 and PEER_VERSION_TESTNET = 0xfacade07
        if cur_epoch == PEER_VERSION_EPOCH_2_3 && remote_epoch == PEER_VERSION_EPOCH_2_2 {
            debug!(
                "Remote peer has epoch {} and current epoch is {}, but we're permissive about 2.2/2.3 boundary",
                remote_epoch,
                cur_epoch
            );
            return true;
        }

        return false;
    }

    /// Validate an inbound message's preamble against our knowledge of the burn chain.
    /// Return Ok(true) if we can proceed
    /// Return Ok(false) if we can't proceed, but the remote peer is not in violation of the protocol
    /// Return Err(net_error::InvalidMessage) if the remote peer returns an invalid message in
    ///     violation of the protocol
    pub fn is_preamble_valid(
        &self,
        msg: &StacksMessage,
        chain_view: &BurnchainView,
    ) -> Result<bool, net_error> {
        if msg.preamble.network_id != self.network_id {
            // not on our network
            debug!(
                "{:?}: Preamble invalid: wrong network ID: {:x} != {:x}",
                &self, msg.preamble.network_id, self.network_id
            );
            return Err(net_error::InvalidMessage);
        }
        if (msg.preamble.peer_version & 0xff000000) != (self.version & 0xff000000) {
            // major version mismatch
            debug!(
                "{:?}: Preamble invalid: wrong peer version: {:x} != {:x}",
                &self, msg.preamble.peer_version, self.version
            );
            return Err(net_error::InvalidMessage);
        }
        if !self.has_acceptable_epoch(chain_view.burn_block_height, msg.preamble.peer_version) {
            debug!(
                "{:?}: Preamble invalid: remote peer has stale max-epoch {} (ours is {})",
                &self, msg.preamble.peer_version, self.version
            );
            return Err(net_error::InvalidMessage);
        }
        if msg
            .preamble
            .burn_stable_block_height
            .checked_add(self.burnchain.stable_confirmations as u64)
            != Some(msg.preamble.burn_block_height)
        {
            // invalid message
            debug!(
                "{:?}: Preamble invalid: wrong stable block height: {:?} != {}",
                &self,
                msg.preamble
                    .burn_stable_block_height
                    .checked_add(self.burnchain.stable_confirmations as u64),
                msg.preamble.burn_block_height
            );
            return Err(net_error::InvalidMessage);
        }

        if msg.preamble.burn_stable_block_height
            > chain_view.burn_block_height + MAX_NEIGHBOR_BLOCK_DELAY
        {
            // this node is too far ahead of us for neighbor walks, but otherwise still potentially valid
            debug!(
                "{:?}: remote peer is far ahead of us: {} > {}",
                &self, msg.preamble.burn_stable_block_height, chain_view.burn_block_height
            );
        }

        // must agree on stable burn header hash
        let rules_disagree = ConversationP2P::check_burn_header_hash_disagreement(
            msg.preamble.burn_stable_block_height,
            &msg.preamble.burn_stable_block_hash,
            chain_view,
        );
        if rules_disagree {
            // remote peer disagrees on stable burn header hash -- follows different rules than us
            return Err(net_error::InvalidMessage);
        }

        Ok(true)
    }

    /// Get next message sequence number
    fn next_seq(&mut self) -> u32 {
        let mut rng = thread_rng();
        rng.gen::<u32>()
    }

    /// Generate a signed message for this conversation
    /// with a particular sequence number.  Used for generating replies.
    pub fn sign_message_seq(
        &mut self,
        chain_view: &BurnchainView,
        private_key: &Secp256k1PrivateKey,
        seq: u32,
        payload: StacksMessageType,
    ) -> Result<StacksMessage, net_error> {
        let mut msg =
            StacksMessage::from_chain_view(self.version, self.network_id, chain_view, payload);
        msg.sign(seq, private_key)?;
        Ok(msg)
    }

    /// Generate a signed message for this converation
    pub fn sign_message(
        &mut self,
        chain_view: &BurnchainView,
        private_key: &Secp256k1PrivateKey,
        payload: StacksMessageType,
    ) -> Result<StacksMessage, net_error> {
        let seq = self.next_seq();
        self.sign_message_seq(chain_view, private_key, seq, payload)
    }

    /// Generate a signed forwarded message for this conversation.
    /// Include ourselves as the latest relayer.
    pub fn sign_relay_message(
        &mut self,
        local_peer: &LocalPeer,
        chain_view: &BurnchainView,
        mut relay_hints: Vec<RelayData>,
        payload: StacksMessageType,
    ) -> Result<StacksMessage, net_error> {
        let mut msg =
            StacksMessage::from_chain_view(self.version, self.network_id, chain_view, payload);
        msg.relayers.append(&mut relay_hints);
        msg.sign_relay(
            &local_peer.private_key,
            self.next_seq(),
            &local_peer.to_neighbor_addr(),
        )?;
        Ok(msg)
    }

    /// Generate a signed reply for this conversation
    pub fn sign_reply(
        &mut self,
        chain_view: &BurnchainView,
        private_key: &Secp256k1PrivateKey,
        payload: StacksMessageType,
        seq: u32,
    ) -> Result<StacksMessage, net_error> {
        let mut msg =
            StacksMessage::from_chain_view(self.version, self.network_id, chain_view, payload);
        msg.sign(seq, private_key)?;
        Ok(msg)
    }

    /// sign and reply a message
    fn sign_and_reply(
        &mut self,
        local_peer: &LocalPeer,
        burnchain_view: &BurnchainView,
        request_preamble: &Preamble,
        reply_message: StacksMessageType,
    ) -> Result<ReplyHandleP2P, net_error> {
        let _msgtype = reply_message.get_message_name().to_owned();
        let reply = self.sign_reply(
            burnchain_view,
            &local_peer.private_key,
            reply_message,
            request_preamble.seq,
        )?;
        let reply_handle = self.relay_signed_message(reply).map_err(|e| {
            debug!("Unable to reply a {}: {:?}", _msgtype, &e);
            e
        })?;

        Ok(reply_handle)
    }

    /// Sign and forward a message
    pub fn sign_and_forward(
        &mut self,
        local_peer: &LocalPeer,
        burnchain_view: &BurnchainView,
        relay_hints: Vec<RelayData>,
        forward_message: StacksMessageType,
    ) -> Result<ReplyHandleP2P, net_error> {
        let _msgtype = forward_message.get_message_name().to_owned();
        let fwd =
            self.sign_relay_message(local_peer, burnchain_view, relay_hints, forward_message)?;
        let fwd_handle = self.relay_signed_message(fwd).map_err(|e| {
            debug!("Unable to forward a {}: {:?}", _msgtype, &e);
            e
        })?;

        Ok(fwd_handle)
    }

    /// Reply a NACK
    fn reply_nack(
        &mut self,
        local_peer: &LocalPeer,
        burnchain_view: &BurnchainView,
        preamble: &Preamble,
        nack_code: u32,
    ) -> Result<ReplyHandleP2P, net_error> {
        let nack_payload = StacksMessageType::Nack(NackData::new(nack_code));
        self.sign_and_reply(local_peer, burnchain_view, preamble, nack_payload)
    }

    /// Queue up this message to this peer, and update our stats.
    /// This is a non-blocking operation. The caller needs to call .try_flush() or .flush() on the
    /// returned Write to finish sending.
    pub fn relay_signed_message(
        &mut self,
        msg: StacksMessage,
    ) -> Result<ReplyHandleP2P, net_error> {
        let _name = msg.payload.get_message_description();
        let _seq = msg.request_id();

        let mut handle = self.connection.make_relay_handle(self.conn_id)?;
        let buf = msg.serialize_to_vec();
        handle.write_all(&buf).map_err(net_error::WriteError)?;

        self.stats.msgs_tx += 1;

        debug!(
            "{:?}: relay-send({}) {} seq {}",
            &self, self.stats.msgs_tx, _name, _seq
        );
        Ok(handle)
    }

    /// Queue up this message to this peer, and update our stats.  Expect a reply.
    /// This is a non-blocking operation.  The caller needs to call .try_flush() or .flush() on the
    /// returned handle to finish sending.
    pub fn send_signed_request(
        &mut self,
        msg: StacksMessage,
        ttl: u64,
    ) -> Result<ReplyHandleP2P, net_error> {
        let _name = msg.get_message_name();
        let _seq = msg.request_id();

        let mut handle =
            self.connection
                .make_request_handle(msg.request_id(), ttl, self.conn_id)?;
        let buf = msg.serialize_to_vec();
        handle.write_all(&buf).map_err(net_error::WriteError)?;

        self.stats.msgs_tx += 1;

        debug!(
            "{:?}: request-send({}) {} seq {}",
            &self, self.stats.msgs_tx, _name, _seq
        );
        Ok(handle)
    }

    /// Validate a handshake request.
    /// Return Err(...) if the handshake request was invalid.
    fn validate_handshake(
        &mut self,
        local_peer: &LocalPeer,
        chain_view: &BurnchainView,
        message: &mut StacksMessage,
    ) -> Result<(), net_error> {
        let handshake_data = match message.payload {
            StacksMessageType::Handshake(ref mut data) => data.clone(),
            _ => panic!("Message is not a handshake"),
        };

        match self.connection.get_public_key() {
            None => {
                // if we don't yet have a public key for this node, verify the message.
                // if it's improperly signed, it's probably a poorly-timed re-key request (but either way the message should be rejected)
                message
                    .verify_secp256k1(&handshake_data.node_public_key)
                    .map_err(|_e| {
                        debug!(
                            "{:?}: invalid handshake: not signed with given public key",
                            &self
                        );
                        net_error::InvalidMessage
                    })?;
            }
            Some(_) => {
                // for outbound connections, the self-reported address must match socket address if we already have a public key.
                // (not the case for inbound connections, since the peer socket address we see may
                // not be the same as the address the remote peer thinks it has).
                // The only exception to this is if the remote peer does not yet know its own
                // public IP address, in which case, its handshake addrbytes will be the
                // any-network bind address (0.0.0.0 or ::)
                if self.stats.outbound
                    && (!handshake_data.addrbytes.is_anynet()
                        && (self.peer_addrbytes != handshake_data.addrbytes
                            || self.peer_port != handshake_data.port))
                {
                    // wrong peer address
                    debug!(
                        "{:?}: invalid handshake -- wrong addr/port ({:?}:{:?})",
                        &self, &handshake_data.addrbytes, handshake_data.port
                    );
                    return Err(net_error::InvalidHandshake);
                }
            }
        };

        let their_public_key_res = handshake_data.node_public_key.to_public_key();
        match their_public_key_res {
            Ok(_) => {}
            Err(_e) => {
                // bad public key
                debug!("{:?}: invalid handshake -- invalid public key", &self);
                return Err(net_error::InvalidMessage);
            }
        };

        if handshake_data.expire_block_height <= chain_view.burn_block_height {
            // already stale
            debug!(
                "{:?}: invalid handshake -- stale public key (expired at {})",
                &self, handshake_data.expire_block_height
            );
            return Err(net_error::InvalidHandshake);
        }

        // the handshake cannot come from us
        if handshake_data.node_public_key
            == StacksPublicKeyBuffer::from_public_key(&Secp256k1PublicKey::from_private(
                &local_peer.private_key,
            ))
        {
            debug!(
                "{:?}: invalid handshake -- got a handshake from myself",
                &self
            );
            return Err(net_error::InvalidHandshake);
        }

        Ok(())
    }

    /// Update connection state from handshake data.
    /// Returns true if we learned a new public key; false if not
    pub fn update_from_handshake_data(
        &mut self,
        preamble: &Preamble,
        handshake_data: &HandshakeData,
    ) -> Result<bool, net_error> {
        let pubk = handshake_data
            .node_public_key
            .to_public_key()
            .map_err(|e| net_error::DeserializeError(e.into()))?;

        self.peer_version = preamble.peer_version;
        self.peer_network_id = preamble.network_id;
        self.peer_services = handshake_data.services;
        self.peer_expire_block_height = handshake_data.expire_block_height;
        self.handshake_addrbytes = handshake_data.addrbytes.clone();
        self.handshake_port = handshake_data.port;
        self.data_url = handshake_data.data_url.clone();

        let mut updated = false;
        let cur_pubk_opt = self.connection.get_public_key();
        if let Some(cur_pubk) = cur_pubk_opt {
            if pubk != cur_pubk {
                debug!(
                    "{:?}: Upgrade key {:?} to {:?} expires {:?}",
                    &self,
                    &to_hex(&cur_pubk.to_bytes_compressed()),
                    &to_hex(&pubk.to_bytes_compressed()),
                    self.peer_expire_block_height
                );
                updated = true;
            }
        }

        self.connection.set_public_key(Some(pubk.clone()));

        Ok(updated)
    }

    /// Update connection state from stacker DB handshake data.
    /// Just synchronizes the announced smart contracts for which this node replicates data.
    pub fn update_from_stacker_db_handshake_data(
        &mut self,
        stacker_db_data: &StackerDBHandshakeData,
    ) {
        self.db_smart_contracts = stacker_db_data.smart_contracts.clone();
    }

    /// Forget about this peer's stacker DB replication state
    pub fn clear_stacker_db_handshake_data(&mut self) {
        self.db_smart_contracts.clear();
    }

    /// Getter for stacker DB contracts
    pub fn get_stackerdb_contract_ids(&self) -> &[QualifiedContractIdentifier] {
        &self.db_smart_contracts
    }

    /// Handle an inbound NAT-punch request -- just tell the peer what we think their IP/port are.
    /// No authentication from the peer is necessary.
    fn handle_natpunch_request(&self, chain_view: &BurnchainView, nonce: u32) -> StacksMessage {
        monitoring::increment_msg_counter("p2p_nat_punch_request".to_string());

        let natpunch_data = NatPunchData {
            addrbytes: self.peer_addrbytes.clone(),
            port: self.peer_port,
            nonce: nonce,
        };
        let msg = StacksMessage::from_chain_view(
            self.version,
            self.network_id,
            chain_view,
            StacksMessageType::NatPunchReply(natpunch_data),
        );
        msg
    }

    /// Handle an inbound handshake request, and generate either a HandshakeAccept or a HandshakeReject
    /// payload to send back.
    /// A handshake will only be accepted if we do not yet know the public key of this remote peer,
    /// or if it is signed by the current public key.
    /// Returns a reply (either an accept or reject) if appropriate
    /// Panics if this message is not a handshake (caller should check)
    fn handle_handshake(
        &mut self,
        network: &mut PeerNetwork,
        message: &mut StacksMessage,
        authenticated: bool,
        ibd: bool,
    ) -> Result<(Option<StacksMessage>, bool), net_error> {
        if !authenticated && self.connection.options.disable_inbound_handshakes {
            debug!("{:?}: blocking inbound unauthenticated handshake", &self);
            return Ok((None, true));
        }

        let res =
            self.validate_handshake(network.get_local_peer(), network.get_chain_view(), message);
        match res {
            Ok(_) => {}
            Err(net_error::InvalidHandshake) => {
                let reject = StacksMessage::from_chain_view(
                    self.version,
                    self.network_id,
                    network.get_chain_view(),
                    StacksMessageType::HandshakeReject,
                );
                debug!("{:?}: invalid handshake", &self);
                return Ok((Some(reject), true));
            }
            Err(e) => {
                return Err(e);
            }
        };

        let handshake_data = match message.payload {
            StacksMessageType::Handshake(ref mut data) => data.clone(),
            _ => panic!("Message is not a handshake"),
        };

        let old_pubkey_opt = self.connection.get_public_key();
        let updated = self.update_from_handshake_data(&message.preamble, &handshake_data)?;
        let _authentic_msg = if !updated {
            "same"
        } else if old_pubkey_opt.is_none() {
            "new"
        } else {
            "upgraded"
        };

        debug!("Handling handshake";
             "neighbor" => ?self,
             "authentic_msg" => &_authentic_msg,
             "public_key" => &to_hex(
                &handshake_data
                    .node_public_key
                    .to_public_key()
                    .unwrap()
                    .to_bytes_compressed()
             ),
             "services" => &to_hex(&handshake_data.services.to_be_bytes()),
             "expires_block_height" => handshake_data.expire_block_height,
             "supports_mempool_query" => Self::supports_mempool_query(handshake_data.services),
        );

        if updated {
            // save the new key
            let tx = network.peerdb_tx_begin().map_err(net_error::DBError)?;
            let (mut neighbor, _) = Neighbor::load_and_update(
                &tx,
                message.preamble.peer_version,
                message.preamble.network_id,
                &handshake_data,
            )?;
            neighbor.save_update(&tx, None)?;
            tx.commit()
                .map_err(|e| net_error::DBError(db_error::SqliteError(e)))?;

            debug!(
                "{:?}: Re-key {:?} to {:?} expires {}",
                network.get_local_peer(),
                &neighbor.addr,
                &to_hex(&neighbor.public_key.to_bytes_compressed()),
                neighbor.expire_block
            );
        }

        let accept_data = HandshakeAcceptData::new(network.get_local_peer(), self.heartbeat);
        let stacks_message =
            if ConversationP2P::supports_stackerdb(network.get_local_peer().services)
                && ConversationP2P::supports_stackerdb(self.peer_services)
            {
                // participate in stackerdb protocol, but only announce stackerdbs if we're no
                // longer in the initial block download.
                StacksMessageType::StackerDBHandshakeAccept(
                    accept_data,
                    StackerDBHandshakeData {
                        rc_consensus_hash: network.get_chain_view().rc_consensus_hash.clone(),
                        smart_contracts: if ibd {
                            vec![]
                        } else {
                            network.get_local_peer().stacker_dbs.clone()
                        },
                    },
                )
            } else {
                StacksMessageType::HandshakeAccept(accept_data)
            };

        let accept = StacksMessage::from_chain_view(
            self.version,
            self.network_id,
            network.get_chain_view(),
            stacks_message,
        );

        // update stats
        self.stats.last_contact_time = get_epoch_time_secs();
        self.peer_heartbeat = self.heartbeat; // use our own heartbeat to determine how often we expect this peer to ping us, since that's what we've told the peer

        // always pass back handshakes, even though we "handled" them (since other processes --
        // in particular, the neighbor-walk logic -- need to receive them)
        Ok((Some(accept), false))
    }

    /// Handle an inbound handshake-accept
    /// Update conversation state based on a HandshakeAccept
    /// Called from the p2p network thread.
    fn handle_handshake_accept(
        &mut self,
        burnchain_view: &BurnchainView,
        preamble: &Preamble,
        handshake_accept: &HandshakeAcceptData,
        stackerdb_accept: Option<&StackerDBHandshakeData>,
    ) -> Result<(), net_error> {
        self.update_from_handshake_data(preamble, &handshake_accept.handshake)?;
        self.peer_heartbeat =
            if handshake_accept.heartbeat_interval > (MAX_PEER_HEARTBEAT_INTERVAL as u32) {
                debug!(
                    "{:?}: heartbeat interval is too long; forcing default maximum",
                    self
                );
                MAX_PEER_HEARTBEAT_INTERVAL as u32
            } else {
                handshake_accept.heartbeat_interval
            };

        if let Some(stackerdb_accept) = stackerdb_accept {
            if stackerdb_accept.rc_consensus_hash == burnchain_view.rc_consensus_hash {
                // remote peer is in the same reward cycle as us.
                self.update_from_stacker_db_handshake_data(stackerdb_accept);
            } else {
                // remote peer's burnchain view has diverged, so assume no longer replicating (we
                // can't talk to it anyway).  This can happen once per burnchain block for a few
                // seconds as nodes begin processing the next Stacks blocks, but it's harmless -- at worst, it
                // just means that no stacker DB replication happens between this peer and
                // localhost during this time.
                self.clear_stacker_db_handshake_data();
            }
        } else {
            // no longer replicating
            self.clear_stacker_db_handshake_data();
        }

        self.stats.last_handshake_time = get_epoch_time_secs();

        debug!(
            "HandshakeAccept from {:?}: set public key to {:?} expiring at {:?} heartbeat {}s",
            &self,
            &to_hex(
                &handshake_accept
                    .handshake
                    .node_public_key
                    .to_public_key()
                    .unwrap()
                    .to_bytes_compressed()
            ),
            handshake_accept.handshake.expire_block_height,
            self.peer_heartbeat
        );
        Ok(())
    }

    /// Reply to a ping with a pong.
    /// Called from the p2p network thread.
    fn handle_ping(
        &mut self,
        chain_view: &BurnchainView,
        message: &mut StacksMessage,
    ) -> Result<Option<StacksMessage>, net_error> {
        monitoring::increment_msg_counter("p2p_ping".to_string());

        let ping_data = match message.payload {
            StacksMessageType::Ping(ref data) => data,
            _ => panic!("Message is not a ping"),
        };
        let pong_data = PongData::from_ping(&ping_data);
        Ok(Some(StacksMessage::from_chain_view(
            self.version,
            self.network_id,
            chain_view,
            StacksMessageType::Pong(pong_data),
        )))
    }

    /// Handle an inbound GetNeighbors request.
    fn handle_getneighbors(
        &mut self,
        network: &PeerNetwork,
        preamble: &Preamble,
    ) -> Result<ReplyHandleP2P, net_error> {
        monitoring::increment_msg_counter("p2p_get_neighbors".to_string());

        let peer_dbconn = network.peerdb_conn();
        let chain_view = network.get_chain_view();
        let local_peer = network.get_local_peer();

        let epoch = self.get_current_epoch(chain_view.burn_block_height);

        // get neighbors at random as long as they're fresh, and as long as they're compatible with
        // the current system epoch.
        // Alternate at random between serving public-only and public/private-mixed IPs, since for
        // the time being, the remote peer has no way of asking for a particular subset.
        let mut neighbors = PeerDB::get_fresh_random_neighbors(
            peer_dbconn,
            self.network_id,
            epoch.network_epoch,
            (get_epoch_time_secs() as u64).saturating_sub(self.connection.options.max_neighbor_age),
            MAX_NEIGHBORS_DATA_LEN,
            chain_view.burn_block_height,
            false,
            thread_rng().gen(),
        )
        .map_err(net_error::DBError)?;

        if cfg!(test) && self.connection.options.disable_chat_neighbors {
            // never report neighbors if this is disabled by a test
            debug!(
                "{:?}: Neighbor crawl is disabled; reporting 0 neighbors",
                &local_peer
            );
            neighbors.clear();
        }

        let neighbor_addrs: Vec<NeighborAddress> = neighbors
            .iter()
            .map(|n| NeighborAddress::from_neighbor(n))
            .collect();

        debug!(
            "{:?}: handle GetNeighbors from {:?}. Reply with {} neighbors",
            &local_peer,
            &self,
            neighbor_addrs.len()
        );

        let payload = StacksMessageType::Neighbors(NeighborsData {
            neighbors: neighbor_addrs,
        });
        let reply = self.sign_reply(chain_view, &local_peer.private_key, payload, preamble.seq)?;
        let reply_handle = self.relay_signed_message(reply).map_err(|e| {
            debug!(
                "Outbox to {:?} is full; cannot reply to GetNeighbors",
                &self
            );
            e
        })?;

        Ok(reply_handle)
    }

    /// Verify that a given consensus hash corresponds to a valid PoX sortition and is aligned to
    /// the start of a reward cycle boundary.  Used to validate both GetBlocksInv and
    /// GetNakamotoInv messages.
    /// Returns Ok(Ok(snapshot-for-consensus-hash)) if valid
    /// Returns Ok(Err(message)) if invalid, in which case, `message` should be replied
    /// Returns Err(..) on DB errors
    fn validate_consensus_hash_reward_cycle_start(
        _local_peer: &LocalPeer,
        sortdb: &SortitionDB,
        consensus_hash: &ConsensusHash,
    ) -> Result<Result<BlockSnapshot, StacksMessageType>, net_error> {
        // request must correspond to valid PoX fork and must be aligned to reward cycle
        let Some(base_snapshot) =
            SortitionDB::get_block_snapshot_consensus(sortdb.conn(), consensus_hash)?
        else {
            debug!(
                "{:?}: No such block snapshot for {}",
                _local_peer, consensus_hash
            );
            return Ok(Err(StacksMessageType::Nack(NackData::new(
                NackErrorCodes::NoSuchBurnchainBlock,
            ))));
        };

        // must be on the main PoX fork
        if !base_snapshot.pox_valid {
            debug!(
                "{:?}: Snapshot for {:?} is not on the valid PoX fork",
                _local_peer, base_snapshot.consensus_hash
            );
            return Ok(Err(StacksMessageType::Nack(NackData::new(
                NackErrorCodes::InvalidPoxFork,
            ))));
        }

        // must be aligned to the start of a reward cycle
        // (note that the first reward cycle bit doesn't count)
        if base_snapshot.block_height > sortdb.first_block_height + 1
            && !sortdb
                .pox_constants
                .is_reward_cycle_start(sortdb.first_block_height, base_snapshot.block_height)
        {
            warn!(
                "{:?}: Snapshot for {:?} is at height {}, which is not aligned to a reward cycle",
                _local_peer, base_snapshot.consensus_hash, base_snapshot.block_height
            );
            return Ok(Err(StacksMessageType::Nack(NackData::new(
                NackErrorCodes::InvalidPoxFork,
            ))));
        }

        Ok(Ok(base_snapshot))
    }

    /// Handle an inbound GetBlocksInv request.
    /// Returns a reply handle to the generated message (possibly a nack)
    /// Only returns up to $reward_cycle_length bits
    pub fn make_getblocksinv_response(
        network: &mut PeerNetwork,
        sortdb: &SortitionDB,
        chainstate: &StacksChainState,
        get_blocks_inv: &GetBlocksInv,
    ) -> Result<StacksMessageType, net_error> {
        let _local_peer = network.get_local_peer();

        // must not ask for more than a reasonable number of blocks
        if get_blocks_inv.num_blocks == 0
            || get_blocks_inv.num_blocks as u32
                > network.get_burnchain().pox_constants.reward_cycle_length
        {
            return Ok(StacksMessageType::Nack(NackData::new(
                NackErrorCodes::InvalidMessage,
            )));
        }

        let base_snapshot_or_nack = Self::validate_consensus_hash_reward_cycle_start(
            &_local_peer,
            sortdb,
            &get_blocks_inv.consensus_hash,
        )?;
        let base_snapshot = match base_snapshot_or_nack {
            Ok(sn) => sn,
            Err(msg) => {
                return Ok(msg);
            }
        };

        // find the tail end of this range on the canonical fork.
        let tip_snapshot = {
            let tip_sort_id = SortitionDB::get_canonical_sortition_tip(sortdb.conn())?;
            let ic = sortdb.index_conn();
            // NOTE: need the '- 1' here because get_stacks_header_hashes includes
            // tip_snapshot.consensus_hash at the end.
            match SortitionDB::get_ancestor_snapshot(
                &ic,
                base_snapshot.block_height + (get_blocks_inv.num_blocks as u64) - 1,
                &tip_sort_id,
            )? {
                Some(sn) => sn,
                None => {
                    debug!(
                        "{:?}: No block known for base {} + num_blocks {} = {} block height",
                        _local_peer,
                        base_snapshot.block_height,
                        get_blocks_inv.num_blocks,
                        base_snapshot.block_height + (get_blocks_inv.num_blocks as u64)
                    );
                    return Ok(StacksMessageType::Nack(NackData::new(
                        NackErrorCodes::NoSuchBurnchainBlock,
                    )));
                }
            }
        };

        let block_hashes = {
            let num_headers = cmp::min(
                network.get_burnchain().pox_constants.reward_cycle_length as u64,
                get_blocks_inv.num_blocks as u64,
            );

            let ic = sortdb.index_conn();
            let res = ic.get_stacks_header_hashes(
                num_headers,
                &tip_snapshot.consensus_hash,
                network.get_header_cache(),
            );
            match res {
                Ok(hashes) => Ok(hashes),
                Err(db_error::NotFoundError) | Err(db_error::InvalidPoxSortition) => {
                    debug!(
                        "{:?}: Failed to load ancestor hashes from {}",
                        &_local_peer, &tip_snapshot.consensus_hash
                    );

                    // make this into a NACK
                    return Ok(StacksMessageType::Nack(NackData::new(
                        NackErrorCodes::NoSuchBurnchainBlock,
                    )));
                }
                Err(e) => Err(net_error::DBError(e)),
            }
        }?;

        // update cache
        SortitionDB::merge_block_header_cache(network.get_header_cache_mut(), &block_hashes);

        let reward_cycle = network
            .get_burnchain()
            .block_height_to_reward_cycle(base_snapshot.block_height)
            .expect("FATAL: no reward cycle for a valid BlockSnapshot");
        let blocks_inv_data = chainstate
            .get_blocks_inventory_for_reward_cycle(
                network.get_burnchain(),
                reward_cycle,
                &block_hashes,
            )
            .map_err(|e| net_error::from(e))?;

        if cfg!(test) {
            // make *sure* the behavior stays the same in epoch 2
            let original_blocks_inv_data: BlocksInvData =
                chainstate.get_blocks_inventory(&block_hashes)?;

            if original_blocks_inv_data != blocks_inv_data {
                warn!(
                    "For reward cycle {}: {:?} != {:?}",
                    reward_cycle, &original_blocks_inv_data, &blocks_inv_data
                );
            }
        }

        Ok(StacksMessageType::BlocksInv(blocks_inv_data))
    }

    /// Handle an inbound GetBlocksInv request.
    /// Returns a reply handle to the generated message (possibly a nack)
    fn handle_getblocksinv(
        &mut self,
        network: &mut PeerNetwork,
        sortdb: &SortitionDB,
        chainstate: &mut StacksChainState,
        preamble: &Preamble,
        get_blocks_inv: &GetBlocksInv,
    ) -> Result<ReplyHandleP2P, net_error> {
        monitoring::increment_msg_counter("p2p_get_blocks_inv".to_string());

        let mut response = ConversationP2P::make_getblocksinv_response(
            network,
            sortdb,
            chainstate,
            get_blocks_inv,
        )?;

        if let StacksMessageType::BlocksInv(ref mut blocks_inv_data) = &mut response {
            debug!(
                "{:?}: Handled GetBlocksInv. Reply {:?} to request {:?}",
                &network.get_local_peer(),
                &blocks_inv_data,
                get_blocks_inv
            );

            if self.connection.options.disable_inv_chat {
                // never reply that we have blocks
                debug!(
                    "{:?}: Disable inv chat -- pretend like we have nothing",
                    network.get_local_peer()
                );
                for i in 0..blocks_inv_data.block_bitvec.len() {
                    blocks_inv_data.block_bitvec[i] = 0;
                }
                for i in 0..blocks_inv_data.microblocks_bitvec.len() {
                    blocks_inv_data.microblocks_bitvec[i] = 0;
                }
            }
        }

        self.sign_and_reply(
            network.get_local_peer(),
            network.get_chain_view(),
            preamble,
            response,
        )
    }

    /// Handle an inbound GetNakamotoInv request.
    /// Returns a reply handle to the generated message (possibly a nack)
    /// Only returns up to $reward_cycle_length bits
    pub fn make_getnakamotoinv_response(
        network: &mut PeerNetwork,
        sortdb: &SortitionDB,
        chainstate: &StacksChainState,
        get_nakamoto_inv: &GetNakamotoInvData,
    ) -> Result<StacksMessageType, net_error> {
        let _local_peer = network.get_local_peer();

        let base_snapshot_or_nack = Self::validate_consensus_hash_reward_cycle_start(
            &_local_peer,
            sortdb,
            &get_nakamoto_inv.consensus_hash,
        )?;
        let base_snapshot = match base_snapshot_or_nack {
            Ok(sn) => sn,
            Err(msg) => {
                return Ok(msg);
            }
        };

        let tip = SortitionDB::get_canonical_burn_chain_tip(sortdb.conn())?;
        let reward_cycle = sortdb
            .pox_constants
            .block_height_to_reward_cycle(sortdb.first_block_height, base_snapshot.block_height)
            .ok_or(net_error::InvalidMessage)?;

        let bitvec_bools = network.nakamoto_inv_generator.make_tenure_bitvector(
            &tip,
            sortdb,
            chainstate,
            &network.stacks_tip.block_id(),
            reward_cycle,
        )?;
        let nakamoto_inv = NakamotoInvData::try_from(&bitvec_bools).map_err(|e| {
            warn!(
                "Failed to create a NakamotoInv response to {:?}: {:?}",
                get_nakamoto_inv, &e
            );
            e
        })?;

        debug!(
            "Reply NakamotoInv for {} (rc {}): {:?}",
            &get_nakamoto_inv.consensus_hash, reward_cycle, &nakamoto_inv
        );

        Ok(StacksMessageType::NakamotoInv(nakamoto_inv))
    }

    /// Handle an inbound GetNakamotoInv request.
    /// Returns a reply handle to the generated message (possibly a nack)
    fn handle_getnakamotoinv(
        &mut self,
        network: &mut PeerNetwork,
        sortdb: &SortitionDB,
        chainstate: &mut StacksChainState,
        preamble: &Preamble,
        get_nakamoto_inv: &GetNakamotoInvData,
    ) -> Result<ReplyHandleP2P, net_error> {
        monitoring::increment_msg_counter("p2p_get_nakamoto_inv".to_string());

        let mut response = ConversationP2P::make_getnakamotoinv_response(
            network,
            sortdb,
            chainstate,
            get_nakamoto_inv,
        )?;

        if let StacksMessageType::NakamotoInv(ref mut tenure_inv_data) = &mut response {
            debug!(
                "{:?}: Handled GetNakamotoInv. Reply {:?} to request {:?}",
                &network.get_local_peer(),
                &tenure_inv_data,
                get_nakamoto_inv
            );

            if self.connection.options.disable_inv_chat {
                // never reply that we have blocks
                debug!(
                    "{:?}: Disable inv chat -- pretend like we have nothing",
                    network.get_local_peer()
                );
                tenure_inv_data.tenures.clear();
            }
        }

        self.sign_and_reply(
            network.get_local_peer(),
            network.get_chain_view(),
            preamble,
            response,
        )
    }

    /// Create a response an inbound GetPoxInv request, but unsigned.
    /// Returns a reply handle to the generated message (possibly a nack)
    pub fn make_getpoxinv_response(
        network: &PeerNetwork,
        sortdb: &SortitionDB,
        getpoxinv: &GetPoxInv,
    ) -> Result<StacksMessageType, net_error> {
        let local_peer = network.get_local_peer();
        let burnchain = network.get_burnchain();
        let pox_id = network.get_pox_id();

        if pox_id.len() <= 1 {
            // not initialized yet
            debug!("{:?}: PoX not initialized yet", local_peer);
            return Ok(StacksMessageType::Nack(NackData::new(
                NackErrorCodes::InvalidPoxFork,
            )));
        }
        // consensus hash in getpoxinv must exist on the canonical chain tip
        match SortitionDB::get_block_snapshot_consensus(sortdb.conn(), &getpoxinv.consensus_hash) {
            Ok(Some(sn)) => {
                if !sn.pox_valid {
                    // invalid consensus hash
                    debug!(
                        "{:?}: Snapshot {:?} is not on a valid PoX fork",
                        local_peer, sn.burn_header_hash
                    );
                    return Ok(StacksMessageType::Nack(NackData::new(
                        NackErrorCodes::InvalidPoxFork,
                    )));
                }

                // must align to reward cycle, or this is an invalid fork
                if (sn.block_height - burnchain.first_block_height)
                    % (burnchain.pox_constants.reward_cycle_length as u64)
                    != 1
                {
                    debug!(
                        "{:?}: block height ({} - {}) % {} != 1",
                        local_peer,
                        sn.block_height,
                        burnchain.first_block_height,
                        burnchain.pox_constants.reward_cycle_length
                    );
                    return Ok(StacksMessageType::Nack(NackData::new(
                        NackErrorCodes::InvalidPoxFork,
                    )));
                }

                match burnchain.block_height_to_reward_cycle(sn.block_height) {
                    Some(reward_cycle) => {
                        // take a slice of the PoxId
                        let (bitvec, bitlen) =
                            pox_id.bit_slice(reward_cycle as usize, getpoxinv.num_cycles as usize);
                        assert!(bitlen <= GETPOXINV_MAX_BITLEN);

                        let poxinvdata = PoxInvData {
                            pox_bitvec: bitvec,
                            bitlen: bitlen as u16,
                        };
                        debug!(
                            "{:?}: Handle GetPoxInv at reward cycle {}; Reply {:?} to request {:?}",
                            &local_peer, reward_cycle, &poxinvdata, getpoxinv
                        );
                        Ok(StacksMessageType::PoxInv(poxinvdata))
                    }
                    None => {
                        // if we can't turn the block height into a reward cycle, then it's before
                        // the first-ever reward cycle and this consensus hash does not correspond
                        // to a real reward cycle.  NACK it.
                        debug!(
                            "{:?}: Consensus hash {:?} does not correspond to a real reward cycle",
                            &local_peer, &getpoxinv.consensus_hash
                        );
                        Ok(StacksMessageType::Nack(NackData::new(
                            NackErrorCodes::InvalidPoxFork,
                        )))
                    }
                }
            }
            Ok(None) | Err(db_error::NotFoundError) => {
                debug!(
                    "{:?}: snapshot for consensus hash {} not found",
                    local_peer, getpoxinv.consensus_hash
                );
                Ok(StacksMessageType::Nack(NackData::new(
                    NackErrorCodes::InvalidPoxFork,
                )))
            }
            Err(e) => Err(net_error::DBError(e)),
        }
    }

    /// Handle an inbound GetPoxInv request.
    /// Returns a reply handle to the generated message (possibly a nack)
    fn handle_getpoxinv(
        &mut self,
        network: &PeerNetwork,
        sortdb: &SortitionDB,
        preamble: &Preamble,
        getpoxinv: &GetPoxInv,
    ) -> Result<ReplyHandleP2P, net_error> {
        let response = ConversationP2P::make_getpoxinv_response(network, sortdb, getpoxinv)?;
        self.sign_and_reply(
            network.get_local_peer(),
            network.get_chain_view(),
            preamble,
            response,
        )
    }

    /// Handle an inbound StackerDBGetChunkInv request.
    /// Generates a StackerDBChunkInv response from the target database table, if we have it.
    /// Generates a Nack if we don't have this DB, or if the request's consensus hash is invalid.
    fn make_stacker_db_getchunkinv_response(
        network: &PeerNetwork,
        naddr: NeighborAddress,
        chainstate: &mut StacksChainState,
        getchunkinv: &StackerDBGetChunkInvData,
    ) -> Result<StacksMessageType, net_error> {
        Ok(network.make_StackerDBChunksInv_or_Nack(
            naddr,
            chainstate,
            &getchunkinv.contract_id,
            &getchunkinv.rc_consensus_hash,
        ))
    }

    /// Handle an inbound StackerDBGetChunkInv request.
    /// Retrns a reply handle to the generated message (possibly a nack)
    fn handle_stacker_db_getchunkinv(
        &mut self,
        network: &PeerNetwork,
        chainstate: &mut StacksChainState,
        preamble: &Preamble,
        getchunkinv: &StackerDBGetChunkInvData,
    ) -> Result<ReplyHandleP2P, net_error> {
        let response = ConversationP2P::make_stacker_db_getchunkinv_response(
            network,
            self.to_neighbor_address(),
            chainstate,
            getchunkinv,
        )?;
        self.sign_and_reply(
            network.get_local_peer(),
            network.get_chain_view(),
            preamble,
            response,
        )
    }

    /// Handle an inbound StackerDBGetChunk request.
    /// Generates a StackerDBChunk response from the target database table, if we have it.
    /// Generates a NACK if we don't have this DB, or if the request's consensus hash or version
    /// are stale or invalid.
    fn make_stacker_db_getchunk_response(
        network: &PeerNetwork,
        getchunk: &StackerDBGetChunkData,
    ) -> Result<StacksMessageType, net_error> {
        let local_peer = network.get_local_peer();
        let burnchain_view = network.get_chain_view();
        let stacker_dbs = network.get_stackerdbs();

        if burnchain_view.rc_consensus_hash != getchunk.rc_consensus_hash {
            debug!(
                "{:?}: NACK StackerDBGetChunk; {} != {}",
                local_peer, &burnchain_view.rc_consensus_hash, &getchunk.rc_consensus_hash
            );
            return Ok(StacksMessageType::Nack(NackData::new(
                NackErrorCodes::StaleView,
            )));
        }

        let chunk = match stacker_dbs.get_chunk(
            &getchunk.contract_id,
            getchunk.slot_id,
            getchunk.slot_version,
        ) {
            Ok(Some(chunk)) => chunk,
            Ok(None) => {
                // TODO: this is racey
                if let Ok(Some(actual_version)) =
                    stacker_dbs.get_slot_version(&getchunk.contract_id, getchunk.slot_id)
                {
                    // request for a stale chunk
                    debug!("{:?}: NACK StackerDBGetChunk; version mismatch for requested slot {}.{} for {}. Expected {}", local_peer, getchunk.slot_id, getchunk.slot_version, &getchunk.contract_id, actual_version);
                    if actual_version > getchunk.slot_version {
                        return Ok(StacksMessageType::Nack(NackData::new(
                            NackErrorCodes::StaleVersion,
                        )));
                    } else {
                        return Ok(StacksMessageType::Nack(NackData::new(
                            NackErrorCodes::FutureVersion,
                        )));
                    }
                }
                // if we hit a DB error, just treat it as if the DB doesn't exist
                debug!(
                    "{:?}: NACK StackerDBGetChunk; unloadable slot {}.{} for {}",
                    local_peer, getchunk.slot_id, getchunk.slot_version, &getchunk.contract_id
                );
                return Ok(StacksMessageType::Nack(NackData::new(
                    NackErrorCodes::NoSuchDB,
                )));
            }
            Err(e) => {
                debug!(
                    "{:?}: failed to get chunk for slot {}.{} for {}: {:?}",
                    local_peer, getchunk.slot_id, getchunk.slot_version, &getchunk.contract_id, &e
                );

                // most likely indicates that this DB doesn't exist
                return Ok(StacksMessageType::Nack(NackData::new(
                    NackErrorCodes::NoSuchDB,
                )));
            }
        };

        Ok(StacksMessageType::StackerDBChunk(chunk))
    }

    /// Handle an inbound StackerDBGetChunk request
    /// Returns a reply handle to the generated message (possibly a nack)
    fn handle_stacker_db_getchunk(
        &mut self,
        network: &PeerNetwork,
        preamble: &Preamble,
        getchunk: &StackerDBGetChunkData,
    ) -> Result<ReplyHandleP2P, net_error> {
        let response = ConversationP2P::make_stacker_db_getchunk_response(network, getchunk)?;
        self.sign_and_reply(
            network.get_local_peer(),
            network.get_chain_view(),
            preamble,
            response,
        )
    }

    /// Verify that there are no cycles in our relayers list.
    /// Identify relayers by public key hash
    fn check_relayer_cycles(relayers: &[RelayData]) -> bool {
        let mut addrs = HashSet::new();
        for r in relayers.iter() {
            if addrs.contains(&r.peer.public_key_hash) {
                return false;
            }
            addrs.insert(r.peer.public_key_hash.clone());
        }
        true
    }

    /// Verify that we aren't in this relayers list
    fn check_relayers_remote(local_peer: &LocalPeer, relayers: &[RelayData]) -> bool {
        let addr = local_peer.to_neighbor_addr();
        for r in relayers.iter() {
            if r.peer.public_key_hash == addr.public_key_hash {
                return false;
            }
        }
        return true;
    }

    /// Check that a message was properly relayed.
    /// * there are no relay cycles
    /// * we didn't send this
    /// Update relayer statistics for this conversation
    fn process_relayers(
        &mut self,
        local_peer: &LocalPeer,
        preamble: &Preamble,
        relayers: &[RelayData],
    ) -> bool {
        if !ConversationP2P::check_relayer_cycles(relayers) {
            warn!(
                "Invalid relayers -- message from {:?} contains a cycle",
                self.to_neighbor_key()
            );
            return false;
        }

        if !ConversationP2P::check_relayers_remote(local_peer, relayers) {
            warn!(
                "Invalid relayers -- message originates from us ({})",
                local_peer.to_neighbor_addr()
            );
            return false;
        }

        for relayer in relayers.iter() {
            self.stats
                .add_relayer(&relayer.peer, (preamble.payload_len - 1) as u64);
        }

        return true;
    }

    /// Validate pushed blocks.
    /// Make sure the peer doesn't send us too much at once, though.
    fn validate_blocks_push(
        &mut self,
        network: &PeerNetwork,
        preamble: &Preamble,
        relayers: Vec<RelayData>,
    ) -> Result<Option<ReplyHandleP2P>, net_error> {
        assert!(preamble.payload_len > 5); // don't count 1-byte type prefix + 4 byte vector length

        let local_peer = network.get_local_peer();
        let chain_view = network.get_chain_view();

        if !self.process_relayers(local_peer, preamble, &relayers) {
            warn!("Drop pushed blocks -- invalid relayers {:?}", &relayers);
            self.stats.msgs_err += 1;
            return Err(net_error::InvalidMessage);
        }

        self.stats.add_block_push((preamble.payload_len as u64) - 5);

        if self.connection.options.max_block_push_bandwidth > 0
            && self.stats.get_block_push_bandwidth()
                > (self.connection.options.max_block_push_bandwidth as f64)
        {
            debug!(
                "{:?}: Neighbor {:?} exceeded max block-push bandwidth of {} bytes/sec (currently at {})",
                &self,
                &self.to_neighbor_key(),
                self.connection.options.max_block_push_bandwidth,
                self.stats.get_block_push_bandwidth()
            );
            return self
                .reply_nack(local_peer, chain_view, preamble, NackErrorCodes::Throttled)
                .and_then(|handle| Ok(Some(handle)));
        }
        Ok(None)
    }

    /// Validate pushed microblocks.
    /// Not much we can do to see if they're semantically correct, but we can at least throttle a
    /// peer that sends us too many at once.
    fn validate_microblocks_push(
        &mut self,
        network: &PeerNetwork,
        preamble: &Preamble,
        relayers: Vec<RelayData>,
    ) -> Result<Option<ReplyHandleP2P>, net_error> {
        assert!(preamble.payload_len > 5); // don't count 1-byte type prefix + 4 byte vector length

        let local_peer = network.get_local_peer();
        let chain_view = network.get_chain_view();

        if !self.process_relayers(local_peer, preamble, &relayers) {
            warn!(
                "Drop pushed microblocks -- invalid relayers {:?}",
                &relayers
            );
            self.stats.msgs_err += 1;
            return Err(net_error::InvalidMessage);
        }

        self.stats
            .add_microblocks_push((preamble.payload_len as u64) - 5);

        if self.connection.options.max_microblocks_push_bandwidth > 0
            && self.stats.get_microblocks_push_bandwidth()
                > (self.connection.options.max_microblocks_push_bandwidth as f64)
        {
            debug!("{:?}: Neighbor {:?} exceeded max microblocks-push bandwidth of {} bytes/sec (currently at {})", self, &self.to_neighbor_key(), self.connection.options.max_microblocks_push_bandwidth, self.stats.get_microblocks_push_bandwidth());
            return self
                .reply_nack(local_peer, chain_view, preamble, NackErrorCodes::Throttled)
                .and_then(|handle| Ok(Some(handle)));
        }
        Ok(None)
    }

    /// Validate a pushed transaction.
    /// Update bandwidth accounting, but forward the transaction along.
    fn validate_transaction_push(
        &mut self,
        network: &PeerNetwork,
        preamble: &Preamble,
        relayers: Vec<RelayData>,
    ) -> Result<Option<ReplyHandleP2P>, net_error> {
        assert!(preamble.payload_len > 1); // don't count 1-byte type prefix

        let local_peer = network.get_local_peer();
        let chain_view = network.get_chain_view();

        if !self.process_relayers(local_peer, preamble, &relayers) {
            warn!(
                "Drop pushed transaction -- invalid relayers {:?}",
                &relayers
            );
            self.stats.msgs_err += 1;
            return Err(net_error::InvalidMessage);
        }

        self.stats
            .add_transaction_push((preamble.payload_len as u64) - 1);

        if self.connection.options.max_transaction_push_bandwidth > 0
            && self.stats.get_transaction_push_bandwidth()
                > (self.connection.options.max_transaction_push_bandwidth as f64)
        {
            debug!("{:?}: Neighbor {:?} exceeded max transaction-push bandwidth of {} bytes/sec (currently at {})", self, &self.to_neighbor_key(), self.connection.options.max_transaction_push_bandwidth, self.stats.get_transaction_push_bandwidth());
            return self
                .reply_nack(local_peer, chain_view, preamble, NackErrorCodes::Throttled)
                .and_then(|handle| Ok(Some(handle)));
        }
        Ok(None)
    }

    /// Validate a pushed stackerdb chunk.
    /// Update bandwidth accounting, but forward the stackerdb chunk along if we can accept it.
    /// Possibly return a reply handle for a NACK if we throttle the remote sender
    fn validate_stackerdb_push(
        &mut self,
        network: &PeerNetwork,
        preamble: &Preamble,
        relayers: Vec<RelayData>,
    ) -> Result<Option<ReplyHandleP2P>, net_error> {
        assert!(preamble.payload_len > 1); // don't count 1-byte type prefix

        let local_peer = network.get_local_peer();
        let chain_view = network.get_chain_view();

        if !self.process_relayers(local_peer, preamble, &relayers) {
            warn!(
                "Drop pushed stackerdb chunk -- invalid relayers {:?}",
                &relayers
            );
            self.stats.msgs_err += 1;
            return Err(net_error::InvalidMessage);
        }

        self.stats
            .add_stackerdb_push((preamble.payload_len as u64) - 1);

        if self.connection.options.max_stackerdb_push_bandwidth > 0
            && self.stats.get_stackerdb_push_bandwidth()
                > (self.connection.options.max_stackerdb_push_bandwidth as f64)
        {
            debug!("{:?}: Neighbor {:?} exceeded max stackerdb-push bandwidth of {} bytes/sec (currently at {})", self, &self.to_neighbor_key(), self.connection.options.max_stackerdb_push_bandwidth, self.stats.get_stackerdb_push_bandwidth());
            return self
                .reply_nack(local_peer, chain_view, preamble, NackErrorCodes::Throttled)
                .and_then(|handle| Ok(Some(handle)));
        }

        Ok(None)
    }

    /// Validate a pushed Nakamoto block list.
    /// Update bandwidth accounting, but forward the blocks along if we can accept them.
    /// Possibly return a reply handle for a NACK if we throttle the remote sender
    fn validate_nakamoto_block_push(
        &mut self,
        network: &PeerNetwork,
        preamble: &Preamble,
        relayers: Vec<RelayData>,
    ) -> Result<Option<ReplyHandleP2P>, net_error> {
        assert!(preamble.payload_len > 1); // don't count 1-byte type prefix

        let local_peer = network.get_local_peer();
        let chain_view = network.get_chain_view();

        if !self.process_relayers(local_peer, preamble, &relayers) {
            warn!(
                "Drop pushed Nakamoto blocks -- invalid relayers {:?}",
                &relayers
            );
            self.stats.msgs_err += 1;
            return Err(net_error::InvalidMessage);
        }

        self.stats
            .add_nakamoto_block_push((preamble.payload_len as u64) - 1);

        if self.connection.options.max_nakamoto_block_push_bandwidth > 0
            && self.stats.get_nakamoto_block_push_bandwidth()
                > (self.connection.options.max_nakamoto_block_push_bandwidth as f64)
        {
            debug!("{:?}: Neighbor {:?} exceeded max Nakamoto block push bandwidth of {} bytes/sec (currently at {})", self, &self.to_neighbor_key(), self.connection.options.max_nakamoto_block_push_bandwidth, self.stats.get_nakamoto_block_push_bandwidth());
            return self
                .reply_nack(local_peer, chain_view, preamble, NackErrorCodes::Throttled)
                .and_then(|handle| Ok(Some(handle)));
        }

        Ok(None)
    }

    /// Handle an inbound authenticated p2p data-plane message.
    /// Return the message if not handled
    fn handle_data_message(
        &mut self,
        network: &mut PeerNetwork,
        sortdb: &SortitionDB,
        chainstate: &mut StacksChainState,
        msg: StacksMessage,
    ) -> Result<Option<StacksMessage>, net_error> {
        let res = match msg.payload {
            StacksMessageType::GetNeighbors => self.handle_getneighbors(network, &msg.preamble),
            StacksMessageType::GetPoxInv(ref getpoxinv) => {
                self.handle_getpoxinv(network, sortdb, &msg.preamble, getpoxinv)
            }
            StacksMessageType::GetBlocksInv(ref get_blocks_inv) => {
                self.handle_getblocksinv(network, sortdb, chainstate, &msg.preamble, get_blocks_inv)
            }
            StacksMessageType::GetNakamotoInv(ref get_nakamoto_inv) => self.handle_getnakamotoinv(
                network,
                sortdb,
                chainstate,
                &msg.preamble,
                get_nakamoto_inv,
            ),
            StacksMessageType::Blocks(_) => {
                monitoring::increment_stx_blocks_received_counter();

                // not handled here, but do some accounting -- we can't receive blocks too often,
                // so close this conversation if we do.
                match self.validate_blocks_push(network, &msg.preamble, msg.relayers.clone())? {
                    Some(handle) => Ok(handle),
                    None => {
                        // will forward upstream
                        return Ok(Some(msg));
                    }
                }
            }
            StacksMessageType::Microblocks(_) => {
                monitoring::increment_stx_micro_blocks_received_counter();

                // not handled here, but do some accounting -- we can't receive too many
                // unconfirmed microblocks per second
                match self.validate_microblocks_push(
                    network,
                    &msg.preamble,
                    msg.relayers.clone(),
                )? {
                    Some(handle) => Ok(handle),
                    None => {
                        // will forward upstream
                        return Ok(Some(msg));
                    }
                }
            }
            StacksMessageType::Transaction(_) => {
                monitoring::increment_txs_received_counter();

                // not handled here, but do some accounting -- we can't receive too many
                // unconfirmed transactions per second
                match self.validate_transaction_push(
                    network,
                    &msg.preamble,
                    msg.relayers.clone(),
                )? {
                    Some(handle) => Ok(handle),
                    None => {
                        // will forward upstream
                        return Ok(Some(msg));
                    }
                }
            }
            StacksMessageType::StackerDBGetChunkInv(ref getchunkinv) => {
                self.handle_stacker_db_getchunkinv(network, chainstate, &msg.preamble, getchunkinv)
            }
            StacksMessageType::StackerDBGetChunk(ref getchunk) => {
                self.handle_stacker_db_getchunk(network, &msg.preamble, getchunk)
            }
            StacksMessageType::StackerDBChunk(_) | StacksMessageType::StackerDBPushChunk(_) => {
                // not handled here, but do some accounting -- we can't receive too many
                // stackerdb chunks per second
                match self.validate_stackerdb_push(network, &msg.preamble, msg.relayers.clone())? {
                    Some(handle) => Ok(handle),
                    None => {
                        // will forward upstream
                        return Ok(Some(msg));
                    }
                }
            }
            StacksMessageType::NakamotoBlocks(_) => {
                // not handled here, but do some accounting -- we can't receive too many
                // Nakamoto blocks per second
                match self.validate_nakamoto_block_push(
                    network,
                    &msg.preamble,
                    msg.relayers.clone(),
                )? {
                    Some(handle) => Ok(handle),
                    None => {
                        // will forward upstream
                        return Ok(Some(msg));
                    }
                }
            }
            _ => {
                // all else will forward upstream
                return Ok(Some(msg));
            }
        };

        match res {
            Ok(handle) => {
                self.reply_handles.push_back(handle);
                Ok(None)
            }
            Err(e) => {
                debug!("Failed to handle messsage: {:?}", &e);
                Ok(Some(msg))
            }
        }
    }

    /// Load data into our connection
    pub fn recv<R: Read>(&mut self, r: &mut R) -> Result<usize, net_error> {
        let mut total_recved = 0;
        loop {
            let res = self.connection.recv_data(r);
            match res {
                Ok(num_recved) => {
                    total_recved += num_recved;
                    if num_recved > 0 {
<<<<<<< HEAD
                        test_debug!("{:?}: received {} bytes", self, num_recved);
                        self.stats.last_recv_time = get_epoch_time_secs();
                        self.stats.bytes_rx += num_recved as u64;
                    } else {
                        test_debug!("{:?}: received {} bytes, stopping", self, num_recved);
=======
                        debug!("{:?}: received {} bytes", self, num_recved);
                        self.stats.last_recv_time = get_epoch_time_secs();
                        self.stats.bytes_rx += num_recved as u64;
                    } else {
                        debug!("{:?}: received {} bytes, stopping", self, num_recved);
>>>>>>> 6f498f80
                        break;
                    }
                }
                Err(net_error::PermanentlyDrained) => {
                    debug!(
                        "{:?}: failed to recv on P2P conversation: PermanentlyDrained",
                        self
                    );
                    return Err(net_error::PermanentlyDrained);
                }
                Err(e) => {
                    info!("{:?}: failed to recv on P2P conversation: {:?}", self, &e);
                    return Err(e);
                }
            }
        }
        debug!("{:?}: received {} bytes", self, total_recved);
        Ok(total_recved)
    }

    /// Write data out of our conversation
    pub fn send<W: Write>(&mut self, w: &mut W) -> Result<usize, net_error> {
        let mut total_sent = 0;
        loop {
            // queue next byte slice
            self.try_flush()?;

            let res = self.connection.send_data(w);
            match res {
                Ok(num_sent) => {
                    total_sent += num_sent;
                    if num_sent > 0 {
                        self.stats.last_send_time = get_epoch_time_secs();
                        self.stats.bytes_tx += num_sent as u64;
                    } else {
                        break;
                    }
                }
                Err(e) => {
                    info!("{:?}: failed to send on P2P conversation: {:?}", self, &e);
                    return Err(e);
                }
            }
        }
        debug!("{:?}: sent {} bytes", self, total_sent);
        Ok(total_sent)
    }

    /// Make progress on in-flight messages.
    pub fn try_flush(&mut self) -> Result<(), net_error> {
        // send out responses in the order they were requested
        let mut drained = false;
        let mut broken = false;
        if let Some(ref mut reply) = self.reply_handles.front_mut() {
            // try moving some data to the connection
            match reply.try_flush() {
                Ok(res) => {
                    drained = res;
                }
                Err(e) => {
                    // dead
                    warn!("Broken P2P connection: {:?}", &e);
                    broken = true;
                }
            }
        }

        if broken || drained {
            // done with this stream
            self.reply_handles.pop_front();
        }
        Ok(())
    }

    /// How many pending outgoing messages are there
    pub fn num_pending_outbound(&self) -> usize {
        self.reply_handles.len()
    }

    /// Validate an inbound p2p message
    /// Return Ok(true) if valid, Ok(false) if invalid, and Err if we should disconnect.
    fn validate_inbound_message(
        &mut self,
        msg: &StacksMessage,
        burnchain_view: &BurnchainView,
    ) -> Result<bool, net_error> {
        // validate message preamble
        if let Err(e) = self.is_preamble_valid(&msg, burnchain_view) {
            match e {
                net_error::InvalidMessage => {
                    // Disconnect from this peer.  If it thinks nothing's wrong, it'll
                    // reconnect on its own.
                    // However, only count this message as error.  Drop all other queued
                    // messages.
                    info!(
                        "{:?}: Received invalid preamble; dropping connection",
                        &self
                    );
                    self.stats.msgs_err += 1;
                    self.stats.add_healthpoint(false);
                    return Err(e);
                }
                _ => {
                    // skip this message
                    info!("{:?}: Failed to process message: {:?}", &self, &e);
                    self.stats.msgs_err += 1;
                    self.stats.add_healthpoint(false);
                    return Ok(false);
                }
            }
        }
        return Ok(true);
    }

    /// Handle an inbound authenticated p2p control-plane message
    /// Return true if we should consume it (i.e. it's not something to forward along), as well as the message we'll send as a reply (if any)
    fn handle_authenticated_control_message(
        &mut self,
        network: &mut PeerNetwork,
        msg: &mut StacksMessage,
        ibd: bool,
    ) -> Result<(Option<StacksMessage>, bool), net_error> {
        let mut consume = false;

        // already have public key; match payload
        let reply_opt = match msg.payload {
            StacksMessageType::Handshake(_) => {
                monitoring::increment_msg_counter("p2p_authenticated_handshake".to_string());

                debug!("{:?}: Got Handshake", &self);
                let (handshake_opt, handled) = self.handle_handshake(network, msg, true, ibd)?;
                consume = handled;
                Ok(handshake_opt)
            }
            StacksMessageType::HandshakeAccept(ref data) => {
                debug!("{:?}: Got HandshakeAccept", &self);
                self.handle_handshake_accept(network.get_chain_view(), &msg.preamble, data, None)
                    .and_then(|_| Ok(None))
            }
            StacksMessageType::StackerDBHandshakeAccept(ref data, ref db_data) => {
                debug!("{:?}: Got StackerDBHandshakeAccept", &self);
                self.handle_handshake_accept(
                    network.get_chain_view(),
                    &msg.preamble,
                    data,
                    Some(db_data),
                )
                .and_then(|_| Ok(None))
            }
            StacksMessageType::Ping(_) => {
                debug!("{:?}: Got Ping", &self);

                // consume here if unsolicited
                consume = true;
                self.handle_ping(network.get_chain_view(), msg)
            }
            StacksMessageType::Pong(_) => {
                debug!("{:?}: Got Pong", &self);
                Ok(None)
            }
            StacksMessageType::NatPunchRequest(ref nonce) => {
                if cfg!(test) && self.connection.options.disable_natpunch {
                    return Err(net_error::InvalidMessage);
                }
                debug!("{:?}: Got NatPunchRequest({})", &self, nonce);

                consume = true;
                let msg = self.handle_natpunch_request(network.get_chain_view(), *nonce);
                Ok(Some(msg))
            }
            StacksMessageType::NatPunchReply(ref _m) => {
                if cfg!(test) && self.connection.options.disable_natpunch {
                    return Err(net_error::InvalidMessage);
                }
                debug!("{:?}: Got NatPunchReply({})", &self, _m.nonce);
                Ok(None)
            }
            _ => {
                debug!(
                    "{:?}: Got a data-plane message (type {})",
                    &self,
                    msg.payload.get_message_name()
                );
                Ok(None) // nothing to reply to at this time
            }
        }?;
        Ok((reply_opt, consume))
    }

    /// Handle an inbound unauthenticated p2p control-plane message.
    /// Return true if the message was also solicited, as well as the reply we generate to
    /// deal with it (if we do deal with it)
    fn handle_unauthenticated_control_message(
        &mut self,
        network: &mut PeerNetwork,
        msg: &mut StacksMessage,
        ibd: bool,
    ) -> Result<(Option<StacksMessage>, bool), net_error> {
        // only thing we'll take right now is a handshake, as well as handshake
        // accept/rejects, nacks, and NAT holepunches
        //
        // Anything else will be nack'ed -- the peer will first need to handshake.
        let mut consume = false;
        let solicited = self.connection.is_solicited(&msg);
        let reply_opt = match msg.payload {
            StacksMessageType::Handshake(_) => {
                monitoring::increment_msg_counter("p2p_unauthenticated_handshake".to_string());
                debug!("{:?}: Got unauthenticated Handshake", &self);
                let (reply_opt, handled) = self.handle_handshake(network, msg, false, ibd)?;
                consume = handled;
                Ok(reply_opt)
            }
            StacksMessageType::HandshakeAccept(ref data) => {
                if solicited {
                    debug!("{:?}: Got unauthenticated HandshakeAccept", &self);
                    self.handle_handshake_accept(
                        network.get_chain_view(),
                        &msg.preamble,
                        data,
                        None,
                    )
                    .and_then(|_| Ok(None))
                } else {
                    debug!("{:?}: Unsolicited unauthenticated HandshakeAccept", &self);

                    // don't update stats or state, and don't pass back
                    consume = true;
                    Ok(None)
                }
            }
            StacksMessageType::StackerDBHandshakeAccept(ref data, ref db_data) => {
                if solicited {
                    debug!("{:?}: Got unauthenticated StackerDBHandshakeAccept", &self);
                    self.handle_handshake_accept(
                        network.get_chain_view(),
                        &msg.preamble,
                        data,
                        Some(db_data),
                    )
                    .and_then(|_| Ok(None))
                } else {
                    debug!(
                        "{:?}: Unsolicited unauthenticated StackerDBHandshakeAccept",
                        &self
                    );

                    // don't update stats or state, and don't pass back
                    consume = true;
                    Ok(None)
                }
            }
            StacksMessageType::HandshakeReject => {
                debug!("{:?}: Got unauthenticated HandshakeReject", &self);

                // don't NACK this back just because we were rejected.
                // But, it's okay to forward this back (i.e. don't consume).
                Ok(None)
            }
            StacksMessageType::Nack(_) => {
                debug!("{:?}: Got unauthenticated Nack", &self);

                // don't NACK back.
                // But, it's okay to forward this back (i.e. don't consume).
                Ok(None)
            }
            StacksMessageType::NatPunchRequest(ref nonce) => {
                if cfg!(test) && self.connection.options.disable_natpunch {
                    return Err(net_error::InvalidMessage);
                }
                debug!(
                    "{:?}: Got unauthenticated NatPunchRequest({})",
                    &self, *nonce
                );
                consume = true;
                let msg = self.handle_natpunch_request(network.get_chain_view(), *nonce);
                Ok(Some(msg))
            }
            StacksMessageType::NatPunchReply(ref _m) => {
                if cfg!(test) && self.connection.options.disable_natpunch {
                    return Err(net_error::InvalidMessage);
                }
                debug!(
                    "{:?}: Got unauthenticated NatPunchReply({})",
                    &self, _m.nonce
                );

                // it's okay to forward this back (i.e. don't consume)
                Ok(None)
            }
            _ => {
                debug!(
                    "{:?}: Got unauthenticated message (type {}), will NACK",
                    &self,
                    msg.payload.get_message_name()
                );
                let nack_payload =
                    StacksMessageType::Nack(NackData::new(NackErrorCodes::HandshakeRequired));
                let nack = StacksMessage::from_chain_view(
                    self.version,
                    self.network_id,
                    network.get_chain_view(),
                    nack_payload,
                );

                monitoring::increment_msg_counter("p2p_nack_sent".to_string());

                // unauthenticated, so don't forward it (but do consume it, and do nack it)
                consume = true;
                Ok(Some(nack))
            }
        }?;
        Ok((reply_opt, consume))
    }

    /// Update chat statistics, depending on whether or not the message was solicited
    fn update_stats(&mut self, msg: &StacksMessage, solicited: bool) {
        if solicited {
            let now = get_epoch_time_secs();

            // successfully got a message we asked for -- update stats
            if self.stats.first_contact_time == 0 {
                self.stats.first_contact_time = now;
            }

            let msg_id = msg.payload.get_message_id();
            if let Some(count) = self.stats.msg_rx_counts.get_mut(&msg_id) {
                *count = *count + 1;
            } else {
                self.stats.msg_rx_counts.insert(msg_id, 1);
            }

            self.stats.msgs_rx += 1;
            self.stats.last_recv_time = now;
            self.stats.last_contact_time = get_epoch_time_secs();
            self.stats.add_healthpoint(true);

            // update chain view from preamble
            if msg.preamble.burn_block_height > self.burnchain_tip_height {
                self.burnchain_tip_height = msg.preamble.burn_block_height;
                self.burnchain_tip_burn_header_hash = msg.preamble.burn_block_hash.clone();
            }

            if msg.preamble.burn_stable_block_height > self.burnchain_stable_tip_height {
                self.burnchain_stable_tip_height = msg.preamble.burn_stable_block_height;
                self.burnchain_stable_tip_burn_header_hash =
                    msg.preamble.burn_stable_block_hash.clone();
            }

            debug!(
                "{:?}: remote chain view is ({},{})-({},{})",
                self,
                self.burnchain_stable_tip_height,
                &self.burnchain_stable_tip_burn_header_hash,
                self.burnchain_tip_height,
                &self.burnchain_tip_burn_header_hash
            );
        } else {
            // got an unhandled message we didn't ask for
            self.stats.msgs_rx_unsolicited += 1;
        }
    }

    /// Are we trying to resolve DNS?
    pub fn waiting_for_dns(&self) -> bool {
        self.dns_deadline < u128::MAX
    }

    /// Try to get the IPv4 or IPv6 address out of a data URL.
    fn try_decode_data_url_ipaddr(data_url: &UrlString) -> Option<SocketAddr> {
        // need to begin resolution
        // NOTE: should always succeed, since a UrlString shouldn't decode unless it's a valid URL or the empty string
        let url = data_url.parse_to_block_url().ok()?;
        let port = url.port_or_known_default()?;
        let ip_addr_opt = match url.host() {
            Some(url::Host::Ipv4(addr)) => {
                // have IPv4 address already
                Some(SocketAddr::new(IpAddr::V4(addr), port))
            }
            Some(url::Host::Ipv6(addr)) => {
                // have IPv6 address already
                Some(SocketAddr::new(IpAddr::V6(addr), port))
            }
            _ => None,
        };
        ip_addr_opt
    }

    /// Attempt to resolve the hostname of a conversation's data URL to its IP address.
    fn try_resolve_data_url_host(
        &mut self,
        dns_client_opt: &mut Option<&mut DNSClient>,
        dns_timeout: u128,
    ) {
        if self.data_ip.is_some() {
            return;
        }
        if self.data_url.is_empty() {
            return;
        }
        if let Some(ipaddr) = Self::try_decode_data_url_ipaddr(&self.data_url) {
            // don't need to resolve!
            debug!(
                "{}: Resolved data URL {} to {}",
                &self, &self.data_url, &ipaddr
            );
            self.data_ip = Some(ipaddr);
            return;
        }

        let Some(dns_client) = dns_client_opt else {
            return;
        };
        if get_epoch_time_ms() < self.dns_deadline {
            return;
        }
        if let Some(dns_request) = self.dns_request.take() {
            // perhaps resolution completed?
            match dns_client.poll_lookup(&dns_request.host, dns_request.port) {
                Ok(query_result_opt) => {
                    // just take one of the addresses, if there are any
                    self.data_ip = query_result_opt
                        .map(|query_result| match query_result.result {
                            Ok(mut ips) => ips.pop(),
                            Err(e) => {
                                warn!(
                                    "{}: Failed to resolve data URL {}: {:?}",
                                    self, &self.data_url, &e
                                );

                                // don't try again
                                self.dns_deadline = u128::MAX;
                                None
                            }
                        })
                        .flatten();
                    if let Some(ip) = self.data_ip.as_ref() {
                        debug!("{}: Resolved data URL {} to {}", &self, &self.data_url, &ip);
                    } else {
                        info!(
                            "{}: Failed to resolve URL {}: no IP addresses found",
                            &self, &self.data_url
                        );
                    }
                    // don't try again
                    self.dns_deadline = u128::MAX;
                }
                Err(e) => {
                    warn!("DNS lookup failed on {}: {:?}", &self.data_url, &e);

                    // don't try again
                    self.dns_deadline = u128::MAX;
                }
            }
        }

        // need to begin resolution
        // NOTE: should always succeed, since a UrlString shouldn't decode unless it's a valid URL or the empty string
        let Ok(url) = self.data_url.parse_to_block_url() else {
            return;
        };
        let port = match url.port_or_known_default() {
            Some(p) => p,
            None => {
                warn!("Unsupported URL {:?}: unknown port", &url);

                // don't try again
                self.dns_deadline = u128::MAX;
                return;
            }
        };
        let ip_addr_opt = match url.host() {
            Some(url::Host::Domain(domain)) => {
                // need to resolve a DNS name
                let deadline = get_epoch_time_ms().saturating_add(dns_timeout);
                if let Err(e) = dns_client.queue_lookup(domain, port, deadline) {
                    debug!("Failed to queue DNS resolution of {}: {:?}", &url, &e);
                    return;
                }
                self.dns_request = Some(DNSRequest::new(domain.to_string(), port, 0));
                self.dns_deadline = deadline;
                None
            }
            Some(url::Host::Ipv4(addr)) => {
                // have IPv4 address already
                Some(SocketAddr::new(IpAddr::V4(addr), port))
            }
            Some(url::Host::Ipv6(addr)) => {
                // have IPv6 address already
                Some(SocketAddr::new(IpAddr::V6(addr), port))
            }
            None => {
                warn!("Unsupported URL {:?}", &url);

                // don't try again
                self.dns_deadline = u128::MAX;
                return;
            }
        };
        self.data_ip = ip_addr_opt;
        if let Some(ip) = self.data_ip.as_ref() {
            debug!("{}: Resolved data URL {} to {}", &self, &self.data_url, &ip);
        }
    }

    /// Carry on a conversation with the remote peer.
    /// Called from the p2p network thread, so no need for a network handle.
    /// Attempts to fulfill requests in other threads as a result of processing a message.
    /// Returns the list of unfulfilled Stacks messages we received -- messages not destined for
    /// any other thread in this program (i.e. "unsolicited messages").
    pub fn chat(
        &mut self,
        network: &mut PeerNetwork,
        sortdb: &SortitionDB,
        chainstate: &mut StacksChainState,
        dns_client_opt: &mut Option<&mut DNSClient>,
        ibd: bool,
    ) -> Result<Vec<StacksMessage>, net_error> {
        let num_inbound = self.connection.inbox_len();
        debug!("{:?}: {} messages pending", &self, num_inbound);

        let mut unsolicited = vec![];
        for _ in 0..num_inbound {
            let update_stats; // whether or not this message can count towards this peer's liveness stats
            let mut msg = match self.connection.next_inbox_message() {
                None => {
                    continue;
                }
                Some(m) => m,
            };

            if !self.validate_inbound_message(&msg, network.get_chain_view())? {
                continue;
            }

            let (mut reply_opt, consumed) = if self.connection.has_public_key() {
                // we already have this remote peer's public key, so the message signature will
                // have been verified by the underlying ConnectionP2P.
                update_stats = true;
                self.handle_authenticated_control_message(network, &mut msg, ibd)?
            } else {
                // the underlying ConnectionP2P does not yet have a public key installed (i.e.
                // we don't know it yet), so treat this message with a little bit more
                // suspicion.
                // Update stats only if we were asking for this message.
                update_stats = self.connection.is_solicited(&msg);
                self.handle_unauthenticated_control_message(network, &mut msg, ibd)?
            };

            if let Some(mut reply) = reply_opt.take() {
                // handler generated a reply.
                // send back this message to the remote peer.
                debug!(
                    "{:?}: Send control-plane reply type {}",
                    &self,
                    reply.payload.get_message_name()
                );
                reply.sign(msg.preamble.seq, &network.get_local_peer().private_key)?;
                let reply_handle = self.relay_signed_message(reply)?;
                self.reply_handles.push_back(reply_handle);
            }

            self.update_stats(&msg, update_stats);

            let _msgtype = msg.payload.get_message_description().to_owned();
            let _relayers = format!("{:?}", &msg.relayers);
            let _seq = msg.request_id();

            debug!(
                "{:?}: Received message {}, relayed by {}",
                &self, &_msgtype, &_relayers
            );

            // Is there someone else waiting for this message?  If so, pass it along.
            if let Some(msg) = self.connection.fulfill_request(msg) {
                if consumed {
                    // already handled
                    debug!(
                        "{:?}: Consumed message (type {} seq {})",
                        &self, _msgtype, _seq
                    );
                } else {
                    debug!(
                        "{:?}: Try handling message (type {} seq {})",
                        &self, _msgtype, _seq
                    );
                    if let Some(msg) = self.handle_data_message(network, sortdb, chainstate, msg)? {
                        // this message was unsolicited
                        debug!(
                            "{:?}: Did not handle message (type {} seq {}); passing upstream",
                            &self, _msgtype, _seq
                        );
                        unsolicited.push(msg);
                    } else {
                        // expected and handled the message
                        debug!("{:?}: Handled message {} seq {}", &self, _msgtype, _seq);
                    }
                }
            } else {
                // message was passed to the relevant message handle
                debug!(
                    "{:?}: Fulfilled pending message request (type {} seq {})",
                    &self, _msgtype, _seq
                );
            }
        }

        // while we're at it, update our IP address if we have a pending DNS resolution (or start
        // the process if we need it)
        self.try_resolve_data_url_host(dns_client_opt, network.get_connection_opts().dns_timeout);
        Ok(unsolicited)
    }

    /// Remove all timed-out messages, and ding the remote peer as unhealthy
    pub fn clear_timeouts(&mut self) -> () {
        let num_drained = self.connection.drain_timeouts();
        for _ in 0..num_drained {
            self.stats.add_healthpoint(false);
        }
    }

    /// Get a ref to the conversation stats
    pub fn get_stats(&self) -> &NeighborStats {
        &self.stats
    }

    /// Get a mut ref to the conversation stats
    pub fn get_stats_mut(&mut self) -> &mut NeighborStats {
        &mut self.stats
    }
}

#[cfg(test)]
mod test {
    use std::fs;
    use std::io::prelude::*;
    use std::io::{Read, Write};
    use std::net::{SocketAddr, SocketAddrV4};

    use clarity::vm::costs::ExecutionCost;
    use stacks_common::types::chainstate::{BlockHeaderHash, BurnchainHeaderHash, SortitionId};
    use stacks_common::util::pipe::*;
    use stacks_common::util::secp256k1::*;
    use stacks_common::util::sleep_ms;
    use stacks_common::util::uint::*;

    use super::*;
    use crate::burnchains::bitcoin::keys::BitcoinPublicKey;
    use crate::burnchains::burnchain::*;
    use crate::burnchains::*;
    use crate::chainstate::burn::db::sortdb::*;
    use crate::chainstate::burn::*;
    use crate::chainstate::stacks::db::ChainStateBootData;
    use crate::chainstate::*;
    use crate::core::*;
    use crate::net::atlas::{AtlasConfig, AtlasDB};
    use crate::net::connection::*;
    use crate::net::db::*;
    use crate::net::p2p::*;
    use crate::net::test::*;
    use crate::net::*;
    use crate::util_lib::test::*;

    const DEFAULT_SERVICES: u16 = (ServiceFlags::RELAY as u16) | (ServiceFlags::RPC as u16);
    const STACKERDB_SERVICES: u16 = (ServiceFlags::RELAY as u16)
        | (ServiceFlags::RPC as u16)
        | (ServiceFlags::STACKERDB as u16);

    fn make_test_chain_dbs(
        testname: &str,
        burnchain: &Burnchain,
        network_id: u32,
        key_expires: u64,
        data_url: UrlString,
        asn4_entries: &Vec<ASEntry4>,
        initial_neighbors: &Vec<Neighbor>,
        services: u16,
    ) -> (PeerDB, SortitionDB, StackerDBs, PoxId, StacksChainState) {
        let test_path = format!("/tmp/stacks-test-databases-{}", testname);
        match fs::metadata(&test_path) {
            Ok(_) => {
                fs::remove_dir_all(&test_path).unwrap();
            }
            Err(_) => {}
        };

        fs::create_dir_all(&test_path).unwrap();

        let sortdb_path = format!("{}/burn", &test_path);
        let peerdb_path = format!("{}/peers.sqlite", &test_path);
        let stackerdb_path = format!("{}/stackerdb.sqlite", &test_path);
        let chainstate_path = format!("{}/chainstate", &test_path);

        let mut peerdb = PeerDB::connect(
            &peerdb_path,
            true,
            network_id,
            burnchain.network_id,
            None,
            key_expires,
            PeerAddress::from_ipv4(127, 0, 0, 1),
            NETWORK_P2P_PORT,
            data_url.clone(),
            &asn4_entries,
            Some(&initial_neighbors),
            &vec![
                QualifiedContractIdentifier::parse("SP000000000000000000002Q6VF78.sbtc").unwrap(),
            ],
        )
        .unwrap();
        let sortdb = SortitionDB::connect(
            &sortdb_path,
            burnchain.first_block_height,
            &burnchain.first_block_hash,
            get_epoch_time_secs(),
            &StacksEpoch::unit_test_pre_2_05(burnchain.first_block_height),
            burnchain.pox_constants.clone(),
            None,
            true,
        )
        .unwrap();

        let mut tx = peerdb.tx_begin().unwrap();
        PeerDB::set_local_services(&mut tx, services).unwrap();
        tx.commit().unwrap();

        let stackerdb = StackerDBs::connect(&stackerdb_path, true).unwrap();

        let first_burnchain_block_height = burnchain.first_block_height;
        let first_burnchain_block_hash = burnchain.first_block_hash;

        let mut boot_data = ChainStateBootData::new(&burnchain, vec![], None);

        let (chainstate, _) = StacksChainState::open_and_exec(
            false,
            network_id,
            &chainstate_path,
            Some(&mut boot_data),
            None,
        )
        .unwrap();

        let pox_id = {
            let ic = sortdb.index_conn();
            let tip_sort_id = SortitionDB::get_canonical_sortition_tip(sortdb.conn()).unwrap();
            let sortdb_reader = SortitionHandleConn::open_reader(&ic, &tip_sort_id).unwrap();
            sortdb_reader.get_pox_id().unwrap()
        };

        (peerdb, sortdb, stackerdb, pox_id, chainstate)
    }

    fn convo_send_recv(
        sender: &mut ConversationP2P,
        mut sender_handles: Vec<&mut ReplyHandleP2P>,
        receiver: &mut ConversationP2P,
    ) -> () {
        let (mut pipe_read, mut pipe_write) = Pipe::new();
        pipe_read.set_nonblocking(true);

        loop {
            let mut res = true;
            for i in 0..sender_handles.len() {
                let r = sender_handles[i].try_flush().unwrap();
                res = r && res;
            }

            sender.try_flush().unwrap();
            receiver.try_flush().unwrap();

            pipe_write.try_flush().unwrap();

            let all_relays_flushed =
                receiver.num_pending_outbound() == 0 && sender.num_pending_outbound() == 0;

            let nw = sender.send(&mut pipe_write).unwrap();
            let nr = receiver.recv(&mut pipe_read).unwrap();

            test_debug!(
                "res = {}, all_relays_flushed = {}, nr = {}, nw = {}",
                res,
                all_relays_flushed,
                nr,
                nw
            );
            if res && all_relays_flushed && nr == 0 && nw == 0 {
                break;
            }
        }

        eprintln!("pipe_read = {:?}", pipe_read);
        eprintln!("pipe_write = {:?}", pipe_write);
    }

    fn db_setup(
        test_name: &str,
        burnchain: &Burnchain,
        peer_version: u32,
        peerdb: &mut PeerDB,
        sortdb: &mut SortitionDB,
        socketaddr: &SocketAddr,
        chain_view: &BurnchainView,
    ) -> PeerNetwork {
        let test_path = format!("/tmp/stacks-test-databases-{}", test_name);
        {
            let mut tx = peerdb.tx_begin().unwrap();
            PeerDB::set_local_ipaddr(
                &mut tx,
                &PeerAddress::from_socketaddr(socketaddr),
                socketaddr.port(),
            )
            .unwrap();
            tx.commit().unwrap();
        }
        let mut prev_snapshot = SortitionDB::get_first_block_snapshot(sortdb.conn()).unwrap();
        for i in prev_snapshot.block_height..chain_view.burn_block_height + 1 {
            let mut next_snapshot = prev_snapshot.clone();

            let big_i = Uint256::from_u64(i as u64);
            let mut big_i_bytes_32 = [0u8; 32];
            let mut big_i_bytes_20 = [0u8; 20];
            big_i_bytes_32.copy_from_slice(&big_i.to_u8_slice());
            big_i_bytes_20.copy_from_slice(&big_i.to_u8_slice()[0..20]);

            next_snapshot.block_height += 1;
            next_snapshot.parent_burn_header_hash = next_snapshot.burn_header_hash.clone();
            if i == chain_view.burn_block_height {
                next_snapshot.burn_header_hash = chain_view.burn_block_hash.clone();
            } else if i == chain_view.burn_stable_block_height {
                next_snapshot.burn_header_hash = chain_view.burn_stable_block_hash.clone();
            } else {
                next_snapshot.burn_header_hash = BurnchainHeaderHash(big_i_bytes_32.clone());
            }

            next_snapshot.consensus_hash = ConsensusHash(big_i_bytes_20);
            next_snapshot.sortition_id = SortitionId(big_i_bytes_32.clone());
            next_snapshot.parent_sortition_id = prev_snapshot.sortition_id.clone();
            next_snapshot.ops_hash = OpsHash::from_bytes(&big_i_bytes_32).unwrap();
            next_snapshot.winning_stacks_block_hash = BlockHeaderHash(big_i_bytes_32.clone());
            next_snapshot.winning_block_txid = Txid(big_i_bytes_32.clone());
            next_snapshot.total_burn += 1;
            next_snapshot.sortition = true;
            next_snapshot.sortition_hash = next_snapshot
                .sortition_hash
                .mix_burn_header(&BurnchainHeaderHash(big_i_bytes_32.clone()));
            next_snapshot.num_sortitions += 1;

            let mut tx = SortitionHandleTx::begin(sortdb, &prev_snapshot.sortition_id).unwrap();

            let next_index_root = tx
                .append_chain_tip_snapshot(
                    &prev_snapshot,
                    &next_snapshot,
                    &vec![],
                    &vec![],
                    None,
                    None,
                    None,
                )
                .unwrap();
            next_snapshot.index_root = next_index_root;

            test_debug!(
                "i = {}, chain_view.burn_block_height = {}, ch = {}",
                i,
                chain_view.burn_block_height,
                next_snapshot.consensus_hash
            );

            prev_snapshot = next_snapshot;

            tx.commit().unwrap();
        }

        let atlasdb_path = format!("{}/atlas.sqlite", &test_path);
        let peerdb_path = format!("{}/peers.sqlite", &test_path);
        let stackerdb_path = format!("{}/stackerdb.sqlite", &test_path);

        let atlas_config = AtlasConfig::new(false);

        let atlasdb = AtlasDB::connect(atlas_config, &atlasdb_path, true).unwrap();
        let stackerdbs = StackerDBs::connect(&stackerdb_path, true).unwrap();
        let peerdb = PeerDB::open(&peerdb_path, true).unwrap();

        let local_peer = PeerDB::get_local_peer(peerdb.conn()).unwrap();
        let network = PeerNetwork::new(
            peerdb,
            atlasdb,
            stackerdbs,
            local_peer,
            peer_version,
            burnchain.clone(),
            chain_view.clone(),
            ConnectionOptions::default(),
            HashMap::new(),
            StacksEpoch::unit_test_pre_2_05(0),
        );
        network
    }

    fn testing_burnchain_config() -> Burnchain {
        let first_burn_hash = BurnchainHeaderHash::from_hex(
            "0000000000000000000000000000000000000000000000000000000000000000",
        )
        .unwrap();

        Burnchain {
            peer_version: PEER_VERSION_TESTNET,
            network_id: 0,
            chain_name: "bitcoin".to_string(),
            network_name: "testnet".to_string(),
            working_dir: "/nope".to_string(),
            consensus_hash_lifetime: 24,
            stable_confirmations: 7,
            first_block_height: 12300,
            initial_reward_start_block: 12300,
            first_block_hash: first_burn_hash.clone(),
            first_block_timestamp: 0,
            pox_constants: PoxConstants::test_default(),
        }
    }

    /// Inner function for testing various kinds of stackerdb/non-stackerdb peer interactions
    fn inner_convo_handshake_accept_stackerdb(
        peer_1_services: u16,
        peer_1_rc_consensus_hash: ConsensusHash,
        peer_2_services: u16,
        peer_2_rc_consensus_hash: ConsensusHash,
    ) {
        with_timeout(100, move || {
            let conn_opts = ConnectionOptions::default();

            let socketaddr_1 = SocketAddr::new(IpAddr::V4(Ipv4Addr::new(127, 0, 0, 1)), 8080);
            let socketaddr_2 = SocketAddr::new(IpAddr::V4(Ipv4Addr::new(1, 2, 3, 4)), 8081);

            let burnchain = testing_burnchain_config();

            let mut chain_view_1 = BurnchainView {
                burn_block_height: 12348,
                burn_block_hash: BurnchainHeaderHash([0x11; 32]),
                burn_stable_block_height: 12341,
                burn_stable_block_hash: BurnchainHeaderHash([0x22; 32]),
                last_burn_block_hashes: HashMap::new(),
                rc_consensus_hash: peer_1_rc_consensus_hash.clone(),
            };
            chain_view_1.make_test_data();

            let mut chain_view_2 = chain_view_1.clone();
            chain_view_2.rc_consensus_hash = peer_2_rc_consensus_hash.clone();

            let test_name_1 = format!(
                "convo_handshake_accept_1-{}-{}-{}-{}",
                peer_1_services,
                peer_2_services,
                &peer_1_rc_consensus_hash,
                &peer_2_rc_consensus_hash
            );

            let test_name_2 = format!(
                "convo_handshake_accept_1-{}-{}-{}-{}",
                peer_1_services,
                peer_2_services,
                &peer_1_rc_consensus_hash,
                &peer_2_rc_consensus_hash
            );

            let (mut peerdb_1, mut sortdb_1, stackerdbs_1, pox_id_1, mut chainstate_1) =
                make_test_chain_dbs(
                    &test_name_1,
                    &burnchain,
                    0x9abcdef0,
                    12350,
                    "http://peer1.com".into(),
                    &vec![],
                    &vec![],
                    peer_1_services,
                );
            let (mut peerdb_2, mut sortdb_2, stackerdbs_2, pox_id_2, mut chainstate_2) =
                make_test_chain_dbs(
                    &test_name_2,
                    &burnchain,
                    0x9abcdef0,
                    12351,
                    "http://peer2.com".into(),
                    &vec![],
                    &vec![],
                    peer_2_services,
                );

            let mut net_1 = db_setup(
                &test_name_1,
                &burnchain,
                0x9abcdef0,
                &mut peerdb_1,
                &mut sortdb_1,
                &socketaddr_1,
                &chain_view_1,
            );
            let mut net_2 = db_setup(
                &test_name_2,
                &burnchain,
                0x9abcdef0,
                &mut peerdb_2,
                &mut sortdb_2,
                &socketaddr_2,
                &chain_view_2,
            );

            let local_peer_1 = PeerDB::get_local_peer(&peerdb_1.conn()).unwrap();
            let local_peer_2 = PeerDB::get_local_peer(&peerdb_2.conn()).unwrap();

            peerdb_1
                .update_local_peer(
                    0x9abcdef0,
                    burnchain.network_id,
                    local_peer_1.data_url,
                    local_peer_1.port,
                    &[
                        QualifiedContractIdentifier::parse("SP000000000000000000002Q6VF78.sbtc")
                            .unwrap(),
                    ],
                )
                .unwrap();

            peerdb_2
                .update_local_peer(
                    0x9abcdef0,
                    burnchain.network_id,
                    local_peer_2.data_url,
                    local_peer_2.port,
                    &[
                        QualifiedContractIdentifier::parse("SP000000000000000000002Q6VF78.sbtc")
                            .unwrap(),
                    ],
                )
                .unwrap();

            let local_peer_1 = PeerDB::get_local_peer(&peerdb_1.conn()).unwrap();
            let local_peer_2 = PeerDB::get_local_peer(&peerdb_2.conn()).unwrap();

            assert_eq!(
                local_peer_1.stacker_dbs,
                vec![
                    QualifiedContractIdentifier::parse("SP000000000000000000002Q6VF78.sbtc")
                        .unwrap()
                ]
            );

            assert_eq!(
                local_peer_2.stacker_dbs,
                vec![
                    QualifiedContractIdentifier::parse("SP000000000000000000002Q6VF78.sbtc")
                        .unwrap()
                ]
            );

            let mut convo_1 = ConversationP2P::new(
                123,
                456,
                &burnchain,
                &socketaddr_2,
                &conn_opts,
                true,
                0,
                StacksEpoch::unit_test_pre_2_05(0),
            );
            let mut convo_2 = ConversationP2P::new(
                123,
                456,
                &burnchain,
                &socketaddr_1,
                &conn_opts,
                true,
                0,
                StacksEpoch::unit_test_pre_2_05(0),
            );

            // no peer public keys known yet
            assert!(convo_1.connection.get_public_key().is_none());
            assert!(convo_2.connection.get_public_key().is_none());

            // convo_1 sends a handshake to convo_2
            let handshake_data_1 = HandshakeData::from_local_peer(&local_peer_1);
            let handshake_1 = convo_1
                .sign_message(
                    &chain_view_1,
                    &local_peer_1.private_key,
                    StacksMessageType::Handshake(handshake_data_1.clone()),
                )
                .unwrap();
            let mut rh_1 = convo_1.send_signed_request(handshake_1, 1000000).unwrap();

            // convo_2 receives it and processes it, and since no one is waiting for it, will forward
            // it along to the chat caller (us)
            test_debug!("send handshake");
            convo_send_recv(&mut convo_1, vec![&mut rh_1], &mut convo_2);
            let unhandled_2 = convo_2
                .chat(&mut net_2, &sortdb_2, &mut chainstate_2, &mut None, false)
                .unwrap();

            // convo_1 has a handshakeaccept
            test_debug!("send handshake-accept");
            convo_send_recv(&mut convo_2, vec![&mut rh_1], &mut convo_1);
            let unhandled_1 = convo_1
                .chat(&mut net_1, &sortdb_1, &mut chainstate_1, &mut None, false)
                .unwrap();

            let reply_1 = rh_1.recv(0).unwrap();

            assert_eq!(unhandled_1.len(), 0);
            assert_eq!(unhandled_2.len(), 1);

            // convo 2 returns the handshake from convo 1
            match unhandled_2[0].payload {
                StacksMessageType::Handshake(ref data) => {
                    assert_eq!(handshake_data_1, *data);
                }
                _ => {
                    assert!(false);
                }
            };

            if (peer_1_services & (ServiceFlags::STACKERDB as u16) != 0)
                && (peer_2_services & (ServiceFlags::STACKERDB as u16) != 0)
            {
                // received a valid StackerDBHandshakeAccept from peer 2?
                match reply_1.payload {
                    StacksMessageType::StackerDBHandshakeAccept(ref data, ref db_data) => {
                        assert_eq!(data.handshake.addrbytes, local_peer_2.addrbytes);
                        assert_eq!(data.handshake.port, local_peer_2.port);
                        assert_eq!(data.handshake.services, local_peer_2.services);
                        assert_eq!(
                            data.handshake.node_public_key,
                            StacksPublicKeyBuffer::from_public_key(
                                &Secp256k1PublicKey::from_private(&local_peer_2.private_key)
                            )
                        );
                        assert_eq!(
                            data.handshake.expire_block_height,
                            local_peer_2.private_key_expire
                        );
                        assert_eq!(data.handshake.data_url, "http://peer2.com".into());
                        assert_eq!(data.heartbeat_interval, conn_opts.heartbeat);

                        if peer_1_rc_consensus_hash == peer_2_rc_consensus_hash {
                            assert_eq!(db_data.rc_consensus_hash, chain_view_1.rc_consensus_hash);

                            // remote peer always replies with its supported smart contracts
                            assert_eq!(
                                db_data.smart_contracts,
                                vec![QualifiedContractIdentifier::parse(
                                    "SP000000000000000000002Q6VF78.sbtc"
                                )
                                .unwrap()]
                            );

                            // peers learn each others' smart contract DBs
                            eprintln!(
                                "{:?}, {:?}",
                                &convo_1.db_smart_contracts, &convo_2.db_smart_contracts
                            );
                            assert_eq!(convo_1.db_smart_contracts.len(), 1);
                            assert!(convo_1.replicates_stackerdb(
                                &QualifiedContractIdentifier::parse(
                                    "SP000000000000000000002Q6VF78.sbtc"
                                )
                                .unwrap()
                            ));
                        } else {
                            assert_eq!(db_data.rc_consensus_hash, chain_view_2.rc_consensus_hash);

                            // peers ignore each others' smart contract DBs
                            eprintln!(
                                "{:?}, {:?}",
                                &convo_1.db_smart_contracts, &convo_2.db_smart_contracts
                            );
                            assert_eq!(convo_1.db_smart_contracts.len(), 0);
                            assert!(!convo_1.replicates_stackerdb(
                                &QualifiedContractIdentifier::parse(
                                    "SP000000000000000000002Q6VF78.sbtc"
                                )
                                .unwrap()
                            ));
                        }
                    }
                    _ => {
                        assert!(false);
                    }
                };
            } else {
                // received a valid HandshakeAccept from peer 2?
                match reply_1.payload {
                    StacksMessageType::HandshakeAccept(ref data) => {
                        assert_eq!(data.handshake.addrbytes, local_peer_2.addrbytes);
                        assert_eq!(data.handshake.port, local_peer_2.port);
                        assert_eq!(data.handshake.services, local_peer_2.services);
                        assert_eq!(
                            data.handshake.node_public_key,
                            StacksPublicKeyBuffer::from_public_key(
                                &Secp256k1PublicKey::from_private(&local_peer_2.private_key)
                            )
                        );
                        assert_eq!(
                            data.handshake.expire_block_height,
                            local_peer_2.private_key_expire
                        );
                        assert_eq!(data.handshake.data_url, "http://peer2.com".into());
                        assert_eq!(data.heartbeat_interval, conn_opts.heartbeat);
                    }
                    _ => {
                        assert!(false);
                    }
                }
            }

            // convo_2 got updated with convo_1's peer info, but no heartbeat info
            assert_eq!(convo_2.peer_heartbeat, 3600);
            assert_eq!(
                convo_2.connection.get_public_key().unwrap(),
                Secp256k1PublicKey::from_private(&local_peer_1.private_key)
            );
            assert_eq!(convo_2.data_url, "http://peer1.com".into());

            // convo_1 got updated with convo_2's peer info, as well as heartbeat
            assert_eq!(convo_1.peer_heartbeat, conn_opts.heartbeat);
            assert_eq!(
                convo_1.connection.get_public_key().unwrap(),
                Secp256k1PublicKey::from_private(&local_peer_2.private_key)
            );
            assert_eq!(convo_1.data_url, "http://peer2.com".into());

            assert_eq!(convo_1.peer_services, peer_2_services);
            assert_eq!(convo_2.peer_services, peer_1_services);
        })
    }

    #[test]
    /// Two stackerdb peers handshake
    fn convo_handshake_accept_stackerdb() {
        inner_convo_handshake_accept_stackerdb(
            STACKERDB_SERVICES,
            ConsensusHash([0x33; 20]),
            STACKERDB_SERVICES,
            ConsensusHash([0x33; 20]),
        );
    }

    #[test]
    /// A stackerdb peer handshakes with a legacy peer
    fn convo_handshake_accept_stackerdb_legacy() {
        inner_convo_handshake_accept_stackerdb(
            STACKERDB_SERVICES,
            ConsensusHash([0x44; 20]),
            DEFAULT_SERVICES,
            ConsensusHash([0x44; 20]),
        );
    }

    #[test]
    /// Two stackerdb peers handshake, but with different reward cycle consensus hashes
    fn convo_handshake_accept_stackerdb_bad_consensus_hash() {
        inner_convo_handshake_accept_stackerdb(
            STACKERDB_SERVICES,
            ConsensusHash([0x33; 20]),
            STACKERDB_SERVICES,
            ConsensusHash([0x44; 20]),
        );
    }

    #[test]
    fn convo_handshake_accept() {
        with_timeout(100, || {
            let conn_opts = ConnectionOptions::default();

            let socketaddr_1 = SocketAddr::new(IpAddr::V4(Ipv4Addr::new(127, 0, 0, 1)), 8080);
            let socketaddr_2 = SocketAddr::new(IpAddr::V4(Ipv4Addr::new(1, 2, 3, 4)), 8081);

            let burnchain = testing_burnchain_config();

            let mut chain_view = BurnchainView {
                burn_block_height: 12348,
                burn_block_hash: BurnchainHeaderHash([0x11; 32]),
                burn_stable_block_height: 12341,
                burn_stable_block_hash: BurnchainHeaderHash([0x22; 32]),
                last_burn_block_hashes: HashMap::new(),
                rc_consensus_hash: ConsensusHash([0x33; 20]),
            };
            chain_view.make_test_data();

            let test_name_1 = "convo_handshake_accept_1";
            let test_name_2 = "convo_handshake_accept_2";

            let (mut peerdb_1, mut sortdb_1, stackerdbs_1, pox_id_1, mut chainstate_1) =
                make_test_chain_dbs(
                    test_name_1,
                    &burnchain,
                    0x9abcdef0,
                    12350,
                    "http://peer1.com".into(),
                    &vec![],
                    &vec![],
                    DEFAULT_SERVICES,
                );
            let (mut peerdb_2, mut sortdb_2, stackerdbs_2, pox_id_2, mut chainstate_2) =
                make_test_chain_dbs(
                    test_name_2,
                    &burnchain,
                    0x9abcdef0,
                    12351,
                    "http://peer2.com".into(),
                    &vec![],
                    &vec![],
                    DEFAULT_SERVICES,
                );

            let mut net_1 = db_setup(
                &test_name_1,
                &burnchain,
                0x9abcdef0,
                &mut peerdb_1,
                &mut sortdb_1,
                &socketaddr_1,
                &chain_view,
            );
            let mut net_2 = db_setup(
                &test_name_2,
                &burnchain,
                0x9abcdef0,
                &mut peerdb_2,
                &mut sortdb_2,
                &socketaddr_2,
                &chain_view,
            );

            let local_peer_1 = PeerDB::get_local_peer(&peerdb_1.conn()).unwrap();
            let local_peer_2 = PeerDB::get_local_peer(&peerdb_2.conn()).unwrap();

            let mut convo_1 = ConversationP2P::new(
                123,
                456,
                &burnchain,
                &socketaddr_2,
                &conn_opts,
                true,
                0,
                StacksEpoch::unit_test_pre_2_05(0),
            );
            let mut convo_2 = ConversationP2P::new(
                123,
                456,
                &burnchain,
                &socketaddr_1,
                &conn_opts,
                true,
                0,
                StacksEpoch::unit_test_pre_2_05(0),
            );

            // no peer public keys known yet
            assert!(convo_1.connection.get_public_key().is_none());
            assert!(convo_2.connection.get_public_key().is_none());

            // convo_1 sends a handshake to convo_2
            let handshake_data_1 = HandshakeData::from_local_peer(&local_peer_1);
            let handshake_1 = convo_1
                .sign_message(
                    &chain_view,
                    &local_peer_1.private_key,
                    StacksMessageType::Handshake(handshake_data_1.clone()),
                )
                .unwrap();
            let mut rh_1 = convo_1.send_signed_request(handshake_1, 1000000).unwrap();

            // convo_2 receives it and processes it, and since no one is waiting for it, will forward
            // it along to the chat caller (us)
            test_debug!("send handshake");
            convo_send_recv(&mut convo_1, vec![&mut rh_1], &mut convo_2);
            let unhandled_2 = convo_2
                .chat(&mut net_2, &sortdb_2, &mut chainstate_2, &mut None, false)
                .unwrap();

            // convo_1 has a handshakeaccept
            test_debug!("send handshake-accept");
            convo_send_recv(&mut convo_2, vec![&mut rh_1], &mut convo_1);
            let unhandled_1 = convo_1
                .chat(&mut net_1, &sortdb_1, &mut chainstate_1, &mut None, false)
                .unwrap();

            let reply_1 = rh_1.recv(0).unwrap();

            assert_eq!(unhandled_1.len(), 0);
            assert_eq!(unhandled_2.len(), 1);

            // convo 2 returns the handshake from convo 1
            match unhandled_2[0].payload {
                StacksMessageType::Handshake(ref data) => {
                    assert_eq!(handshake_data_1, *data);
                }
                _ => {
                    assert!(false);
                }
            };

            // received a valid HandshakeAccept from peer 2
            match reply_1.payload {
                StacksMessageType::HandshakeAccept(ref data) => {
                    assert_eq!(data.handshake.addrbytes, local_peer_2.addrbytes);
                    assert_eq!(data.handshake.port, local_peer_2.port);
                    assert_eq!(data.handshake.services, local_peer_2.services);
                    assert_eq!(
                        data.handshake.node_public_key,
                        StacksPublicKeyBuffer::from_public_key(&Secp256k1PublicKey::from_private(
                            &local_peer_2.private_key
                        ))
                    );
                    assert_eq!(
                        data.handshake.expire_block_height,
                        local_peer_2.private_key_expire
                    );
                    assert_eq!(data.handshake.data_url, "http://peer2.com".into());
                    assert_eq!(data.heartbeat_interval, conn_opts.heartbeat);
                }
                _ => {
                    assert!(false);
                }
            };

            // convo_2 got updated with convo_1's peer info, but no heartbeat info
            assert_eq!(convo_2.peer_heartbeat, 3600);
            assert_eq!(
                convo_2.connection.get_public_key().unwrap(),
                Secp256k1PublicKey::from_private(&local_peer_1.private_key)
            );
            assert_eq!(convo_2.data_url, "http://peer1.com".into());

            // convo_1 got updated with convo_2's peer info, as well as heartbeat
            assert_eq!(convo_1.peer_heartbeat, conn_opts.heartbeat);
            assert_eq!(
                convo_1.connection.get_public_key().unwrap(),
                Secp256k1PublicKey::from_private(&local_peer_2.private_key)
            );
            assert_eq!(convo_1.data_url, "http://peer2.com".into());
        })
    }

    #[test]
    fn convo_handshake_reject() {
        let conn_opts = ConnectionOptions::default();
        let socketaddr_1 = SocketAddr::new(IpAddr::V4(Ipv4Addr::new(127, 0, 0, 1)), 8080);
        let socketaddr_2 = SocketAddr::new(IpAddr::V4(Ipv4Addr::new(1, 2, 3, 4)), 8081);

        let first_burn_hash = BurnchainHeaderHash::from_hex(
            "0000000000000000000000000000000000000000000000000000000000000000",
        )
        .unwrap();

        let burnchain = testing_burnchain_config();

        let mut chain_view = BurnchainView {
            burn_block_height: 12348,
            burn_block_hash: BurnchainHeaderHash([0x11; 32]),
            burn_stable_block_height: 12341,
            burn_stable_block_hash: BurnchainHeaderHash([0x22; 32]),
            last_burn_block_hashes: HashMap::new(),
            rc_consensus_hash: ConsensusHash([0x33; 20]),
        };
        chain_view.make_test_data();

        let test_name_1 = "convo_handshake_reject_1";
        let test_name_2 = "convo_handshake_reject_2";

        let (mut peerdb_1, mut sortdb_1, stackerdbs_1, pox_id_1, mut chainstate_1) =
            make_test_chain_dbs(
                test_name_1,
                &burnchain,
                0x9abcdef0,
                12350,
                "http://peer1.com".into(),
                &vec![],
                &vec![],
                DEFAULT_SERVICES,
            );
        let (mut peerdb_2, mut sortdb_2, stackerdbs_2, pox_id_2, mut chainstate_2) =
            make_test_chain_dbs(
                test_name_2,
                &burnchain,
                0x9abcdef0,
                12351,
                "http://peer2.com".into(),
                &vec![],
                &vec![],
                DEFAULT_SERVICES,
            );

        let mut net_1 = db_setup(
            &test_name_1,
            &burnchain,
            0x9abcdef0,
            &mut peerdb_1,
            &mut sortdb_1,
            &socketaddr_1,
            &chain_view,
        );
        let mut net_2 = db_setup(
            &test_name_2,
            &burnchain,
            0x9abcdef0,
            &mut peerdb_2,
            &mut sortdb_2,
            &socketaddr_2,
            &chain_view,
        );

        let local_peer_1 = PeerDB::get_local_peer(&peerdb_1.conn()).unwrap();
        let local_peer_2 = PeerDB::get_local_peer(&peerdb_2.conn()).unwrap();

        let mut convo_1 = ConversationP2P::new(
            123,
            456,
            &burnchain,
            &socketaddr_2,
            &conn_opts,
            true,
            0,
            StacksEpoch::unit_test_pre_2_05(0),
        );
        let mut convo_2 = ConversationP2P::new(
            123,
            456,
            &burnchain,
            &socketaddr_1,
            &conn_opts,
            true,
            0,
            StacksEpoch::unit_test_pre_2_05(0),
        );

        // no peer public keys known yet
        assert!(convo_1.connection.get_public_key().is_none());
        assert!(convo_2.connection.get_public_key().is_none());

        // convo_1 sends a _stale_ handshake to convo_2 (wrong public key)
        let mut handshake_data_1 = HandshakeData::from_local_peer(&local_peer_1);
        handshake_data_1.expire_block_height = 12340;
        let handshake_1 = convo_1
            .sign_message(
                &chain_view,
                &local_peer_1.private_key,
                StacksMessageType::Handshake(handshake_data_1.clone()),
            )
            .unwrap();

        let mut rh_1 = convo_1.send_signed_request(handshake_1, 1000000).unwrap();

        // convo_2 receives it and automatically rejects it.
        convo_send_recv(&mut convo_1, vec![&mut rh_1], &mut convo_2);
        let unhandled_2 = convo_2
            .chat(&mut net_2, &sortdb_2, &mut chainstate_2, &mut None, false)
            .unwrap();

        // convo_1 has a handshakreject
        convo_send_recv(&mut convo_2, vec![&mut rh_1], &mut convo_1);
        let unhandled_1 = convo_1
            .chat(&mut net_1, &sortdb_1, &mut chainstate_1, &mut None, false)
            .unwrap();

        let reply_1 = rh_1.recv(0).unwrap();

        assert_eq!(unhandled_1.len(), 0);
        assert_eq!(unhandled_2.len(), 0);

        // received a valid HandshakeReject from peer 2
        match reply_1.payload {
            StacksMessageType::HandshakeReject => {}
            _ => {
                assert!(false);
            }
        };

        // neither peer updated their info on one another
        assert!(convo_1.connection.get_public_key().is_none());
        assert!(convo_2.connection.get_public_key().is_none());
    }

    #[test]
    fn convo_handshake_badsignature() {
        let conn_opts = ConnectionOptions::default();
        let socketaddr_1 = SocketAddr::new(IpAddr::V4(Ipv4Addr::new(127, 0, 0, 1)), 8080);
        let socketaddr_2 = SocketAddr::new(IpAddr::V4(Ipv4Addr::new(1, 2, 3, 4)), 8081);

        let first_burn_hash = BurnchainHeaderHash::from_hex(
            "0000000000000000000000000000000000000000000000000000000000000000",
        )
        .unwrap();

        let burnchain = testing_burnchain_config();

        let mut chain_view = BurnchainView {
            burn_block_height: 12348,
            burn_block_hash: BurnchainHeaderHash([0x11; 32]),
            burn_stable_block_height: 12341,
            burn_stable_block_hash: BurnchainHeaderHash([0x22; 32]),
            last_burn_block_hashes: HashMap::new(),
            rc_consensus_hash: ConsensusHash([0x33; 20]),
        };
        chain_view.make_test_data();

        let first_burn_hash = BurnchainHeaderHash::from_hex(
            "0000000000000000000000000000000000000000000000000000000000000000",
        )
        .unwrap();

        let test_name_1 = "convo_handshake_badsignature_1";
        let test_name_2 = "convo_handshake_badsignature_2";

        let (mut peerdb_1, mut sortdb_1, stackerdbs_1, pox_id_1, mut chainstate_1) =
            make_test_chain_dbs(
                test_name_1,
                &burnchain,
                0x9abcdef0,
                12350,
                "http://peer1.com".into(),
                &vec![],
                &vec![],
                DEFAULT_SERVICES,
            );
        let (mut peerdb_2, mut sortdb_2, stackerdbs_2, pox_id_2, mut chainstate_2) =
            make_test_chain_dbs(
                test_name_2,
                &burnchain,
                0x9abcdef0,
                12351,
                "http://peer2.com".into(),
                &vec![],
                &vec![],
                DEFAULT_SERVICES,
            );

        let mut net_1 = db_setup(
            &test_name_1,
            &burnchain,
            0x9abcdef0,
            &mut peerdb_1,
            &mut sortdb_1,
            &socketaddr_1,
            &chain_view,
        );
        let mut net_2 = db_setup(
            &test_name_2,
            &burnchain,
            0x9abcdef0,
            &mut peerdb_2,
            &mut sortdb_2,
            &socketaddr_2,
            &chain_view,
        );

        let local_peer_1 = PeerDB::get_local_peer(&peerdb_1.conn()).unwrap();
        let local_peer_2 = PeerDB::get_local_peer(&peerdb_2.conn()).unwrap();

        let mut convo_1 = ConversationP2P::new(
            123,
            456,
            &burnchain,
            &socketaddr_2,
            &conn_opts,
            true,
            0,
            StacksEpoch::unit_test_pre_2_05(0),
        );
        let mut convo_2 = ConversationP2P::new(
            123,
            456,
            &burnchain,
            &socketaddr_1,
            &conn_opts,
            true,
            0,
            StacksEpoch::unit_test_pre_2_05(0),
        );

        // no peer public keys known yet
        assert!(convo_1.connection.get_public_key().is_none());
        assert!(convo_2.connection.get_public_key().is_none());

        // convo_1 sends an _invalid_ handshake to convo_2 (bad signature)
        let handshake_data_1 = HandshakeData::from_local_peer(&local_peer_1);
        let mut handshake_1 = convo_1
            .sign_message(
                &chain_view,
                &local_peer_1.private_key,
                StacksMessageType::Handshake(handshake_data_1.clone()),
            )
            .unwrap();
        match handshake_1.payload {
            StacksMessageType::Handshake(ref mut data) => {
                data.expire_block_height += 1;
            }
            _ => panic!(),
        };

        let mut rh_1 = convo_1.send_signed_request(handshake_1, 1000000).unwrap();

        // convo_2 receives it and processes it, and barfs
        convo_send_recv(&mut convo_1, vec![&mut rh_1], &mut convo_2);
        let unhandled_2_err =
            convo_2.chat(&mut net_2, &sortdb_2, &mut chainstate_2, &mut None, false);

        // convo_1 gets a nack and consumes it
        convo_send_recv(&mut convo_2, vec![&mut rh_1], &mut convo_1);
        let unhandled_1 = convo_1
            .chat(&mut net_1, &sortdb_1, &mut chainstate_1, &mut None, false)
            .unwrap();

        // the waiting reply aborts on disconnect
        let reply_1_err = rh_1.recv(0);

        assert_eq!(unhandled_2_err.unwrap_err(), net_error::InvalidMessage);
        assert_eq!(reply_1_err, Err(net_error::ConnectionBroken));

        assert_eq!(unhandled_1.len(), 0);

        // neither peer updated their info on one another
        assert!(convo_1.connection.get_public_key().is_none());
        assert!(convo_2.connection.get_public_key().is_none());
    }

    #[test]
    fn convo_handshake_badpeeraddress() {
        let conn_opts = ConnectionOptions::default();
        let socketaddr_1 = SocketAddr::new(IpAddr::V4(Ipv4Addr::new(127, 0, 0, 1)), 8080);
        let socketaddr_2 = SocketAddr::new(IpAddr::V4(Ipv4Addr::new(1, 2, 3, 4)), 8081);

        let first_burn_hash = BurnchainHeaderHash::from_hex(
            "0000000000000000000000000000000000000000000000000000000000000000",
        )
        .unwrap();

        let burnchain = testing_burnchain_config();

        let mut chain_view = BurnchainView {
            burn_block_height: 12348,
            burn_block_hash: BurnchainHeaderHash([0x11; 32]),
            burn_stable_block_height: 12341,
            burn_stable_block_hash: BurnchainHeaderHash([0x22; 32]),
            last_burn_block_hashes: HashMap::new(),
            rc_consensus_hash: ConsensusHash([0x33; 20]),
        };
        chain_view.make_test_data();

        let first_burn_hash = BurnchainHeaderHash::from_hex(
            "0000000000000000000000000000000000000000000000000000000000000000",
        )
        .unwrap();

        let test_name_1 = "convo_handshake_badpeeraddress_1";
        let test_name_2 = "convo_handshake_badpeeraddress_2";

        let (mut peerdb_1, mut sortdb_1, stackerdbs_1, pox_id_1, mut chainstate_1) =
            make_test_chain_dbs(
                test_name_1,
                &burnchain,
                0x9abcdef0,
                12350,
                "http://peer1.com".into(),
                &vec![],
                &vec![],
                DEFAULT_SERVICES,
            );
        let (mut peerdb_2, mut sortdb_2, stackerdbs_2, pox_id_2, mut chainstate_2) =
            make_test_chain_dbs(
                test_name_2,
                &burnchain,
                0x9abcdef0,
                12351,
                "http://peer2.com".into(),
                &vec![],
                &vec![],
                DEFAULT_SERVICES,
            );

        let mut net_1 = db_setup(
            &test_name_1,
            &burnchain,
            0x9abcdef0,
            &mut peerdb_1,
            &mut sortdb_1,
            &socketaddr_1,
            &chain_view,
        );
        let mut net_2 = db_setup(
            &test_name_2,
            &burnchain,
            0x9abcdef0,
            &mut peerdb_2,
            &mut sortdb_2,
            &socketaddr_2,
            &chain_view,
        );

        let local_peer_1 = PeerDB::get_local_peer(&peerdb_1.conn()).unwrap();
        let local_peer_2 = PeerDB::get_local_peer(&peerdb_2.conn()).unwrap();

        let mut convo_1 = ConversationP2P::new(
            123,
            456,
            &burnchain,
            &socketaddr_2,
            &conn_opts,
            true,
            0,
            StacksEpoch::unit_test_pre_2_05(0),
        );
        let mut convo_2 = ConversationP2P::new(
            123,
            456,
            &burnchain,
            &socketaddr_1,
            &conn_opts,
            true,
            0,
            StacksEpoch::unit_test_pre_2_05(0),
        );

        // no peer public keys known yet
        assert!(convo_1.connection.get_public_key().is_none());
        assert!(convo_2.connection.get_public_key().is_none());

        // teach each convo about each other's public keys
        convo_1
            .connection
            .set_public_key(Some(Secp256k1PublicKey::from_private(
                &local_peer_2.private_key,
            )));
        convo_2
            .connection
            .set_public_key(Some(Secp256k1PublicKey::from_private(
                &local_peer_1.private_key,
            )));

        assert!(convo_1.connection.get_public_key().is_some());
        assert!(convo_2.connection.get_public_key().is_some());

        convo_1.stats.outbound = false;
        convo_2.stats.outbound = true;

        convo_2.peer_port = 8080;

        // convo_1 sends a handshake from a different address than reported
        let mut handshake_data_1 = HandshakeData::from_local_peer(&local_peer_1);
        handshake_data_1.port = 8082;
        let handshake_1 = convo_1
            .sign_message(
                &chain_view,
                &local_peer_1.private_key,
                StacksMessageType::Handshake(handshake_data_1.clone()),
            )
            .unwrap();

        let mut rh_1 = convo_1.send_signed_request(handshake_1, 1000000).unwrap();

        // convo_2 receives it and processes it, and rejects it
        convo_send_recv(&mut convo_1, vec![&mut rh_1], &mut convo_2);
        let unhandled_2 = convo_2
            .chat(&mut net_2, &sortdb_2, &mut chainstate_2, &mut None, false)
            .unwrap();

        // convo_1 gets a handshake-reject and consumes it
        convo_send_recv(&mut convo_2, vec![&mut rh_1], &mut convo_1);
        let unhandled_1 = convo_1
            .chat(&mut net_1, &sortdb_1, &mut chainstate_1, &mut None, false)
            .unwrap();

        // the waiting reply aborts on disconnect
        let reply_1 = rh_1.recv(0).unwrap();

        // received a valid HandshakeReject from peer 2
        match reply_1.payload {
            StacksMessageType::HandshakeReject => {}
            _ => {
                assert!(false);
            }
        };

        assert_eq!(unhandled_1.len(), 0);
        assert_eq!(unhandled_2.len(), 0);
    }

    #[test]
    fn convo_handshake_update_key() {
        let conn_opts = ConnectionOptions::default();
        let socketaddr_1 = SocketAddr::new(IpAddr::V4(Ipv4Addr::new(127, 0, 0, 1)), 8080);
        let socketaddr_2 = SocketAddr::new(IpAddr::V4(Ipv4Addr::new(1, 2, 3, 4)), 8081);

        let first_burn_hash = BurnchainHeaderHash::from_hex(
            "0000000000000000000000000000000000000000000000000000000000000000",
        )
        .unwrap();

        let burnchain = testing_burnchain_config();

        let mut chain_view = BurnchainView {
            burn_block_height: 12348,
            burn_block_hash: BurnchainHeaderHash([0x11; 32]),
            burn_stable_block_height: 12341,
            burn_stable_block_hash: BurnchainHeaderHash([0x22; 32]),
            last_burn_block_hashes: HashMap::new(),
            rc_consensus_hash: ConsensusHash([0x33; 20]),
        };
        chain_view.make_test_data();

        let test_name_1 = "convo_handshake_update_key_1";
        let test_name_2 = "convo_handshake_update_key_2";

        let (mut peerdb_1, mut sortdb_1, stackerdbs_1, pox_id_1, mut chainstate_1) =
            make_test_chain_dbs(
                test_name_1,
                &burnchain,
                0x9abcdef0,
                12350,
                "http://peer1.com".into(),
                &vec![],
                &vec![],
                DEFAULT_SERVICES,
            );
        let (mut peerdb_2, mut sortdb_2, stackerdbs_2, pox_id_2, mut chainstate_2) =
            make_test_chain_dbs(
                test_name_2,
                &burnchain,
                0x9abcdef0,
                12351,
                "http://peer2.com".into(),
                &vec![],
                &vec![],
                DEFAULT_SERVICES,
            );

        let mut net_1 = db_setup(
            &test_name_1,
            &burnchain,
            0x9abcdef0,
            &mut peerdb_1,
            &mut sortdb_1,
            &socketaddr_1,
            &chain_view,
        );
        let mut net_2 = db_setup(
            &test_name_2,
            &burnchain,
            0x9abcdef0,
            &mut peerdb_2,
            &mut sortdb_2,
            &socketaddr_2,
            &chain_view,
        );

        let mut local_peer_1 = PeerDB::get_local_peer(&peerdb_1.conn()).unwrap();
        let local_peer_2 = PeerDB::get_local_peer(&peerdb_2.conn()).unwrap();

        let mut convo_1 = ConversationP2P::new(
            123,
            456,
            &burnchain,
            &socketaddr_2,
            &conn_opts,
            true,
            0,
            StacksEpoch::unit_test_pre_2_05(0),
        );
        let mut convo_2 = ConversationP2P::new(
            123,
            456,
            &burnchain,
            &socketaddr_1,
            &conn_opts,
            true,
            0,
            StacksEpoch::unit_test_pre_2_05(0),
        );

        // no peer public keys known yet
        assert!(convo_1.connection.get_public_key().is_none());
        assert!(convo_2.connection.get_public_key().is_none());

        // convo_1 sends a handshake to convo_2
        let handshake_data_1 = HandshakeData::from_local_peer(&local_peer_1);
        let handshake_1 = convo_1
            .sign_message(
                &chain_view,
                &local_peer_1.private_key,
                StacksMessageType::Handshake(handshake_data_1.clone()),
            )
            .unwrap();

        let mut rh_1 = convo_1.send_signed_request(handshake_1, 1000000).unwrap();

        // convo_2 receives it
        convo_send_recv(&mut convo_1, vec![&mut rh_1], &mut convo_2);
        let unhandled_2 = convo_2
            .chat(&mut net_2, &sortdb_2, &mut chainstate_2, &mut None, false)
            .unwrap();

        // convo_1 has a handshakaccept
        convo_send_recv(&mut convo_2, vec![&mut rh_1], &mut convo_1);
        let unhandled_1 = convo_1
            .chat(&mut net_1, &sortdb_1, &mut chainstate_1, &mut None, false)
            .unwrap();

        let reply_1 = rh_1.recv(0).unwrap();

        assert_eq!(unhandled_1.len(), 0);
        assert_eq!(unhandled_2.len(), 1);

        // received a valid HandshakeAccept from peer 2
        match reply_1.payload {
            StacksMessageType::HandshakeAccept(..) => {}
            _ => {
                assert!(false);
            }
        };

        // peers learned each other's keys
        assert_eq!(
            convo_1.connection.get_public_key().as_ref().unwrap(),
            &Secp256k1PublicKey::from_private(&local_peer_2.private_key)
        );
        assert_eq!(
            convo_2.connection.get_public_key().as_ref().unwrap(),
            &Secp256k1PublicKey::from_private(&local_peer_1.private_key)
        );

        let old_peer_1_privkey = local_peer_1.private_key.clone();
        let old_peer_1_pubkey = Secp256k1PublicKey::from_private(&old_peer_1_privkey);

        // peer 1 updates their private key
        local_peer_1.private_key = Secp256k1PrivateKey::new();

        // peer 1 re-handshakes
        // convo_1 sends a handshake to convo_2
        let handshake_data_1 = HandshakeData::from_local_peer(&local_peer_1);
        let handshake_1 = convo_1
            .sign_message(
                &chain_view,
                &old_peer_1_privkey,
                StacksMessageType::Handshake(handshake_data_1.clone()),
            )
            .unwrap();

        let mut rh_1 = convo_1.send_signed_request(handshake_1, 1000000).unwrap();

        // convo_2 receives it
        convo_send_recv(&mut convo_1, vec![&mut rh_1], &mut convo_2);
        let unhandled_2 = convo_2
            .chat(&mut net_2, &sortdb_2, &mut chainstate_2, &mut None, false)
            .unwrap();

        // convo_1 has a handshakaccept
        convo_send_recv(&mut convo_2, vec![&mut rh_1], &mut convo_1);
        let unhandled_1 = convo_1
            .chat(&mut net_1, &sortdb_1, &mut chainstate_1, &mut None, false)
            .unwrap();

        let reply_1 = rh_1.recv(0).unwrap();

        assert_eq!(unhandled_1.len(), 0);
        assert_eq!(unhandled_2.len(), 1);

        // new keys were learned
        assert_eq!(
            convo_1.connection.get_public_key().as_ref().unwrap(),
            &Secp256k1PublicKey::from_private(&local_peer_2.private_key)
        );
        assert_eq!(
            convo_2.connection.get_public_key().as_ref().unwrap(),
            &Secp256k1PublicKey::from_private(&local_peer_1.private_key)
        );

        assert!(convo_1.connection.get_public_key().as_ref().unwrap() != &old_peer_1_pubkey);
        assert!(convo_2.connection.get_public_key().as_ref().unwrap() != &old_peer_1_pubkey);
    }

    #[test]
    fn convo_handshake_self() {
        let conn_opts = ConnectionOptions::default();
        let socketaddr_1 = SocketAddr::new(IpAddr::V4(Ipv4Addr::new(127, 0, 0, 1)), 8080);
        let socketaddr_2 = SocketAddr::new(IpAddr::V4(Ipv4Addr::new(1, 2, 3, 4)), 8081);

        let first_burn_hash = BurnchainHeaderHash::from_hex(
            "0000000000000000000000000000000000000000000000000000000000000000",
        )
        .unwrap();

        let burnchain = testing_burnchain_config();

        let mut chain_view = BurnchainView {
            burn_block_height: 12348,
            burn_block_hash: BurnchainHeaderHash([0x11; 32]),
            burn_stable_block_height: 12341,
            burn_stable_block_hash: BurnchainHeaderHash([0x22; 32]),
            last_burn_block_hashes: HashMap::new(),
            rc_consensus_hash: ConsensusHash([0x33; 20]),
        };
        chain_view.make_test_data();

        let first_burn_hash = BurnchainHeaderHash::from_hex(
            "0000000000000000000000000000000000000000000000000000000000000000",
        )
        .unwrap();

        let test_name_1 = "convo_handshake_self_1";
        let test_name_2 = "convo_handshake_self_2";

        let (mut peerdb_1, mut sortdb_1, stackerdbs_1, pox_id_1, mut chainstate_1) =
            make_test_chain_dbs(
                test_name_1,
                &burnchain,
                0x9abcdef0,
                12350,
                "http://peer1.com".into(),
                &vec![],
                &vec![],
                DEFAULT_SERVICES,
            );
        let (mut peerdb_2, mut sortdb_2, stackerdbs_2, pox_id_2, mut chainstate_2) =
            make_test_chain_dbs(
                test_name_2,
                &burnchain,
                0x9abcdef0,
                12351,
                "http://peer2.com".into(),
                &vec![],
                &vec![],
                DEFAULT_SERVICES,
            );

        let mut net_1 = db_setup(
            &test_name_1,
            &burnchain,
            0x9abcdef0,
            &mut peerdb_1,
            &mut sortdb_1,
            &socketaddr_1,
            &chain_view,
        );
        let mut net_2 = db_setup(
            &test_name_2,
            &burnchain,
            0x9abcdef0,
            &mut peerdb_2,
            &mut sortdb_2,
            &socketaddr_2,
            &chain_view,
        );

        let local_peer_1 = PeerDB::get_local_peer(&peerdb_1.conn()).unwrap();
        let local_peer_2 = PeerDB::get_local_peer(&peerdb_2.conn()).unwrap();

        let mut convo_1 = ConversationP2P::new(
            123,
            456,
            &burnchain,
            &socketaddr_2,
            &conn_opts,
            true,
            0,
            StacksEpoch::unit_test_pre_2_05(0),
        );
        let mut convo_2 = ConversationP2P::new(
            123,
            456,
            &burnchain,
            &socketaddr_1,
            &conn_opts,
            true,
            0,
            StacksEpoch::unit_test_pre_2_05(0),
        );

        // no peer public keys known yet
        assert!(convo_1.connection.get_public_key().is_none());
        assert!(convo_2.connection.get_public_key().is_none());

        // convo_1 sends a handshake to itself (not allowed)
        let handshake_data_1 = HandshakeData::from_local_peer(&local_peer_1);
        let handshake_1 = convo_1
            .sign_message(
                &chain_view,
                &local_peer_1.private_key,
                StacksMessageType::Handshake(handshake_data_1.clone()),
            )
            .unwrap();
        let mut rh_1 = convo_1.send_signed_request(handshake_1, 1000000).unwrap();

        // convo_2 receives it and processes it automatically (consuming it), and give back a handshake reject
        convo_send_recv(&mut convo_1, vec![&mut rh_1], &mut convo_2);
        let unhandled_2 = convo_2
            .chat(&mut net_1, &sortdb_1, &mut chainstate_1, &mut None, false)
            .unwrap();

        // convo_1 gets a handshake reject and consumes it
        convo_send_recv(&mut convo_2, vec![&mut rh_1], &mut convo_1);
        let unhandled_1 = convo_1
            .chat(&mut net_2, &sortdb_2, &mut chainstate_2, &mut None, false)
            .unwrap();

        // get back handshake reject
        let reply_1 = rh_1.recv(0).unwrap();

        // received a valid HandshakeReject from peer 2
        match reply_1.payload {
            StacksMessageType::HandshakeReject => {}
            _ => {
                assert!(false);
            }
        };

        assert_eq!(unhandled_1.len(), 0);
        assert_eq!(unhandled_2.len(), 0);

        // neither peer updated their info on one another
        assert!(convo_1.connection.get_public_key().is_none());
        assert!(convo_2.connection.get_public_key().is_none());
    }

    #[test]
    fn convo_ping() {
        let conn_opts = ConnectionOptions::default();
        let socketaddr_1 = SocketAddr::new(IpAddr::V4(Ipv4Addr::new(127, 0, 0, 1)), 8080);
        let socketaddr_2 = SocketAddr::new(IpAddr::V4(Ipv4Addr::new(1, 2, 3, 4)), 8081);

        let first_burn_hash = BurnchainHeaderHash::from_hex(
            "0000000000000000000000000000000000000000000000000000000000000000",
        )
        .unwrap();

        let burnchain = testing_burnchain_config();

        let mut chain_view = BurnchainView {
            burn_block_height: 12348,
            burn_block_hash: BurnchainHeaderHash([0x11; 32]),
            burn_stable_block_height: 12341,
            burn_stable_block_hash: BurnchainHeaderHash([0x22; 32]),
            last_burn_block_hashes: HashMap::new(),
            rc_consensus_hash: ConsensusHash([0x33; 20]),
        };
        chain_view.make_test_data();

        let first_burn_hash = BurnchainHeaderHash::from_hex(
            "0000000000000000000000000000000000000000000000000000000000000000",
        )
        .unwrap();

        let test_name_1 = "convo_ping_1";
        let test_name_2 = "convo_ping_2";

        let (mut peerdb_1, mut sortdb_1, stackerdbs_1, pox_id_1, mut chainstate_1) =
            make_test_chain_dbs(
                test_name_1,
                &burnchain,
                0x9abcdef0,
                12350,
                "http://peer1.com".into(),
                &vec![],
                &vec![],
                DEFAULT_SERVICES,
            );
        let (mut peerdb_2, mut sortdb_2, stackerdbs_2, pox_id_2, mut chainstate_2) =
            make_test_chain_dbs(
                test_name_2,
                &burnchain,
                0x9abcdef0,
                12351,
                "http://peer2.com".into(),
                &vec![],
                &vec![],
                DEFAULT_SERVICES,
            );

        let mut net_1 = db_setup(
            &test_name_1,
            &burnchain,
            0x9abcdef0,
            &mut peerdb_1,
            &mut sortdb_1,
            &socketaddr_1,
            &chain_view,
        );
        let mut net_2 = db_setup(
            &test_name_2,
            &burnchain,
            0x9abcdef0,
            &mut peerdb_2,
            &mut sortdb_2,
            &socketaddr_2,
            &chain_view,
        );

        let local_peer_1 = PeerDB::get_local_peer(&peerdb_1.conn()).unwrap();
        let local_peer_2 = PeerDB::get_local_peer(&peerdb_2.conn()).unwrap();

        let mut convo_1 = ConversationP2P::new(
            123,
            456,
            &burnchain,
            &socketaddr_2,
            &conn_opts,
            true,
            0,
            StacksEpoch::unit_test_pre_2_05(0),
        );
        let mut convo_2 = ConversationP2P::new(
            123,
            456,
            &burnchain,
            &socketaddr_1,
            &conn_opts,
            true,
            0,
            StacksEpoch::unit_test_pre_2_05(0),
        );

        // convo_1 sends a handshake to convo_2
        let handshake_data_1 = HandshakeData::from_local_peer(&local_peer_1);
        let handshake_1 = convo_1
            .sign_message(
                &chain_view,
                &local_peer_1.private_key,
                StacksMessageType::Handshake(handshake_data_1.clone()),
            )
            .unwrap();
        let mut rh_handshake_1 = convo_1
            .send_signed_request(handshake_1.clone(), 1000000)
            .unwrap();

        // convo_1 sends a ping to convo_2
        let ping_data_1 = PingData::new();
        let ping_1 = convo_1
            .sign_message(
                &chain_view,
                &local_peer_1.private_key,
                StacksMessageType::Ping(ping_data_1.clone()),
            )
            .unwrap();
        let mut rh_ping_1 = convo_1
            .send_signed_request(ping_1.clone(), 1000000)
            .unwrap();

        // convo_2 receives the handshake and ping and processes both, and since no one is waiting for the handshake, will forward
        // it along to the chat caller (us)
        test_debug!("send handshake {:?}", &handshake_1);
        test_debug!("send ping {:?}", &ping_1);
        convo_send_recv(
            &mut convo_1,
            vec![&mut rh_handshake_1, &mut rh_ping_1],
            &mut convo_2,
        );
        let unhandled_2 = convo_2
            .chat(&mut net_2, &sortdb_2, &mut chainstate_2, &mut None, false)
            .unwrap();

        // convo_1 has a handshakeaccept
        test_debug!("reply handshake-accept");
        test_debug!("send pong");
        convo_send_recv(
            &mut convo_2,
            vec![&mut rh_handshake_1, &mut rh_ping_1],
            &mut convo_1,
        );
        let unhandled_1 = convo_1
            .chat(&mut net_1, &sortdb_1, &mut chainstate_1, &mut None, false)
            .unwrap();

        let reply_handshake_1 = rh_handshake_1.recv(0).unwrap();
        let reply_ping_1 = rh_ping_1.recv(0).unwrap();

        assert_eq!(unhandled_1.len(), 0);
        assert_eq!(unhandled_2.len(), 1); // only the handshake is given back.  the ping is consumed

        // convo 2 returns the handshake from convo 1
        match unhandled_2[0].payload {
            StacksMessageType::Handshake(ref data) => {
                assert_eq!(handshake_data_1, *data);
            }
            _ => {
                assert!(false);
            }
        };

        // convo 2 replied to convo 1 with a matching pong
        match reply_ping_1.payload {
            StacksMessageType::Pong(ref data) => {
                assert_eq!(data.nonce, ping_data_1.nonce);
            }
            _ => {
                assert!(false);
            }
        }
    }

    #[test]
    fn convo_handshake_ping_loop() {
        let conn_opts = ConnectionOptions::default();
        let socketaddr_1 = SocketAddr::new(IpAddr::V4(Ipv4Addr::new(127, 0, 0, 1)), 8080);
        let socketaddr_2 = SocketAddr::new(IpAddr::V4(Ipv4Addr::new(1, 2, 3, 4)), 8081);

        let first_burn_hash = BurnchainHeaderHash::from_hex(
            "0000000000000000000000000000000000000000000000000000000000000000",
        )
        .unwrap();

        let burnchain = testing_burnchain_config();

        let mut chain_view = BurnchainView {
            burn_block_height: 12348,
            burn_block_hash: BurnchainHeaderHash([0x11; 32]),
            burn_stable_block_height: 12341,
            burn_stable_block_hash: BurnchainHeaderHash([0x22; 32]),
            last_burn_block_hashes: HashMap::new(),
            rc_consensus_hash: ConsensusHash([0x33; 20]),
        };
        chain_view.make_test_data();

        let first_burn_hash = BurnchainHeaderHash::from_hex(
            "0000000000000000000000000000000000000000000000000000000000000000",
        )
        .unwrap();

        let test_name_1 = "convo_handshake_ping_loop_1";
        let test_name_2 = "convo_handshake_ping_loop_2";

        let (mut peerdb_1, mut sortdb_1, stackerdbs_1, pox_id_1, mut chainstate_1) =
            make_test_chain_dbs(
                test_name_1,
                &burnchain,
                0x9abcdef0,
                12350,
                "http://peer1.com".into(),
                &vec![],
                &vec![],
                DEFAULT_SERVICES,
            );
        let (mut peerdb_2, mut sortdb_2, stackerdbs_2, pox_id_2, mut chainstate_2) =
            make_test_chain_dbs(
                test_name_2,
                &burnchain,
                0x9abcdef0,
                12351,
                "http://peer2.com".into(),
                &vec![],
                &vec![],
                DEFAULT_SERVICES,
            );

        let mut net_1 = db_setup(
            &test_name_1,
            &burnchain,
            0x9abcdef0,
            &mut peerdb_1,
            &mut sortdb_1,
            &socketaddr_1,
            &chain_view,
        );
        let mut net_2 = db_setup(
            &test_name_2,
            &burnchain,
            0x9abcdef0,
            &mut peerdb_2,
            &mut sortdb_2,
            &socketaddr_2,
            &chain_view,
        );

        let local_peer_1 = PeerDB::get_local_peer(&peerdb_1.conn()).unwrap();
        let local_peer_2 = PeerDB::get_local_peer(&peerdb_2.conn()).unwrap();

        let mut convo_1 = ConversationP2P::new(
            123,
            456,
            &burnchain,
            &socketaddr_2,
            &conn_opts,
            true,
            0,
            StacksEpoch::unit_test_pre_2_05(0),
        );
        let mut convo_2 = ConversationP2P::new(
            123,
            456,
            &burnchain,
            &socketaddr_1,
            &conn_opts,
            true,
            1,
            StacksEpoch::unit_test_pre_2_05(0),
        );

        for i in 0..5 {
            // do handshake/ping over and over, with different keys.
            // tests re-keying.

            // convo_1 sends a handshake to convo_2
            let handshake_data_1 = HandshakeData::from_local_peer(&local_peer_1);
            let handshake_1 = convo_1
                .sign_message(
                    &chain_view,
                    &local_peer_1.private_key,
                    StacksMessageType::Handshake(handshake_data_1.clone()),
                )
                .unwrap();
            let mut rh_handshake_1 = convo_1.send_signed_request(handshake_1, 1000000).unwrap();

            // convo_1 sends a ping to convo_2
            let ping_data_1 = PingData::new();
            let ping_1 = convo_1
                .sign_message(
                    &chain_view,
                    &local_peer_1.private_key,
                    StacksMessageType::Ping(ping_data_1.clone()),
                )
                .unwrap();
            let mut rh_ping_1 = convo_1.send_signed_request(ping_1, 1000000).unwrap();

            // convo_2 receives the handshake and ping and processes both, and since no one is waiting for the handshake, will forward
            // it along to the chat caller (us)
            convo_send_recv(
                &mut convo_1,
                vec![&mut rh_handshake_1, &mut rh_ping_1],
                &mut convo_2,
            );
            let unhandled_2 = convo_2
                .chat(&mut net_2, &sortdb_2, &mut chainstate_2, &mut None, false)
                .unwrap();

            // convo_1 has a handshakeaccept
            convo_send_recv(
                &mut convo_2,
                vec![&mut rh_handshake_1, &mut rh_ping_1],
                &mut convo_1,
            );
            let unhandled_1 = convo_1
                .chat(&mut net_1, &sortdb_1, &mut chainstate_1, &mut None, false)
                .unwrap();

            let reply_handshake_1 = rh_handshake_1.recv(0).unwrap();
            let reply_ping_1 = rh_ping_1.recv(0).unwrap();

            assert_eq!(unhandled_1.len(), 0);
            assert_eq!(unhandled_2.len(), 1); // only the handshake is given back.  the ping is consumed

            // convo 2 returns the handshake from convo 1
            match unhandled_2[0].payload {
                StacksMessageType::Handshake(ref data) => {
                    assert_eq!(handshake_data_1, *data);
                }
                _ => {
                    assert!(false);
                }
            };

            // convo 2 replied to convo 1 with a matching pong
            match reply_ping_1.payload {
                StacksMessageType::Pong(ref data) => {
                    assert_eq!(data.nonce, ping_data_1.nonce);
                }
                _ => {
                    assert!(false);
                }
            }

            // received a valid HandshakeAccept from peer 2
            match reply_handshake_1.payload {
                StacksMessageType::HandshakeAccept(ref data)
                | StacksMessageType::StackerDBHandshakeAccept(ref data, ..) => {
                    assert_eq!(data.handshake.addrbytes, local_peer_2.addrbytes);
                    assert_eq!(data.handshake.port, local_peer_2.port);
                    assert_eq!(data.handshake.services, local_peer_2.services);
                    assert_eq!(
                        data.handshake.node_public_key,
                        StacksPublicKeyBuffer::from_public_key(&Secp256k1PublicKey::from_private(
                            &local_peer_2.private_key
                        ))
                    );
                    assert_eq!(
                        data.handshake.expire_block_height,
                        local_peer_2.private_key_expire
                    );
                    assert_eq!(data.heartbeat_interval, conn_opts.heartbeat);
                }
                _ => {
                    assert!(false);
                }
            };

            // convo_2 got updated with convo_1's peer info, and default heartbeat filled in
            assert_eq!(convo_2.peer_heartbeat, 3600);
            assert_eq!(
                convo_2
                    .connection
                    .get_public_key()
                    .unwrap()
                    .to_bytes_compressed(),
                Secp256k1PublicKey::from_private(&local_peer_1.private_key).to_bytes_compressed()
            );

            // convo_1 got updated with convo_2's peer info, as well as heartbeat
            assert_eq!(convo_1.peer_heartbeat, conn_opts.heartbeat);
            assert_eq!(
                convo_1
                    .connection
                    .get_public_key()
                    .unwrap()
                    .to_bytes_compressed(),
                Secp256k1PublicKey::from_private(&local_peer_2.private_key).to_bytes_compressed()
            );

            // regenerate keys and expiries in peer 1
            let new_privkey = Secp256k1PrivateKey::new();
            {
                let mut tx = peerdb_1.tx_begin().unwrap();
                PeerDB::set_local_private_key(&mut tx, &new_privkey, (12350 + i) as u64).unwrap();
                tx.commit().unwrap();
            }
        }
    }

    #[test]
    fn convo_nack_unsolicited() {
        let conn_opts = ConnectionOptions::default();
        let socketaddr_1 = SocketAddr::new(IpAddr::V4(Ipv4Addr::new(127, 0, 0, 1)), 8080);
        let socketaddr_2 = SocketAddr::new(IpAddr::V4(Ipv4Addr::new(1, 2, 3, 4)), 8081);

        let first_burn_hash = BurnchainHeaderHash::from_hex(
            "0000000000000000000000000000000000000000000000000000000000000000",
        )
        .unwrap();

        let burnchain = testing_burnchain_config();

        let mut chain_view = BurnchainView {
            burn_block_height: 12348,
            burn_block_hash: BurnchainHeaderHash([0x11; 32]),
            burn_stable_block_height: 12341,
            burn_stable_block_hash: BurnchainHeaderHash([0x22; 32]),
            last_burn_block_hashes: HashMap::new(),
            rc_consensus_hash: ConsensusHash([0x33; 20]),
        };
        chain_view.make_test_data();

        let first_burn_hash = BurnchainHeaderHash::from_hex(
            "0000000000000000000000000000000000000000000000000000000000000000",
        )
        .unwrap();

        let test_name_1 = "convo_nack_unsolicited_1";
        let test_name_2 = "convo_nack_unsolicited_2";

        let (mut peerdb_1, mut sortdb_1, stackerdbs_1, pox_id_1, mut chainstate_1) =
            make_test_chain_dbs(
                test_name_1,
                &burnchain,
                0x9abcdef0,
                12350,
                "http://peer1.com".into(),
                &vec![],
                &vec![],
                DEFAULT_SERVICES,
            );
        let (mut peerdb_2, mut sortdb_2, stackerdbs_2, pox_id_2, mut chainstate_2) =
            make_test_chain_dbs(
                test_name_2,
                &burnchain,
                0x9abcdef0,
                12351,
                "http://peer2.com".into(),
                &vec![],
                &vec![],
                DEFAULT_SERVICES,
            );

        let mut net_1 = db_setup(
            &test_name_1,
            &burnchain,
            0x9abcdef0,
            &mut peerdb_1,
            &mut sortdb_1,
            &socketaddr_1,
            &chain_view,
        );
        let mut net_2 = db_setup(
            &test_name_2,
            &burnchain,
            0x9abcdef0,
            &mut peerdb_2,
            &mut sortdb_2,
            &socketaddr_2,
            &chain_view,
        );

        let local_peer_1 = PeerDB::get_local_peer(&peerdb_1.conn()).unwrap();
        let local_peer_2 = PeerDB::get_local_peer(&peerdb_2.conn()).unwrap();

        let mut convo_1 = ConversationP2P::new(
            123,
            456,
            &burnchain,
            &socketaddr_2,
            &conn_opts,
            true,
            0,
            StacksEpoch::unit_test_pre_2_05(0),
        );
        let mut convo_2 = ConversationP2P::new(
            123,
            456,
            &burnchain,
            &socketaddr_1,
            &conn_opts,
            true,
            0,
            StacksEpoch::unit_test_pre_2_05(0),
        );

        // no peer public keys known yet
        assert!(convo_1.connection.get_public_key().is_none());
        assert!(convo_2.connection.get_public_key().is_none());

        // convo_1 sends a ping to convo_2
        let ping_data_1 = PingData::new();
        let ping_1 = convo_1
            .sign_message(
                &chain_view,
                &local_peer_1.private_key,
                StacksMessageType::Ping(ping_data_1.clone()),
            )
            .unwrap();
        let mut rh_ping_1 = convo_1.send_signed_request(ping_1, 1000000).unwrap();

        // convo_2 will reply with a nack since peer_1 hasn't authenticated yet
        convo_send_recv(&mut convo_1, vec![&mut rh_ping_1], &mut convo_2);
        let unhandled_2 = convo_2
            .chat(&mut net_2, &sortdb_2, &mut chainstate_2, &mut None, false)
            .unwrap();

        // convo_1 has a nack
        convo_send_recv(&mut convo_2, vec![&mut rh_ping_1], &mut convo_1);
        let unhandled_1 = convo_1
            .chat(&mut net_1, &sortdb_1, &mut chainstate_1, &mut None, false)
            .unwrap();

        let reply_1 = rh_ping_1.recv(0).unwrap();

        // convo_2 gives back nothing
        assert_eq!(unhandled_1.len(), 0);
        assert_eq!(unhandled_2.len(), 0);

        // convo_1 got a NACK
        match reply_1.payload {
            StacksMessageType::Nack(ref data) => {
                assert_eq!(data.error_code, NackErrorCodes::HandshakeRequired);
            }
            _ => {
                assert!(false);
            }
        };

        // convo_2 did NOT get updated with convo_1's peer info
        assert_eq!(convo_2.peer_heartbeat, 0);
        assert!(convo_2.connection.get_public_key().is_none());

        // convo_1 did NOT get updated
        assert_eq!(convo_1.peer_heartbeat, 0);
        assert!(convo_2.connection.get_public_key().is_none());
    }

    #[test]
    fn convo_ignore_unsolicited_handshake() {
        let conn_opts = ConnectionOptions::default();
        let socketaddr_1 = SocketAddr::new(IpAddr::V4(Ipv4Addr::new(127, 0, 0, 1)), 8080);
        let socketaddr_2 = SocketAddr::new(IpAddr::V4(Ipv4Addr::new(1, 2, 3, 4)), 8081);

        let first_burn_hash = BurnchainHeaderHash::from_hex(
            "0000000000000000000000000000000000000000000000000000000000000000",
        )
        .unwrap();

        let burnchain = testing_burnchain_config();

        let mut chain_view = BurnchainView {
            burn_block_height: 12348,
            burn_block_hash: BurnchainHeaderHash([0x11; 32]),
            burn_stable_block_height: 12341,
            burn_stable_block_hash: BurnchainHeaderHash([0x22; 32]),
            last_burn_block_hashes: HashMap::new(),
            rc_consensus_hash: ConsensusHash([0x33; 20]),
        };
        chain_view.make_test_data();

        let first_burn_hash = BurnchainHeaderHash::from_hex(
            "0000000000000000000000000000000000000000000000000000000000000000",
        )
        .unwrap();

        let test_name_1 = "convo_ignore_unsolicited_handshake_1";
        let test_name_2 = "convo_ignore_unsolicited_handshake_2";
        let (mut peerdb_1, mut sortdb_1, stackerdbs_1, pox_id_1, mut chainstate_1) =
            make_test_chain_dbs(
                test_name_1,
                &burnchain,
                0x9abcdef0,
                12350,
                "http://peer1.com".into(),
                &vec![],
                &vec![],
                DEFAULT_SERVICES,
            );
        let (mut peerdb_2, mut sortdb_2, stackerdbs_2, pox_id_2, mut chainstate_2) =
            make_test_chain_dbs(
                test_name_2,
                &burnchain,
                0x9abcdef0,
                12351,
                "http://peer2.com".into(),
                &vec![],
                &vec![],
                DEFAULT_SERVICES,
            );

        let mut net_1 = db_setup(
            &test_name_1,
            &burnchain,
            0x9abcdef0,
            &mut peerdb_1,
            &mut sortdb_1,
            &socketaddr_1,
            &chain_view,
        );
        let mut net_2 = db_setup(
            &test_name_2,
            &burnchain,
            0x9abcdef0,
            &mut peerdb_2,
            &mut sortdb_2,
            &socketaddr_2,
            &chain_view,
        );

        let local_peer_1 = PeerDB::get_local_peer(&peerdb_1.conn()).unwrap();
        let local_peer_2 = PeerDB::get_local_peer(&peerdb_2.conn()).unwrap();

        let mut convo_1 = ConversationP2P::new(
            123,
            456,
            &burnchain,
            &socketaddr_2,
            &conn_opts,
            true,
            0,
            StacksEpoch::unit_test_pre_2_05(0),
        );
        let mut convo_2 = ConversationP2P::new(
            123,
            456,
            &burnchain,
            &socketaddr_1,
            &conn_opts,
            true,
            0,
            StacksEpoch::unit_test_pre_2_05(0),
        );

        // no peer public keys known yet
        assert!(convo_1.connection.get_public_key().is_none());
        assert!(convo_2.connection.get_public_key().is_none());

        // convo_1 sends unauthenticated control-plane messages to convo_2
        let unauthed_messages = {
            let accept_data_1 = HandshakeAcceptData::new(&local_peer_1, 1000000000);
            let accept_1 = convo_1
                .sign_message(
                    &chain_view,
                    &local_peer_1.private_key,
                    StacksMessageType::HandshakeAccept(accept_data_1.clone()),
                )
                .unwrap();

            let stackerdb_accept_data_1 = StacksMessageType::StackerDBHandshakeAccept(
                accept_data_1.clone(),
                StackerDBHandshakeData {
                    rc_consensus_hash: chain_view.rc_consensus_hash.clone(),
                    // placeholder sbtc address for now
                    smart_contracts: vec![QualifiedContractIdentifier::parse(
                        "SP000000000000000000002Q6VF78.sbtc",
                    )
                    .unwrap()],
                },
            );

            let stackerdb_accept_1 = convo_1
                .sign_message(
                    &chain_view,
                    &local_peer_1.private_key,
                    stackerdb_accept_data_1,
                )
                .unwrap();

            vec![accept_1, stackerdb_accept_1]
        };

        for unauthed_msg in unauthed_messages.into_iter() {
            let mut rh_1 = convo_1.send_signed_request(unauthed_msg, 1000000).unwrap();

            convo_send_recv(&mut convo_1, vec![&mut rh_1], &mut convo_2);
            let unhandled_2 = convo_2
                .chat(&mut net_2, &sortdb_2, &mut chainstate_2, &mut None, false)
                .unwrap();

            convo_send_recv(&mut convo_2, vec![&mut rh_1], &mut convo_1);
            let unhandled_1 = convo_1
                .chat(&mut net_1, &sortdb_1, &mut chainstate_1, &mut None, false)
                .unwrap();

            // connection should break off since nodes ignore unsolicited messages
            match rh_1.recv(1).unwrap_err() {
                net_error::ConnectionBroken => {}
                e => {
                    panic!(
                        "Unexpected error from consuming unsolicited message: {:?}",
                        &e
                    );
                }
            }

            // convo_2 gives back nothing
            assert_eq!(unhandled_1.len(), 0);
            assert_eq!(unhandled_2.len(), 0);

            // convo_2 did NOT get updated with convo_1's peer info
            assert_eq!(convo_2.peer_heartbeat, 0);
            assert!(convo_2.connection.get_public_key().is_none());

            // convo_1 did NOT get updated
            assert_eq!(convo_1.peer_heartbeat, 0);
            assert!(convo_2.connection.get_public_key().is_none());
        }
    }

    #[test]
    fn convo_handshake_getblocksinv() {
        with_timeout(100, || {
            let conn_opts = ConnectionOptions::default();

            let socketaddr_1 = SocketAddr::new(IpAddr::V4(Ipv4Addr::new(127, 0, 0, 1)), 8080);
            let socketaddr_2 = SocketAddr::new(IpAddr::V4(Ipv4Addr::new(1, 2, 3, 4)), 8081);

            let first_burn_hash = BurnchainHeaderHash::from_hex(
                "0000000000000000000000000000000000000000000000000000000000000000",
            )
            .unwrap();

            let burnchain = testing_burnchain_config();

            let mut chain_view = BurnchainView {
                burn_block_height: 12331,
                burn_block_hash: BurnchainHeaderHash([0x11; 32]),
                burn_stable_block_height: 12331 - 7,
                burn_stable_block_hash: BurnchainHeaderHash([0x22; 32]),
                last_burn_block_hashes: HashMap::new(),
                rc_consensus_hash: ConsensusHash([0x33; 20]),
            };
            chain_view.make_test_data();

            let test_name_1 = "convo_handshake_getblocksinv_1";
            let test_name_2 = "convo_handshake_getblocksinv_2";
            let (mut peerdb_1, mut sortdb_1, stackerdbs_1, pox_id_1, mut chainstate_1) =
                make_test_chain_dbs(
                    test_name_1,
                    &burnchain,
                    0x9abcdef0,
                    12350,
                    "http://peer1.com".into(),
                    &vec![],
                    &vec![],
                    DEFAULT_SERVICES,
                );
            let (mut peerdb_2, mut sortdb_2, stackerdbs_2, pox_id_2, mut chainstate_2) =
                make_test_chain_dbs(
                    test_name_2,
                    &burnchain,
                    0x9abcdef0,
                    12351,
                    "http://peer2.com".into(),
                    &vec![],
                    &vec![],
                    DEFAULT_SERVICES,
                );

            let mut net_1 = db_setup(
                &test_name_1,
                &burnchain,
                0x9abcdef0,
                &mut peerdb_1,
                &mut sortdb_1,
                &socketaddr_1,
                &chain_view,
            );
            let mut net_2 = db_setup(
                &test_name_2,
                &burnchain,
                0x9abcdef0,
                &mut peerdb_2,
                &mut sortdb_2,
                &socketaddr_2,
                &chain_view,
            );

            let local_peer_1 = PeerDB::get_local_peer(&peerdb_1.conn()).unwrap();
            let local_peer_2 = PeerDB::get_local_peer(&peerdb_2.conn()).unwrap();

            let mut convo_1 = ConversationP2P::new(
                123,
                456,
                &burnchain,
                &socketaddr_2,
                &conn_opts,
                true,
                0,
                StacksEpoch::unit_test_pre_2_05(0),
            );
            let mut convo_2 = ConversationP2P::new(
                123,
                456,
                &burnchain,
                &socketaddr_1,
                &conn_opts,
                true,
                0,
                StacksEpoch::unit_test_pre_2_05(0),
            );

            // no peer public keys known yet
            assert!(convo_1.connection.get_public_key().is_none());
            assert!(convo_2.connection.get_public_key().is_none());

            // convo_1 sends a handshake to convo_2
            let handshake_data_1 = HandshakeData::from_local_peer(&local_peer_1);
            let handshake_1 = convo_1
                .sign_message(
                    &chain_view,
                    &local_peer_1.private_key,
                    StacksMessageType::Handshake(handshake_data_1.clone()),
                )
                .unwrap();
            let mut rh_1 = convo_1.send_signed_request(handshake_1, 1000000).unwrap();

            // convo_2 receives it and processes it, and since no one is waiting for it, will forward
            // it along to the chat caller (us)
            test_debug!("send handshake");
            convo_send_recv(&mut convo_1, vec![&mut rh_1], &mut convo_2);
            let unhandled_2 = convo_2
                .chat(&mut net_2, &sortdb_2, &mut chainstate_2, &mut None, false)
                .unwrap();

            // convo_1 has a handshakeaccept
            test_debug!("send handshake-accept");
            convo_send_recv(&mut convo_2, vec![&mut rh_1], &mut convo_1);
            let unhandled_1 = convo_1
                .chat(&mut net_1, &sortdb_1, &mut chainstate_1, &mut None, false)
                .unwrap();

            let reply_1 = rh_1.recv(0).unwrap();

            assert_eq!(unhandled_1.len(), 0);
            assert_eq!(unhandled_2.len(), 1);

            // convo 2 returns the handshake from convo 1
            match unhandled_2[0].payload {
                StacksMessageType::Handshake(ref data) => {
                    assert_eq!(handshake_data_1, *data);
                }
                _ => {
                    assert!(false);
                }
            };

            // received a valid HandshakeAccept from peer 2
            match reply_1.payload {
                StacksMessageType::HandshakeAccept(ref data)
                | StacksMessageType::StackerDBHandshakeAccept(ref data, ..) => {
                    assert_eq!(data.handshake.addrbytes, local_peer_2.addrbytes);
                    assert_eq!(data.handshake.port, local_peer_2.port);
                    assert_eq!(data.handshake.services, local_peer_2.services);
                    assert_eq!(
                        data.handshake.node_public_key,
                        StacksPublicKeyBuffer::from_public_key(&Secp256k1PublicKey::from_private(
                            &local_peer_2.private_key
                        ))
                    );
                    assert_eq!(
                        data.handshake.expire_block_height,
                        local_peer_2.private_key_expire
                    );
                    assert_eq!(data.handshake.data_url, "http://peer2.com".into());
                    assert_eq!(data.heartbeat_interval, conn_opts.heartbeat);
                }
                _ => {
                    assert!(false);
                }
            };

            // convo_1 sends a getblocksinv to convo_2 for all the blocks in the last reward cycle
            let convo_1_chaintip =
                SortitionDB::get_canonical_burn_chain_tip(sortdb_1.conn()).unwrap();
            let convo_1_ancestor = {
                let ic = sortdb_1.index_conn();
                SortitionDB::get_ancestor_snapshot(
                    &ic,
                    convo_1_chaintip.block_height - 10 - 1,
                    &convo_1_chaintip.sortition_id,
                )
                .unwrap()
                .unwrap()
            };

            let getblocksdata_1 = GetBlocksInv {
                consensus_hash: convo_1_ancestor.consensus_hash,
                num_blocks: 10 as u16,
            };
            let getblocksdata_1_msg = convo_1
                .sign_message(
                    &chain_view,
                    &local_peer_1.private_key,
                    StacksMessageType::GetBlocksInv(getblocksdata_1.clone()),
                )
                .unwrap();
            let mut rh_1 = convo_1
                .send_signed_request(getblocksdata_1_msg, 10000000)
                .unwrap();

            // convo_2 receives it, and handles it
            test_debug!("send getblocksinv");
            convo_send_recv(&mut convo_1, vec![&mut rh_1], &mut convo_2);
            let unhandled_2 = convo_2
                .chat(&mut net_2, &sortdb_2, &mut chainstate_2, &mut None, false)
                .unwrap();

            // convo_1 gets back a blocksinv message
            test_debug!("send blocksinv");
            convo_send_recv(&mut convo_2, vec![&mut rh_1], &mut convo_1);
            let unhandled_1 = convo_1
                .chat(&mut net_1, &sortdb_1, &mut chainstate_1, &mut None, false)
                .unwrap();

            let reply_1 = rh_1.recv(0).unwrap();

            // no unhandled messages forwarded
            assert_eq!(unhandled_1, vec![]);
            assert_eq!(unhandled_2, vec![]);

            // convo 2 returned a block-inv for all blocks
            match reply_1.payload {
                StacksMessageType::BlocksInv(ref data) => {
                    assert_eq!(data.bitlen, 10);
                    test_debug!("data: {:?}", data);

                    // all burn blocks had sortitions, but we have no Stacks blocks :(
                    for i in 0..data.bitlen {
                        assert!(!data.has_ith_block(i));
                    }
                }
                x => {
                    error!("received invalid payload: {:?}", &x);
                    assert!(false);
                }
            }

            // request for a non-existent consensus hash
            let getblocksdata_diverged_1 = GetBlocksInv {
                consensus_hash: ConsensusHash([0xff; 20]),
                num_blocks: GETPOXINV_MAX_BITLEN as u16,
            };
            let getblocksdata_diverged_1_msg = convo_1
                .sign_message(
                    &chain_view,
                    &local_peer_1.private_key,
                    StacksMessageType::GetBlocksInv(getblocksdata_diverged_1.clone()),
                )
                .unwrap();
            let mut rh_1 = convo_1
                .send_signed_request(getblocksdata_diverged_1_msg, 10000000)
                .unwrap();

            // convo_2 receives it, and handles it
            test_debug!("send getblocksinv (diverged)");
            convo_send_recv(&mut convo_1, vec![&mut rh_1], &mut convo_2);
            let unhandled_2 = convo_2
                .chat(&mut net_2, &sortdb_2, &mut chainstate_2, &mut None, false)
                .unwrap();

            // convo_1 gets back a nack message
            test_debug!("send nack (diverged)");
            convo_send_recv(&mut convo_2, vec![&mut rh_1], &mut convo_1);
            let unhandled_1 = convo_1
                .chat(&mut net_1, &sortdb_1, &mut chainstate_1, &mut None, false)
                .unwrap();

            let reply_1 = rh_1.recv(0).unwrap();

            // no unhandled messages forwarded
            assert_eq!(unhandled_1, vec![]);
            assert_eq!(unhandled_2, vec![]);

            // convo 2 returned a nack with the appropriate error message
            match reply_1.payload {
                StacksMessageType::Nack(ref data) => {
                    assert_eq!(data.error_code, NackErrorCodes::NoSuchBurnchainBlock);
                }
                _ => {
                    assert!(false);
                }
            }
        })
    }

    #[test]
    fn convo_handshake_getnakamotoinv() {
        with_timeout(100, || {
            let conn_opts = ConnectionOptions::default();

            let socketaddr_1 = SocketAddr::new(IpAddr::V4(Ipv4Addr::new(127, 0, 0, 1)), 8080);
            let socketaddr_2 = SocketAddr::new(IpAddr::V4(Ipv4Addr::new(1, 2, 3, 4)), 8081);

            let first_burn_hash = BurnchainHeaderHash::from_hex(
                "0000000000000000000000000000000000000000000000000000000000000000",
            )
            .unwrap();

            let burnchain = testing_burnchain_config();

            let mut chain_view = BurnchainView {
                burn_block_height: 12331,
                burn_block_hash: BurnchainHeaderHash([0x11; 32]),
                burn_stable_block_height: 12331 - 7,
                burn_stable_block_hash: BurnchainHeaderHash([0x22; 32]),
                last_burn_block_hashes: HashMap::new(),
                rc_consensus_hash: ConsensusHash([0x33; 20]),
            };
            chain_view.make_test_data();

            let test_name_1 = "convo_handshake_getnakamotoinv_1";
            let test_name_2 = "convo_handshake_getnakamotoinv_2";
            let (mut peerdb_1, mut sortdb_1, stackerdbs_1, pox_id_1, mut chainstate_1) =
                make_test_chain_dbs(
                    test_name_1,
                    &burnchain,
                    0x9abcdef0,
                    12350,
                    "http://peer1.com".into(),
                    &vec![],
                    &vec![],
                    DEFAULT_SERVICES,
                );
            let (mut peerdb_2, mut sortdb_2, stackerdbs_2, pox_id_2, mut chainstate_2) =
                make_test_chain_dbs(
                    test_name_2,
                    &burnchain,
                    0x9abcdef0,
                    12351,
                    "http://peer2.com".into(),
                    &vec![],
                    &vec![],
                    DEFAULT_SERVICES,
                );

            let mut net_1 = db_setup(
                &test_name_1,
                &burnchain,
                0x9abcdef0,
                &mut peerdb_1,
                &mut sortdb_1,
                &socketaddr_1,
                &chain_view,
            );
            let mut net_2 = db_setup(
                &test_name_2,
                &burnchain,
                0x9abcdef0,
                &mut peerdb_2,
                &mut sortdb_2,
                &socketaddr_2,
                &chain_view,
            );

            let local_peer_1 = PeerDB::get_local_peer(&peerdb_1.conn()).unwrap();
            let local_peer_2 = PeerDB::get_local_peer(&peerdb_2.conn()).unwrap();

            let mut convo_1 = ConversationP2P::new(
                123,
                456,
                &burnchain,
                &socketaddr_2,
                &conn_opts,
                true,
                0,
                StacksEpoch::unit_test_pre_2_05(0),
            );
            let mut convo_2 = ConversationP2P::new(
                123,
                456,
                &burnchain,
                &socketaddr_1,
                &conn_opts,
                true,
                0,
                StacksEpoch::unit_test_pre_2_05(0),
            );

            // no peer public keys known yet
            assert!(convo_1.connection.get_public_key().is_none());
            assert!(convo_2.connection.get_public_key().is_none());

            // convo_1 sends a handshake to convo_2
            let handshake_data_1 = HandshakeData::from_local_peer(&local_peer_1);
            let handshake_1 = convo_1
                .sign_message(
                    &chain_view,
                    &local_peer_1.private_key,
                    StacksMessageType::Handshake(handshake_data_1.clone()),
                )
                .unwrap();
            let mut rh_1 = convo_1.send_signed_request(handshake_1, 1000000).unwrap();

            // convo_2 receives it and processes it, and since no one is waiting for it, will forward
            // it along to the chat caller (us)
            test_debug!("send handshake");
            convo_send_recv(&mut convo_1, vec![&mut rh_1], &mut convo_2);
            let unhandled_2 = convo_2
                .chat(&mut net_2, &sortdb_2, &mut chainstate_2, &mut None, false)
                .unwrap();

            // convo_1 has a handshakeaccept
            test_debug!("send handshake-accept");
            convo_send_recv(&mut convo_2, vec![&mut rh_1], &mut convo_1);
            let unhandled_1 = convo_1
                .chat(&mut net_1, &sortdb_1, &mut chainstate_1, &mut None, false)
                .unwrap();

            let reply_1 = rh_1.recv(0).unwrap();

            assert_eq!(unhandled_1.len(), 0);
            assert_eq!(unhandled_2.len(), 1);

            // convo 2 returns the handshake from convo 1
            match unhandled_2[0].payload {
                StacksMessageType::Handshake(ref data) => {
                    assert_eq!(handshake_data_1, *data);
                }
                _ => {
                    assert!(false);
                }
            };

            // received a valid HandshakeAccept from peer 2
            match reply_1.payload {
                StacksMessageType::HandshakeAccept(ref data)
                | StacksMessageType::StackerDBHandshakeAccept(ref data, ..) => {
                    assert_eq!(data.handshake.addrbytes, local_peer_2.addrbytes);
                    assert_eq!(data.handshake.port, local_peer_2.port);
                    assert_eq!(data.handshake.services, local_peer_2.services);
                    assert_eq!(
                        data.handshake.node_public_key,
                        StacksPublicKeyBuffer::from_public_key(&Secp256k1PublicKey::from_private(
                            &local_peer_2.private_key
                        ))
                    );
                    assert_eq!(
                        data.handshake.expire_block_height,
                        local_peer_2.private_key_expire
                    );
                    assert_eq!(data.handshake.data_url, "http://peer2.com".into());
                    assert_eq!(data.heartbeat_interval, conn_opts.heartbeat);
                }
                _ => {
                    assert!(false);
                }
            };

            // convo_1 sends a getnakamotoinv to convo_2 for all the tenures in the last reward cycle
            let convo_1_chaintip =
                SortitionDB::get_canonical_burn_chain_tip(sortdb_1.conn()).unwrap();
            let convo_1_ancestor = {
                let ic = sortdb_1.index_conn();
                SortitionDB::get_ancestor_snapshot(
                    &ic,
                    convo_1_chaintip.block_height - 10 - 1,
                    &convo_1_chaintip.sortition_id,
                )
                .unwrap()
                .unwrap()
            };

            let getnakamotodata_1 = GetNakamotoInvData {
                consensus_hash: convo_1_ancestor.consensus_hash,
            };
            let getnakamotodata_1_msg = convo_1
                .sign_message(
                    &chain_view,
                    &local_peer_1.private_key,
                    StacksMessageType::GetNakamotoInv(getnakamotodata_1.clone()),
                )
                .unwrap();
            let mut rh_1 = convo_1
                .send_signed_request(getnakamotodata_1_msg, 10000000)
                .unwrap();

            // convo_2 receives it, and handles it
            test_debug!("send getnakamotoinv");
            convo_send_recv(&mut convo_1, vec![&mut rh_1], &mut convo_2);
            let unhandled_2 = convo_2
                .chat(&mut net_2, &sortdb_2, &mut chainstate_2, &mut None, false)
                .unwrap();

            // convo_1 gets back a nakamotoinv message
            test_debug!("send nakamotoinv");
            convo_send_recv(&mut convo_2, vec![&mut rh_1], &mut convo_1);
            let unhandled_1 = convo_1
                .chat(&mut net_1, &sortdb_1, &mut chainstate_1, &mut None, false)
                .unwrap();

            let reply_1 = rh_1.recv(0).unwrap();

            // no unhandled messages forwarded
            assert_eq!(unhandled_1, vec![]);
            assert_eq!(unhandled_2, vec![]);

            // convo 2 returned a tenure-inv for all tenures
            match reply_1.payload {
                StacksMessageType::NakamotoInv(ref data) => {
                    assert_eq!(data.tenures.len(), 10);
                    test_debug!("data: {:?}", data);

                    // all burn blocks had sortitions, but we have no tenures :(
                    for i in 0..10 {
                        assert_eq!(data.tenures.get(i).unwrap(), false);
                    }
                }
                x => {
                    error!("received invalid payload: {:?}", &x);
                    assert!(false);
                }
            }

            // request for a non-existent consensus hash
            let getnakamotodata_diverged_1 = GetNakamotoInvData {
                consensus_hash: ConsensusHash([0xff; 20]),
            };
            let getnakamotodata_diverged_1_msg = convo_1
                .sign_message(
                    &chain_view,
                    &local_peer_1.private_key,
                    StacksMessageType::GetNakamotoInv(getnakamotodata_diverged_1.clone()),
                )
                .unwrap();
            let mut rh_1 = convo_1
                .send_signed_request(getnakamotodata_diverged_1_msg, 10000000)
                .unwrap();

            // convo_2 receives it, and handles it
            test_debug!("send getnakamotoinv (diverged)");
            convo_send_recv(&mut convo_1, vec![&mut rh_1], &mut convo_2);
            let unhandled_2 = convo_2
                .chat(&mut net_2, &sortdb_2, &mut chainstate_2, &mut None, false)
                .unwrap();

            // convo_1 gets back a nack message
            test_debug!("send nack (diverged)");
            convo_send_recv(&mut convo_2, vec![&mut rh_1], &mut convo_1);
            let unhandled_1 = convo_1
                .chat(&mut net_1, &sortdb_1, &mut chainstate_1, &mut None, false)
                .unwrap();

            let reply_1 = rh_1.recv(0).unwrap();

            // no unhandled messages forwarded
            assert_eq!(unhandled_1, vec![]);
            assert_eq!(unhandled_2, vec![]);

            // convo 2 returned a nack with the appropriate error message
            match reply_1.payload {
                StacksMessageType::Nack(ref data) => {
                    assert_eq!(data.error_code, NackErrorCodes::NoSuchBurnchainBlock);
                }
                _ => {
                    assert!(false);
                }
            }
        })
    }

    #[test]
    fn convo_natpunch() {
        let conn_opts = ConnectionOptions::default();
        let socketaddr_1 = SocketAddr::new(IpAddr::V4(Ipv4Addr::new(1, 2, 3, 4)), 8081);
        let socketaddr_2 = SocketAddr::new(IpAddr::V4(Ipv4Addr::new(127, 0, 0, 1)), 8080);

        let first_burn_hash = BurnchainHeaderHash::from_hex(
            "0000000000000000000000000000000000000000000000000000000000000000",
        )
        .unwrap();

        let burnchain = testing_burnchain_config();

        let mut chain_view = BurnchainView {
            burn_block_height: 12348,
            burn_block_hash: BurnchainHeaderHash([0x11; 32]),
            burn_stable_block_height: 12341,
            burn_stable_block_hash: BurnchainHeaderHash([0x22; 32]),
            last_burn_block_hashes: HashMap::new(),
            rc_consensus_hash: ConsensusHash([0x33; 20]),
        };
        chain_view.make_test_data();

        let first_burn_hash = BurnchainHeaderHash::from_hex(
            "0000000000000000000000000000000000000000000000000000000000000000",
        )
        .unwrap();

        let test_name_1 = "convo_natpunch_1";
        let test_name_2 = "convo_natpunch_2";
        let (mut peerdb_1, mut sortdb_1, stackerdbs_1, pox_id_1, mut chainstate_1) =
            make_test_chain_dbs(
                test_name_1,
                &burnchain,
                0x9abcdef0,
                12352,
                "http://peer1.com".into(),
                &vec![],
                &vec![],
                DEFAULT_SERVICES,
            );
        let (mut peerdb_2, mut sortdb_2, stackerdbs_2, pox_id_2, mut chainstate_2) =
            make_test_chain_dbs(
                test_name_2,
                &burnchain,
                0x9abcdef0,
                12353,
                "http://peer2.com".into(),
                &vec![],
                &vec![],
                DEFAULT_SERVICES,
            );

        let mut net_1 = db_setup(
            &test_name_1,
            &burnchain,
            0x9abcdef0,
            &mut peerdb_1,
            &mut sortdb_1,
            &socketaddr_1,
            &chain_view,
        );
        let mut net_2 = db_setup(
            &test_name_2,
            &burnchain,
            0x9abcdef0,
            &mut peerdb_2,
            &mut sortdb_2,
            &socketaddr_2,
            &chain_view,
        );

        let local_peer_1 = PeerDB::get_local_peer(&peerdb_1.conn()).unwrap();
        let local_peer_2 = PeerDB::get_local_peer(&peerdb_2.conn()).unwrap();

        let mut convo_1 = ConversationP2P::new(
            123,
            456,
            &burnchain,
            &socketaddr_2,
            &conn_opts,
            true,
            0,
            StacksEpoch::unit_test_pre_2_05(0),
        );
        let mut convo_2 = ConversationP2P::new(
            123,
            456,
            &burnchain,
            &socketaddr_1,
            &conn_opts,
            true,
            0,
            StacksEpoch::unit_test_pre_2_05(0),
        );

        // convo_1 sends natpunch request to convo_2
        let natpunch_1 = convo_1
            .sign_message(
                &chain_view,
                &local_peer_1.private_key,
                StacksMessageType::NatPunchRequest(0x12345678),
            )
            .unwrap();
        let mut rh_natpunch_1 = convo_1
            .send_signed_request(natpunch_1.clone(), 1000000)
            .unwrap();

        // convo_2 receives the natpunch request and processes it
        test_debug!("send natpunch {:?}", &natpunch_1);
        convo_send_recv(&mut convo_1, vec![&mut rh_natpunch_1], &mut convo_2);
        let unhandled_2 = convo_2
            .chat(&mut net_2, &sortdb_2, &mut chainstate_2, &mut None, false)
            .unwrap();

        // convo_1 gets back a natpunch reply
        test_debug!("reply natpunch-reply");
        convo_send_recv(&mut convo_2, vec![&mut rh_natpunch_1], &mut convo_1);
        let unhandled_1 = convo_1
            .chat(&mut net_1, &sortdb_1, &mut chainstate_1, &mut None, false)
            .unwrap();

        let natpunch_reply_1 = rh_natpunch_1.recv(0).unwrap();

        // handled and consumed
        assert_eq!(unhandled_1.len(), 0);
        assert_eq!(unhandled_2.len(), 0);

        // convo_2 replies the natpunch data for convo_1 -- i.e. what convo_2 thinks convo_1's IP
        // address is
        match natpunch_reply_1.payload {
            StacksMessageType::NatPunchReply(ref data) => {
                assert_eq!(data.addrbytes, PeerAddress::from_socketaddr(&socketaddr_1));
                assert_eq!(data.nonce, 0x12345678);
            }
            _ => {
                assert!(false);
            }
        }
    }

    #[test]
    fn convo_is_preamble_valid() {
        let conn_opts = ConnectionOptions::default();
        let socketaddr_1 = SocketAddr::new(IpAddr::V4(Ipv4Addr::new(127, 0, 0, 1)), 8080);
        let socketaddr_2 = SocketAddr::new(IpAddr::V4(Ipv4Addr::new(1, 2, 3, 4)), 8081);

        let first_burn_hash = BurnchainHeaderHash::from_hex(
            "0000000000000000000000000000000000000000000000000000000000000000",
        )
        .unwrap();

        let burnchain = testing_burnchain_config();

        let mut chain_view = BurnchainView {
            burn_block_height: 12348,
            burn_block_hash: BurnchainHeaderHash([0x11; 32]),
            burn_stable_block_height: 12341,
            burn_stable_block_hash: BurnchainHeaderHash([0x22; 32]),
            last_burn_block_hashes: HashMap::new(),
            rc_consensus_hash: ConsensusHash([0x33; 20]),
        };
        chain_view.make_test_data();

        let test_name_1 = "convo_is_preamble_valid";
        let (mut peerdb_1, mut sortdb_1, stackerdbs_1, pox_id_1, chainstate_1) =
            make_test_chain_dbs(
                test_name_1,
                &burnchain,
                0x9abcdef0,
                12352,
                "http://peer1.com".into(),
                &vec![],
                &vec![],
                DEFAULT_SERVICES,
            );

        let net_1 = db_setup(
            &test_name_1,
            &burnchain,
            0x9abcdef0,
            &mut peerdb_1,
            &mut sortdb_1,
            &socketaddr_1,
            &chain_view,
        );

        let local_peer_1 = PeerDB::get_local_peer(&peerdb_1.conn()).unwrap();

        // network ID check
        {
            let mut convo_bad = ConversationP2P::new(
                123,
                456,
                &burnchain,
                &socketaddr_2,
                &conn_opts,
                true,
                0,
                StacksEpoch::unit_test_pre_2_05(0),
            );

            let ping_data = PingData::new();
            convo_bad.network_id += 1;
            let ping_bad = convo_bad
                .sign_message(
                    &chain_view,
                    &local_peer_1.private_key,
                    StacksMessageType::Ping(ping_data.clone()),
                )
                .unwrap();
            convo_bad.network_id -= 1;

            assert_eq!(
                convo_bad.is_preamble_valid(&ping_bad, &chain_view),
                Err(net_error::InvalidMessage)
            );
        }

        // stable block height check
        {
            let mut convo_bad = ConversationP2P::new(
                123,
                456,
                &burnchain,
                &socketaddr_2,
                &conn_opts,
                true,
                0,
                StacksEpoch::unit_test_pre_2_05(0),
            );

            let ping_data = PingData::new();

            let mut chain_view_bad = chain_view.clone();
            chain_view_bad.burn_stable_block_height -= 1;

            let ping_bad = convo_bad
                .sign_message(
                    &chain_view_bad,
                    &local_peer_1.private_key,
                    StacksMessageType::Ping(ping_data.clone()),
                )
                .unwrap();

            assert_eq!(
                convo_bad.is_preamble_valid(&ping_bad, &chain_view),
                Err(net_error::InvalidMessage)
            );
        }

        // unstable burn header hash mismatch
        {
            let mut convo_bad = ConversationP2P::new(
                123,
                456,
                &burnchain,
                &socketaddr_2,
                &conn_opts,
                true,
                0,
                StacksEpoch::unit_test_pre_2_05(0),
            );

            let ping_data = PingData::new();

            let mut chain_view_bad = chain_view.clone();
            let old = chain_view_bad.burn_block_hash.clone();
            chain_view_bad.burn_block_hash = BurnchainHeaderHash([0x33; 32]);
            chain_view_bad.last_burn_block_hashes.insert(
                chain_view_bad.burn_block_height,
                chain_view_bad.burn_block_hash.clone(),
            );

            let ping_bad = convo_bad
                .sign_message(
                    &chain_view_bad,
                    &local_peer_1.private_key,
                    StacksMessageType::Ping(ping_data.clone()),
                )
                .unwrap();

            // considered valid as long as the stable burn header hash is valid
            assert_eq!(
                convo_bad.is_preamble_valid(&ping_bad, &chain_view),
                Ok(true)
            );
        }

        // stable burn header hash mismatch
        {
            let mut convo_bad = ConversationP2P::new(
                123,
                456,
                &burnchain,
                &socketaddr_2,
                &conn_opts,
                true,
                0,
                StacksEpoch::unit_test_pre_2_05(0),
            );

            let ping_data = PingData::new();

            let mut chain_view_bad = chain_view.clone();
            let old = chain_view_bad.burn_stable_block_hash.clone();
            chain_view_bad.burn_stable_block_hash = BurnchainHeaderHash([0x11; 32]);
            chain_view_bad.last_burn_block_hashes.insert(
                chain_view_bad.burn_stable_block_height,
                chain_view_bad.burn_stable_block_hash.clone(),
            );

            let ping_bad = convo_bad
                .sign_message(
                    &chain_view_bad,
                    &local_peer_1.private_key,
                    StacksMessageType::Ping(ping_data.clone()),
                )
                .unwrap();

            assert_eq!(
                convo_bad.is_preamble_valid(&ping_bad, &chain_view),
                Err(net_error::InvalidMessage)
            );
        }

        // stale peer version max-epoch
        {
            // convo thinks its epoch 2.05
            let epochs = StacksEpoch::unit_test_2_05(chain_view.burn_block_height - 4);
            let cur_epoch_idx =
                StacksEpoch::find_epoch(&epochs, chain_view.burn_block_height).unwrap();
            let cur_epoch = epochs[cur_epoch_idx].clone();
            assert_eq!(cur_epoch.epoch_id, StacksEpochId::Epoch2_05);

            eprintln!(
                "cur_epoch = {:?}, burn height = {}",
                &cur_epoch, chain_view.burn_block_height
            );

            let mut convo_bad = ConversationP2P::new(
                123,
                0x18000005,
                &burnchain,
                &socketaddr_2,
                &conn_opts,
                true,
                0,
                epochs,
            );

            let ping_data = PingData::new();

            // give ping a pre-2.05 epoch marker in its peer version
            convo_bad.version = 0x18000000;
            let ping_bad = convo_bad
                .sign_message(
                    &chain_view,
                    &local_peer_1.private_key,
                    StacksMessageType::Ping(ping_data.clone()),
                )
                .unwrap();
            convo_bad.version = 0x18000005;

            assert_eq!(
                convo_bad.is_preamble_valid(&ping_bad, &chain_view),
                Err(net_error::InvalidMessage)
            );

            // give ping the same peer version as the convo
            let ping_good = convo_bad
                .sign_message(
                    &chain_view,
                    &local_peer_1.private_key,
                    StacksMessageType::Ping(ping_data.clone()),
                )
                .unwrap();
            assert_eq!(
                convo_bad.is_preamble_valid(&ping_good, &chain_view),
                Ok(true)
            );

            // give ping a newer epoch than we support
            convo_bad.version = 0x18000006;
            let ping_good = convo_bad
                .sign_message(
                    &chain_view,
                    &local_peer_1.private_key,
                    StacksMessageType::Ping(ping_data.clone()),
                )
                .unwrap();
            convo_bad.version = 0x18000005;
            assert_eq!(
                convo_bad.is_preamble_valid(&ping_good, &chain_view),
                Ok(true)
            );

            // give ping an older version, but test with a block in which the ping's version is
            // valid
            convo_bad.version = 0x18000000;
            let ping_old = convo_bad
                .sign_message(
                    &chain_view,
                    &local_peer_1.private_key,
                    StacksMessageType::Ping(ping_data.clone()),
                )
                .unwrap();
            convo_bad.version = 0x18000005;

            let mut old_chain_view = chain_view.clone();
            old_chain_view.burn_block_height -= 1;
            old_chain_view.burn_stable_block_height -= 1;
            old_chain_view.last_burn_block_hashes.insert(
                old_chain_view.burn_stable_block_height,
                BurnchainHeaderHash([0xff; 32]),
            );
            assert_eq!(
                convo_bad.is_preamble_valid(&ping_old, &old_chain_view),
                Ok(true)
            );
        }
    }

    #[test]
    fn convo_process_relayers() {
        let conn_opts = ConnectionOptions::default();
        let socketaddr = SocketAddr::new(IpAddr::V4(Ipv4Addr::new(127, 0, 0, 1)), 8090);

        let first_burn_hash = BurnchainHeaderHash::from_hex(
            "0000000000000000000000000000000000000000000000000000000000000000",
        )
        .unwrap();

        let burnchain = testing_burnchain_config();

        let mut chain_view = BurnchainView {
            burn_block_height: 12348,
            burn_block_hash: BurnchainHeaderHash([0x11; 32]),
            burn_stable_block_height: 12341,
            burn_stable_block_hash: BurnchainHeaderHash([0x22; 32]),
            last_burn_block_hashes: HashMap::new(),
            rc_consensus_hash: ConsensusHash([0x33; 20]),
        };
        chain_view.make_test_data();

        let local_peer = LocalPeer::new(
            123,
            burnchain.network_id,
            PeerAddress::from_ipv4(127, 0, 0, 1),
            NETWORK_P2P_PORT,
            None,
            get_epoch_time_secs() + 123456,
            UrlString::try_from("http://foo.com").unwrap(),
            vec![],
        );
        let mut convo = ConversationP2P::new(
            123,
            456,
            &burnchain,
            &socketaddr,
            &conn_opts,
            true,
            0,
            StacksEpoch::unit_test_pre_2_05(0),
        );

        let payload = StacksMessageType::Nack(NackData { error_code: 123 });
        let msg = convo
            .sign_reply(&chain_view, &local_peer.private_key, payload, 123)
            .unwrap();

        // cycles
        let relay_cycles = vec![
            RelayData {
                peer: NeighborAddress {
                    addrbytes: PeerAddress([0u8; 16]),
                    port: 123,
                    public_key_hash: Hash160([0u8; 20]),
                },
                seq: 123,
            },
            RelayData {
                peer: NeighborAddress {
                    addrbytes: PeerAddress([1u8; 16]),
                    port: 456,
                    public_key_hash: Hash160([0u8; 20]),
                },
                seq: 456,
            },
        ];

        // contains localpeer
        let self_sent = vec![RelayData {
            peer: NeighborAddress {
                addrbytes: local_peer.addrbytes.clone(),
                port: local_peer.port,
                public_key_hash: Hash160::from_node_public_key(&StacksPublicKey::from_private(
                    &local_peer.private_key,
                )),
            },
            seq: 789,
        }];

        // allowed
        let mut relayers = vec![
            RelayData {
                peer: NeighborAddress {
                    addrbytes: PeerAddress([0u8; 16]),
                    port: 123,
                    public_key_hash: Hash160([0u8; 20]),
                },
                seq: 123,
            },
            RelayData {
                peer: NeighborAddress {
                    addrbytes: PeerAddress([1u8; 16]),
                    port: 456,
                    public_key_hash: Hash160([1u8; 20]),
                },
                seq: 456,
            },
        ];

        assert!(!convo.process_relayers(&local_peer, &msg.preamble, &relay_cycles));
        assert!(!convo.process_relayers(&local_peer, &msg.preamble, &self_sent));

        assert!(convo.process_relayers(&local_peer, &msg.preamble, &relayers));

        // stats updated
        assert_eq!(convo.stats.relayed_messages.len(), 2);
        let relayer_map = convo.stats.take_relayers();
        assert_eq!(convo.stats.relayed_messages.len(), 0);

        for r in relayers.drain(..) {
            assert!(relayer_map.contains_key(&r.peer));

            let stats = relayer_map.get(&r.peer).unwrap();
            assert_eq!(stats.num_messages, 1);
            assert_eq!(stats.num_bytes, (msg.preamble.payload_len - 1) as u64);
        }
    }

    #[test]
    fn test_neighbor_stats_healthpoint() {
        let mut stats = NeighborStats::new(false);

        assert_eq!(stats.get_health_score(), 0.5);

        for _ in 0..NUM_HEALTH_POINTS - 1 {
            stats.add_healthpoint(true);
            assert_eq!(stats.get_health_score(), 0.5);
        }

        stats.add_healthpoint(true);
        assert_eq!(stats.get_health_score(), 1.0);

        for _ in 0..(NUM_HEALTH_POINTS / 2) {
            stats.add_healthpoint(false);
        }

        assert_eq!(stats.get_health_score(), 0.5);

        for _ in 0..(NUM_HEALTH_POINTS / 2) {
            stats.add_healthpoint(false);
        }

        assert_eq!(stats.get_health_score(), 0.0);
    }

    #[test]
    fn test_neighbor_stats_block_push_bandwidth() {
        let mut stats = NeighborStats::new(false);

        assert_eq!(stats.get_block_push_bandwidth(), 0.0);

        stats.add_block_push(100);
        assert_eq!(stats.get_block_push_bandwidth(), 0.0);

        // this should all happen in one second
        let bw_stats = loop {
            let mut bw_stats = stats.clone();
            let start = get_epoch_time_secs();

            for _ in 0..(NUM_BANDWIDTH_POINTS - 1) {
                bw_stats.add_block_push(100);
            }

            let end = get_epoch_time_secs();
            if end == start {
                break bw_stats;
            }
        };

        assert_eq!(
            bw_stats.get_block_push_bandwidth(),
            (NUM_BANDWIDTH_POINTS as f64) * 100.0
        );

        // space some out; make sure it takes 11 seconds
        let bw_stats = loop {
            let mut bw_stats = NeighborStats::new(false);
            let start = get_epoch_time_secs();
            for _ in 0..11 {
                bw_stats.add_block_push(100);
                sleep_ms(1001);
            }

            let end = get_epoch_time_secs();
            if end == start + 11 {
                break bw_stats;
            }
        };

        // 100 bytes/sec
        assert_eq!(bw_stats.get_block_push_bandwidth(), 110.0);
    }

    #[test]
    fn test_neighbor_stats_transaction_push_bandwidth() {
        let mut stats = NeighborStats::new(false);

        assert_eq!(stats.get_transaction_push_bandwidth(), 0.0);

        stats.add_transaction_push(100);
        assert_eq!(stats.get_transaction_push_bandwidth(), 0.0);

        // this should all happen in one second
        let bw_stats = loop {
            let mut bw_stats = stats.clone();
            let start = get_epoch_time_secs();

            for _ in 0..(NUM_BANDWIDTH_POINTS - 1) {
                bw_stats.add_transaction_push(100);
            }

            let end = get_epoch_time_secs();
            if end == start {
                break bw_stats;
            }
        };

        assert_eq!(
            bw_stats.get_transaction_push_bandwidth(),
            (NUM_BANDWIDTH_POINTS as f64) * 100.0
        );

        // space some out; make sure it takes 11 seconds
        let bw_stats = loop {
            let mut bw_stats = NeighborStats::new(false);
            let start = get_epoch_time_secs();
            for _ in 0..11 {
                bw_stats.add_transaction_push(100);
                sleep_ms(1001);
            }

            let end = get_epoch_time_secs();
            if end == start + 11 {
                break bw_stats;
            }
        };

        // 100 bytes/sec
        assert_eq!(bw_stats.get_transaction_push_bandwidth(), 110.0);
    }

    #[test]
    fn test_neighbor_stats_microblocks_push_bandwidth() {
        let mut stats = NeighborStats::new(false);

        assert_eq!(stats.get_microblocks_push_bandwidth(), 0.0);

        stats.add_microblocks_push(100);
        assert_eq!(stats.get_microblocks_push_bandwidth(), 0.0);

        // this should all happen in one second
        let bw_stats = loop {
            let mut bw_stats = stats.clone();
            let start = get_epoch_time_secs();

            for _ in 0..(NUM_BANDWIDTH_POINTS - 1) {
                bw_stats.add_microblocks_push(100);
            }

            let end = get_epoch_time_secs();
            if end == start {
                break bw_stats;
            }
        };

        assert_eq!(
            bw_stats.get_microblocks_push_bandwidth(),
            (NUM_BANDWIDTH_POINTS as f64) * 100.0
        );

        // space some out; make sure it takes 11 seconds
        let bw_stats = loop {
            let mut bw_stats = NeighborStats::new(false);
            let start = get_epoch_time_secs();
            for _ in 0..11 {
                bw_stats.add_microblocks_push(100);
                sleep_ms(1001);
            }

            let end = get_epoch_time_secs();
            if end == start + 11 {
                break bw_stats;
            }
        };

        // 100 bytes/sec
        assert_eq!(bw_stats.get_microblocks_push_bandwidth(), 110.0);
    }

    #[test]
    fn test_neighbor_stats_stackerdb_push_bandwidth() {
        let mut stats = NeighborStats::new(false);

        assert_eq!(stats.get_stackerdb_push_bandwidth(), 0.0);

        stats.add_stackerdb_push(100);
        assert_eq!(stats.get_stackerdb_push_bandwidth(), 0.0);

        // this should all happen in one second
        let bw_stats = loop {
            let mut bw_stats = stats.clone();
            let start = get_epoch_time_secs();

            for _ in 0..(NUM_BANDWIDTH_POINTS - 1) {
                bw_stats.add_stackerdb_push(100);
            }

            let end = get_epoch_time_secs();
            if end == start {
                break bw_stats;
            }
        };

        assert_eq!(
            bw_stats.get_stackerdb_push_bandwidth(),
            (NUM_BANDWIDTH_POINTS as f64) * 100.0
        );

        // space some out; make sure it takes 11 seconds
        let bw_stats = loop {
            let mut bw_stats = NeighborStats::new(false);
            let start = get_epoch_time_secs();
            for _ in 0..11 {
                bw_stats.add_stackerdb_push(100);
                sleep_ms(1001);
            }

            let end = get_epoch_time_secs();
            if end == start + 11 {
                break bw_stats;
            }
        };

        // 100 bytes/sec
        assert_eq!(bw_stats.get_stackerdb_push_bandwidth(), 110.0);
    }

    #[test]
    fn test_neighbor_stats_nakamoto_block_push_bandwidth() {
        let mut stats = NeighborStats::new(false);

        assert_eq!(stats.get_nakamoto_block_push_bandwidth(), 0.0);

        stats.add_nakamoto_block_push(100);
        assert_eq!(stats.get_nakamoto_block_push_bandwidth(), 0.0);

        // this should all happen in one second
        let bw_stats = loop {
            let mut bw_stats = stats.clone();
            let start = get_epoch_time_secs();

            for _ in 0..(NUM_BANDWIDTH_POINTS - 1) {
                bw_stats.add_nakamoto_block_push(100);
            }

            let end = get_epoch_time_secs();
            if end == start {
                break bw_stats;
            }
        };

        assert_eq!(
            bw_stats.get_nakamoto_block_push_bandwidth(),
            (NUM_BANDWIDTH_POINTS as f64) * 100.0
        );

        // space some out; make sure it takes 11 seconds
        let bw_stats = loop {
            let mut bw_stats = NeighborStats::new(false);
            let start = get_epoch_time_secs();
            for _ in 0..11 {
                bw_stats.add_nakamoto_block_push(100);
                sleep_ms(1001);
            }

            let end = get_epoch_time_secs();
            if end == start + 11 {
                break bw_stats;
            }
        };

        // 100 bytes/sec
        assert_eq!(bw_stats.get_nakamoto_block_push_bandwidth(), 110.0);
    }

    #[test]
    fn test_sign_relay_forward_message() {
        let conn_opts = ConnectionOptions::default();
        let socketaddr_1 = SocketAddr::new(IpAddr::V4(Ipv4Addr::new(1, 2, 3, 4)), 8081);

        let first_burn_hash = BurnchainHeaderHash::from_hex(
            "0000000000000000000000000000000000000000000000000000000000000000",
        )
        .unwrap();

        let burnchain = testing_burnchain_config();

        let mut chain_view = BurnchainView {
            burn_block_height: 12348,
            burn_block_hash: BurnchainHeaderHash([0x11; 32]),
            burn_stable_block_height: 12341,
            burn_stable_block_hash: BurnchainHeaderHash([0x22; 32]),
            last_burn_block_hashes: HashMap::new(),
            rc_consensus_hash: ConsensusHash([0x33; 20]),
        };
        chain_view.make_test_data();

        let test_name_1 = "sign_relay_forward_message_1";
        let (mut peerdb_1, mut sortdb_1, stackerdbs_1, pox_id_1, _) = make_test_chain_dbs(
            test_name_1,
            &burnchain,
            0x9abcdef0,
            12352,
            "http://peer1.com".into(),
            &vec![],
            &vec![],
            DEFAULT_SERVICES,
        );

        let net_1 = db_setup(
            &test_name_1,
            &burnchain,
            0x9abcdef0,
            &mut peerdb_1,
            &mut sortdb_1,
            &socketaddr_1,
            &chain_view,
        );

        let local_peer_1 = PeerDB::get_local_peer(&peerdb_1.conn()).unwrap();

        let mut convo_1 = ConversationP2P::new(
            123,
            456,
            &burnchain,
            &socketaddr_1,
            &conn_opts,
            true,
            0,
            StacksEpoch::unit_test_pre_2_05(0),
        );

        let payload = StacksMessageType::Nack(NackData { error_code: 123 });
        let relayers = vec![RelayData {
            peer: NeighborAddress {
                addrbytes: PeerAddress([0u8; 16]),
                port: 123,
                public_key_hash: Hash160([0u8; 20]),
            },
            seq: 123,
        }];
        let msg = convo_1
            .sign_relay_message(
                &local_peer_1,
                &chain_view,
                relayers.clone(),
                payload.clone(),
            )
            .unwrap();

        let mut expected_relayers = relayers.clone();
        expected_relayers.push(RelayData {
            peer: local_peer_1.to_neighbor_addr(),
            seq: 0,
        });

        assert_eq!(msg.relayers, expected_relayers);

        // can't insert a loop
        let fail = convo_1
            .sign_relay_message(
                &local_peer_1,
                &chain_view,
                expected_relayers.clone(),
                payload.clone(),
            )
            .unwrap_err();

        match fail {
            net_error::InvalidMessage => {}
            e => {
                panic!("FATAL: unexpected error {:?}", &e);
            }
        }

        // can't forward with a loop either
        let fail = convo_1
            .sign_and_forward(
                &local_peer_1,
                &chain_view,
                expected_relayers.clone(),
                payload,
            )
            .unwrap_err();

        match fail {
            net_error::InvalidMessage => {}
            e => {
                panic!("FATAL: unexpected error {:?}", &e);
            }
        }
    }

    #[test]
    fn test_sign_and_forward() {
        let conn_opts = ConnectionOptions::default();
        let socketaddr_1 = SocketAddr::new(IpAddr::V4(Ipv4Addr::new(1, 2, 3, 4)), 8081);

        let first_burn_hash = BurnchainHeaderHash::from_hex(
            "0000000000000000000000000000000000000000000000000000000000000000",
        )
        .unwrap();

        let burnchain = testing_burnchain_config();

        let mut chain_view = BurnchainView {
            burn_block_height: 12348,
            burn_block_hash: BurnchainHeaderHash([0x11; 32]),
            burn_stable_block_height: 12341,
            burn_stable_block_hash: BurnchainHeaderHash([0x22; 32]),
            last_burn_block_hashes: HashMap::new(),
            rc_consensus_hash: ConsensusHash([0x33; 20]),
        };
        chain_view.make_test_data();

        let test_name_1 = "sign_and_forward_1";
        let (mut peerdb_1, mut sortdb_1, stackerdbs_1, pox_id_1, _) = make_test_chain_dbs(
            test_name_1,
            &burnchain,
            0x9abcdef0,
            12352,
            "http://peer1.com".into(),
            &vec![],
            &vec![],
            DEFAULT_SERVICES,
        );

        let net_1 = db_setup(
            &test_name_1,
            &burnchain,
            0x9abcdef0,
            &mut peerdb_1,
            &mut sortdb_1,
            &socketaddr_1,
            &chain_view,
        );

        let local_peer_1 = PeerDB::get_local_peer(&peerdb_1.conn()).unwrap();

        let mut convo_1 = ConversationP2P::new(
            123,
            456,
            &burnchain,
            &socketaddr_1,
            &conn_opts,
            true,
            0,
            StacksEpoch::unit_test_pre_2_05(0),
        );

        let payload = StacksMessageType::Nack(NackData { error_code: 123 });

        // should succeed
        convo_1
            .sign_and_forward(&local_peer_1, &chain_view, vec![], payload.clone())
            .unwrap();
    }

    #[test]
    fn test_validate_block_push() {
        let mut conn_opts = ConnectionOptions::default();
        conn_opts.max_block_push_bandwidth = 100;

        let socketaddr_1 = SocketAddr::new(IpAddr::V4(Ipv4Addr::new(1, 2, 3, 4)), 8081);

        let first_burn_hash = BurnchainHeaderHash::from_hex(
            "0000000000000000000000000000000000000000000000000000000000000000",
        )
        .unwrap();

        let burnchain = testing_burnchain_config();

        let mut chain_view = BurnchainView {
            burn_block_height: 12348,
            burn_block_hash: BurnchainHeaderHash([0x11; 32]),
            burn_stable_block_height: 12341,
            burn_stable_block_hash: BurnchainHeaderHash([0x22; 32]),
            last_burn_block_hashes: HashMap::new(),
            rc_consensus_hash: ConsensusHash([0x33; 20]),
        };
        chain_view.make_test_data();

        let test_name_1 = "validate_block_push_1";
        let (mut peerdb_1, mut sortdb_1, stackerdbs_1, pox_id_1, _) = make_test_chain_dbs(
            test_name_1,
            &burnchain,
            0x9abcdef0,
            12352,
            "http://peer1.com".into(),
            &vec![],
            &vec![],
            DEFAULT_SERVICES,
        );

        let net_1 = db_setup(
            &test_name_1,
            &burnchain,
            0x9abcdef0,
            &mut peerdb_1,
            &mut sortdb_1,
            &socketaddr_1,
            &chain_view,
        );

        let local_peer_1 = PeerDB::get_local_peer(&peerdb_1.conn()).unwrap();

        let mut convo_1 = ConversationP2P::new(
            123,
            456,
            &burnchain,
            &socketaddr_1,
            &conn_opts,
            true,
            0,
            StacksEpoch::unit_test_pre_2_05(0),
        );

        // NOTE: payload can be anything since we only look at premable length here
        let payload = StacksMessageType::Nack(NackData { error_code: 123 });

        // bad message -- got bad relayers (cycle)
        let bad_relayers = vec![
            RelayData {
                peer: NeighborAddress {
                    addrbytes: PeerAddress([0u8; 16]),
                    port: 123,
                    public_key_hash: Hash160([0u8; 20]),
                },
                seq: 123,
            },
            RelayData {
                peer: NeighborAddress {
                    addrbytes: PeerAddress([1u8; 16]),
                    port: 456,
                    public_key_hash: Hash160([0u8; 20]),
                },
                seq: 456,
            },
        ];

        let mut bad_msg = convo_1
            .sign_relay_message(
                &local_peer_1,
                &chain_view,
                bad_relayers.clone(),
                payload.clone(),
            )
            .unwrap();

        bad_msg.preamble.payload_len = 10;

        let err_before = convo_1.stats.msgs_err;
        match convo_1
            .validate_blocks_push(&net_1, &bad_msg.preamble, bad_msg.relayers.clone())
            .unwrap_err()
        {
            net_error::InvalidMessage => {}
            e => {
                panic!("Wrong error: {:?}", &e);
            }
        }
        assert_eq!(convo_1.stats.msgs_err, err_before + 1);

        // mock a second local peer with a different private key
        let mut local_peer_2 = local_peer_1.clone();
        local_peer_2.private_key = Secp256k1PrivateKey::new();

        // NOTE: payload can be anything since we only look at premable length here
        let payload = StacksMessageType::Nack(NackData { error_code: 123 });
        let mut msg = convo_1
            .sign_relay_message(&local_peer_2, &chain_view, vec![], payload.clone())
            .unwrap();

        let err_before = convo_1.stats.msgs_err;

        // succeeds because it's the first sample
        msg.preamble.payload_len = 106;
        assert!(convo_1
            .validate_blocks_push(&net_1, &msg.preamble, msg.relayers.clone())
            .unwrap()
            .is_none());
        assert_eq!(convo_1.stats.msgs_err, err_before);

        // fails because the second sample says we're over bandwidth
        msg.preamble.payload_len = 106;
        assert!(convo_1
            .validate_blocks_push(&net_1, &msg.preamble, msg.relayers.clone())
            .unwrap()
            .is_some());
        assert_eq!(convo_1.stats.msgs_err, err_before);
    }

    #[test]
    fn test_validate_transaction_push() {
        let mut conn_opts = ConnectionOptions::default();
        conn_opts.max_transaction_push_bandwidth = 100;

        let socketaddr_1 = SocketAddr::new(IpAddr::V4(Ipv4Addr::new(1, 2, 3, 4)), 8081);

        let first_burn_hash = BurnchainHeaderHash::from_hex(
            "0000000000000000000000000000000000000000000000000000000000000000",
        )
        .unwrap();

        let burnchain = testing_burnchain_config();

        let mut chain_view = BurnchainView {
            burn_block_height: 12348,
            burn_block_hash: BurnchainHeaderHash([0x11; 32]),
            burn_stable_block_height: 12341,
            burn_stable_block_hash: BurnchainHeaderHash([0x22; 32]),
            last_burn_block_hashes: HashMap::new(),
            rc_consensus_hash: ConsensusHash([0x33; 20]),
        };
        chain_view.make_test_data();

        let test_name_1 = "validate_transaction_push_1";
        let (mut peerdb_1, mut sortdb_1, stackerdbs_1, pox_id_1, _) = make_test_chain_dbs(
            test_name_1,
            &burnchain,
            0x9abcdef0,
            12352,
            "http://peer1.com".into(),
            &vec![],
            &vec![],
            DEFAULT_SERVICES,
        );

        let net_1 = db_setup(
            &test_name_1,
            &burnchain,
            0x9abcdef0,
            &mut peerdb_1,
            &mut sortdb_1,
            &socketaddr_1,
            &chain_view,
        );

        let local_peer_1 = PeerDB::get_local_peer(&peerdb_1.conn()).unwrap();

        let mut convo_1 = ConversationP2P::new(
            123,
            456,
            &burnchain,
            &socketaddr_1,
            &conn_opts,
            true,
            0,
            StacksEpoch::unit_test_pre_2_05(0),
        );

        // NOTE: payload can be anything since we only look at premable length here
        let payload = StacksMessageType::Nack(NackData { error_code: 123 });

        // bad message -- got bad relayers (cycle)
        let bad_relayers = vec![
            RelayData {
                peer: NeighborAddress {
                    addrbytes: PeerAddress([0u8; 16]),
                    port: 123,
                    public_key_hash: Hash160([0u8; 20]),
                },
                seq: 123,
            },
            RelayData {
                peer: NeighborAddress {
                    addrbytes: PeerAddress([1u8; 16]),
                    port: 456,
                    public_key_hash: Hash160([0u8; 20]),
                },
                seq: 456,
            },
        ];

        let mut bad_msg = convo_1
            .sign_relay_message(
                &local_peer_1,
                &chain_view,
                bad_relayers.clone(),
                payload.clone(),
            )
            .unwrap();

        bad_msg.preamble.payload_len = 10;

        let err_before = convo_1.stats.msgs_err;
        match convo_1
            .validate_transaction_push(&net_1, &bad_msg.preamble, bad_msg.relayers.clone())
            .unwrap_err()
        {
            net_error::InvalidMessage => {}
            e => {
                panic!("Wrong error: {:?}", &e);
            }
        }
        assert_eq!(convo_1.stats.msgs_err, err_before + 1);

        // mock a second local peer with a different private key
        let mut local_peer_2 = local_peer_1.clone();
        local_peer_2.private_key = Secp256k1PrivateKey::new();

        // NOTE: payload can be anything since we only look at premable length here
        let payload = StacksMessageType::Nack(NackData { error_code: 123 });
        let mut msg = convo_1
            .sign_relay_message(&local_peer_2, &chain_view, vec![], payload.clone())
            .unwrap();

        let err_before = convo_1.stats.msgs_err;

        // succeeds because it's the first sample
        msg.preamble.payload_len = 106;
        assert!(convo_1
            .validate_transaction_push(&net_1, &msg.preamble, msg.relayers.clone())
            .unwrap()
            .is_none());
        assert_eq!(convo_1.stats.msgs_err, err_before);

        // fails because the second sample says we're over bandwidth
        msg.preamble.payload_len = 106;
        assert!(convo_1
            .validate_transaction_push(&net_1, &msg.preamble, msg.relayers.clone())
            .unwrap()
            .is_some());
        assert_eq!(convo_1.stats.msgs_err, err_before);
    }

    #[test]
    fn test_validate_microblocks_push() {
        let mut conn_opts = ConnectionOptions::default();
        conn_opts.max_microblocks_push_bandwidth = 100;

        let socketaddr_1 = SocketAddr::new(IpAddr::V4(Ipv4Addr::new(1, 2, 3, 4)), 8081);

        let first_burn_hash = BurnchainHeaderHash::from_hex(
            "0000000000000000000000000000000000000000000000000000000000000000",
        )
        .unwrap();

        let burnchain = testing_burnchain_config();

        let mut chain_view = BurnchainView {
            burn_block_height: 12348,
            burn_block_hash: BurnchainHeaderHash([0x11; 32]),
            burn_stable_block_height: 12341,
            burn_stable_block_hash: BurnchainHeaderHash([0x22; 32]),
            last_burn_block_hashes: HashMap::new(),
            rc_consensus_hash: ConsensusHash([0x33; 20]),
        };
        chain_view.make_test_data();

        let test_name_1 = "validate_microblocks_push_1";
        let (mut peerdb_1, mut sortdb_1, stackerdbs_1, pox_id_1, _) = make_test_chain_dbs(
            test_name_1,
            &burnchain,
            0x9abcdef0,
            12352,
            "http://peer1.com".into(),
            &vec![],
            &vec![],
            DEFAULT_SERVICES,
        );

        let net_1 = db_setup(
            &test_name_1,
            &burnchain,
            0x9abcdef0,
            &mut peerdb_1,
            &mut sortdb_1,
            &socketaddr_1,
            &chain_view,
        );

        let local_peer_1 = PeerDB::get_local_peer(&peerdb_1.conn()).unwrap();

        let mut convo_1 = ConversationP2P::new(
            123,
            456,
            &burnchain,
            &socketaddr_1,
            &conn_opts,
            true,
            0,
            StacksEpoch::unit_test_pre_2_05(0),
        );

        // NOTE: payload can be anything since we only look at premable length here
        let payload = StacksMessageType::Nack(NackData { error_code: 123 });

        // bad message -- got bad relayers (cycle)
        let bad_relayers = vec![
            RelayData {
                peer: NeighborAddress {
                    addrbytes: PeerAddress([0u8; 16]),
                    port: 123,
                    public_key_hash: Hash160([0u8; 20]),
                },
                seq: 123,
            },
            RelayData {
                peer: NeighborAddress {
                    addrbytes: PeerAddress([1u8; 16]),
                    port: 456,
                    public_key_hash: Hash160([0u8; 20]),
                },
                seq: 456,
            },
        ];

        let mut bad_msg = convo_1
            .sign_relay_message(
                &local_peer_1,
                &chain_view,
                bad_relayers.clone(),
                payload.clone(),
            )
            .unwrap();

        bad_msg.preamble.payload_len = 10;

        let err_before = convo_1.stats.msgs_err;
        match convo_1
            .validate_microblocks_push(&net_1, &bad_msg.preamble, bad_msg.relayers.clone())
            .unwrap_err()
        {
            net_error::InvalidMessage => {}
            e => {
                panic!("Wrong error: {:?}", &e);
            }
        }
        assert_eq!(convo_1.stats.msgs_err, err_before + 1);

        // mock a second local peer with a different private key
        let mut local_peer_2 = local_peer_1.clone();
        local_peer_2.private_key = Secp256k1PrivateKey::new();

        // NOTE: payload can be anything since we only look at premable length here
        let payload = StacksMessageType::Nack(NackData { error_code: 123 });
        let mut msg = convo_1
            .sign_relay_message(&local_peer_2, &chain_view, vec![], payload.clone())
            .unwrap();

        let err_before = convo_1.stats.msgs_err;

        // succeeds because it's the first sample
        msg.preamble.payload_len = 106;
        assert!(convo_1
            .validate_microblocks_push(&net_1, &msg.preamble, msg.relayers.clone())
            .unwrap()
            .is_none());
        assert_eq!(convo_1.stats.msgs_err, err_before);

        // fails because the second sample says we're over bandwidth
        msg.preamble.payload_len = 106;
        assert!(convo_1
            .validate_microblocks_push(&net_1, &msg.preamble, msg.relayers.clone())
            .unwrap()
            .is_some());
        assert_eq!(convo_1.stats.msgs_err, err_before);
    }

    #[test]
    fn test_validate_stackerdb_push() {
        let mut conn_opts = ConnectionOptions::default();
        conn_opts.max_stackerdb_push_bandwidth = 100;

        let socketaddr_1 = SocketAddr::new(IpAddr::V4(Ipv4Addr::new(1, 2, 3, 4)), 8081);

        let first_burn_hash = BurnchainHeaderHash::from_hex(
            "0000000000000000000000000000000000000000000000000000000000000000",
        )
        .unwrap();

        let burnchain = testing_burnchain_config();

        let mut chain_view = BurnchainView {
            burn_block_height: 12348,
            burn_block_hash: BurnchainHeaderHash([0x11; 32]),
            burn_stable_block_height: 12341,
            burn_stable_block_hash: BurnchainHeaderHash([0x22; 32]),
            last_burn_block_hashes: HashMap::new(),
            rc_consensus_hash: ConsensusHash([0x33; 20]),
        };
        chain_view.make_test_data();

        let test_name_1 = "validate_stackerdb_push_1";
        let (mut peerdb_1, mut sortdb_1, stackerdbs_1, pox_id_1, _) = make_test_chain_dbs(
            test_name_1,
            &burnchain,
            0x9abcdef0,
            12352,
            "http://peer1.com".into(),
            &vec![],
            &vec![],
            DEFAULT_SERVICES,
        );

        let net_1 = db_setup(
            &test_name_1,
            &burnchain,
            0x9abcdef0,
            &mut peerdb_1,
            &mut sortdb_1,
            &socketaddr_1,
            &chain_view,
        );

        let local_peer_1 = PeerDB::get_local_peer(&peerdb_1.conn()).unwrap();

        let mut convo_1 = ConversationP2P::new(
            123,
            456,
            &burnchain,
            &socketaddr_1,
            &conn_opts,
            true,
            0,
            StacksEpoch::unit_test_pre_2_05(0),
        );

        // NOTE: payload can be anything since we only look at premable length here
        let payload = StacksMessageType::Nack(NackData { error_code: 123 });

        // bad message -- got bad relayers (cycle)
        let bad_relayers = vec![
            RelayData {
                peer: NeighborAddress {
                    addrbytes: PeerAddress([0u8; 16]),
                    port: 123,
                    public_key_hash: Hash160([0u8; 20]),
                },
                seq: 123,
            },
            RelayData {
                peer: NeighborAddress {
                    addrbytes: PeerAddress([1u8; 16]),
                    port: 456,
                    public_key_hash: Hash160([0u8; 20]),
                },
                seq: 456,
            },
        ];

        let mut bad_msg = convo_1
            .sign_relay_message(
                &local_peer_1,
                &chain_view,
                bad_relayers.clone(),
                payload.clone(),
            )
            .unwrap();

        bad_msg.preamble.payload_len = 10;

        let err_before = convo_1.stats.msgs_err;
        match convo_1
            .validate_stackerdb_push(&net_1, &bad_msg.preamble, bad_msg.relayers.clone())
            .unwrap_err()
        {
            net_error::InvalidMessage => {}
            e => {
                panic!("Wrong error: {:?}", &e);
            }
        }
        assert_eq!(convo_1.stats.msgs_err, err_before + 1);

        // mock a second local peer with a different private key
        let mut local_peer_2 = local_peer_1.clone();
        local_peer_2.private_key = Secp256k1PrivateKey::new();

        // NOTE: payload can be anything since we only look at premable length here
        let payload = StacksMessageType::Nack(NackData { error_code: 123 });
        let mut msg = convo_1
            .sign_relay_message(&local_peer_2, &chain_view, vec![], payload.clone())
            .unwrap();

        let err_before = convo_1.stats.msgs_err;

        // succeeds because it's the first sample
        msg.preamble.payload_len = 106;
        assert!(convo_1
            .validate_stackerdb_push(&net_1, &msg.preamble, msg.relayers.clone())
            .unwrap()
            .is_none());
        assert_eq!(convo_1.stats.msgs_err, err_before);

        // fails because the second sample says we're over bandwidth
        msg.preamble.payload_len = 106;
        assert!(convo_1
            .validate_stackerdb_push(&net_1, &msg.preamble, msg.relayers.clone())
            .unwrap()
            .is_some());
        assert_eq!(convo_1.stats.msgs_err, err_before);
    }
}<|MERGE_RESOLUTION|>--- conflicted
+++ resolved
@@ -2426,19 +2426,11 @@
                 Ok(num_recved) => {
                     total_recved += num_recved;
                     if num_recved > 0 {
-<<<<<<< HEAD
-                        test_debug!("{:?}: received {} bytes", self, num_recved);
-                        self.stats.last_recv_time = get_epoch_time_secs();
-                        self.stats.bytes_rx += num_recved as u64;
-                    } else {
-                        test_debug!("{:?}: received {} bytes, stopping", self, num_recved);
-=======
                         debug!("{:?}: received {} bytes", self, num_recved);
                         self.stats.last_recv_time = get_epoch_time_secs();
                         self.stats.bytes_rx += num_recved as u64;
                     } else {
                         debug!("{:?}: received {} bytes, stopping", self, num_recved);
->>>>>>> 6f498f80
                         break;
                     }
                 }
