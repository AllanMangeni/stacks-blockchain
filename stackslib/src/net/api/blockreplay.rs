--- conflicted
+++ resolved
@@ -225,13 +225,10 @@
     pub execution_cost: ExecutionCost,
     /// generated events
     pub events: Vec<serde_json::Value>,
-<<<<<<< HEAD
     /// Whether the tx was aborted by a post-condition
     pub post_condition_aborted: bool,
-=======
     /// optional vm error
     pub vm_error: Option<String>,
->>>>>>> f8d02cd6
 }
 
 impl RPCReplayedBlockTransaction {
@@ -268,11 +265,8 @@
             stx_burned: receipt.stx_burned,
             execution_cost: receipt.execution_cost.clone(),
             events,
-<<<<<<< HEAD
             post_condition_aborted: receipt.post_condition_aborted,
-=======
             vm_error: receipt.vm_error.clone(),
->>>>>>> f8d02cd6
         }
     }
 }
