--- conflicted
+++ resolved
@@ -580,11 +580,8 @@
             self.block.header.pox_treatment.len(),
             None,
             None,
-<<<<<<< HEAD
+            Some(self.block.header.timestamp),
             u64::from(DEFAULT_MAX_TENURE_BYTES),
-=======
-            Some(self.block.header.timestamp),
->>>>>>> f8d02cd6
         )?;
 
         let mut miner_tenure_info =
@@ -739,11 +736,8 @@
             self.block.header.pox_treatment.len(),
             None,
             None,
-<<<<<<< HEAD
+            Some(self.block.header.timestamp),
             u64::from(DEFAULT_MAX_TENURE_BYTES),
-=======
-            Some(self.block.header.timestamp),
->>>>>>> f8d02cd6
         )?;
         let (mut replay_chainstate, _) =
             StacksChainState::open(mainnet, chain_id, chainstate_path, None)?;
