// Copyright (C) 2013-2020 Blockstack PBC, a public benefit corporation
// Copyright (C) 2020-2023 Stacks Open Internet Foundation
//
// This program is free software: you can redistribute it and/or modify
// it under the terms of the GNU General Public License as published by
// the Free Software Foundation, either version 3 of the License, or
// (at your option) any later version.
//
// This program is distributed in the hope that it will be useful,
// but WITHOUT ANY WARRANTY; without even the implied warranty of
// MERCHANTABILITY or FITNESS FOR A PARTICULAR PURPOSE.  See the
// GNU General Public License for more details.
//
// You should have received a copy of the GNU General Public License
// along with this program.  If not, see <http://www.gnu.org/licenses/>.

use std::io::{Read, Write};
#[cfg(any(test, feature = "testing"))]
use std::sync::LazyLock;
use std::thread::{self, JoinHandle, Thread};
#[cfg(any(test, feature = "testing"))]
use std::time::Duration;
use std::time::Instant;

use clarity::vm::ast::ASTRules;
use clarity::vm::costs::ExecutionCost;
use regex::{Captures, Regex};
use serde::Deserialize;
use stacks_common::codec::{
    read_next, write_next, Error as CodecError, StacksMessageCodec, MAX_PAYLOAD_LEN,
};
use stacks_common::consts::CHAIN_ID_MAINNET;
use stacks_common::types::chainstate::{
    BlockHeaderHash, BurnchainHeaderHash, ConsensusHash, StacksBlockId, StacksPublicKey,
};
use stacks_common::types::net::PeerHost;
use stacks_common::types::StacksPublicKeyBuffer;
use stacks_common::util::hash::{hex_bytes, to_hex, Hash160, Sha256Sum, Sha512Trunc256Sum};
use stacks_common::util::retry::BoundReader;
#[cfg(any(test, feature = "testing"))]
use stacks_common::util::tests::TestFlag;
use stacks_common::util::{get_epoch_time_ms, get_epoch_time_secs};

use crate::burnchains::affirmation::AffirmationMap;
use crate::burnchains::Txid;
use crate::chainstate::burn::db::sortdb::{SortitionDB, SortitionHandleConn};
use crate::chainstate::nakamoto::miner::NakamotoBlockBuilder;
use crate::chainstate::nakamoto::{NakamotoBlock, NakamotoChainState, NAKAMOTO_BLOCK_VERSION};
use crate::chainstate::stacks::db::blocks::MINIMUM_TX_FEE_RATE_PER_BYTE;
use crate::chainstate::stacks::db::{StacksBlockHeaderTypes, StacksChainState};
use crate::chainstate::stacks::miner::{BlockBuilder, BlockLimitFunction, TransactionResult};
use crate::chainstate::stacks::{
    Error as ChainError, StacksBlock, StacksBlockHeader, StacksTransaction, TransactionPayload,
};
use crate::core::mempool::{MemPoolDB, ProposalCallbackReceiver};
use crate::cost_estimates::FeeRateEstimate;
use crate::net::http::{
    http_reason, parse_json, Error, HttpBadRequest, HttpContentType, HttpNotFound, HttpRequest,
    HttpRequestContents, HttpRequestPreamble, HttpResponse, HttpResponseContents,
    HttpResponsePayload, HttpResponsePreamble, HttpServerError,
};
use crate::net::httpcore::{
    request, HttpPreambleExtensions, HttpRequestContentsExtensions, RPCRequestHandler,
    StacksHttpRequest, StacksHttpResponse,
};
use crate::net::p2p::PeerNetwork;
use crate::net::relay::Relayer;
use crate::net::{
    Attachment, BlocksData, BlocksDatum, Error as NetError, StacksMessageType, StacksNodeState,
};
use crate::util_lib::db::Error as DBError;

#[cfg(any(test, feature = "testing"))]
pub static TEST_VALIDATE_STALL: LazyLock<TestFlag<bool>> = LazyLock::new(TestFlag::default);
#[cfg(any(test, feature = "testing"))]
/// Artificial delay to add to block validation.
pub static TEST_VALIDATE_DELAY_DURATION_SECS: LazyLock<TestFlag<u64>> =
    LazyLock::new(TestFlag::default);

// This enum is used to supply a `reason_code` for validation
//  rejection responses. This is serialized as an enum with string
//  type (in jsonschema terminology).
define_u8_enum![ValidateRejectCode {
    BadBlockHash = 0,
    BadTransaction = 1,
    InvalidBlock = 2,
    ChainstateError = 3,
    UnknownParent = 4,
    NonCanonicalTenure = 5,
    NoSuchTenure = 6
}];

pub static TOO_MANY_REQUESTS_STATUS: u16 = 429;

impl TryFrom<u8> for ValidateRejectCode {
    type Error = CodecError;
    fn try_from(value: u8) -> Result<Self, Self::Error> {
        Self::from_u8(value)
            .ok_or_else(|| CodecError::DeserializeError(format!("Unknown type prefix: {value}")))
    }
}

fn hex_ser_block<S: serde::Serializer>(b: &NakamotoBlock, s: S) -> Result<S::Ok, S::Error> {
    let inst = to_hex(&b.serialize_to_vec());
    s.serialize_str(inst.as_str())
}

fn hex_deser_block<'de, D: serde::Deserializer<'de>>(d: D) -> Result<NakamotoBlock, D::Error> {
    let inst_str = String::deserialize(d)?;
    let bytes = hex_bytes(&inst_str).map_err(serde::de::Error::custom)?;
    NakamotoBlock::consensus_deserialize(&mut bytes.as_slice()).map_err(serde::de::Error::custom)
}

/// A response for block proposal validation
///  that the stacks-node thinks should be rejected.
#[derive(Debug, Clone, PartialEq, Serialize, Deserialize)]
pub struct BlockValidateReject {
    pub signer_signature_hash: Sha512Trunc256Sum,
    pub reason: String,
    pub reason_code: ValidateRejectCode,
}

#[derive(Debug, Clone, PartialEq)]
pub struct BlockValidateRejectReason {
    pub reason: String,
    pub reason_code: ValidateRejectCode,
}

#[derive(Debug, Clone, PartialEq, Serialize, Deserialize)]
pub enum BlockProposalResult {
    Accepted,
    Error,
}

#[derive(Debug, Clone, PartialEq, Serialize, Deserialize)]
pub struct BlockProposalResponse {
    pub result: BlockProposalResult,
    pub message: String,
}

impl<T> From<T> for BlockValidateRejectReason
where
    T: Into<ChainError>,
{
    fn from(value: T) -> Self {
        let ce: ChainError = value.into();
        Self {
            reason: format!("Chainstate Error: {ce}"),
            reason_code: ValidateRejectCode::ChainstateError,
        }
    }
}

/// A response for block proposal validation
///  that the stacks-node thinks is acceptable.
#[derive(Debug, Clone, PartialEq, Serialize, Deserialize)]
pub struct BlockValidateOk {
    pub signer_signature_hash: Sha512Trunc256Sum,
    pub cost: ExecutionCost,
    pub size: u64,
    pub validation_time_ms: u64,
}

/// This enum is used for serializing the response to block
/// proposal validation.
#[derive(Debug, Clone, PartialEq, Serialize, Deserialize)]
#[serde(tag = "result")]
pub enum BlockValidateResponse {
    Ok(BlockValidateOk),
    Reject(BlockValidateReject),
}

impl From<Result<BlockValidateOk, BlockValidateReject>> for BlockValidateResponse {
    fn from(value: Result<BlockValidateOk, BlockValidateReject>) -> Self {
        match value {
            Ok(o) => BlockValidateResponse::Ok(o),
            Err(e) => BlockValidateResponse::Reject(e),
        }
    }
}

impl BlockValidateResponse {
    /// Get the signer signature hash from the response
    pub fn signer_signature_hash(&self) -> Sha512Trunc256Sum {
        match self {
            BlockValidateResponse::Ok(o) => o.signer_signature_hash,
            BlockValidateResponse::Reject(r) => r.signer_signature_hash,
        }
    }
}

#[cfg(any(test, feature = "testing"))]
fn inject_validation_delay() {
    let delay = TEST_VALIDATE_DELAY_DURATION_SECS.get();
    warn!("Sleeping for {} seconds to simulate slow processing", delay);
    thread::sleep(Duration::from_secs(delay));
}

/// Represents a block proposed to the `v3/block_proposal` endpoint for validation
#[derive(Debug, Clone, PartialEq, Serialize, Deserialize)]
pub struct NakamotoBlockProposal {
    /// Proposed block
    #[serde(serialize_with = "hex_ser_block", deserialize_with = "hex_deser_block")]
    pub block: NakamotoBlock,
    /// Identifies which chain block is for (Mainnet, Testnet, etc.)
    pub chain_id: u32,
}

impl NakamotoBlockProposal {
    fn spawn_validation_thread(
        self,
        sortdb: SortitionDB,
        mut chainstate: StacksChainState,
        receiver: Box<dyn ProposalCallbackReceiver>,
    ) -> Result<JoinHandle<()>, std::io::Error> {
        thread::Builder::new()
            .name("block-proposal".into())
            .spawn(move || {
                let result =
                    self.validate(&sortdb, &mut chainstate)
                        .map_err(|reason| BlockValidateReject {
                            signer_signature_hash: self.block.header.signer_signature_hash(),
                            reason_code: reason.reason_code,
                            reason: reason.reason,
                        });
                receiver.notify_proposal_result(result);
            })
    }

    /// DO NOT CALL FROM CONSENSUS CODE
    ///
    /// Check to see if a block builds atop the highest block in a given tenure.
    /// That is:
    /// - its parent must exist, and
    /// - its parent must be as high as the highest block in the given tenure.
    fn check_block_builds_on_highest_block_in_tenure(
        chainstate: &StacksChainState,
        tenure_id: &ConsensusHash,
        parent_block_id: &StacksBlockId,
    ) -> Result<(), BlockValidateRejectReason> {
        let Some(highest_header) = NakamotoChainState::get_highest_known_block_header_in_tenure(
            chainstate.db(),
            tenure_id,
        )
        .map_err(|e| BlockValidateRejectReason {
            reason_code: ValidateRejectCode::ChainstateError,
            reason: format!("Failed to query highest block in tenure ID: {:?}", &e),
        })?
        else {
            warn!(
                "Rejected block proposal";
                "reason" => "Block is not a tenure-start block, and has an unrecognized tenure consensus hash",
                "consensus_hash" => %tenure_id,
            );
            return Err(BlockValidateRejectReason {
                reason_code: ValidateRejectCode::NoSuchTenure,
                reason: "Block is not a tenure-start block, and has an unrecognized tenure consensus hash".into(),
            });
        };
        let Some(parent_header) =
            NakamotoChainState::get_block_header(chainstate.db(), parent_block_id).map_err(
                |e| BlockValidateRejectReason {
                    reason_code: ValidateRejectCode::ChainstateError,
                    reason: format!("Failed to query block header by block ID: {:?}", &e),
                },
            )?
        else {
            warn!(
                "Rejected block proposal";
                "reason" => "Block has no parent",
                "parent_block_id" => %parent_block_id
            );
            return Err(BlockValidateRejectReason {
                reason_code: ValidateRejectCode::UnknownParent,
                reason: "Block has no parent".into(),
            });
        };
        if parent_header.anchored_header.height() != highest_header.anchored_header.height() {
            warn!(
                "Rejected block proposal";
                "reason" => "Block's parent is not the highest block in this tenure",
                "consensus_hash" => %tenure_id,
                "parent_header.height" => parent_header.anchored_header.height(),
                "highest_header.height" => highest_header.anchored_header.height(),
            );
            return Err(BlockValidateRejectReason {
                reason_code: ValidateRejectCode::InvalidBlock,
                reason: "Block is not higher than the highest block in its tenure".into(),
            });
        }
        Ok(())
    }

    /// Verify that the block we received builds upon a valid tenure.
    /// Implemented as a static function to facilitate testing.
    pub(crate) fn check_block_has_valid_tenure(
        db_handle: &SortitionHandleConn,
        tenure_id: &ConsensusHash,
    ) -> Result<(), BlockValidateRejectReason> {
        // Verify that the block's tenure is on the canonical sortition history
        if !db_handle.has_consensus_hash(tenure_id)? {
            warn!(
                "Rejected block proposal";
                "reason" => "Block's tenure consensus hash is not on the canonical Bitcoin fork",
                "consensus_hash" => %tenure_id,
            );
            return Err(BlockValidateRejectReason {
                reason_code: ValidateRejectCode::NonCanonicalTenure,
                reason: "Tenure consensus hash is not on the canonical Bitcoin fork".into(),
            });
        }
        Ok(())
    }

    /// Verify that the block we received builds on the highest block in its tenure.
    /// * For tenure-start blocks, the parent must be as high as the highest block in the parent
    /// block's tenure.
    /// * For all other blocks, the parent must be as high as the highest block in the tenure.
    ///
    /// Implemented as a static function to facilitate testing
    pub(crate) fn check_block_has_valid_parent(
        chainstate: &StacksChainState,
        block: &NakamotoBlock,
    ) -> Result<(), BlockValidateRejectReason> {
        let is_tenure_start =
            block
                .is_wellformed_tenure_start_block()
                .map_err(|_| BlockValidateRejectReason {
                    reason_code: ValidateRejectCode::InvalidBlock,
                    reason: "Block is not well-formed".into(),
                })?;

        if !is_tenure_start {
            // this is a well-formed block that is not the start of a tenure, so it must build
            // atop an existing block in its tenure.
            Self::check_block_builds_on_highest_block_in_tenure(
                chainstate,
                &block.header.consensus_hash,
                &block.header.parent_block_id,
            )?;
        } else {
            // this is a tenure-start block, so it must build atop a parent which has the
            // highest height in the *previous* tenure.
            let parent_header = NakamotoChainState::get_block_header(
                chainstate.db(),
                &block.header.parent_block_id,
            )?
            .ok_or_else(|| BlockValidateRejectReason {
                reason_code: ValidateRejectCode::UnknownParent,
                reason: "No parent block".into(),
            })?;

            Self::check_block_builds_on_highest_block_in_tenure(
                chainstate,
                &parent_header.consensus_hash,
                &block.header.parent_block_id,
            )?;
        }
        Ok(())
    }

    /// Test this block proposal against the current chain state and
    /// either accept or reject the proposal
    ///
    /// This is done in 3 stages:
    /// - Static validation of the block, which checks the following:
    ///   - Block header is well-formed
    ///   - Transactions are well-formed
    ///   - Miner signature is valid
    /// - Validation of transactions by executing them agains current chainstate.
    ///   This is resource intensive, and therefore done only if previous checks pass
    pub fn validate(
        &self,
        sortdb: &SortitionDB,
        chainstate: &mut StacksChainState, // not directly used; used as a handle to open other chainstates
    ) -> Result<BlockValidateOk, BlockValidateRejectReason> {
        #[cfg(any(test, feature = "testing"))]
        {
            if TEST_VALIDATE_STALL.get() {
                // Do an extra check just so we don't log EVERY time.
                warn!("Block validation is stalled due to testing directive.");
                while TEST_VALIDATE_STALL.get() {
                    std::thread::sleep(std::time::Duration::from_millis(10));
                }
                info!(
                    "Block validation is no longer stalled due to testing directive. Continuing..."
                );
            }
        }
        let start = Instant::now();

        #[cfg(any(test, feature = "testing"))]
<<<<<<< HEAD
        {
            let delay = TEST_VALIDATE_DELAY_DURATION_SECS.get();
            if delay > 0 {
                warn!("Sleeping for {} seconds to simulate slow processing", delay);
                thread::sleep(Duration::from_secs(delay));
            }
        }
=======
        inject_validation_delay();
>>>>>>> 08f65e14

        let mainnet = self.chain_id == CHAIN_ID_MAINNET;
        if self.chain_id != chainstate.chain_id || mainnet != chainstate.mainnet {
            warn!(
                "Rejected block proposal";
                "reason" => "Wrong network/chain_id",
                "expected_chain_id" => chainstate.chain_id,
                "expected_mainnet" => chainstate.mainnet,
                "received_chain_id" => self.chain_id,
                "received_mainnet" => mainnet,
            );
            return Err(BlockValidateRejectReason {
                reason_code: ValidateRejectCode::InvalidBlock,
                reason: "Wrong network/chain_id".into(),
            });
        }

        // Check block version. If it's less than the compiled-in version, just emit a warning
        // because there's a new version of the node / signer binary available that really ought to
        // be used (hint, hint)
        if self.block.header.version != NAKAMOTO_BLOCK_VERSION {
            warn!("Proposed block has unexpected version. Upgrade your node and/or signer ASAP.";
                  "block.header.version" => %self.block.header.version,
                  "expected" => %NAKAMOTO_BLOCK_VERSION);
        }

        // open sortition view to the current burn view.
        // If the block has a TenureChange with an Extend cause, then the burn view is whatever is
        // indicated in the TenureChange.
        // Otherwise, it's the same as the block's parent's burn view.
        let parent_stacks_header = NakamotoChainState::get_block_header(
            chainstate.db(),
            &self.block.header.parent_block_id,
        )?
        .ok_or_else(|| BlockValidateRejectReason {
            reason_code: ValidateRejectCode::InvalidBlock,
            reason: "Invalid parent block".into(),
        })?;

        let burn_view_consensus_hash =
            NakamotoChainState::get_block_burn_view(sortdb, &self.block, &parent_stacks_header)?;
        let sort_tip =
            SortitionDB::get_block_snapshot_consensus(sortdb.conn(), &burn_view_consensus_hash)?
                .ok_or_else(|| BlockValidateRejectReason {
                    reason_code: ValidateRejectCode::NoSuchTenure,
                    reason: "Failed to find sortition for block tenure".to_string(),
                })?;

        let burn_dbconn: SortitionHandleConn = sortdb.index_handle(&sort_tip.sortition_id);
        let mut db_handle = sortdb.index_handle(&sort_tip.sortition_id);

        // (For the signer)
        // Verify that the block's tenure is on the canonical sortition history
        Self::check_block_has_valid_tenure(&db_handle, &self.block.header.consensus_hash)?;

        // (For the signer)
        // Verify that this block's parent is the highest such block we can build off of
        Self::check_block_has_valid_parent(chainstate, &self.block)?;

        // get the burnchain tokens spent for this block. There must be a record of this (i.e.
        // there must be a block-commit for this), or otherwise this block doesn't correspond to
        // any burnchain chainstate.
        let expected_burn_opt =
            NakamotoChainState::get_expected_burns(&mut db_handle, chainstate.db(), &self.block)?;
        if expected_burn_opt.is_none() {
            warn!(
                "Rejected block proposal";
                "reason" => "Failed to find parent expected burns",
            );
            return Err(BlockValidateRejectReason {
                reason_code: ValidateRejectCode::UnknownParent,
                reason: "Failed to find parent expected burns".into(),
            });
        };

        // Static validation checks
        NakamotoChainState::validate_normal_nakamoto_block_burnchain(
            chainstate.nakamoto_blocks_db(),
            &db_handle,
            expected_burn_opt,
            &self.block,
            mainnet,
            self.chain_id,
        )?;

        // Validate txs against chainstate

        // Validate the block's timestamp. It must be:
        // - Greater than the parent block's timestamp
        // - At most 15 seconds into the future
        if let StacksBlockHeaderTypes::Nakamoto(parent_nakamoto_header) =
            &parent_stacks_header.anchored_header
        {
            if self.block.header.timestamp <= parent_nakamoto_header.timestamp {
                warn!(
                    "Rejected block proposal";
                    "reason" => "Block timestamp is not greater than parent block",
                    "block_timestamp" => self.block.header.timestamp,
                    "parent_block_timestamp" => parent_nakamoto_header.timestamp,
                );
                return Err(BlockValidateRejectReason {
                    reason_code: ValidateRejectCode::InvalidBlock,
                    reason: "Block timestamp is not greater than parent block".into(),
                });
            }
        }
        if self.block.header.timestamp > get_epoch_time_secs() + 15 {
            warn!(
                "Rejected block proposal";
                "reason" => "Block timestamp is too far into the future",
                "block_timestamp" => self.block.header.timestamp,
                "current_time" => get_epoch_time_secs(),
            );
            return Err(BlockValidateRejectReason {
                reason_code: ValidateRejectCode::InvalidBlock,
                reason: "Block timestamp is too far into the future".into(),
            });
        }

        let tenure_change = self
            .block
            .txs
            .iter()
            .find(|tx| matches!(tx.payload, TransactionPayload::TenureChange(..)));
        let coinbase = self
            .block
            .txs
            .iter()
            .find(|tx| matches!(tx.payload, TransactionPayload::Coinbase(..)));
        let tenure_cause = tenure_change.and_then(|tx| match &tx.payload {
            TransactionPayload::TenureChange(tc) => Some(tc.cause),
            _ => None,
        });

        let mut builder = NakamotoBlockBuilder::new(
            &parent_stacks_header,
            &self.block.header.consensus_hash,
            self.block.header.burn_spent,
            tenure_change,
            coinbase,
            self.block.header.pox_treatment.len(),
            None,
        )?;

        let mut miner_tenure_info =
            builder.load_tenure_info(chainstate, &burn_dbconn, tenure_cause)?;
        let mut tenure_tx = builder.tenure_begin(&burn_dbconn, &mut miner_tenure_info)?;

        for (i, tx) in self.block.txs.iter().enumerate() {
            let tx_len = tx.tx_len();
            let tx_result = builder.try_mine_tx_with_len(
                &mut tenure_tx,
                &tx,
                tx_len,
                &BlockLimitFunction::NO_LIMIT_HIT,
                ASTRules::PrecheckSize,
            );
            let err = match tx_result {
                TransactionResult::Success(_) => Ok(()),
                TransactionResult::Skipped(s) => Err(format!("tx {i} skipped: {}", s.error)),
                TransactionResult::ProcessingError(e) => {
                    Err(format!("Error processing tx {i}: {}", e.error))
                }
                TransactionResult::Problematic(p) => {
                    Err(format!("Problematic tx {i}: {}", p.error))
                }
            };
            if let Err(reason) = err {
                warn!(
                    "Rejected block proposal";
                    "reason" => %reason,
                    "tx" => ?tx,
                );
                return Err(BlockValidateRejectReason {
                    reason,
                    reason_code: ValidateRejectCode::BadTransaction,
                });
            }
        }

        let mut block = builder.mine_nakamoto_block(&mut tenure_tx);
        // Override the block version with the one from the proposal. This must be
        // done before computing the block hash, because the block hash includes the
        // version in its computation.
        block.header.version = self.block.header.version;
        let size = builder.get_bytes_so_far();
        let cost = builder.tenure_finish(tenure_tx)?;

        // Clone signatures from block proposal
        // These have already been validated by `validate_nakamoto_block_burnchain()``
        block.header.miner_signature = self.block.header.miner_signature.clone();
        block
            .header
            .signer_signature
            .clone_from(&self.block.header.signer_signature);

        // Clone the timestamp from the block proposal, which has already been validated
        block.header.timestamp = self.block.header.timestamp;

        // Assuming `tx_merkle_root` has been checked we don't need to hash the whole block
        let expected_block_header_hash = self.block.header.block_hash();
        let computed_block_header_hash = block.header.block_hash();

        if computed_block_header_hash != expected_block_header_hash {
            warn!(
                "Rejected block proposal";
                "reason" => "Block hash is not as expected",
                "expected_block_header_hash" => %expected_block_header_hash,
                "computed_block_header_hash" => %computed_block_header_hash,
                //"expected_block" => %serde_json::to_string(&serde_json::to_value(&self.block).unwrap()).unwrap(),
                //"computed_block" => %serde_json::to_string(&serde_json::to_value(&block).unwrap()).unwrap(),
            );
            return Err(BlockValidateRejectReason {
                reason: "Block hash is not as expected".into(),
                reason_code: ValidateRejectCode::BadBlockHash,
            });
        }

        let validation_time_ms = u64::try_from(start.elapsed().as_millis()).unwrap_or(u64::MAX);

        info!(
            "Participant: validated anchored block";
            "block_header_hash" => %computed_block_header_hash,
            "height" => block.header.chain_length,
            "tx_count" => block.txs.len(),
            "parent_stacks_block_id" => %block.header.parent_block_id,
            "block_size" => size,
            "execution_cost" => %cost,
            "validation_time_ms" => validation_time_ms,
            "tx_fees_microstacks" => block.txs.iter().fold(0, |agg: u64, tx| {
                agg.saturating_add(tx.get_tx_fee())
            })
        );

        Ok(BlockValidateOk {
            signer_signature_hash: block.header.signer_signature_hash(),
            cost,
            size,
            validation_time_ms,
        })
    }
}

#[derive(Clone, Default)]
pub struct RPCBlockProposalRequestHandler {
    pub block_proposal: Option<NakamotoBlockProposal>,
    pub auth: Option<String>,
}

impl RPCBlockProposalRequestHandler {
    pub fn new(auth: Option<String>) -> Self {
        Self {
            block_proposal: None,
            auth,
        }
    }

    /// Decode a JSON-encoded block proposal
    fn parse_json(body: &[u8]) -> Result<NakamotoBlockProposal, Error> {
        serde_json::from_slice(body)
            .map_err(|e| Error::DecodeError(format!("Failed to parse body: {e}")))
    }
}

/// Decode the HTTP request
impl HttpRequest for RPCBlockProposalRequestHandler {
    fn verb(&self) -> &'static str {
        "POST"
    }

    fn path_regex(&self) -> Regex {
        Regex::new(r#"^/v3/block_proposal$"#).unwrap()
    }

    fn metrics_identifier(&self) -> &str {
        "/v3/block_proposal"
    }

    /// Try to decode this request.
    /// There's nothing to load here, so just make sure the request is well-formed.
    fn try_parse_request(
        &mut self,
        preamble: &HttpRequestPreamble,
        _captures: &Captures,
        query: Option<&str>,
        body: &[u8],
    ) -> Result<HttpRequestContents, Error> {
        // If no authorization is set, then the block proposal endpoint is not enabled
        let Some(password) = &self.auth else {
            return Err(Error::Http(400, "Bad Request.".into()));
        };
        let Some(auth_header) = preamble.headers.get("authorization") else {
            return Err(Error::Http(401, "Unauthorized".into()));
        };
        if auth_header != password {
            return Err(Error::Http(401, "Unauthorized".into()));
        }
        if preamble.get_content_length() == 0 {
            return Err(Error::DecodeError(
                "Invalid Http request: expected non-zero-length body for block proposal endpoint"
                    .to_string(),
            ));
        }
        if preamble.get_content_length() > MAX_PAYLOAD_LEN {
            return Err(Error::DecodeError(
                "Invalid Http request: BlockProposal body is too big".to_string(),
            ));
        }

        let block_proposal = match preamble.content_type {
            Some(HttpContentType::JSON) => Self::parse_json(body)?,
            Some(_) => {
                return Err(Error::DecodeError(
                    "Wrong Content-Type for block proposal; expected application/json".to_string(),
                ))
            }
            None => {
                return Err(Error::DecodeError(
                    "Missing Content-Type for block proposal".to_string(),
                ))
            }
        };

        if block_proposal.block.is_shadow_block() {
            return Err(Error::DecodeError(
                "Shadow blocks cannot be submitted for validation".to_string(),
            ));
        }

        self.block_proposal = Some(block_proposal);
        Ok(HttpRequestContents::new().query_string(query))
    }
}

struct ProposalThreadInfo {
    sortdb: SortitionDB,
    chainstate: StacksChainState,
    receiver: Box<dyn ProposalCallbackReceiver>,
}

impl RPCRequestHandler for RPCBlockProposalRequestHandler {
    /// Reset internal state
    fn restart(&mut self) {
        self.block_proposal = None
    }

    /// Make the response
    fn try_handle_request(
        &mut self,
        preamble: HttpRequestPreamble,
        _contents: HttpRequestContents,
        node: &mut StacksNodeState,
    ) -> Result<(HttpResponsePreamble, HttpResponseContents), NetError> {
        let block_proposal = self
            .block_proposal
            .take()
            .ok_or(NetError::SendError("`block_proposal` not set".into()))?;

        info!(
            "Received block proposal request";
            "signer_sighash" => %block_proposal.block.header.signer_signature_hash(),
            "block_header_hash" => %block_proposal.block.header.block_hash(),
            "height" => block_proposal.block.header.chain_length,
            "tx_count" => block_proposal.block.txs.len(),
            "parent_stacks_block_id" => %block_proposal.block.header.parent_block_id,
        );

        let res = node.with_node_state(|network, sortdb, chainstate, _mempool, rpc_args| {
            if network.is_proposal_thread_running() {
                return Err((
                    TOO_MANY_REQUESTS_STATUS,
                    NetError::SendError("Proposal currently being evaluated".into()),
                ));
            }

            if block_proposal
                .block
                .header
                .timestamp
                .saturating_add(network.get_connection_opts().block_proposal_max_age_secs)
                < get_epoch_time_secs()
            {
                return Err((
                    422,
                    NetError::SendError("Block proposal is too old to process.".into()),
                ));
            }

            let (chainstate, _) = chainstate.reopen().map_err(|e| (400, NetError::from(e)))?;
            let sortdb = sortdb.reopen().map_err(|e| (400, NetError::from(e)))?;
            let receiver = rpc_args
                .event_observer
                .and_then(|observer| observer.get_proposal_callback_receiver())
                .ok_or_else(|| {
                    (
                        400,
                        NetError::SendError(
                            "No `observer` registered for receiving proposal callbacks".into(),
                        ),
                    )
                })?;
            let thread_info = block_proposal
                .spawn_validation_thread(sortdb, chainstate, receiver)
                .map_err(|_e| {
                    (
                        TOO_MANY_REQUESTS_STATUS,
                        NetError::SendError(
                            "IO error while spawning proposal callback thread".into(),
                        ),
                    )
                })?;
            network.set_proposal_thread(thread_info);
            Ok(())
        });

        match res {
            Ok(_) => {
                let mut preamble = HttpResponsePreamble::accepted_json(&preamble);
                preamble.set_canonical_stacks_tip_height(Some(node.canonical_stacks_tip_height()));
                let body = HttpResponseContents::try_from_json(&serde_json::json!({
                    "result": "Accepted",
                    "message": "Block proposal is processing, result will be returned via the event observer"
                }))?;
                Ok((preamble, body))
            }
            Err((code, err)) => {
                let mut preamble = HttpResponsePreamble::error_json(code, http_reason(code));
                preamble.set_canonical_stacks_tip_height(Some(node.canonical_stacks_tip_height()));
                let body = HttpResponseContents::try_from_json(&serde_json::json!({
                    "result": "Error",
                    "message": format!("Could not process block proposal request: {err}")
                }))?;
                Ok((preamble, body))
            }
        }
    }
}

/// Decode the HTTP response
impl HttpResponse for RPCBlockProposalRequestHandler {
    fn try_parse_response(
        &self,
        preamble: &HttpResponsePreamble,
        body: &[u8],
    ) -> Result<HttpResponsePayload, Error> {
        let response: BlockProposalResponse = parse_json(preamble, body)?;
        HttpResponsePayload::try_from_json(response)
    }
}<|MERGE_RESOLUTION|>--- conflicted
+++ resolved
@@ -190,11 +190,14 @@
 }
 
 #[cfg(any(test, feature = "testing"))]
-fn inject_validation_delay() {
+fn fault_injection_validation_delay() {
     let delay = TEST_VALIDATE_DELAY_DURATION_SECS.get();
     warn!("Sleeping for {} seconds to simulate slow processing", delay);
     thread::sleep(Duration::from_secs(delay));
 }
+
+#[cfg(not(any(test, feature = "testing")))]
+fn fault_injection_validation_delay() {}
 
 /// Represents a block proposed to the `v3/block_proposal` endpoint for validation
 #[derive(Debug, Clone, PartialEq, Serialize, Deserialize)]
@@ -389,18 +392,7 @@
         }
         let start = Instant::now();
 
-        #[cfg(any(test, feature = "testing"))]
-<<<<<<< HEAD
-        {
-            let delay = TEST_VALIDATE_DELAY_DURATION_SECS.get();
-            if delay > 0 {
-                warn!("Sleeping for {} seconds to simulate slow processing", delay);
-                thread::sleep(Duration::from_secs(delay));
-            }
-        }
-=======
-        inject_validation_delay();
->>>>>>> 08f65e14
+        fault_injection_validation_delay();
 
         let mainnet = self.chain_id == CHAIN_ID_MAINNET;
         if self.chain_id != chainstate.chain_id || mainnet != chainstate.mainnet {
