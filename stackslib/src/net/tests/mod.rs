--- conflicted
+++ resolved
@@ -965,17 +965,12 @@
                     for (receipt, tx) in stacks_receipts.iter().zip(block.txs.iter()) {
                         // transactions processed in the same order
                         assert_eq!(receipt.transaction.txid(), tx.txid());
-<<<<<<< HEAD
                         // no CheckErrorKind
-                        assert!(receipt.vm_error.is_none());
-=======
-                        // no CheckErrors
                         assert!(
                             receipt.vm_error.is_none(),
-                            "Receipt had a CheckErrors: {:?}",
+                            "Receipt had a CheckErrorKind: {:?}",
                             &receipt
                         );
->>>>>>> acb16945
                         // transaction was not aborted post-hoc
                         assert!(!receipt.post_condition_aborted);
                     }
