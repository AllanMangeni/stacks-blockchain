--- conflicted
+++ resolved
@@ -1382,35 +1382,16 @@
             };
 
             // nothing should break
-<<<<<<< HEAD
-            match peer_1.network.inv_state {
-                Some(ref inv) => {
-                    assert!(inv.get_broken_peers().is_empty());
-                    assert!(inv.get_dead_peers().is_empty());
-                    assert!(inv.get_diverged_peers().is_empty());
-                }
-                None => {}
+            if let Some(ref inv) = peer_1.network.inv_state {
+                assert!(inv.get_broken_peers().is_empty());
+                assert!(inv.get_dead_peers().is_empty());
+                assert!(inv.get_diverged_peers().is_empty());
             }
 
-            match peer_2.network.inv_state {
-                Some(ref inv) => {
-                    assert!(inv.get_broken_peers().is_empty());
-                    assert!(inv.get_dead_peers().is_empty());
-                    assert!(inv.get_diverged_peers().is_empty());
-                }
-                None => {}
-=======
-            if let Some(ref inv) = peer_1.network.inv_state {
-                assert_eq!(inv.get_broken_peers().len(), 0);
-                assert_eq!(inv.get_dead_peers().len(), 0);
-                assert_eq!(inv.get_diverged_peers().len(), 0);
-            }
-
             if let Some(ref inv) = peer_2.network.inv_state {
-                assert_eq!(inv.get_broken_peers().len(), 0);
-                assert_eq!(inv.get_dead_peers().len(), 0);
-                assert_eq!(inv.get_diverged_peers().len(), 0);
->>>>>>> 037f0208
+                assert!(inv.get_broken_peers().is_empty());
+                assert!(inv.get_dead_peers().is_empty());
+                assert!(inv.get_diverged_peers().is_empty());
             }
 
             round += 1;
@@ -1558,30 +1539,11 @@
                 None => 0,
             };
 
-<<<<<<< HEAD
-            match peer_1.network.inv_state {
-                Some(ref inv) => {
-                    info!("Peer 1 stats: {:?}", &inv.block_stats);
-                    assert!(inv.get_broken_peers().is_empty());
-                    assert!(inv.get_dead_peers().is_empty());
-                    assert!(inv.get_diverged_peers().is_empty());
-
-                    if let Some(peer_2_inv) = inv.block_stats.get(&peer_2.to_neighbor().addr) {
-                        if peer_2_inv.inv.num_sortitions
-                            == first_stacks_block_height
-                                - peer_1.config.burnchain.first_block_height
-                        {
-                            for i in 0..first_stacks_block_height {
-                                assert!(!peer_2_inv.inv.has_ith_block(i));
-                                assert!(!peer_2_inv.inv.has_ith_microblock_stream(i));
-                            }
-                            peer_2_check = true;
-=======
             if let Some(ref inv) = peer_1.network.inv_state {
                 info!("Peer 1 stats: {:?}", &inv.block_stats);
-                assert_eq!(inv.get_broken_peers().len(), 0);
-                assert_eq!(inv.get_dead_peers().len(), 0);
-                assert_eq!(inv.get_diverged_peers().len(), 0);
+                assert!(inv.get_broken_peers().is_empty());
+                assert!(inv.get_dead_peers().is_empty());
+                assert!(inv.get_diverged_peers().is_empty());
 
                 if let Some(peer_2_inv) = inv.block_stats.get(&peer_2.to_neighbor().addr) {
                     if peer_2_inv.inv.num_sortitions
@@ -1590,41 +1552,23 @@
                         for i in 0..first_stacks_block_height {
                             assert!(!peer_2_inv.inv.has_ith_block(i));
                             assert!(!peer_2_inv.inv.has_ith_microblock_stream(i));
->>>>>>> 037f0208
                         }
                         peer_2_check = true;
                     }
                 }
             }
 
-<<<<<<< HEAD
-            match peer_2.network.inv_state {
-                Some(ref inv) => {
-                    info!("Peer 2 stats: {:?}", &inv.block_stats);
-                    assert!(inv.get_broken_peers().is_empty());
-                    assert!(inv.get_dead_peers().is_empty());
-                    assert!(inv.get_diverged_peers().is_empty());
-
-                    if let Some(peer_1_inv) = inv.block_stats.get(&peer_1.to_neighbor().addr) {
-                        if peer_1_inv.inv.num_sortitions
-                            == first_stacks_block_height
-                                - peer_1.config.burnchain.first_block_height
-                        {
-                            peer_1_check = true;
-                        }
-=======
             if let Some(ref inv) = peer_2.network.inv_state {
                 info!("Peer 2 stats: {:?}", &inv.block_stats);
-                assert_eq!(inv.get_broken_peers().len(), 0);
-                assert_eq!(inv.get_dead_peers().len(), 0);
-                assert_eq!(inv.get_diverged_peers().len(), 0);
+                assert!(inv.get_broken_peers().is_empty());
+                assert!(inv.get_dead_peers().is_empty());
+                assert!(inv.get_diverged_peers().is_empty());
 
                 if let Some(peer_1_inv) = inv.block_stats.get(&peer_1.to_neighbor().addr) {
                     if peer_1_inv.inv.num_sortitions
                         == first_stacks_block_height - peer_1.config.burnchain.first_block_height
                     {
                         peer_1_check = true;
->>>>>>> 037f0208
                     }
                 }
             }
@@ -1737,20 +1681,11 @@
                 None => 0,
             };
 
-<<<<<<< HEAD
-            match peer_1.network.inv_state {
-                Some(ref inv) => {
-                    info!("Peer 1 stats: {:?}", &inv.block_stats);
-                    assert!(inv.get_broken_peers().is_empty());
-                    assert!(inv.get_dead_peers().is_empty());
-                    assert!(inv.get_diverged_peers().is_empty());
-=======
             if let Some(ref inv) = peer_1.network.inv_state {
                 info!("Peer 1 stats: {:?}", &inv.block_stats);
-                assert_eq!(inv.get_broken_peers().len(), 0);
-                assert_eq!(inv.get_dead_peers().len(), 0);
-                assert_eq!(inv.get_diverged_peers().len(), 0);
->>>>>>> 037f0208
+                assert!(inv.get_broken_peers().is_empty());
+                assert!(inv.get_dead_peers().is_empty());
+                assert!(inv.get_diverged_peers().is_empty());
 
                 if let Some(stats) = inv.get_stats(&peer_2.to_neighbor().addr) {
                     if stats.target_pox_reward_cycle > 0 {
@@ -1768,20 +1703,11 @@
                 }
             }
 
-<<<<<<< HEAD
-            match peer_2.network.inv_state {
-                Some(ref inv) => {
-                    info!("Peer 2 stats: {:?}", &inv.block_stats);
-                    assert!(inv.get_broken_peers().is_empty());
-                    assert!(inv.get_dead_peers().is_empty());
-                    assert!(inv.get_diverged_peers().is_empty());
-=======
             if let Some(ref inv) = peer_2.network.inv_state {
                 info!("Peer 2 stats: {:?}", &inv.block_stats);
-                assert_eq!(inv.get_broken_peers().len(), 0);
-                assert_eq!(inv.get_dead_peers().len(), 0);
-                assert_eq!(inv.get_diverged_peers().len(), 0);
->>>>>>> 037f0208
+                assert!(inv.get_broken_peers().is_empty());
+                assert!(inv.get_dead_peers().is_empty());
+                assert!(inv.get_diverged_peers().is_empty());
 
                 if let Some(stats) = inv.get_stats(&peer_1.to_neighbor().addr) {
                     if stats.target_pox_reward_cycle > 0 {
@@ -1975,39 +1901,18 @@
                 peer_2_sorts = inv.get_inv_sortitions(&peer_1.to_neighbor().addr);
             };
 
-<<<<<<< HEAD
-            match peer_1.network.inv_state {
-                Some(ref inv) => {
-                    info!("Peer 1 stats: {:?}", &inv.block_stats);
-                    assert!(inv.get_broken_peers().is_empty());
-                    assert!(inv.get_dead_peers().is_empty());
-                    assert!(inv.get_diverged_peers().is_empty());
-                }
-                None => {}
-            }
-
-            match peer_2.network.inv_state {
-                Some(ref inv) => {
-                    info!("Peer 2 stats: {:?}", &inv.block_stats);
-                    assert!(inv.get_broken_peers().is_empty());
-                    assert!(inv.get_dead_peers().is_empty());
-                    assert!(inv.get_diverged_peers().is_empty());
-                }
-                None => {}
-=======
             if let Some(ref inv) = peer_1.network.inv_state {
                 info!("Peer 1 stats: {:?}", &inv.block_stats);
-                assert_eq!(inv.get_broken_peers().len(), 0);
-                assert_eq!(inv.get_dead_peers().len(), 0);
-                assert_eq!(inv.get_diverged_peers().len(), 0);
+                assert!(inv.get_broken_peers().is_empty());
+                assert!(inv.get_dead_peers().is_empty());
+                assert!(inv.get_diverged_peers().is_empty());
             }
 
             if let Some(ref inv) = peer_2.network.inv_state {
                 info!("Peer 2 stats: {:?}", &inv.block_stats);
-                assert_eq!(inv.get_broken_peers().len(), 0);
-                assert_eq!(inv.get_dead_peers().len(), 0);
-                assert_eq!(inv.get_diverged_peers().len(), 0);
->>>>>>> 037f0208
+                assert!(inv.get_broken_peers().is_empty());
+                assert!(inv.get_dead_peers().is_empty());
+                assert!(inv.get_diverged_peers().is_empty());
             }
 
             round += 1;
