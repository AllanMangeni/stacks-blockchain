--- conflicted
+++ resolved
@@ -1580,24 +1580,8 @@
 
         let pushed_blocks: HashSet<_> = self
             .pushed_blocks
-<<<<<<< HEAD
             .values()
-            .map(|block_list| {
-                block_list
-                    .iter()
-                    .map(|block_data| {
-                        block_data
-                            .blocks
-                            .iter()
-                            .map(|block_datum| {
-                                StacksBlockId::new(&block_datum.0, &block_datum.1.block_hash())
-                            })
-                            .collect::<HashSet<_>>()
-                    })
-                    .flatten()
-=======
-            .iter()
-            .flat_map(|(_, block_list)| {
+            .flat_map(|block_list| {
                 block_list.iter().flat_map(|block_data| {
                     block_data
                         .blocks
@@ -1607,7 +1591,6 @@
                         })
                         .collect::<HashSet<_>>()
                 })
->>>>>>> f5934db0
             })
             .collect();
 
@@ -1637,28 +1620,14 @@
 
         let pushed_microblocks: HashSet<_> = self
             .pushed_microblocks
-<<<<<<< HEAD
             .values()
-            .map(|mblock_list| {
-                mblock_list
-                    .iter()
-                    .map(|(_, mblock_data)| {
-                        mblock_data
-                            .microblocks
-                            .iter()
-                            .map(|mblock| mblock.block_hash())
-                    })
-                    .flatten()
-=======
-            .iter()
-            .flat_map(|(_, mblock_list)| {
+            .flat_map(|mblock_list| {
                 mblock_list.iter().flat_map(|(_, mblock_data)| {
                     mblock_data
                         .microblocks
                         .iter()
                         .map(|mblock| mblock.block_hash())
                 })
->>>>>>> f5934db0
             })
             .collect();
 
