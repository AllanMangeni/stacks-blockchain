--- conflicted
+++ resolved
@@ -4292,12 +4292,8 @@
         let ih = sortdb.index_handle(&tip_sn.sortition_id);
 
         for rc in [cur_rc, prev_rc, prev_prev_rc] {
-<<<<<<< HEAD
             debug!("Refresh reward cycle info for cycle {}", rc);
-            let rc_start_height = self.burnchain.reward_cycle_to_block_height(rc);
-=======
             let rc_start_height = self.burnchain.nakamoto_first_block_of_cycle(rc);
->>>>>>> f18a6b9d
             let Some(ancestor_sort_id) =
                 get_ancestor_sort_id(&ih, rc_start_height, &tip_sn.sortition_id)?
             else {
