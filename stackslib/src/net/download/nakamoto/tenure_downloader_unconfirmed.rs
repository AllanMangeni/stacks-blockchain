--- conflicted
+++ resolved
@@ -315,11 +315,7 @@
             .map(|cycle_info| cycle_info.known_selected_anchor_block())
         else {
             warn!(
-<<<<<<< HEAD
                 "No signer public keys for unconfirmed tenure {} (rc {})",
-=======
-                "No aggregate public key for unconfirmed tenure {} (rc {})",
->>>>>>> aede2034
                 &local_tenure_sn.consensus_hash, tenure_rc
             );
             return Err(NetError::InvalidState);
