--- conflicted
+++ resolved
@@ -413,13 +413,8 @@
             new_commits.push(commits.clone());
             commits
                 .into_iter()
-<<<<<<< HEAD
-                .filter_map(|cmt| cmt)
+                .flatten()
                 .map(BlockstackOperationType::LeaderBlockCommit)
-=======
-                .flatten()
-                .map(|cmt| BlockstackOperationType::LeaderBlockCommit(cmt))
->>>>>>> a70b3d51
                 .collect()
         };
 
