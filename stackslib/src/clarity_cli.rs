// Copyright (C) 2013-2020 Blockstack PBC, a public benefit corporation
// Copyright (C) 2020 Stacks Open Internet Foundation
//
// This program is free software: you can redistribute it and/or modify
// it under the terms of the GNU General Public License as published by
// the Free Software Foundation, either version 3 of the License, or
// (at your option) any later version.
//
// This program is distributed in the hope that it will be useful,
// but WITHOUT ANY WARRANTY; without even the implied warranty of
// MERCHANTABILITY or FITNESS FOR A PARTICULAR PURPOSE.  See the
// GNU General Public License for more details.
//
// You should have received a copy of the GNU General Public License
// along with this program.  If not, see <http://www.gnu.org/licenses/>.

use std::ffi::OsStr;
use std::io::{Read, Write};
use std::path::PathBuf;
use std::{fs, io};

use clarity::vm::coverage::CoverageReporter;
use lazy_static::lazy_static;
use rand::Rng;
use rusqlite::{Connection, OpenFlags};
use serde::Serialize;
use serde_json::json;
use stacks_common::address::c32::c32_address;
use stacks_common::consts::{CHAIN_ID_MAINNET, CHAIN_ID_TESTNET};
use stacks_common::types::chainstate::{
    BlockHeaderHash, BurnchainHeaderHash, ConsensusHash, StacksAddress, StacksBlockId, VRFSeed,
};
use stacks_common::types::sqlite::NO_PARAMS;
use stacks_common::util::get_epoch_time_ms;
use stacks_common::util::hash::{bytes_to_hex, Hash160, Sha512Trunc256Sum};

use crate::burnchains::{PoxConstants, Txid};
use crate::chainstate::stacks::boot::{
    BOOT_CODE_BNS, BOOT_CODE_COSTS, BOOT_CODE_COSTS_2, BOOT_CODE_COSTS_2_TESTNET,
    BOOT_CODE_COSTS_3, BOOT_CODE_COST_VOTING_MAINNET, BOOT_CODE_COST_VOTING_TESTNET,
    BOOT_CODE_GENESIS, BOOT_CODE_LOCKUP, BOOT_CODE_POX_MAINNET, BOOT_CODE_POX_TESTNET,
    POX_2_MAINNET_CODE, POX_2_TESTNET_CODE,
};
use crate::chainstate::stacks::index::ClarityMarfTrieId;
use crate::clarity::vm::analysis::contract_interface_builder::build_contract_interface;
use crate::clarity::vm::analysis::errors::StaticCheckError;
use crate::clarity::vm::analysis::{AnalysisDatabase, ContractAnalysis};
use crate::clarity::vm::ast::build_ast;
use crate::clarity::vm::contexts::{AssetMap, GlobalContext, OwnedEnvironment};
use crate::clarity::vm::costs::{ExecutionCost, LimitedCostTracker};
use crate::clarity::vm::database::{
    BurnStateDB, ClarityDatabase, HeadersDB, STXBalance, NULL_BURN_STATE_DB,
};
use crate::clarity::vm::errors::{InterpreterResult, RuntimeError, VmExecutionError};
use crate::clarity::vm::types::{PrincipalData, QualifiedContractIdentifier};
use crate::clarity::vm::{
    analysis, ast, eval_all, ClarityVersion, ContractContext, ContractName, SymbolicExpression,
    Value,
};
use crate::clarity_vm::clarity::{ClarityMarfStore, ClarityMarfStoreTransaction};
use crate::clarity_vm::database::marf::{MarfedKV, PersistentWritableMarfStore};
use crate::clarity_vm::database::MemoryBackingStore;
use crate::core::{StacksEpochId, BLOCK_LIMIT_MAINNET_205, HELIUM_BLOCK_LIMIT_20};
use crate::util_lib::boot::{boot_code_addr, boot_code_id};
use crate::util_lib::db::{sqlite_open, FromColumn};

lazy_static! {
    pub static ref STACKS_BOOT_CODE_MAINNET_2_1: [(&'static str, &'static str); 9] = [
        ("pox", &BOOT_CODE_POX_MAINNET),
        ("lockup", BOOT_CODE_LOCKUP),
        ("costs", BOOT_CODE_COSTS),
        ("cost-voting", BOOT_CODE_COST_VOTING_MAINNET),
        ("bns", BOOT_CODE_BNS),
        ("genesis", BOOT_CODE_GENESIS),
        ("costs-2", BOOT_CODE_COSTS_2),
        ("pox-2", &POX_2_MAINNET_CODE),
        ("costs-3", BOOT_CODE_COSTS_3),
    ];
    pub static ref STACKS_BOOT_CODE_TESTNET_2_1: [(&'static str, &'static str); 9] = [
        ("pox", &BOOT_CODE_POX_TESTNET),
        ("lockup", BOOT_CODE_LOCKUP),
        ("costs", BOOT_CODE_COSTS),
        ("cost-voting", &BOOT_CODE_COST_VOTING_TESTNET),
        ("bns", BOOT_CODE_BNS),
        ("genesis", BOOT_CODE_GENESIS),
        ("costs-2", BOOT_CODE_COSTS_2_TESTNET),
        ("pox-2", &POX_2_TESTNET_CODE),
        ("costs-3", BOOT_CODE_COSTS_3),
    ];
}

#[cfg(test)]
macro_rules! panic_test {
    () => {
        panic!()
    };
}
#[cfg(not(test))]
macro_rules! panic_test {
    () => {
        std::process::exit(1)
    };
}

fn print_usage(invoked_by: &str) {
    eprintln!(
        "Usage: {} [command]
where command is one of:

  initialize         to initialize a local VM state database.
  check              to typecheck a potential contract definition.
  launch             to launch a initialize a new contract in the local state database.
  eval               to evaluate (in read-only mode) a program in a given contract context.
  eval_at_chaintip   like `eval`, but does not advance to a new block.
  eval_at_block      like `eval_at_chaintip`, but accepts a index-block-hash to evaluate at,
                     must be passed eval string via stdin.
  eval_raw           to typecheck and evaluate an expression without a contract or database context.
  repl               to typecheck and evaluate expressions in a stdin/stdout loop.
  execute            to execute a public function of a defined contract.
  generate_address   to generate a random Stacks public address for testing purposes.
",
        invoked_by
    );
    panic_test!()
}

fn friendly_expect<A, B: std::fmt::Display>(input: Result<A, B>, msg: &str) -> A {
    input.unwrap_or_else(|e| {
        eprintln!("{}\nCaused by: {}", msg, e);
        panic_test!();
    })
}

fn friendly_expect_opt<A>(input: Option<A>, msg: &str) -> A {
    input.unwrap_or_else(|| {
        eprintln!("{}", msg);
        panic_test!();
    })
}

pub const DEFAULT_CLI_EPOCH: StacksEpochId = StacksEpochId::Epoch32;

struct EvalInput {
    marf_kv: MarfedKV,
    contract_identifier: QualifiedContractIdentifier,
    content: String,
}

fn parse(
    contract_identifier: &QualifiedContractIdentifier,
    source_code: &str,
    clarity_version: ClarityVersion,
<<<<<<< HEAD
) -> Result<Vec<SymbolicExpression>, VmExecutionError> {
    let ast = build_ast_with_rules(
=======
) -> Result<Vec<SymbolicExpression>, Error> {
    let ast = build_ast(
>>>>>>> 895537e0
        contract_identifier,
        source_code,
        &mut (),
        clarity_version,
        DEFAULT_CLI_EPOCH,
    )
    .map_err(|e| RuntimeError::ASTError(Box::new(e)))?;
    Ok(ast.expressions)
}

trait ClarityStorage {
    fn get_clarity_db<'a>(
        &'a mut self,
        headers_db: &'a dyn HeadersDB,
        burn_db: &'a dyn BurnStateDB,
    ) -> ClarityDatabase<'a>;
    fn get_analysis_db(&mut self) -> AnalysisDatabase<'_>;
}

impl ClarityStorage for PersistentWritableMarfStore<'_> {
    fn get_clarity_db<'a>(
        &'a mut self,
        headers_db: &'a dyn HeadersDB,
        burn_db: &'a dyn BurnStateDB,
    ) -> ClarityDatabase<'a> {
        self.as_clarity_db(headers_db, burn_db)
    }

    fn get_analysis_db(&mut self) -> AnalysisDatabase<'_> {
        self.as_analysis_db()
    }
}

impl ClarityStorage for MemoryBackingStore {
    fn get_clarity_db<'a>(
        &'a mut self,
        _headers_db: &'a dyn HeadersDB,
        _burn_db: &'a dyn BurnStateDB,
    ) -> ClarityDatabase<'a> {
        self.as_clarity_db()
    }

    fn get_analysis_db(&mut self) -> AnalysisDatabase<'_> {
        self.as_analysis_db()
    }
}

fn run_analysis_free<C: ClarityStorage>(
    contract_identifier: &QualifiedContractIdentifier,
    expressions: &mut [SymbolicExpression],
    marf_kv: &mut C,
    save_contract: bool,
<<<<<<< HEAD
) -> Result<ContractAnalysis, Box<(StaticCheckError, LimitedCostTracker)>> {
    let clarity_version = ClarityVersion::default_for_epoch(DEFAULT_CLI_EPOCH);
=======
    clarity_version: ClarityVersion,
) -> Result<ContractAnalysis, Box<(CheckError, LimitedCostTracker)>> {
>>>>>>> 895537e0
    analysis::run_analysis(
        contract_identifier,
        expressions,
        &mut marf_kv.get_analysis_db(),
        save_contract,
        LimitedCostTracker::new_free(),
        DEFAULT_CLI_EPOCH,
        clarity_version,
        // no type map data is used in the clarity_cli
        false,
    )
}

fn run_analysis<C: ClarityStorage>(
    contract_identifier: &QualifiedContractIdentifier,
    expressions: &mut [SymbolicExpression],
    header_db: &CLIHeadersDB,
    marf_kv: &mut C,
    save_contract: bool,
<<<<<<< HEAD
) -> Result<ContractAnalysis, Box<(StaticCheckError, LimitedCostTracker)>> {
=======
    clarity_version: ClarityVersion,
) -> Result<ContractAnalysis, Box<(CheckError, LimitedCostTracker)>> {
>>>>>>> 895537e0
    let mainnet = header_db.is_mainnet();
    let cost_track = LimitedCostTracker::new(
        mainnet,
        default_chain_id(mainnet),
        if mainnet {
            BLOCK_LIMIT_MAINNET_205.clone()
        } else {
            HELIUM_BLOCK_LIMIT_20.clone()
        },
        &mut marf_kv.get_clarity_db(header_db, &NULL_BURN_STATE_DB),
        DEFAULT_CLI_EPOCH,
    )
    .unwrap();
    analysis::run_analysis(
        contract_identifier,
        expressions,
        &mut marf_kv.get_analysis_db(),
        save_contract,
        cost_track,
        DEFAULT_CLI_EPOCH,
        clarity_version,
        // no type map data is used in the clarity_cli
        false,
    )
}

fn create_or_open_db(path: &String) -> Connection {
    let open_flags = if path == ":memory:" {
        OpenFlags::SQLITE_OPEN_READ_WRITE | OpenFlags::SQLITE_OPEN_CREATE
    } else {
        match fs::metadata(path) {
            Err(e) => {
                if e.kind() == io::ErrorKind::NotFound {
                    // need to create
                    if let Some(dirp) = PathBuf::from(path).parent() {
                        fs::create_dir_all(dirp).unwrap_or_else(|e| {
                            eprintln!("Failed to create {:?}: {:?}", dirp, &e);
                            panic_test!();
                        });
                    }
                    OpenFlags::SQLITE_OPEN_READ_WRITE | OpenFlags::SQLITE_OPEN_CREATE
                } else {
                    panic!("FATAL: could not stat {}", path);
                }
            }
            Ok(_md) => {
                // can just open
                OpenFlags::SQLITE_OPEN_READ_WRITE
            }
        }
    };

    let conn = friendly_expect(
        sqlite_open(path, open_flags, false),
        &format!("FATAL: failed to open '{}'", path),
    );
    conn
}

fn get_cli_chain_tip(conn: &Connection) -> StacksBlockId {
    let mut stmt = friendly_expect(
        conn.prepare("SELECT block_hash FROM cli_chain_tips ORDER BY id DESC LIMIT 1"),
        "FATAL: could not prepare query",
    );
    let mut rows = friendly_expect(stmt.query(NO_PARAMS), "FATAL: could not fetch rows");
    let mut hash_opt = None;
    while let Some(row) = rows.next().expect("FATAL: could not read block hash") {
        let bhh = friendly_expect(
            StacksBlockId::from_column(row, "block_hash"),
            "FATAL: could not parse block hash",
        );
        hash_opt = Some(bhh);
    }
    match hash_opt {
        Some(bhh) => bhh,
        None => StacksBlockId::sentinel(),
    }
}

fn get_cli_block_height(conn: &Connection, block_id: &StacksBlockId) -> Option<u64> {
    let mut stmt = friendly_expect(
        conn.prepare("SELECT id FROM cli_chain_tips WHERE block_hash = ?1"),
        "FATAL: could not prepare query",
    );
    let mut rows = friendly_expect(stmt.query(&[block_id]), "FATAL: could not fetch rows");
    let mut row_opt = None;

    while let Some(row) = rows.next().expect("FATAL: could not read block hash") {
        let rowid = friendly_expect(u64::from_column(row, "id"), "FATAL: could not parse row ID");
        row_opt = Some(rowid);
        break;
    }

    row_opt
}

fn get_cli_db_path(db_path: &str) -> String {
    if db_path == ":memory:" {
        return db_path.to_string();
    }

    let mut cli_db_path_buf = PathBuf::from(db_path);
    cli_db_path_buf.push("cli.sqlite");
    let cli_db_path = cli_db_path_buf
        .to_str()
        .unwrap_or_else(|| panic!("FATAL: failed to convert '{}' to a string", db_path))
        .to_string();
    cli_db_path
}

// This function is pretty weird! But it helps cut down on
//   repeating a lot of block initialization for the simulation commands.
fn in_block<F, R>(
    mut headers_db: CLIHeadersDB,
    mut marf_kv: MarfedKV,
    f: F,
) -> (CLIHeadersDB, MarfedKV, R)
where
    F: FnOnce(
        CLIHeadersDB,
        PersistentWritableMarfStore,
    ) -> (CLIHeadersDB, PersistentWritableMarfStore, R),
{
    // need to load the last block
    let (from, to) = headers_db.advance_cli_chain_tip();
    let (headers_return, result) = {
        let marf_tx = marf_kv.begin(&from, &to);
        let (headers_return, marf_return, result) = f(headers_db, marf_tx);
        marf_return
            .commit_to_processed_block(&to)
            .expect("FATAL: failed to commit block");
        (headers_return, result)
    };
    (headers_return, marf_kv, result)
}

// like in_block, but does _not_ advance the chain tip.  Used for read-only queries against the
// chain tip itself.
fn at_chaintip<F, R>(db_path: &str, mut marf_kv: MarfedKV, f: F) -> R
where
    F: FnOnce(PersistentWritableMarfStore) -> (PersistentWritableMarfStore, R),
{
    // store CLI data alongside the MARF database state
    let cli_db_path = get_cli_db_path(db_path);
    let cli_db_conn = create_or_open_db(&cli_db_path);
    let from = get_cli_chain_tip(&cli_db_conn);
    let to = StacksBlockId([2u8; 32]); // 0x0202020202 ... (pattern not used anywhere else)

    let marf_tx = marf_kv.begin(&from, &to);
    let (marf_return, result) = f(marf_tx);
    marf_return.drop_current_trie();
    result
}

fn at_block<F, R>(blockhash: &str, mut marf_kv: MarfedKV, f: F) -> R
where
    F: FnOnce(PersistentWritableMarfStore) -> (PersistentWritableMarfStore, R),
{
    // store CLI data alongside the MARF database state
    let from = StacksBlockId::from_hex(blockhash)
        .unwrap_or_else(|_| panic!("FATAL: failed to parse inputted blockhash: {blockhash}"));
    let to = StacksBlockId([2u8; 32]); // 0x0202020202 ... (pattern not used anywhere else)

    let marf_tx = marf_kv.begin(&from, &to);
    let (marf_return, result) = f(marf_tx);
    marf_return.drop_current_trie();
    result
}

fn default_chain_id(mainnet: bool) -> u32 {
    let chain_id = if mainnet {
        CHAIN_ID_MAINNET
    } else {
        CHAIN_ID_TESTNET
    };
    chain_id
}

fn with_env_costs<F, R>(
    mainnet: bool,
    header_db: &CLIHeadersDB,
    marf: &mut PersistentWritableMarfStore,
    coverage: Option<&mut CoverageReporter>,
    f: F,
) -> (R, ExecutionCost)
where
    F: FnOnce(&mut OwnedEnvironment) -> R,
{
    let mut db = marf.as_clarity_db(header_db, &NULL_BURN_STATE_DB);
    let cost_track = LimitedCostTracker::new(
        mainnet,
        default_chain_id(mainnet),
        if mainnet {
            BLOCK_LIMIT_MAINNET_205.clone()
        } else {
            HELIUM_BLOCK_LIMIT_20.clone()
        },
        &mut db,
        DEFAULT_CLI_EPOCH,
    )
    .unwrap();
    let mut vm_env = OwnedEnvironment::new_cost_limited(
        mainnet,
        default_chain_id(mainnet),
        db,
        cost_track,
        DEFAULT_CLI_EPOCH,
    );
    if let Some(coverage) = coverage {
        vm_env.add_eval_hook(coverage);
    }
    let result = f(&mut vm_env);
    let cost = vm_env.get_cost_total();
    (result, cost)
}

/// Execute program in a transient environment. To be used only by CLI tools
///  for program evaluation, not by consensus critical code.
pub fn vm_execute(
    program: &str,
    clarity_version: ClarityVersion,
) -> Result<Option<Value>, VmExecutionError> {
    let contract_id = QualifiedContractIdentifier::transient();
    let mut contract_context = ContractContext::new(contract_id.clone(), clarity_version);
    let mut marf = MemoryBackingStore::new();
    let conn = marf.as_clarity_db();
    let mut global_context = GlobalContext::new(
        false,
        default_chain_id(false),
        conn,
        LimitedCostTracker::new_free(),
        DEFAULT_CLI_EPOCH,
    );
    global_context.execute(|g| {
        let parsed = ast::build_ast(
            &contract_id,
            program,
            &mut (),
            clarity_version,
            DEFAULT_CLI_EPOCH,
        )?
        .expressions;
        eval_all(&parsed, &mut contract_context, g, None)
    })
}

fn save_coverage(
    coverage_folder: Option<String>,
    coverage: Option<CoverageReporter>,
    prefix: &str,
) {
    match (coverage_folder, coverage) {
        (Some(coverage_folder), Some(coverage)) => {
            let mut coverage_file = PathBuf::from(coverage_folder);
            coverage_file.push(&format!("{}_{}", prefix, get_epoch_time_ms()));
            coverage_file.set_extension("clarcov");

            coverage
                .to_file(&coverage_file)
                .expect("Coverage reference file generation failure");
        }
        (None, None) => (),
        (None, Some(_)) => (),
        (Some(_), None) => (),
    }
}

struct CLIHeadersDB {
    db_path: String,
    conn: Connection,
}

impl CLIHeadersDB {
    fn instantiate(&mut self, mainnet: bool) {
        let cli_db_path = self.get_cli_db_path();
        let tx = friendly_expect(
            self.conn.transaction(),
            &format!("FATAL: failed to begin transaction on '{}'", cli_db_path),
        );

        friendly_expect(
            tx.execute(
                "CREATE TABLE IF NOT EXISTS cli_chain_tips(id INTEGER PRIMARY KEY AUTOINCREMENT, block_hash TEXT UNIQUE NOT NULL);",
                NO_PARAMS
            ),
            "FATAL: failed to create 'cli_chain_tips' table",
        );

        friendly_expect(
            tx.execute(
                "CREATE TABLE IF NOT EXISTS cli_config(testnet BOOLEAN NOT NULL);",
                NO_PARAMS,
            ),
            "FATAL: failed to create 'cli_config' table",
        );

        if !mainnet {
            friendly_expect(
                tx.execute("INSERT INTO cli_config (testnet) VALUES (?1)", &[&true]),
                "FATAL: failed to set testnet flag",
            );
        }

        friendly_expect(
            tx.commit(),
            &format!("FATAL: failed to instantiate CLI DB at {:?}", &cli_db_path),
        );
    }

    /// Create or open a new CLI DB at db_path.  If it already exists, then this method is a no-op.
    pub fn new(db_path: &str, mainnet: bool) -> CLIHeadersDB {
        let instantiate = db_path == ":memory:" || fs::metadata(&db_path).is_err();

        let cli_db_path = get_cli_db_path(db_path);
        let conn = create_or_open_db(&cli_db_path);
        let mut db = CLIHeadersDB {
            db_path: db_path.to_string(),
            conn,
        };

        if instantiate {
            db.instantiate(mainnet);
        }
        db
    }

    /// Open an CLI DB at db_path. Returns Err() if it doesn't exist.
    /// Normally this would be Option<..>, but since this gets used with friendly_expect,
    /// using a Result<..> is necessary.
    pub fn resume(db_path: &str) -> Result<CLIHeadersDB, String> {
        let cli_db_path = get_cli_db_path(db_path);
        if let Err(e) = fs::metadata(&cli_db_path) {
            return Err(format!("Failed to access {:?}: {:?}", &cli_db_path, &e));
        }
        let conn = create_or_open_db(&cli_db_path);
        let db = CLIHeadersDB {
            db_path: db_path.to_string(),
            conn,
        };

        Ok(db)
    }

    /// Make a new CLI DB in memory.
    pub fn new_memory(mainnet: bool) -> CLIHeadersDB {
        let db = CLIHeadersDB::new(":memory:", mainnet);
        db
    }

    fn get_cli_db_path(&self) -> String {
        get_cli_db_path(&self.db_path)
    }

    pub fn conn(&self) -> &Connection {
        &self.conn
    }

    pub fn is_mainnet(&self) -> bool {
        let mut stmt = friendly_expect(
            self.conn.prepare("SELECT testnet FROM cli_config LIMIT 1"),
            "FATAL: could not prepare query",
        );
        let mut rows = friendly_expect(stmt.query(NO_PARAMS), "FATAL: could not fetch rows");
        let mut mainnet = true;
        while let Some(row) = rows.next().expect("FATAL: could not read config row") {
            let testnet: bool = row.get_unwrap("testnet");
            mainnet = !testnet;
        }
        mainnet
    }

    pub fn advance_cli_chain_tip(&mut self) -> (StacksBlockId, StacksBlockId) {
        let tx = friendly_expect(
            self.conn.transaction(),
            &format!("FATAL: failed to begin transaction on '{}'", &self.db_path),
        );

        let parent_block_hash = get_cli_chain_tip(&tx);

        let random_bytes = rand::thread_rng().gen::<[u8; 32]>();
        let next_block_hash = friendly_expect_opt(
            StacksBlockId::from_bytes(&random_bytes),
            "Failed to generate random block header.",
        );

        friendly_expect(
            tx.execute(
                "INSERT INTO cli_chain_tips (block_hash) VALUES (?1)",
                &[&next_block_hash],
            ),
            &format!(
                "FATAL: failed to store next block hash in '{}'",
                &self.db_path
            ),
        );

        friendly_expect(
            tx.commit(),
            &format!(
                "FATAL: failed to commit new chain tip to '{}'",
                &self.db_path
            ),
        );

        (parent_block_hash, next_block_hash)
    }
}

impl HeadersDB for CLIHeadersDB {
    fn get_burn_header_hash_for_block(
        &self,
        id_bhh: &StacksBlockId,
    ) -> Option<BurnchainHeaderHash> {
        // mock it
        let conn = self.conn();
        if get_cli_block_height(conn, id_bhh).is_some() {
            let hash_bytes = Sha512Trunc256Sum::from_data(&id_bhh.0);
            Some(BurnchainHeaderHash(hash_bytes.0))
        } else {
            None
        }
    }

    fn get_consensus_hash_for_block(
        &self,
        id_bhh: &StacksBlockId,
        _epoch: &StacksEpochId,
    ) -> Option<ConsensusHash> {
        // mock it
        let conn = self.conn();
        if get_cli_block_height(conn, id_bhh).is_some() {
            let hash_bytes = Hash160::from_data(&id_bhh.0);
            Some(ConsensusHash(hash_bytes.0))
        } else {
            None
        }
    }

    fn get_vrf_seed_for_block(
        &self,
        id_bhh: &StacksBlockId,
        _epoch: &StacksEpochId,
    ) -> Option<VRFSeed> {
        let conn = self.conn();
        if get_cli_block_height(conn, id_bhh).is_some() {
            // mock it, but make it unique
            let hash_bytes = Sha512Trunc256Sum::from_data(&id_bhh.0);
            let hash_bytes_2 = Sha512Trunc256Sum::from_data(&hash_bytes.0);
            Some(VRFSeed(hash_bytes_2.0))
        } else {
            None
        }
    }

    fn get_stacks_block_header_hash_for_block(
        &self,
        id_bhh: &StacksBlockId,
        _epoch: &StacksEpochId,
    ) -> Option<BlockHeaderHash> {
        let conn = self.conn();
        if get_cli_block_height(conn, id_bhh).is_some() {
            // mock it, but make it unique
            let hash_bytes = Sha512Trunc256Sum::from_data(&id_bhh.0);
            let hash_bytes_2 = Sha512Trunc256Sum::from_data(&hash_bytes.0);
            let hash_bytes_3 = Sha512Trunc256Sum::from_data(&hash_bytes_2.0);
            Some(BlockHeaderHash(hash_bytes_3.0))
        } else {
            None
        }
    }

    fn get_burn_block_time_for_block(
        &self,
        id_bhh: &StacksBlockId,
        _epoch: Option<&StacksEpochId>,
    ) -> Option<u64> {
        let conn = self.conn();
        if let Some(height) = get_cli_block_height(conn, id_bhh) {
            Some(height * 600 + 1231006505)
        } else {
            None
        }
    }

    fn get_stacks_block_time_for_block(&self, id_bhh: &StacksBlockId) -> Option<u64> {
        let conn = self.conn();
        if let Some(height) = get_cli_block_height(conn, id_bhh) {
            Some(height * 10 + 1713799973)
        } else {
            None
        }
    }

    fn get_burn_block_height_for_block(&self, id_bhh: &StacksBlockId) -> Option<u32> {
        let conn = self.conn();
        if let Some(height) = get_cli_block_height(conn, id_bhh) {
            Some(height as u32)
        } else {
            None
        }
    }

    fn get_miner_address(
        &self,
        _id_bhh: &StacksBlockId,
        _epoch: &StacksEpochId,
    ) -> Option<StacksAddress> {
        None
    }

    fn get_burnchain_tokens_spent_for_block(
        &self,
        id_bhh: &StacksBlockId,
        _epoch: &StacksEpochId,
    ) -> Option<u128> {
        // if the block is defined at all, then return a constant
        get_cli_block_height(self.conn(), id_bhh).map(|_| 2000)
    }

    fn get_burnchain_tokens_spent_for_winning_block(
        &self,
        id_bhh: &StacksBlockId,
        _epoch: &StacksEpochId,
    ) -> Option<u128> {
        // if the block is defined at all, then return a constant
        get_cli_block_height(self.conn(), id_bhh).map(|_| 1000)
    }

    fn get_tokens_earned_for_block(
        &self,
        id_bhh: &StacksBlockId,
        _epoch: &StacksEpochId,
    ) -> Option<u128> {
        // if the block is defined at all, then return a constant
        get_cli_block_height(self.conn(), id_bhh).map(|_| 3000)
    }

    fn get_stacks_height_for_tenure_height(
        &self,
        _tip: &StacksBlockId,
        tenure_height: u32,
    ) -> Option<u32> {
        Some(tenure_height)
    }
}

fn get_eval_input(invoked_by: &str, args: &[String]) -> EvalInput {
    if args.len() < 3 || args.len() > 4 {
        eprintln!(
            "Usage: {} {} [--costs] [contract-identifier] (program.clar) [vm-state.db]",
            invoked_by, args[0]
        );
        panic_test!();
    }

    let vm_filename = if args.len() == 3 { &args[2] } else { &args[3] };

    let content: String = {
        if args.len() == 3 {
            let mut buffer = String::new();
            friendly_expect(
                io::stdin().read_to_string(&mut buffer),
                "Error reading from stdin.",
            );
            buffer
        } else {
            friendly_expect(
                fs::read_to_string(&args[2]),
                &format!("Error reading file: {}", args[2]),
            )
        }
    };

    let contract_identifier = friendly_expect(
        QualifiedContractIdentifier::parse(&args[1]),
        "Failed to parse contract identifier.",
    );

    let marf_kv = friendly_expect(
        MarfedKV::open(vm_filename, None, None),
        "Failed to open VM database.",
    );
    // return (marf_kv, contract_identifier, vm_filename, content);
    return EvalInput {
        marf_kv,
        contract_identifier,
        content,
    };
}

#[derive(Serialize, Deserialize)]
struct InitialAllocation {
    principal: String,
    amount: u64,
}

fn consume_arg(
    args: &mut Vec<String>,
    argnames: &[&str],
    has_optarg: bool,
) -> Result<Option<String>, String> {
    if let Some(ref switch) = args
        .iter()
        .find(|ref arg| argnames.iter().find(|ref argname| argname == arg).is_some())
    {
        let idx = args
            .iter()
            .position(|ref arg| arg == switch)
            .expect("BUG: did not find the thing that was just found");
        let argval = if has_optarg {
            // following argument is the argument value
            if idx + 1 < args.len() {
                Some(args[idx + 1].clone())
            } else {
                // invalid usage -- expected argument
                return Err("Expected argument".to_string());
            }
        } else {
            // only care about presence of this option
            Some("".to_string())
        };

        args.remove(idx);
        if has_optarg {
            // also clear the argument
            args.remove(idx);
        }
        Ok(argval)
    } else {
        // not found
        Ok(None)
    }
}

/// This function uses Clarity1 to parse the boot code.
fn install_boot_code<C: ClarityStorage>(header_db: &CLIHeadersDB, marf: &mut C) {
    let mainnet = header_db.is_mainnet();
    let boot_code = if mainnet {
        *STACKS_BOOT_CODE_MAINNET_2_1
    } else {
        *STACKS_BOOT_CODE_TESTNET_2_1
    };

    {
        let db = marf.get_clarity_db(header_db, &NULL_BURN_STATE_DB);
        let mut vm_env =
            OwnedEnvironment::new_free(mainnet, default_chain_id(mainnet), db, DEFAULT_CLI_EPOCH);
        vm_env
            .execute_in_env(
                QualifiedContractIdentifier::transient().issuer.into(),
                None,
                None,
                |env| {
                    let res: InterpreterResult<_> = Ok(env
                        .global_context
                        .database
                        .set_clarity_epoch_version(DEFAULT_CLI_EPOCH));
                    res
                },
            )
            .unwrap()
            .0
            .unwrap();
    }

    for (boot_code_name, boot_code_contract) in boot_code.iter() {
        let contract_identifier = QualifiedContractIdentifier::new(
            boot_code_addr(mainnet).into(),
            ContractName::try_from(boot_code_name.to_string()).unwrap(),
        );
        let contract_content = *boot_code_contract;

        debug!(
            "Instantiate boot code contract '{}' ({} bytes)...",
            &contract_identifier,
            boot_code_contract.len()
        );

        let mut ast = friendly_expect(
            parse(
                &contract_identifier,
                contract_content,
                ClarityVersion::Clarity1,
            ),
            "Failed to parse program.",
        );

        let analysis_result = run_analysis_free(
            &contract_identifier,
            &mut ast,
            marf,
            true,
            ClarityVersion::Clarity2,
        );
        match analysis_result {
            Ok(_) => {
                let db = marf.get_clarity_db(header_db, &NULL_BURN_STATE_DB);
                let mut vm_env = OwnedEnvironment::new_free(
                    mainnet,
                    default_chain_id(mainnet),
                    db,
                    DEFAULT_CLI_EPOCH,
                );
                vm_env
                    .initialize_versioned_contract(
                        contract_identifier,
                        ClarityVersion::Clarity1,
                        contract_content,
                        None,
                    )
                    .unwrap();
            }
            Err(e) => {
                panic!("failed to instantiate boot contract: {:?}", &e);
            }
        };
    }

    // set up PoX
    let pox_contract = boot_code_id("pox", mainnet);
    let sender = PrincipalData::from(pox_contract.clone());
    let pox_params = if mainnet {
        PoxConstants::mainnet_default()
    } else {
        PoxConstants::testnet_default()
    };

    let params = vec![
        SymbolicExpression::atom_value(Value::UInt(0)), // first burnchain block height
        SymbolicExpression::atom_value(Value::UInt(pox_params.prepare_length as u128)),
        SymbolicExpression::atom_value(Value::UInt(pox_params.reward_cycle_length as u128)),
        SymbolicExpression::atom_value(Value::UInt(pox_params.pox_rejection_fraction as u128)),
    ];

    let db = marf.get_clarity_db(header_db, &NULL_BURN_STATE_DB);
    let mut vm_env =
        OwnedEnvironment::new_free(mainnet, default_chain_id(mainnet), db, DEFAULT_CLI_EPOCH);
    vm_env
        .execute_transaction(
            sender,
            None,
            pox_contract,
            "set-burnchain-parameters",
            params.as_slice(),
        )
        .unwrap();
}

pub fn add_costs(result: &mut serde_json::Value, costs: bool, runtime: ExecutionCost) {
    if costs {
        result["costs"] = serde_json::to_value(runtime).unwrap();
    }
}

pub fn add_assets(result: &mut serde_json::Value, assets: bool, asset_map: AssetMap) {
    if assets {
        result["assets"] = asset_map.to_json();
    }
}

pub fn add_serialized_output(result: &mut serde_json::Value, value: Value) {
    let result_raw = {
        let bytes = value.serialize_to_vec().unwrap();
        bytes_to_hex(&bytes)
    };
    result["output_serialized"] = serde_json::to_value(result_raw.as_str()).unwrap();
}

/// Parse --clarity_version flag. Defaults to version for DEFAULT_CLI_EPOCH.
fn parse_clarity_version_flag(argv: &mut Vec<String>) -> ClarityVersion {
    if let Ok(optarg) = consume_arg(argv, &["--clarity_version"], true) {
        if let Some(s) = optarg {
            friendly_expect(
                s.parse::<ClarityVersion>(),
                &format!("Invalid clarity version: {}", s),
            )
        } else {
            ClarityVersion::default_for_epoch(DEFAULT_CLI_EPOCH)
        }
    } else {
        ClarityVersion::default_for_epoch(DEFAULT_CLI_EPOCH)
    }
}

/// Returns (process-exit-code, Option<json-output>)
pub fn invoke_command(invoked_by: &str, args: &[String]) -> (i32, Option<serde_json::Value>) {
    if args.is_empty() {
        print_usage(invoked_by);
        return (1, None);
    }

    match args[0].as_ref() {
        "initialize" => {
            let mut argv = args.to_vec();

            let mainnet = !matches!(consume_arg(&mut argv, &["--testnet"], false), Ok(Some(_)));

            let (db_name, allocations) = if argv.len() == 3 {
                let filename = &argv[1];
                let json_in = if filename == "-" {
                    let mut buffer = String::new();
                    friendly_expect(
                        io::stdin().read_to_string(&mut buffer),
                        "Error reading from stdin.",
                    );
                    buffer
                } else {
                    friendly_expect(
                        fs::read_to_string(filename),
                        &format!("Error reading file: {}", filename),
                    )
                };
                let allocations: Vec<InitialAllocation> =
                    friendly_expect(serde_json::from_str(&json_in), "Failure parsing JSON");

                let allocations: Vec<_> = allocations
                    .into_iter()
                    .map(|a| {
                        (
                            friendly_expect(
                                PrincipalData::parse(&a.principal),
                                "Failed to parse principal in JSON",
                            ),
                            a.amount,
                        )
                    })
                    .collect();

                (&argv[2], allocations)
            } else if argv.len() == 2 {
                (&argv[1], Vec::new())
            } else {
                eprintln!(
                    "Usage: {} {} [--testnet] (initial-allocations.json) [vm-state.db]",
                    invoked_by, argv[0]
                );
                eprintln!("   initial-allocations.json is a JSON array of {{ principal: \"ST...\", amount: 100 }} like objects.");
                eprintln!("   if the provided filename is `-`, the JSON is read from stdin.");
                eprintln!("   If --testnet is given, then testnet bootcode and block-limits are used instead of mainnet.");
                panic_test!();
            };

            debug!("Initialize {db_name}");
            let mut header_db = CLIHeadersDB::new(db_name, mainnet);
            let mut marf_kv = friendly_expect(
                MarfedKV::open(db_name, None, None),
                "Failed to open VM database.",
            );

            // install bootcode
            let state = in_block(header_db, marf_kv, |header_db, mut marf| {
                install_boot_code(&header_db, &mut marf);
                (header_db, marf, ())
            });

            header_db = state.0;
            marf_kv = state.1;

            // set initial balances
            in_block(header_db, marf_kv, |header_db, mut kv| {
                {
                    let mut db = kv.as_clarity_db(&header_db, &NULL_BURN_STATE_DB);
                    db.begin();
                    for (principal, amount) in allocations.iter() {
                        let balance = STXBalance::initial(*amount as u128);
                        let total_balance = balance.get_total_balance().unwrap();

                        let mut snapshot = db.get_stx_balance_snapshot_genesis(principal).unwrap();
                        snapshot.set_balance(balance);
                        snapshot.save().unwrap();

                        println!("{} credited: {} uSTX", principal, total_balance);
                    }
                    db.commit().unwrap();
                };
                (header_db, kv, ())
            });

            if mainnet {
                (
                    0,
                    Some(json!({
                        "message": "Database created.",
                        "network": "mainnet"
                    })),
                )
            } else {
                (
                    0,
                    Some(json!({
                        "message": "Database created.",
                        "network": "testnet"
                    })),
                )
            }
        }
        "generate_address" => {
            // random 20 bytes
            let random_bytes = rand::thread_rng().gen::<[u8; 20]>();
            // version = 22
            let addr =
                friendly_expect(c32_address(22, &random_bytes), "Failed to generate address");

            (0, Some(json!({ "address": format!("{}", addr) })))
        }
        "check" => {
            if args.len() < 2 {
                eprintln!(
                    "Usage: {} {} [program-file.clar] [--contract_id CONTRACT_ID] [--output_analysis] [--costs] [--testnet] [--clarity_version N] (vm-state.db)",
                    invoked_by, args[0]
                );
                panic_test!();
            }

            let mut argv = args.to_vec();
            let clarity_version = parse_clarity_version_flag(&mut argv);
            let contract_id = if let Ok(optarg) = consume_arg(&mut argv, &["--contract_id"], true) {
                optarg
                    .map(|optarg_str| {
                        friendly_expect(
                            QualifiedContractIdentifier::parse(&optarg_str),
                            &format!("Error parsing contract identifier '{}", &optarg_str),
                        )
                    })
                    .unwrap_or(QualifiedContractIdentifier::transient())
            } else {
                eprintln!("Expected argument for --contract-id");
                panic_test!();
            };

            let output_analysis =
                if let Ok(optarg) = consume_arg(&mut argv, &["--output_analysis"], false) {
                    optarg.is_some()
                } else {
                    eprintln!("BUG: failed to parse arguments for --output_analysis");
                    panic_test!();
                };

            let costs = matches!(consume_arg(&mut argv, &["--costs"], false), Ok(Some(_)));

            // NOTE: ignored if we're using a DB
            let mut testnet_given = false;
            let mainnet = if let Ok(Some(_)) = consume_arg(&mut argv, &["--testnet"], false) {
                testnet_given = true;
                false
            } else {
                true
            };

            let content: String = if &argv[1] == "-" {
                let mut buffer = String::new();
                friendly_expect(
                    io::stdin().read_to_string(&mut buffer),
                    "Error reading from stdin.",
                );
                buffer
            } else {
                friendly_expect(
                    fs::read_to_string(&argv[1]),
                    &format!("Error reading file: {}", argv[1]),
                )
            };

            let mut ast = friendly_expect(
                parse(&contract_id, &content, clarity_version),
                "Failed to parse program",
            );

            let contract_analysis_res = {
                if argv.len() >= 3 {
                    // use a persisted marf
                    if testnet_given {
                        eprintln!("WARN: ignoring --testnet in favor of DB state in {:?}. Re-instantiate the DB to change.", &argv[2]);
                    }

                    let vm_filename = &argv[2];
                    let header_db =
                        friendly_expect(CLIHeadersDB::resume(vm_filename), "Failed to open CLI DB");
                    let marf_kv = friendly_expect(
                        MarfedKV::open(vm_filename, None, None),
                        "Failed to open VM database.",
                    );

                    let result = at_chaintip(&argv[2], marf_kv, |mut marf| {
                        let result = run_analysis(
                            &contract_id,
                            &mut ast,
                            &header_db,
                            &mut marf,
                            false,
                            clarity_version,
                        );
                        (marf, result)
                    });
                    result
                } else {
                    let header_db = CLIHeadersDB::new_memory(mainnet);
                    let mut analysis_marf = MemoryBackingStore::new();

                    install_boot_code(&header_db, &mut analysis_marf);
                    run_analysis(
                        &contract_id,
                        &mut ast,
                        &header_db,
                        &mut analysis_marf,
                        false,
                        clarity_version,
                    )
                }
            };

            let mut contract_analysis = match contract_analysis_res {
                Ok(contract_analysis) => contract_analysis,
                Err(boxed) => {
                    let (e, cost_tracker) = *boxed;
                    let mut result = json!({
                        "message": "Checks failed.",
                        "error": {
                            "analysis": serde_json::to_value(&e.diagnostic).unwrap(),
                        },
                    });
                    add_costs(&mut result, costs, cost_tracker.get_total());
                    return (1, Some(result));
                }
            };

            let mut result = json!({
                "message": "Checks passed."
            });

            add_costs(
                &mut result,
                costs,
                contract_analysis.take_contract_cost_tracker().get_total(),
            );

            if output_analysis {
                result["analysis"] =
                    serde_json::to_value(&build_contract_interface(&contract_analysis).unwrap())
                        .unwrap();
            }
            (0, Some(result))
        }
        "repl" => {
            let mut argv = args.to_vec();
            let clarity_version = parse_clarity_version_flag(&mut argv);
            let mainnet = !matches!(consume_arg(&mut argv, &["--testnet"], false), Ok(Some(_)));
            let mut marf = MemoryBackingStore::new();
            let mut vm_env = OwnedEnvironment::new_free(
                mainnet,
                default_chain_id(mainnet),
                marf.as_clarity_db(),
                DEFAULT_CLI_EPOCH,
            );
            let placeholder_context =
                ContractContext::new(QualifiedContractIdentifier::transient(), clarity_version);
            let mut exec_env = vm_env.get_exec_environment(None, None, &placeholder_context);
            let mut analysis_marf = MemoryBackingStore::new();

            let contract_id = QualifiedContractIdentifier::transient();

            let mut stdout = io::stdout();

            loop {
                let content: String = {
                    let mut buffer = String::new();
                    stdout.write(b"> ").unwrap_or_else(|e| {
                        panic!("Failed to write stdout prompt string:\n{e}");
                    });
                    stdout.flush().unwrap_or_else(|e| {
                        panic!("Failed to flush stdout prompt string:\n{e}");
                    });
                    match io::stdin().read_line(&mut buffer) {
                        Ok(_) => buffer,
                        Err(error) => {
                            eprintln!("Error reading from stdin:\n{error}");
                            panic_test!();
                        }
                    }
                };

                let mut ast = match parse(&contract_id, &content, clarity_version) {
                    Ok(val) => val,
                    Err(error) => {
                        println!("Parse error:\n{error}");
                        continue;
                    }
                };

                match run_analysis_free(
                    &contract_id,
                    &mut ast,
                    &mut analysis_marf,
                    true,
                    clarity_version,
                ) {
                    Ok(_) => (),
                    Err(boxed) => {
                        let (error, _) = *boxed;
                        println!("Type check error:\n{error}");
                        continue;
                    }
                }

                let eval_result = match exec_env.eval_raw(&content) {
                    Ok(val) => val,
                    Err(error) => {
                        println!("Execution error:\n{error}");
                        continue;
                    }
                };

                println!("{}", eval_result);
            }
        }
        "eval_raw" => {
            let mut argv = args.to_vec();
            let clarity_version = parse_clarity_version_flag(&mut argv);
            let content: String = {
                let mut buffer = String::new();
                friendly_expect(
                    io::stdin().read_to_string(&mut buffer),
                    "Error reading from stdin.",
                );
                buffer
            };

            let mut analysis_marf = MemoryBackingStore::new();
            let mut marf = MemoryBackingStore::new();
            let mut vm_env = OwnedEnvironment::new_free(
                true,
                default_chain_id(true),
                marf.as_clarity_db(),
                DEFAULT_CLI_EPOCH,
            );

            let contract_id = QualifiedContractIdentifier::transient();
            let placeholder_context =
                ContractContext::new(QualifiedContractIdentifier::transient(), clarity_version);

            let mut ast = friendly_expect(
                parse(&contract_id, &content, clarity_version),
                "Failed to parse program.",
            );
            match run_analysis_free(
                &contract_id,
                &mut ast,
                &mut analysis_marf,
                true,
                clarity_version,
            ) {
                Ok(_) => {
                    let result = vm_env
                        .get_exec_environment(None, None, &placeholder_context)
                        .eval_raw(&content);
                    match result {
                        Ok(x) => (
                            0,
                            Some(json!({
                                "output": serde_json::to_value(&x).unwrap()
                            })),
                        ),
                        Err(error) => (
                            1,
                            Some(json!({
                                "error": {
                                    "runtime": serde_json::to_value(&format!("{}", error)).unwrap()
                                }
                            })),
                        ),
                    }
                }
                Err(boxed) => {
                    let (error, _) = *boxed;
                    (
                        1,
                        Some(json!({
                            "error": {
                                "analysis": serde_json::to_value(&format!("{}", error)).unwrap()
                            }
                        })),
                    )
                }
            }
        }
        "eval" => {
            let mut argv = args.to_vec();
            let clarity_version = parse_clarity_version_flag(&mut argv);

            let costs = matches!(consume_arg(&mut argv, &["--costs"], false), Ok(Some(_)));

            let evalInput = get_eval_input(invoked_by, &argv);
            let vm_filename = if argv.len() == 3 { &argv[2] } else { &argv[3] };
            let header_db =
                friendly_expect(CLIHeadersDB::resume(vm_filename), "Failed to open CLI DB");
            let marf_kv = friendly_expect(
                MarfedKV::open(vm_filename, None, None),
                "Failed to open VM database.",
            );
            let mainnet = header_db.is_mainnet();
            let placeholder_context =
                ContractContext::new(QualifiedContractIdentifier::transient(), clarity_version);

            let (_, _, result_and_cost) = in_block(header_db, marf_kv, |header_db, mut marf| {
                let result_and_cost =
                    with_env_costs(mainnet, &header_db, &mut marf, None, |vm_env| {
                        vm_env
                            .get_exec_environment(None, None, &placeholder_context)
                            .eval_read_only(&evalInput.contract_identifier, &evalInput.content)
                    });
                (header_db, marf, result_and_cost)
            });

            match result_and_cost {
                (Ok(result), cost) => {
                    let mut result_json = json!({
                        "output": serde_json::to_value(&result).unwrap(),
                        "success": true,
                    });

                    add_serialized_output(&mut result_json, result);
                    add_costs(&mut result_json, costs, cost);

                    (0, Some(result_json))
                }
                (Err(error), cost) => {
                    let mut result_json = json!({
                        "error": {
                            "runtime": serde_json::to_value(&format!("{}", error)).unwrap()
                        },
                        "success": false,
                    });

                    add_costs(&mut result_json, costs, cost);

                    (1, Some(result_json))
                }
            }
        }
        "eval_at_chaintip" => {
            let mut argv = args.to_vec();
            let clarity_version = parse_clarity_version_flag(&mut argv);

            let costs = matches!(consume_arg(&mut argv, &["--costs"], false), Ok(Some(_)));
            let coverage_folder = consume_arg(&mut argv, &["--c"], true).unwrap_or(None);

            let evalInput = get_eval_input(invoked_by, &argv);
            let vm_filename = if argv.len() == 3 {
                &argv[2].clone()
            } else {
                &argv[3].clone()
            };
            let header_db =
                friendly_expect(CLIHeadersDB::resume(vm_filename), "Failed to open CLI DB");
            let marf_kv = friendly_expect(
                MarfedKV::open(vm_filename, None, None),
                "Failed to open VM database.",
            );

            let mainnet = header_db.is_mainnet();
            let placeholder_context =
                ContractContext::new(QualifiedContractIdentifier::transient(), clarity_version);
            let mut coverage = if coverage_folder.is_some() {
                Some(CoverageReporter::new())
            } else {
                None
            };
            let result_and_cost = at_chaintip(vm_filename, marf_kv, |mut marf| {
                let result_and_cost = with_env_costs(
                    mainnet,
                    &header_db,
                    &mut marf,
                    coverage.as_mut(),
                    |vm_env| {
                        vm_env
                            .get_exec_environment(None, None, &placeholder_context)
                            .eval_read_only(&evalInput.contract_identifier, &evalInput.content)
                    },
                );
                let (result, cost) = result_and_cost;

                (marf, (result, cost))
            });

            match result_and_cost {
                (Ok(result), cost) => {
                    save_coverage(coverage_folder, coverage, "eval");
                    let mut result_json = json!({
                        "output": serde_json::to_value(&result).unwrap(),
                        "success": true,
                    });

                    add_serialized_output(&mut result_json, result);
                    add_costs(&mut result_json, costs, cost);

                    (0, Some(result_json))
                }
                (Err(error), cost) => {
                    save_coverage(coverage_folder, coverage, "eval");
                    let mut result_json = json!({
                        "error": {
                            "runtime": serde_json::to_value(&format!("{}", error)).unwrap()
                        },
                        "success": false,
                    });

                    add_costs(&mut result_json, costs, cost);

                    (1, Some(result_json))
                }
            }
        }
        "eval_at_block" => {
            let mut argv = args.to_vec();
            let clarity_version = parse_clarity_version_flag(&mut argv);

            let costs = matches!(consume_arg(&mut argv, &["--costs"], false), Ok(Some(_)));

            if argv.len() != 4 {
                eprintln!(
                    "Usage: {} {} [--costs] [index-block-hash] [contract-identifier] [--clarity_version N] [vm/clarity dir]",
                    invoked_by, &argv[0]
                );
                panic_test!();
            }
            let chain_tip = &argv[1].clone();
            let contract_identifier = friendly_expect(
                QualifiedContractIdentifier::parse(&argv[2]),
                "Failed to parse contract identifier.",
            );
            let content: String = {
                let mut buffer = String::new();
                friendly_expect(
                    io::stdin().read_to_string(&mut buffer),
                    "Error reading from stdin.",
                );
                buffer
            };

            let vm_filename = &argv[3];
            let header_db =
                friendly_expect(CLIHeadersDB::resume(vm_filename), "Failed to open CLI DB");
            let marf_kv = friendly_expect(
                MarfedKV::open(vm_filename, None, None),
                "Failed to open VM database.",
            );
            let mainnet = header_db.is_mainnet();
            let placeholder_context =
                ContractContext::new(QualifiedContractIdentifier::transient(), clarity_version);
            let result_and_cost = at_block(chain_tip, marf_kv, |mut marf| {
                let result_and_cost =
                    with_env_costs(mainnet, &header_db, &mut marf, None, |vm_env| {
                        vm_env
                            .get_exec_environment(None, None, &placeholder_context)
                            .eval_read_only(&contract_identifier, &content)
                    });
                (marf, result_and_cost)
            });

            match result_and_cost {
                (Ok(result), cost) => {
                    let mut result_json = json!({
                        "output": serde_json::to_value(&result).unwrap(),
                        "success": true,
                    });

                    add_serialized_output(&mut result_json, result);
                    add_costs(&mut result_json, costs, cost);

                    (0, Some(result_json))
                }
                (Err(error), cost) => {
                    let mut result_json = json!({
                        "error": {
                            "runtime": serde_json::to_value(&format!("{}", error)).unwrap()
                        },
                        "success": false,
                    });

                    add_costs(&mut result_json, costs, cost);

                    (1, Some(result_json))
                }
            }
        }
        "launch" => {
            let mut argv = args.to_vec();
            let clarity_version = parse_clarity_version_flag(&mut argv);
            let coverage_folder = consume_arg(&mut argv, &["--c"], true).unwrap_or(None);

            let costs = matches!(consume_arg(&mut argv, &["--costs"], false), Ok(Some(_)));
            let assets = matches!(consume_arg(&mut argv, &["--assets"], false), Ok(Some(_)));
            let output_analysis = matches!(
                consume_arg(&mut argv, &["--output_analysis"], false),
                Ok(Some(_))
            );

            if argv.len() < 4 {
                eprintln!(
                    "Usage: {} {} [--costs] [--assets] [--output_analysis] [contract-identifier] [contract-definition.clar] [--clarity_version N] [vm-state.db]",
                    invoked_by, argv[0]
                );
                panic_test!();
            }

            let vm_filename = &argv[3].clone();
            let contract_src_file = &args[2];
            let contract_identifier = friendly_expect(
                QualifiedContractIdentifier::parse(&argv[1]),
                "Failed to parse contract identifier.",
            );

            let contract_content: String = friendly_expect(
                fs::read_to_string(contract_src_file),
                &format!("Error reading file: {}", contract_src_file),
            );

            let mut ast = friendly_expect(
                parse(&contract_identifier, &contract_content, clarity_version),
                "Failed to parse program.",
            );

            if let Some(ref coverage_folder) = coverage_folder {
                let mut coverage_file = PathBuf::from(coverage_folder);
                coverage_file.push(&format!("launch_{}", get_epoch_time_ms()));
                coverage_file.set_extension("clarcovref");
                CoverageReporter::register_src_file(
                    &contract_identifier,
                    contract_src_file,
                    &ast,
                    &coverage_file,
                )
                .expect("Coverage reference file generation failure");
            }

            // let header_db = CLIHeadersDB::new(vm_filename, false);

            let header_db =
                friendly_expect(CLIHeadersDB::resume(vm_filename), "Failed to open CLI DB");
            let marf_kv = friendly_expect(
                MarfedKV::open(vm_filename, None, None),
                "Failed to open VM database.",
            );
            let mainnet = header_db.is_mainnet();

            let mut coverage = if coverage_folder.is_some() {
                Some(CoverageReporter::new())
            } else {
                None
            };
            let (_, _, analysis_result_and_cost) =
                in_block(header_db, marf_kv, |header_db, mut marf| {
                    let analysis_result = run_analysis(
                        &contract_identifier,
                        &mut ast,
                        &header_db,
                        &mut marf,
                        true,
                        clarity_version,
                    );
                    match analysis_result {
                        Err(e) => (header_db, marf, Err(e)),
                        Ok(analysis) => {
                            let result_and_cost = with_env_costs(
                                mainnet,
                                &header_db,
                                &mut marf,
                                coverage.as_mut(),
                                |vm_env| {
                                    vm_env.initialize_versioned_contract(
                                        contract_identifier,
                                        clarity_version,
                                        &contract_content,
                                        None,
                                    )
                                },
                            );
                            let (result, cost) = result_and_cost;
                            (header_db, marf, Ok((analysis, (result, cost))))
                        }
                    }
                });

            match analysis_result_and_cost {
                Ok((contract_analysis, (Ok((_x, asset_map, events)), cost))) => {
                    let mut result = json!({
                        "message": "Contract initialized!"
                    });

                    add_costs(&mut result, costs, cost);
                    add_assets(&mut result, assets, asset_map);

                    save_coverage(coverage_folder, coverage, "launch");

                    if output_analysis {
                        result["analysis"] = serde_json::to_value(
                            &build_contract_interface(&contract_analysis).unwrap(),
                        )
                        .unwrap();
                    }
                    let events_json: Vec<_> = events
                        .into_iter()
                        .map(|event| event.json_serialize(0, &Txid([0u8; 32]), true).unwrap())
                        .collect();

                    result["events"] = serde_json::Value::Array(events_json);
                    (0, Some(result))
                }
                Err(boxed) => {
                    let (error, cost_tracker) = *boxed;
                    let mut result = json!({
                        "error": {
                            "initialization": serde_json::to_value(&format!("{}", error)).unwrap()
                        }
                    });

                    add_costs(&mut result, costs, cost_tracker.get_total());

                    (1, Some(result))
                }
                Ok((_, (Err(error), ..))) => (
                    1,
                    Some(json!({
                        "error": {
                            "initialization": serde_json::to_value(&format!("{}", error)).unwrap()
                        }
                    })),
                ),
            }
        }
        "execute" => {
            let mut argv = args.to_vec();
            let clarity_version = parse_clarity_version_flag(&mut argv);
            let coverage_folder = consume_arg(&mut argv, &["--c"], true).unwrap_or(None);

            let costs = matches!(consume_arg(&mut argv, &["--costs"], false), Ok(Some(_)));
            let assets = matches!(consume_arg(&mut argv, &["--assets"], false), Ok(Some(_)));

            if argv.len() < 5 {
                eprintln!("Usage: {} {} [--costs] [--assets] [--clarity_version N] [vm-state.db] [contract-identifier] [public-function-name] [sender-address] [args...]", invoked_by, argv[0]);
                panic_test!();
            }

            let vm_filename = &argv[1];
            let header_db =
                friendly_expect(CLIHeadersDB::resume(vm_filename), "Failed to open CLI DB");
            let marf_kv = friendly_expect(
                MarfedKV::open(vm_filename, None, None),
                "Failed to open VM database.",
            );
            let mainnet = header_db.is_mainnet();
            let contract_identifier = friendly_expect(
                QualifiedContractIdentifier::parse(&argv[2]),
                "Failed to parse contract identifier.",
            );

            let tx_name = &argv[3];
            let sender_in = &argv[4];

            let sender = {
                if let Ok(sender) = PrincipalData::parse_standard_principal(sender_in) {
                    PrincipalData::Standard(sender)
                } else {
                    eprintln!("Unexpected result parsing sender: {}", sender_in);
                    panic_test!();
                }
            };

            let arguments: Vec<_> = argv[5..]
                .iter()
                .map(|argument| {
                    let argument_parsed = friendly_expect(
                        vm_execute(argument, clarity_version),
                        &format!("Error parsing argument \"{}\"", argument),
                    );
                    let argument_value = friendly_expect_opt(
                        argument_parsed,
                        &format!("Failed to parse a value from the argument: {}", argument),
                    );
                    SymbolicExpression::atom_value(argument_value)
                })
                .collect();

            let mut coverage = if coverage_folder.is_some() {
                Some(CoverageReporter::new())
            } else {
                None
            };
            let (_, _, result_and_cost) = in_block(header_db, marf_kv, |header_db, mut marf| {
                let result_and_cost = with_env_costs(
                    mainnet,
                    &header_db,
                    &mut marf,
                    coverage.as_mut(),
                    |vm_env| {
                        vm_env.execute_transaction(
                            sender,
                            None,
                            contract_identifier,
                            tx_name,
                            &arguments,
                        )
                    },
                );
                let (result, cost) = result_and_cost;
                (header_db, marf, (result, cost))
            });

            match result_and_cost {
                (Ok((x, asset_map, events)), cost) => {
                    if let Value::Response(data) = x {
                        save_coverage(coverage_folder, coverage, "execute");
                        if data.committed {
                            let mut result = json!({
                                "message": "Transaction executed and committed.",
                                "output": serde_json::to_value(&data.data).unwrap(),
                                "success": true,
                            });

                            add_serialized_output(&mut result, *data.data);
                            add_costs(&mut result, costs, cost);
                            add_assets(&mut result, assets, asset_map);

                            let events_json: Vec<_> = events
                                .into_iter()
                                .map(|event| {
                                    event.json_serialize(0, &Txid([0u8; 32]), true).unwrap()
                                })
                                .collect();

                            result["events"] = serde_json::Value::Array(events_json);
                            (0, Some(result))
                        } else {
                            let mut result = json!({
                                "message": "Aborted.",
                                "output": serde_json::to_value(&data.data).unwrap(),
                                "success": false,
                            });

                            add_costs(&mut result, costs, cost);
                            add_serialized_output(&mut result, *data.data);
                            add_assets(&mut result, assets, asset_map);

                            (0, Some(result))
                        }
                    } else {
                        let result = json!({
                            "error": {
                                "runtime": "Expected a ResponseType result from transaction.",
                                "output": serde_json::to_value(&x).unwrap()
                            },
                            "success": false,
                        });
                        (1, Some(result))
                    }
                }
                (Err(error), ..) => {
                    let result = json!({
                        "error": {
                            "runtime": "Transaction execution error.",
                            "error": serde_json::to_value(&format!("{}", error)).unwrap()
                        },
                        "success": false,
                    });
                    (1, Some(result))
                }
            }
        }
        "make_lcov" => {
            let mut register_files = vec![];
            let mut coverage_files = vec![];
            let coverage_folder = &args[1];
            let lcov_output_file = &args[2];
            for folder_entry in
                fs::read_dir(coverage_folder).expect("Failed to read the coverage folder")
            {
                let folder_entry =
                    folder_entry.expect("Failed to read entry in the coverage folder");
                let entry_path = folder_entry.path();
                if entry_path.is_file() {
                    if entry_path.extension() == Some(OsStr::new("clarcovref")) {
                        register_files.push(entry_path)
                    } else if entry_path.extension() == Some(OsStr::new("clarcov")) {
                        coverage_files.push(entry_path)
                    }
                }
            }
            CoverageReporter::produce_lcov(lcov_output_file, &register_files, &coverage_files)
                .expect("Failed to produce an lcov output");
            (0, None)
        }
        _ => {
            print_usage(invoked_by);
            (1, None)
        }
    }
}

#[cfg(test)]
mod test {
    use std::path::Path;

    use stacks_common::util::cargo_workspace;

    use super::*;

    #[test]
    fn test_initial_alloc() {
        let db_name = format!("/tmp/db_{}", rand::thread_rng().gen::<i32>());
        let json_name = format!("/tmp/test-alloc_{}.json", rand::thread_rng().gen::<i32>());
        let clar_name = format!("/tmp/test-alloc_{}.clar", rand::thread_rng().gen::<i32>());

        fs::write(
            &json_name,
            r#"
[ { "principal": "S1G2081040G2081040G2081040G208105NK8PE5",
    "amount": 1000 },
  { "principal": "S1G2081040G2081040G2081040G208105NK8PE5.names",
    "amount": 2000 } ]
"#,
        )
        .unwrap();

        fs::write(&clar_name, r#"
(unwrap-panic (if (is-eq (stx-get-balance 'S1G2081040G2081040G2081040G208105NK8PE5) u1000) (ok 1) (err 2)))
(unwrap-panic (if (is-eq (stx-get-balance 'S1G2081040G2081040G2081040G208105NK8PE5.names) u2000) (ok 1) (err 2)))
"#).unwrap();

        let invoked = invoke_command(
            "test",
            &["initialize".to_string(), json_name, db_name.clone()],
        );
        let exit = invoked.0;
        let result = invoked.1.unwrap();

        assert_eq!(exit, 0);
        assert_eq!(result["network"], "mainnet");

        let invoked = invoke_command(
            "test",
            &[
                "launch".to_string(),
                "S1G2081040G2081040G2081040G208105NK8PE5.tokens".to_string(),
                clar_name,
                db_name,
            ],
        );
        let exit = invoked.0;
        let result = invoked.1.unwrap();

        assert_eq!(exit, 0);
    }

    #[test]
    fn test_init_mainnet() {
        let db_name = format!("/tmp/db_{}", rand::thread_rng().gen::<i32>());
        let invoked = invoke_command("test", &["initialize".to_string(), db_name.clone()]);

        let exit = invoked.0;
        let result = invoked.1.unwrap();

        assert_eq!(exit, 0);
        assert_eq!(result["network"], "mainnet");

        let header_db = CLIHeadersDB::new(&db_name, true);
        assert!(header_db.is_mainnet());
    }

    #[test]
    fn test_init_testnet() {
        let db_name = format!("/tmp/db_{}", rand::thread_rng().gen::<i32>());
        let invoked = invoke_command(
            "test",
            &[
                "initialize".to_string(),
                "--testnet".to_string(),
                db_name.clone(),
            ],
        );

        let exit = invoked.0;
        let result = invoked.1.unwrap();

        assert_eq!(exit, 0);
        assert_eq!(result["network"], "testnet");

        let header_db = CLIHeadersDB::new(&db_name, true);
        assert!(!header_db.is_mainnet());
    }

    fn cargo_workspace_as_string<P>(relative_path: P) -> String
    where
        P: AsRef<Path>,
    {
        cargo_workspace(relative_path).display().to_string()
    }

    #[test]
    fn test_samples() {
        let db_name = format!("/tmp/db_{}", rand::thread_rng().gen::<i32>());

        eprintln!("initialize");
        invoke_command("test", &["initialize".to_string(), db_name.clone()]);

        eprintln!("check tokens");
        let invoked = invoke_command(
            "test",
            &[
                "check".to_string(),
                cargo_workspace_as_string("sample/contracts/tokens.clar"),
            ],
        );

        let exit = invoked.0;
        let result = invoked.1.unwrap();

        assert_eq!(exit, 0);
        assert!(!result["message"].as_str().unwrap().is_empty());

        eprintln!("check tokens (idempotency)");
        let invoked = invoke_command(
            "test",
            &[
                "check".to_string(),
                cargo_workspace_as_string("sample/contracts/tokens.clar"),
                db_name.clone(),
            ],
        );

        let exit = invoked.0;
        let result = invoked.1.unwrap();

        assert_eq!(exit, 0);
        assert!(!result["message"].as_str().unwrap().is_empty());

        eprintln!("launch tokens");
        let invoked = invoke_command(
            "test",
            &[
                "launch".to_string(),
                "S1G2081040G2081040G2081040G208105NK8PE5.tokens".to_string(),
                cargo_workspace_as_string("sample/contracts/tokens.clar"),
                db_name.clone(),
            ],
        );

        let exit = invoked.0;
        let result = invoked.1.unwrap();

        assert_eq!(exit, 0);
        assert!(!result["message"].as_str().unwrap().is_empty());

        eprintln!("check names");
        let invoked = invoke_command(
            "test",
            &[
                "check".to_string(),
                cargo_workspace_as_string("sample/contracts/names.clar"),
                db_name.clone(),
            ],
        );

        let exit = invoked.0;
        let result = invoked.1.unwrap();

        assert_eq!(exit, 0);
        assert!(!result["message"].as_str().unwrap().is_empty());

        eprintln!("check names with different contract ID");
        let invoked = invoke_command(
            "test",
            &[
                "check".to_string(),
                cargo_workspace_as_string("sample/contracts/names.clar"),
                db_name.clone(),
                "--contract_id".to_string(),
                "S1G2081040G2081040G2081040G208105NK8PE5.tokens".to_string(),
            ],
        );

        let exit = invoked.0;
        let result = invoked.1.unwrap();

        assert_eq!(exit, 0);
        assert!(!result["message"].as_str().unwrap().is_empty());

        eprintln!("check names with analysis");
        let invoked = invoke_command(
            "test",
            &[
                "check".to_string(),
                "--output_analysis".to_string(),
                cargo_workspace_as_string("sample/contracts/names.clar"),
                db_name.clone(),
            ],
        );

        let exit = invoked.0;
        let result = invoked.1.unwrap();

        assert_eq!(exit, 0);
        assert!(!result["message"].as_str().unwrap().is_empty());
        assert!(result["analysis"] != json!(null));

        eprintln!("check names with cost");
        let invoked = invoke_command(
            "test",
            &[
                "check".to_string(),
                "--costs".to_string(),
                cargo_workspace_as_string("sample/contracts/names.clar"),
                db_name.clone(),
            ],
        );

        let exit = invoked.0;
        let result = invoked.1.unwrap();

        assert_eq!(exit, 0);
        assert!(!result["message"].as_str().unwrap().is_empty());
        assert!(result["costs"] != json!(null));
        assert!(result["assets"] == json!(null));

        eprintln!("launch names with costs and assets");
        let invoked = invoke_command(
            "test",
            &[
                "launch".to_string(),
                "S1G2081040G2081040G2081040G208105NK8PE5.names".to_string(),
                cargo_workspace_as_string("sample/contracts/names.clar"),
                "--costs".to_string(),
                "--assets".to_string(),
                db_name.clone(),
            ],
        );

        let exit = invoked.0;
        let result = invoked.1.unwrap();

        assert_eq!(exit, 0);
        assert!(!result["message"].as_str().unwrap().is_empty());
        assert!(result["costs"] != json!(null));
        assert!(result["assets"] != json!(null));

        eprintln!("execute tokens");
        let invoked = invoke_command(
            "test",
            &[
                "execute".to_string(),
                db_name.clone(),
                "S1G2081040G2081040G2081040G208105NK8PE5.tokens".to_string(),
                "mint!".to_string(),
                "SZ2J6ZY48GV1EZ5V2V5RB9MP66SW86PYKKQ9H6DPR".to_string(),
                "(+ u900 u100)".to_string(),
            ],
        );

        let exit = invoked.0;
        let result = invoked.1.unwrap();

        assert_eq!(exit, 0);
        assert!(!result["message"].as_str().unwrap().is_empty());
        assert!(result["events"].as_array().unwrap().is_empty());
        assert_eq!(result["output"], json!({"UInt": 1000}));

        eprintln!("eval tokens");
        let invoked = invoke_command(
            "test",
            &[
                "eval".to_string(),
                "S1G2081040G2081040G2081040G208105NK8PE5.tokens".to_string(),
                cargo_workspace_as_string("sample/contracts/tokens-mint.clar"),
                db_name.clone(),
            ],
        );

        let exit = invoked.0;
        let result = invoked.1.unwrap();

        assert_eq!(exit, 0);
        assert_eq!(
            result["output"],
            json!({
                "Response": {
                    "committed": true,
                    "data": {
                        "UInt": 100
                    }
                }
            })
        );

        eprintln!("eval tokens with cost");
        let invoked = invoke_command(
            "test",
            &[
                "eval".to_string(),
                "--costs".to_string(),
                "S1G2081040G2081040G2081040G208105NK8PE5.tokens".to_string(),
                cargo_workspace_as_string("sample/contracts/tokens-mint.clar"),
                db_name.clone(),
            ],
        );

        let exit = invoked.0;
        let result = invoked.1.unwrap();

        assert_eq!(exit, 0);
        assert_eq!(
            result["output"],
            json!({
                "Response": {
                    "committed": true,
                    "data": {
                        "UInt": 100
                    }
                }
            })
        );
        assert!(result["costs"] != json!(null));

        eprintln!("eval_at_chaintip tokens");
        let invoked = invoke_command(
            "test",
            &[
                "eval_at_chaintip".to_string(),
                "S1G2081040G2081040G2081040G208105NK8PE5.tokens".to_string(),
                cargo_workspace_as_string("sample/contracts/tokens-mint.clar"),
                db_name.clone(),
            ],
        );

        let exit = invoked.0;
        let result = invoked.1.unwrap();

        assert_eq!(exit, 0);
        assert_eq!(
            result["output"],
            json!({
                "Response": {
                    "committed": true,
                    "data": {
                        "UInt": 100
                    }
                }
            })
        );

        eprintln!("eval_at_chaintip tokens with cost");
        let invoked = invoke_command(
            "test",
            &[
                "eval_at_chaintip".to_string(),
                "S1G2081040G2081040G2081040G208105NK8PE5.tokens".to_string(),
                cargo_workspace_as_string("sample/contracts/tokens-mint.clar"),
                db_name,
                "--costs".to_string(),
            ],
        );

        let exit = invoked.0;
        let result = invoked.1.unwrap();

        assert_eq!(exit, 0);
        assert_eq!(
            result["output"],
            json!({
                "Response": {
                    "committed": true,
                    "data": {
                        "UInt": 100
                    }
                }
            })
        );
        assert!(result["costs"] != json!(null));
    }

    #[test]
    fn test_assets() {
        let db_name = format!("/tmp/db_{}", rand::thread_rng().gen::<i32>());

        eprintln!("initialize");
        invoke_command("test", &["initialize".to_string(), db_name.clone()]);

        eprintln!("check tokens");
        let invoked = invoke_command(
            "test",
            &[
                "check".to_string(),
                cargo_workspace_as_string("sample/contracts/tokens-ft.clar"),
            ],
        );

        let exit = invoked.0;
        let result = invoked.1.unwrap();

        assert_eq!(exit, 0);
        assert!(!result["message"].as_str().unwrap().is_empty());

        eprintln!("launch tokens");
        let invoked = invoke_command(
            "test",
            &[
                "launch".to_string(),
                "S1G2081040G2081040G2081040G208105NK8PE5.tokens-ft".to_string(),
                cargo_workspace_as_string("sample/contracts/tokens-ft.clar"),
                db_name,
                "--assets".to_string(),
            ],
        );

        let exit = invoked.0;
        let result = invoked.1.unwrap();

        eprintln!("{}", serde_json::to_string(&result).unwrap());

        assert_eq!(exit, 0);
        assert!(!result["message"].as_str().unwrap().is_empty());
        assert!(
            result["assets"]["tokens"]["S1G2081040G2081040G2081040G208105NK8PE5"]
                ["S1G2081040G2081040G2081040G208105NK8PE5.tokens-ft::tokens"]
                == "10300"
        );
        assert!(result["events"].as_array().unwrap().len() == 3);
        assert!(
            result["events"].as_array().unwrap()[0]
                == json!({
                    "committed": true,
                    "event_index": 0,
                    "ft_mint_event": {
                        "amount": "10300",
                        "asset_identifier": "S1G2081040G2081040G2081040G208105NK8PE5.tokens-ft::tokens",
                        "recipient": "S1G2081040G2081040G2081040G208105NK8PE5"
                    },
                    "txid": "0x0000000000000000000000000000000000000000000000000000000000000000",
                    "type": "ft_mint_event"
                })
        );
        assert!(
            result["events"].as_array().unwrap()[1]
                == json!({
                    "committed": true,
                    "event_index": 0,
                    "ft_transfer_event": {
                        "amount": "10000",
                        "asset_identifier": "S1G2081040G2081040G2081040G208105NK8PE5.tokens-ft::tokens",
                        "recipient": "SZ2J6ZY48GV1EZ5V2V5RB9MP66SW86PYKKQ9H6DPR",
                        "sender": "S1G2081040G2081040G2081040G208105NK8PE5"
                    },
                    "txid": "0x0000000000000000000000000000000000000000000000000000000000000000",
                    "type": "ft_transfer_event"
                })
        );
        assert!(
            result["events"].as_array().unwrap()[2]
                == json!({
                    "committed": true,
                    "event_index": 0,
                    "ft_transfer_event": {
                        "amount": "300",
                        "asset_identifier": "S1G2081040G2081040G2081040G208105NK8PE5.tokens-ft::tokens",
                        "recipient": "SM2J6ZY48GV1EZ5V2V5RB9MP66SW86PYKKQVX8X0G",
                        "sender": "S1G2081040G2081040G2081040G208105NK8PE5"
                    },
                    "txid": "0x0000000000000000000000000000000000000000000000000000000000000000",
                    "type": "ft_transfer_event"
                })
        );
    }

    #[test]
    fn test_check_clarity3_contract_passes_with_clarity3_flag() {
        // Arrange
        let clar_path = format!(
            "/tmp/version-flag-c3-allow-{}.clar",
            rand::thread_rng().gen::<i32>()
        );
        fs::write(
            &clar_path,
            // Valid only in Clarity 3.
            r#"
(define-read-only (get-tenure-info (h uint))
  (ok
    {
      tenure-time: (get-tenure-info? time h),
      tenure-miner-address: (get-tenure-info? miner-address h),
    })
)
"#,
        )
        .unwrap();

        // Act
        let invoked = invoke_command(
            "test",
            &[
                "check".to_string(),
                clar_path,
                "--clarity_version".to_string(),
                "clarity3".to_string(),
            ],
        );

        // Assert
        let exit_code = invoked.0;
        let result_json = invoked.1.unwrap();
        assert_eq!(
            exit_code, 0,
            "expected check to pass under Clarity 3, got: {}",
            result_json
        );
        assert_eq!(result_json["message"], "Checks passed.");
    }

    #[test]
    fn test_check_clarity3_contract_fails_with_clarity2_flag() {
        // Arrange
        let clar_path = format!(
            "/tmp/version-flag-c2-reject-{}.clar",
            rand::thread_rng().gen::<i32>()
        );
        fs::write(
            &clar_path,
            // Valid only in Clarity 3, should fail in 2.
            r#"
(define-read-only (get-tenure-info (h uint))
  (ok
    {
      tenure-time: (get-tenure-info? time h),
      tenure-miner-address: (get-tenure-info? miner-address h),
    })
)
"#,
        )
        .unwrap();

        // Act
        let invoked = invoke_command(
            "test",
            &[
                "check".to_string(),
                clar_path,
                "--clarity_version".to_string(),
                "clarity2".to_string(),
            ],
        );

        // Assert
        let exit_code = invoked.0;
        let result_json = invoked.1.unwrap();
        assert_eq!(
            exit_code, 1,
            "expected check to fail under Clarity 2, got: {}",
            result_json
        );
        assert_eq!(result_json["message"], "Checks failed.");
        assert!(result_json["error"]["analysis"] != json!(null));
    }

    #[test]
    fn test_launch_clarity3_contract_passes_with_clarity3_flag() {
        // Arrange
        let db_name = format!("/tmp/db_{}", rand::thread_rng().gen::<i32>());
        invoke_command("test", &["initialize".to_string(), db_name.clone()]);

        let clar_path = format!(
            "/tmp/version-flag-launch-c3-{}.clar",
            rand::thread_rng().gen::<i32>()
        );
        fs::write(
            &clar_path,
            // Valid only in Clarity 3.
            r#"
(define-read-only (get-tenure-info (h uint))
  (ok
    {
      tenure-time: (get-tenure-info? time h),
      tenure-miner-address: (get-tenure-info? miner-address h),
    })
)
"#,
        )
        .unwrap();

        // Act
        let invoked = invoke_command(
            "test",
            &[
                "launch".to_string(),
                "S1G2081040G2081040G2081040G208105NK8PE5.tenure".to_string(),
                clar_path,
                db_name,
                "--clarity_version".to_string(),
                "clarity3".to_string(),
            ],
        );

        // Assert
        let exit_code = invoked.0;
        let result_json = invoked.1.unwrap();
        assert_eq!(
            exit_code, 0,
            "expected launch to pass under Clarity 3, got: {}",
            result_json
        );
        assert_eq!(result_json["message"], "Contract initialized!");
    }

    #[test]
    fn test_launch_clarity3_contract_fails_with_clarity2_flag() {
        // Arrange
        let db_name = format!("/tmp/db_{}", rand::thread_rng().gen::<i32>());
        invoke_command("test", &["initialize".to_string(), db_name.clone()]);

        let clar_path = format!(
            "/tmp/version-flag-launch-c2-{}.clar",
            rand::thread_rng().gen::<i32>()
        );
        fs::write(
            &clar_path,
            // Valid only in Clarity 3, should fail in 2.
            r#"
(define-read-only (get-tenure-info (h uint))
  (ok
    {
      tenure-time: (get-tenure-info? time h),
      tenure-miner-address: (get-tenure-info? miner-address h),
    })
)
"#,
        )
        .unwrap();

        // Act
        let invoked = invoke_command(
            "test",
            &[
                "launch".to_string(),
                "S1G2081040G2081040G2081040G208105NK8PE5.tenure".to_string(),
                clar_path,
                db_name,
                "--clarity_version".to_string(),
                "clarity2".to_string(),
            ],
        );

        // Assert
        let exit_code = invoked.0;
        let result_json = invoked.1.unwrap();
        assert_eq!(
            exit_code, 1,
            "expected launch to fail under Clarity 2, got: {}",
            result_json
        );
        assert!(result_json["error"]["initialization"] != json!(null));
    }

    #[test]
    fn test_eval_clarity3_contract_passes_with_clarity3_flag() {
        // Arrange
        let db_name = format!("/tmp/db_{}", rand::thread_rng().gen::<i32>());
        invoke_command("test", &["initialize".to_string(), db_name.clone()]);

        // Launch minimal contract at target for eval context.
        let launch_src = format!(
            "/tmp/version-flag-eval-launch-{}.clar",
            rand::thread_rng().gen::<i32>()
        );
        fs::write(&launch_src, "(define-read-only (dummy) true)").unwrap();
        let _ = invoke_command(
            "test",
            &[
                "launch".to_string(),
                "S1G2081040G2081040G2081040G208105NK8PE5.tenure".to_string(),
                launch_src,
                db_name.clone(),
            ],
        );

        // Use a Clarity3-only native expression.
        let clar_path = format!(
            "/tmp/version-flag-eval-c3-{}.clar",
            rand::thread_rng().gen::<i32>()
        );
        fs::write(&clar_path, "(get-tenure-info? time u1)").unwrap();

        // Act
        let invoked = invoke_command(
            "test",
            &[
                "eval".to_string(),
                "S1G2081040G2081040G2081040G208105NK8PE5.tenure".to_string(),
                clar_path,
                db_name,
                "--clarity_version".to_string(),
                "clarity3".to_string(),
            ],
        );

        // Assert
        let exit_code = invoked.0;
        let result_json = invoked.1.unwrap();
        assert_eq!(
            exit_code, 0,
            "expected eval to pass under Clarity 3, got: {}",
            result_json
        );
        assert!(result_json["success"].as_bool().unwrap());
    }

    #[test]
    fn test_eval_clarity3_contract_fails_with_clarity2_flag() {
        // Arrange
        let db_name = format!("/tmp/db_{}", rand::thread_rng().gen::<i32>());
        invoke_command("test", &["initialize".to_string(), db_name.clone()]);

        // Launch minimal contract at target for eval context.
        let launch_src = format!(
            "/tmp/version-flag-eval-launch-{}.clar",
            rand::thread_rng().gen::<i32>()
        );
        fs::write(&launch_src, "(define-read-only (dummy) true)").unwrap();
        let _ = invoke_command(
            "test",
            &[
                "launch".to_string(),
                "S1G2081040G2081040G2081040G208105NK8PE5.tenure".to_string(),
                launch_src,
                db_name.clone(),
                "--clarity_version".to_string(),
                "clarity2".to_string(),
            ],
        );

        // Use a Clarity3-only native expression.
        let clar_path = format!(
            "/tmp/version-flag-eval-c2-{}.clar",
            rand::thread_rng().gen::<i32>()
        );
        fs::write(&clar_path, "(get-tenure-info? time u1)").unwrap();

        // Act
        let invoked = invoke_command(
            "test",
            &[
                "eval".to_string(),
                "S1G2081040G2081040G2081040G208105NK8PE5.tenure".to_string(),
                clar_path,
                db_name,
                "--clarity_version".to_string(),
                "clarity2".to_string(),
            ],
        );

        // Assert
        let exit_code = invoked.0;
        let result_json = invoked.1.unwrap();
        assert_eq!(
            exit_code, 1,
            "expected eval to fail under Clarity 2, got: {}",
            result_json
        );
        assert!(result_json["error"]["runtime"] != json!(null));
    }
}<|MERGE_RESOLUTION|>--- conflicted
+++ resolved
@@ -150,13 +150,8 @@
     contract_identifier: &QualifiedContractIdentifier,
     source_code: &str,
     clarity_version: ClarityVersion,
-<<<<<<< HEAD
 ) -> Result<Vec<SymbolicExpression>, VmExecutionError> {
-    let ast = build_ast_with_rules(
-=======
-) -> Result<Vec<SymbolicExpression>, Error> {
     let ast = build_ast(
->>>>>>> 895537e0
         contract_identifier,
         source_code,
         &mut (),
@@ -209,13 +204,8 @@
     expressions: &mut [SymbolicExpression],
     marf_kv: &mut C,
     save_contract: bool,
-<<<<<<< HEAD
+    clarity_version: ClarityVersion,
 ) -> Result<ContractAnalysis, Box<(StaticCheckError, LimitedCostTracker)>> {
-    let clarity_version = ClarityVersion::default_for_epoch(DEFAULT_CLI_EPOCH);
-=======
-    clarity_version: ClarityVersion,
-) -> Result<ContractAnalysis, Box<(CheckError, LimitedCostTracker)>> {
->>>>>>> 895537e0
     analysis::run_analysis(
         contract_identifier,
         expressions,
@@ -235,12 +225,8 @@
     header_db: &CLIHeadersDB,
     marf_kv: &mut C,
     save_contract: bool,
-<<<<<<< HEAD
+    clarity_version: ClarityVersion,
 ) -> Result<ContractAnalysis, Box<(StaticCheckError, LimitedCostTracker)>> {
-=======
-    clarity_version: ClarityVersion,
-) -> Result<ContractAnalysis, Box<(CheckError, LimitedCostTracker)>> {
->>>>>>> 895537e0
     let mainnet = header_db.is_mainnet();
     let cost_track = LimitedCostTracker::new(
         mainnet,
