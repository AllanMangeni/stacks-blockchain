--- conflicted
+++ resolved
@@ -152,12 +152,8 @@
     contract_identifier: &QualifiedContractIdentifier,
     source_code: &str,
     clarity_version: ClarityVersion,
-<<<<<<< HEAD
+    epoch: StacksEpochId,
 ) -> Result<Vec<SymbolicExpression>, VmExecutionError> {
-=======
-    epoch: StacksEpochId,
-) -> Result<Vec<SymbolicExpression>, Error> {
->>>>>>> 70a97a32
     let ast = build_ast(
         contract_identifier,
         source_code,
@@ -212,12 +208,8 @@
     marf_kv: &mut C,
     save_contract: bool,
     clarity_version: ClarityVersion,
-<<<<<<< HEAD
+    epoch: StacksEpochId,
 ) -> Result<ContractAnalysis, Box<(StaticCheckError, LimitedCostTracker)>> {
-=======
-    epoch: StacksEpochId,
-) -> Result<ContractAnalysis, Box<(CheckError, LimitedCostTracker)>> {
->>>>>>> 70a97a32
     analysis::run_analysis(
         contract_identifier,
         expressions,
@@ -238,12 +230,8 @@
     marf_kv: &mut C,
     save_contract: bool,
     clarity_version: ClarityVersion,
-<<<<<<< HEAD
+    epoch: StacksEpochId,
 ) -> Result<ContractAnalysis, Box<(StaticCheckError, LimitedCostTracker)>> {
-=======
-    epoch: StacksEpochId,
-) -> Result<ContractAnalysis, Box<(CheckError, LimitedCostTracker)>> {
->>>>>>> 70a97a32
     let mainnet = header_db.is_mainnet();
     let cost_track = LimitedCostTracker::new(
         mainnet,
@@ -463,17 +451,11 @@
 
 /// Execute program in a transient environment. To be used only by CLI tools
 ///  for program evaluation, not by consensus critical code.
-<<<<<<< HEAD
-pub fn vm_execute(
-    program: &str,
-    clarity_version: ClarityVersion,
-) -> Result<Option<Value>, VmExecutionError> {
-=======
 pub fn vm_execute_in_epoch(
     program: &str,
     clarity_version: ClarityVersion,
     epoch: StacksEpochId,
-) -> Result<Option<Value>, Error> {
+) -> Result<Option<Value>, VmExecutionError> {
     let contract_id = QualifiedContractIdentifier::transient();
     let mut contract_context = ContractContext::new(contract_id.clone(), clarity_version);
     let mut marf = MemoryBackingStore::new();
@@ -495,8 +477,10 @@
 /// Execute program in a transient environment in the latest epoch.
 /// To be used only by CLI tools for program evaluation, not by consensus
 /// critical code.
-pub fn vm_execute(program: &str, clarity_version: ClarityVersion) -> Result<Option<Value>, Error> {
->>>>>>> 70a97a32
+pub fn vm_execute(
+    program: &str,
+    clarity_version: ClarityVersion,
+) -> Result<Option<Value>, VmExecutionError> {
     let contract_id = QualifiedContractIdentifier::transient();
     let mut contract_context = ContractContext::new(contract_id.clone(), clarity_version);
     let mut marf = MemoryBackingStore::new();
