---
source: stackslib/src/chainstate/tests/consensus.rs
expression: result
---
[
  Success(ExpectedBlockOutput(
<<<<<<< HEAD
    marf_hash: "82d8f3918bafbdc48320936b9c949749539ecc30eb233ab25eefd56541c1b4c6",
    evaluated_epoch: Epoch32,
    transactions: [
      ExpectedTransactionOutput(
        tx: "TokenTransfer(from: ST000000000000000000002AMW42H, amount: 1000, memo: 00000000000000000000000000000000000000000000000000000000000000000000)",
        vm_error: "None [NON-CONSENSUS BREAKING]",
        return_type: Response(ResponseData(
          committed: true,
          data: Bool(true),
        )),
        cost: ExecutionCost(
          write_length: 0,
          write_count: 0,
          read_length: 0,
          read_count: 0,
          runtime: 0,
        ),
      ),
      ExpectedTransactionOutput(
        tx: "TokenTransfer(from: ST000000000000000000002AMW42H, amount: 1000, memo: 00000000000000000000000000000000000000000000000000000000000000000000)",
        vm_error: "None [NON-CONSENSUS BREAKING]",
        return_type: Response(ResponseData(
          committed: true,
          data: Bool(true),
        )),
        cost: ExecutionCost(
          write_length: 0,
          write_count: 0,
          read_length: 0,
          read_count: 0,
          runtime: 0,
        ),
      ),
      ExpectedTransactionOutput(
        tx: "TokenTransfer(from: ST000000000000000000002AMW42H, amount: 1000, memo: 00000000000000000000000000000000000000000000000000000000000000000000)",
        vm_error: "None [NON-CONSENSUS BREAKING]",
        return_type: Response(ResponseData(
          committed: true,
          data: Bool(true),
        )),
        cost: ExecutionCost(
          write_length: 0,
          write_count: 0,
          read_length: 0,
          read_count: 0,
          runtime: 0,
        ),
      ),
    ],
    total_block_cost: ExecutionCost(
      write_length: 0,
      write_count: 0,
      read_length: 0,
      read_count: 0,
      runtime: 0,
    ),
  )),
  Success(ExpectedBlockOutput(
    marf_hash: "9b89306b88a2f5c4918c42fbfc3ade6cf3835755e49c755734119a0ac28c995f",
=======
    marf_hash: "c56a8191ab95c754a08477d6fbe025a07902dc168afaa75f23f87585a885fe0d",
>>>>>>> dc555b43
    evaluated_epoch: Epoch33,
    transactions: [
      ExpectedTransactionOutput(
        tx: "TokenTransfer(from: ST000000000000000000002AMW42H, amount: 1000, memo: 00000000000000000000000000000000000000000000000000000000000000000000)",
        vm_error: "None [NON-CONSENSUS BREAKING]",
        return_type: Response(ResponseData(
          committed: true,
          data: Bool(true),
        )),
        cost: ExecutionCost(
          write_length: 0,
          write_count: 0,
          read_length: 0,
          read_count: 0,
          runtime: 0,
        ),
      ),
      ExpectedTransactionOutput(
        tx: "TokenTransfer(from: ST000000000000000000002AMW42H, amount: 1000, memo: 00000000000000000000000000000000000000000000000000000000000000000000)",
        vm_error: "None [NON-CONSENSUS BREAKING]",
        return_type: Response(ResponseData(
          committed: true,
          data: Bool(true),
        )),
        cost: ExecutionCost(
          write_length: 0,
          write_count: 0,
          read_length: 0,
          read_count: 0,
          runtime: 0,
        ),
      ),
      ExpectedTransactionOutput(
        tx: "TokenTransfer(from: ST000000000000000000002AMW42H, amount: 1000, memo: 00000000000000000000000000000000000000000000000000000000000000000000)",
        vm_error: "None [NON-CONSENSUS BREAKING]",
        return_type: Response(ResponseData(
          committed: true,
          data: Bool(true),
        )),
        cost: ExecutionCost(
          write_length: 0,
          write_count: 0,
          read_length: 0,
          read_count: 0,
          runtime: 0,
        ),
      ),
    ],
    total_block_cost: ExecutionCost(
      write_length: 0,
      write_count: 0,
      read_length: 0,
      read_count: 0,
      runtime: 0,
    ),
  )),
]<|MERGE_RESOLUTION|>--- conflicted
+++ resolved
@@ -4,69 +4,7 @@
 ---
 [
   Success(ExpectedBlockOutput(
-<<<<<<< HEAD
-    marf_hash: "82d8f3918bafbdc48320936b9c949749539ecc30eb233ab25eefd56541c1b4c6",
-    evaluated_epoch: Epoch32,
-    transactions: [
-      ExpectedTransactionOutput(
-        tx: "TokenTransfer(from: ST000000000000000000002AMW42H, amount: 1000, memo: 00000000000000000000000000000000000000000000000000000000000000000000)",
-        vm_error: "None [NON-CONSENSUS BREAKING]",
-        return_type: Response(ResponseData(
-          committed: true,
-          data: Bool(true),
-        )),
-        cost: ExecutionCost(
-          write_length: 0,
-          write_count: 0,
-          read_length: 0,
-          read_count: 0,
-          runtime: 0,
-        ),
-      ),
-      ExpectedTransactionOutput(
-        tx: "TokenTransfer(from: ST000000000000000000002AMW42H, amount: 1000, memo: 00000000000000000000000000000000000000000000000000000000000000000000)",
-        vm_error: "None [NON-CONSENSUS BREAKING]",
-        return_type: Response(ResponseData(
-          committed: true,
-          data: Bool(true),
-        )),
-        cost: ExecutionCost(
-          write_length: 0,
-          write_count: 0,
-          read_length: 0,
-          read_count: 0,
-          runtime: 0,
-        ),
-      ),
-      ExpectedTransactionOutput(
-        tx: "TokenTransfer(from: ST000000000000000000002AMW42H, amount: 1000, memo: 00000000000000000000000000000000000000000000000000000000000000000000)",
-        vm_error: "None [NON-CONSENSUS BREAKING]",
-        return_type: Response(ResponseData(
-          committed: true,
-          data: Bool(true),
-        )),
-        cost: ExecutionCost(
-          write_length: 0,
-          write_count: 0,
-          read_length: 0,
-          read_count: 0,
-          runtime: 0,
-        ),
-      ),
-    ],
-    total_block_cost: ExecutionCost(
-      write_length: 0,
-      write_count: 0,
-      read_length: 0,
-      read_count: 0,
-      runtime: 0,
-    ),
-  )),
-  Success(ExpectedBlockOutput(
-    marf_hash: "9b89306b88a2f5c4918c42fbfc3ade6cf3835755e49c755734119a0ac28c995f",
-=======
-    marf_hash: "c56a8191ab95c754a08477d6fbe025a07902dc168afaa75f23f87585a885fe0d",
->>>>>>> dc555b43
+    marf_hash: "1e57930a5701e492d802f1793af4627f7329ff418fc7c6358cca1e064365534f",
     evaluated_epoch: Epoch33,
     transactions: [
       ExpectedTransactionOutput(
