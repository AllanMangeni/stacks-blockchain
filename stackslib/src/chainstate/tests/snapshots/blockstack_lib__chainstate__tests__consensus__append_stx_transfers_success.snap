--- conflicted
+++ resolved
@@ -157,11 +157,7 @@
     ),
   )),
   Success(ExpectedBlockOutput(
-<<<<<<< HEAD
-    marf_hash: "bdf60f076c966aeec77ecbfff4661fc13747cb768df03637a9bb740d2413bf48",
-=======
-    marf_hash: "39a1ec92bc388262902593e82da7af6e0cc12412bd566974cebb7f7e9f4e67ce",
->>>>>>> 4c652ad8
+    marf_hash: "88bbf16581aeb1b8d38b0cff4ca1f852ce264744b1e62eb7c1a88167ce97f87b",
     transactions: [
       ExpectedTransactionOutput(
         return_type: Response(ResponseData(
