--- conflicted
+++ resolved
@@ -4,12 +4,8 @@
 ---
 [
   Success(ExpectedBlockOutput(
-<<<<<<< HEAD
     marf_hash: "095b12065b5aa5f0cc29dc004b16507be9fb7964a1d656e891a232931db1810a",
-=======
-    marf_hash: "95999ab12ae2162f2dd25c4a7f7807017b3b5d20f28a53248e37c9864f923718",
     evaluated_epoch: Epoch32,
->>>>>>> d622c3d2
     transactions: [
       ExpectedTransactionOutput(
         tx: "TokenTransfer(from: ST000000000000000000002AMW42H, amount: 1000, memo: 00000000000000000000000000000000000000000000000000000000000000000000)",
@@ -66,12 +62,8 @@
     ),
   )),
   Success(ExpectedBlockOutput(
-<<<<<<< HEAD
-    marf_hash: "912edc362c1540a1504ccfe7c30e312086e452de1a1ffb01323b7d96c84ec5c2",
-=======
-    marf_hash: "30fa36b4dc9398e9792996eb65440cb6c7f05212566782502c2677f5c7793e6f",
+    marf_hash: "84fd4d4a87d53924cb9743c1f5448b42d6a4b08f3c8b50feb6f49415ec8dc644",
     evaluated_epoch: Epoch33,
->>>>>>> d622c3d2
     transactions: [
       ExpectedTransactionOutput(
         tx: "TokenTransfer(from: ST000000000000000000002AMW42H, amount: 1000, memo: 00000000000000000000000000000000000000000000000000000000000000000000)",
