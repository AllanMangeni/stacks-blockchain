---
source: stackslib/src/chainstate/tests/consensus.rs
expression: result
---
[
  Success(ExpectedBlockOutput(
    marf_hash: "82d8f3918bafbdc48320936b9c949749539ecc30eb233ab25eefd56541c1b4c6",
    evaluated_epoch: Epoch32,
    transactions: [
      ExpectedTransactionOutput(
        tx: "TokenTransfer(from: ST000000000000000000002AMW42H, amount: 1000, memo: 00000000000000000000000000000000000000000000000000000000000000000000)",
        vm_error: "None [NON-CONSENSUS BREAKING]",
        return_type: Response(ResponseData(
          committed: true,
          data: Bool(true),
        )),
        cost: ExecutionCost(
          write_length: 0,
          write_count: 0,
          read_length: 0,
          read_count: 0,
          runtime: 0,
        ),
      ),
      ExpectedTransactionOutput(
        tx: "TokenTransfer(from: ST000000000000000000002AMW42H, amount: 1000, memo: 00000000000000000000000000000000000000000000000000000000000000000000)",
        vm_error: "None [NON-CONSENSUS BREAKING]",
        return_type: Response(ResponseData(
          committed: true,
          data: Bool(true),
        )),
        cost: ExecutionCost(
          write_length: 0,
          write_count: 0,
          read_length: 0,
          read_count: 0,
          runtime: 0,
        ),
      ),
      ExpectedTransactionOutput(
        tx: "TokenTransfer(from: ST000000000000000000002AMW42H, amount: 1000, memo: 00000000000000000000000000000000000000000000000000000000000000000000)",
        vm_error: "None [NON-CONSENSUS BREAKING]",
        return_type: Response(ResponseData(
          committed: true,
          data: Bool(true),
        )),
        cost: ExecutionCost(
          write_length: 0,
          write_count: 0,
          read_length: 0,
          read_count: 0,
          runtime: 0,
        ),
      ),
    ],
    total_block_cost: ExecutionCost(
      write_length: 0,
      write_count: 0,
      read_length: 0,
      read_count: 0,
      runtime: 0,
    ),
  )),
  Success(ExpectedBlockOutput(
<<<<<<< HEAD
    marf_hash: "b8efac93fe58f8bdb875802253f9ccf9f94e5dd80f2b1b163a3d07a29789f56b",
=======
    marf_hash: "180457415b54799e13905b076af575c96c77614e13e26f8211aa32e7cb1e893e",
>>>>>>> 060b56e7
    evaluated_epoch: Epoch33,
    transactions: [
      ExpectedTransactionOutput(
        tx: "TokenTransfer(from: ST000000000000000000002AMW42H, amount: 1000, memo: 00000000000000000000000000000000000000000000000000000000000000000000)",
        vm_error: "None [NON-CONSENSUS BREAKING]",
        return_type: Response(ResponseData(
          committed: true,
          data: Bool(true),
        )),
        cost: ExecutionCost(
          write_length: 0,
          write_count: 0,
          read_length: 0,
          read_count: 0,
          runtime: 0,
        ),
      ),
      ExpectedTransactionOutput(
        tx: "TokenTransfer(from: ST000000000000000000002AMW42H, amount: 1000, memo: 00000000000000000000000000000000000000000000000000000000000000000000)",
        vm_error: "None [NON-CONSENSUS BREAKING]",
        return_type: Response(ResponseData(
          committed: true,
          data: Bool(true),
        )),
        cost: ExecutionCost(
          write_length: 0,
          write_count: 0,
          read_length: 0,
          read_count: 0,
          runtime: 0,
        ),
      ),
      ExpectedTransactionOutput(
        tx: "TokenTransfer(from: ST000000000000000000002AMW42H, amount: 1000, memo: 00000000000000000000000000000000000000000000000000000000000000000000)",
        vm_error: "None [NON-CONSENSUS BREAKING]",
        return_type: Response(ResponseData(
          committed: true,
          data: Bool(true),
        )),
        cost: ExecutionCost(
          write_length: 0,
          write_count: 0,
          read_length: 0,
          read_count: 0,
          runtime: 0,
        ),
      ),
    ],
    total_block_cost: ExecutionCost(
      write_length: 0,
      write_count: 0,
      read_length: 0,
      read_count: 0,
      runtime: 0,
    ),
  )),
]<|MERGE_RESOLUTION|>--- conflicted
+++ resolved
@@ -62,11 +62,7 @@
     ),
   )),
   Success(ExpectedBlockOutput(
-<<<<<<< HEAD
-    marf_hash: "b8efac93fe58f8bdb875802253f9ccf9f94e5dd80f2b1b163a3d07a29789f56b",
-=======
-    marf_hash: "180457415b54799e13905b076af575c96c77614e13e26f8211aa32e7cb1e893e",
->>>>>>> 060b56e7
+    marf_hash: "9b89306b88a2f5c4918c42fbfc3ade6cf3835755e49c755734119a0ac28c995f",
     evaluated_epoch: Epoch33,
     transactions: [
       ExpectedTransactionOutput(
