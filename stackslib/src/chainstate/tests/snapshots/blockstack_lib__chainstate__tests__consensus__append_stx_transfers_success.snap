--- conflicted
+++ resolved
@@ -62,11 +62,7 @@
     ),
   )),
   Success(ExpectedBlockOutput(
-<<<<<<< HEAD
-    marf_hash: "012b2247aa40c02c685cf05955e6a452803f2c188535908424c252e573a16a9c",
-=======
-    marf_hash: "84fd4d4a87d53924cb9743c1f5448b42d6a4b08f3c8b50feb6f49415ec8dc644",
->>>>>>> 24e3ace1
+    marf_hash: "180457415b54799e13905b076af575c96c77614e13e26f8211aa32e7cb1e893e",
     evaluated_epoch: Epoch33,
     transactions: [
       ExpectedTransactionOutput(
