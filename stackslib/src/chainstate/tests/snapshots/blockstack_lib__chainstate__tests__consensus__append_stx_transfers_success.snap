---
source: stackslib/src/chainstate/tests/consensus.rs
expression: result
---
[
  Success(ExpectedBlockOutput(
    marf_hash: "95999ab12ae2162f2dd25c4a7f7807017b3b5d20f28a53248e37c9864f923718",
    transactions: [
      ExpectedTransactionOutput(
        tx: "TokenTransfer(from: ST000000000000000000002AMW42H, amount: 1000, memo: 00000000000000000000000000000000000000000000000000000000000000000000)",
        return_type: Response(ResponseData(
          committed: true,
          data: Bool(true),
        )),
        cost: ExecutionCost(
          write_length: 0,
          write_count: 0,
          read_length: 0,
          read_count: 0,
          runtime: 0,
        ),
        vm_error: "None [NON-CONSENSUS BREAKING]",
      ),
      ExpectedTransactionOutput(
        tx: "TokenTransfer(from: ST000000000000000000002AMW42H, amount: 1000, memo: 00000000000000000000000000000000000000000000000000000000000000000000)",
        return_type: Response(ResponseData(
          committed: true,
          data: Bool(true),
        )),
        cost: ExecutionCost(
          write_length: 0,
          write_count: 0,
          read_length: 0,
          read_count: 0,
          runtime: 0,
        ),
        vm_error: "None [NON-CONSENSUS BREAKING]",
      ),
      ExpectedTransactionOutput(
        tx: "TokenTransfer(from: ST000000000000000000002AMW42H, amount: 1000, memo: 00000000000000000000000000000000000000000000000000000000000000000000)",
        return_type: Response(ResponseData(
          committed: true,
          data: Bool(true),
        )),
        cost: ExecutionCost(
          write_length: 0,
          write_count: 0,
          read_length: 0,
          read_count: 0,
          runtime: 0,
        ),
        vm_error: "None [NON-CONSENSUS BREAKING]",
      ),
    ],
    total_block_cost: ExecutionCost(
      write_length: 0,
      write_count: 0,
      read_length: 0,
      read_count: 0,
      runtime: 0,
    ),
  )),
  Success(ExpectedBlockOutput(
<<<<<<< HEAD
    marf_hash: "7e9b86e5b0ff545908784c1c674d1354228ce2884395ced13f7c9e4eaa7ecfd0",
=======
    marf_hash: "8e80ece06d148b967241484040d26041c817ad9d8753a5d8d2afd284d0e172bc",
    transactions: [
      ExpectedTransactionOutput(
        return_type: Response(ResponseData(
          committed: true,
          data: Bool(true),
        )),
        cost: ExecutionCost(
          write_length: 0,
          write_count: 0,
          read_length: 0,
          read_count: 0,
          runtime: 0,
        ),
        vm_error: "None [NON-CONSENSUS BREAKING]",
      ),
      ExpectedTransactionOutput(
        return_type: Response(ResponseData(
          committed: true,
          data: Bool(true),
        )),
        cost: ExecutionCost(
          write_length: 0,
          write_count: 0,
          read_length: 0,
          read_count: 0,
          runtime: 0,
        ),
        vm_error: "None [NON-CONSENSUS BREAKING]",
      ),
      ExpectedTransactionOutput(
        return_type: Response(ResponseData(
          committed: true,
          data: Bool(true),
        )),
        cost: ExecutionCost(
          write_length: 0,
          write_count: 0,
          read_length: 0,
          read_count: 0,
          runtime: 0,
        ),
        vm_error: "None [NON-CONSENSUS BREAKING]",
      ),
    ],
    total_block_cost: ExecutionCost(
      write_length: 0,
      write_count: 0,
      read_length: 0,
      read_count: 0,
      runtime: 0,
    ),
  )),
  Success(ExpectedBlockOutput(
    marf_hash: "aeb567f75a6a551252cedbbd882060d46dda38f0d949431b503fd435664338da",
    transactions: [
      ExpectedTransactionOutput(
        return_type: Response(ResponseData(
          committed: true,
          data: Bool(true),
        )),
        cost: ExecutionCost(
          write_length: 0,
          write_count: 0,
          read_length: 0,
          read_count: 0,
          runtime: 0,
        ),
        vm_error: "None [NON-CONSENSUS BREAKING]",
      ),
      ExpectedTransactionOutput(
        return_type: Response(ResponseData(
          committed: true,
          data: Bool(true),
        )),
        cost: ExecutionCost(
          write_length: 0,
          write_count: 0,
          read_length: 0,
          read_count: 0,
          runtime: 0,
        ),
        vm_error: "None [NON-CONSENSUS BREAKING]",
      ),
      ExpectedTransactionOutput(
        return_type: Response(ResponseData(
          committed: true,
          data: Bool(true),
        )),
        cost: ExecutionCost(
          write_length: 0,
          write_count: 0,
          read_length: 0,
          read_count: 0,
          runtime: 0,
        ),
        vm_error: "None [NON-CONSENSUS BREAKING]",
      ),
    ],
    total_block_cost: ExecutionCost(
      write_length: 0,
      write_count: 0,
      read_length: 0,
      read_count: 0,
      runtime: 0,
    ),
  )),
  Success(ExpectedBlockOutput(
    marf_hash: "88bbf16581aeb1b8d38b0cff4ca1f852ce264744b1e62eb7c1a88167ce97f87b",
>>>>>>> 7762d88c
    transactions: [
      ExpectedTransactionOutput(
        tx: "TokenTransfer(from: ST000000000000000000002AMW42H, amount: 1000, memo: 00000000000000000000000000000000000000000000000000000000000000000000)",
        return_type: Response(ResponseData(
          committed: true,
          data: Bool(true),
        )),
        cost: ExecutionCost(
          write_length: 0,
          write_count: 0,
          read_length: 0,
          read_count: 0,
          runtime: 0,
        ),
        vm_error: "None [NON-CONSENSUS BREAKING]",
      ),
      ExpectedTransactionOutput(
        tx: "TokenTransfer(from: ST000000000000000000002AMW42H, amount: 1000, memo: 00000000000000000000000000000000000000000000000000000000000000000000)",
        return_type: Response(ResponseData(
          committed: true,
          data: Bool(true),
        )),
        cost: ExecutionCost(
          write_length: 0,
          write_count: 0,
          read_length: 0,
          read_count: 0,
          runtime: 0,
        ),
        vm_error: "None [NON-CONSENSUS BREAKING]",
      ),
      ExpectedTransactionOutput(
        tx: "TokenTransfer(from: ST000000000000000000002AMW42H, amount: 1000, memo: 00000000000000000000000000000000000000000000000000000000000000000000)",
        return_type: Response(ResponseData(
          committed: true,
          data: Bool(true),
        )),
        cost: ExecutionCost(
          write_length: 0,
          write_count: 0,
          read_length: 0,
          read_count: 0,
          runtime: 0,
        ),
        vm_error: "None [NON-CONSENSUS BREAKING]",
      ),
    ],
    total_block_cost: ExecutionCost(
      write_length: 0,
      write_count: 0,
      read_length: 0,
      read_count: 0,
      runtime: 0,
    ),
  )),
]<|MERGE_RESOLUTION|>--- conflicted
+++ resolved
@@ -8,6 +8,7 @@
     transactions: [
       ExpectedTransactionOutput(
         tx: "TokenTransfer(from: ST000000000000000000002AMW42H, amount: 1000, memo: 00000000000000000000000000000000000000000000000000000000000000000000)",
+        vm_error: "None [NON-CONSENSUS BREAKING]",
         return_type: Response(ResponseData(
           committed: true,
           data: Bool(true),
@@ -19,10 +20,10 @@
           read_count: 0,
           runtime: 0,
         ),
-        vm_error: "None [NON-CONSENSUS BREAKING]",
       ),
       ExpectedTransactionOutput(
         tx: "TokenTransfer(from: ST000000000000000000002AMW42H, amount: 1000, memo: 00000000000000000000000000000000000000000000000000000000000000000000)",
+        vm_error: "None [NON-CONSENSUS BREAKING]",
         return_type: Response(ResponseData(
           committed: true,
           data: Bool(true),
@@ -34,10 +35,10 @@
           read_count: 0,
           runtime: 0,
         ),
-        vm_error: "None [NON-CONSENSUS BREAKING]",
       ),
       ExpectedTransactionOutput(
         tx: "TokenTransfer(from: ST000000000000000000002AMW42H, amount: 1000, memo: 00000000000000000000000000000000000000000000000000000000000000000000)",
+        vm_error: "None [NON-CONSENSUS BREAKING]",
         return_type: Response(ResponseData(
           committed: true,
           data: Bool(true),
@@ -49,7 +50,6 @@
           read_count: 0,
           runtime: 0,
         ),
-        vm_error: "None [NON-CONSENSUS BREAKING]",
       ),
     ],
     total_block_cost: ExecutionCost(
@@ -61,12 +61,11 @@
     ),
   )),
   Success(ExpectedBlockOutput(
-<<<<<<< HEAD
     marf_hash: "7e9b86e5b0ff545908784c1c674d1354228ce2884395ced13f7c9e4eaa7ecfd0",
-=======
-    marf_hash: "8e80ece06d148b967241484040d26041c817ad9d8753a5d8d2afd284d0e172bc",
     transactions: [
       ExpectedTransactionOutput(
+        tx: "TokenTransfer(from: ST000000000000000000002AMW42H, amount: 1000, memo: 00000000000000000000000000000000000000000000000000000000000000000000)",
+        vm_error: "None [NON-CONSENSUS BREAKING]",
         return_type: Response(ResponseData(
           committed: true,
           data: Bool(true),
@@ -78,9 +77,10 @@
           read_count: 0,
           runtime: 0,
         ),
-        vm_error: "None [NON-CONSENSUS BREAKING]",
       ),
       ExpectedTransactionOutput(
+        tx: "TokenTransfer(from: ST000000000000000000002AMW42H, amount: 1000, memo: 00000000000000000000000000000000000000000000000000000000000000000000)",
+        vm_error: "None [NON-CONSENSUS BREAKING]",
         return_type: Response(ResponseData(
           committed: true,
           data: Bool(true),
@@ -92,9 +92,10 @@
           read_count: 0,
           runtime: 0,
         ),
-        vm_error: "None [NON-CONSENSUS BREAKING]",
       ),
       ExpectedTransactionOutput(
+        tx: "TokenTransfer(from: ST000000000000000000002AMW42H, amount: 1000, memo: 00000000000000000000000000000000000000000000000000000000000000000000)",
+        vm_error: "None [NON-CONSENSUS BREAKING]",
         return_type: Response(ResponseData(
           committed: true,
           data: Bool(true),
@@ -106,119 +107,6 @@
           read_count: 0,
           runtime: 0,
         ),
-        vm_error: "None [NON-CONSENSUS BREAKING]",
-      ),
-    ],
-    total_block_cost: ExecutionCost(
-      write_length: 0,
-      write_count: 0,
-      read_length: 0,
-      read_count: 0,
-      runtime: 0,
-    ),
-  )),
-  Success(ExpectedBlockOutput(
-    marf_hash: "aeb567f75a6a551252cedbbd882060d46dda38f0d949431b503fd435664338da",
-    transactions: [
-      ExpectedTransactionOutput(
-        return_type: Response(ResponseData(
-          committed: true,
-          data: Bool(true),
-        )),
-        cost: ExecutionCost(
-          write_length: 0,
-          write_count: 0,
-          read_length: 0,
-          read_count: 0,
-          runtime: 0,
-        ),
-        vm_error: "None [NON-CONSENSUS BREAKING]",
-      ),
-      ExpectedTransactionOutput(
-        return_type: Response(ResponseData(
-          committed: true,
-          data: Bool(true),
-        )),
-        cost: ExecutionCost(
-          write_length: 0,
-          write_count: 0,
-          read_length: 0,
-          read_count: 0,
-          runtime: 0,
-        ),
-        vm_error: "None [NON-CONSENSUS BREAKING]",
-      ),
-      ExpectedTransactionOutput(
-        return_type: Response(ResponseData(
-          committed: true,
-          data: Bool(true),
-        )),
-        cost: ExecutionCost(
-          write_length: 0,
-          write_count: 0,
-          read_length: 0,
-          read_count: 0,
-          runtime: 0,
-        ),
-        vm_error: "None [NON-CONSENSUS BREAKING]",
-      ),
-    ],
-    total_block_cost: ExecutionCost(
-      write_length: 0,
-      write_count: 0,
-      read_length: 0,
-      read_count: 0,
-      runtime: 0,
-    ),
-  )),
-  Success(ExpectedBlockOutput(
-    marf_hash: "88bbf16581aeb1b8d38b0cff4ca1f852ce264744b1e62eb7c1a88167ce97f87b",
->>>>>>> 7762d88c
-    transactions: [
-      ExpectedTransactionOutput(
-        tx: "TokenTransfer(from: ST000000000000000000002AMW42H, amount: 1000, memo: 00000000000000000000000000000000000000000000000000000000000000000000)",
-        return_type: Response(ResponseData(
-          committed: true,
-          data: Bool(true),
-        )),
-        cost: ExecutionCost(
-          write_length: 0,
-          write_count: 0,
-          read_length: 0,
-          read_count: 0,
-          runtime: 0,
-        ),
-        vm_error: "None [NON-CONSENSUS BREAKING]",
-      ),
-      ExpectedTransactionOutput(
-        tx: "TokenTransfer(from: ST000000000000000000002AMW42H, amount: 1000, memo: 00000000000000000000000000000000000000000000000000000000000000000000)",
-        return_type: Response(ResponseData(
-          committed: true,
-          data: Bool(true),
-        )),
-        cost: ExecutionCost(
-          write_length: 0,
-          write_count: 0,
-          read_length: 0,
-          read_count: 0,
-          runtime: 0,
-        ),
-        vm_error: "None [NON-CONSENSUS BREAKING]",
-      ),
-      ExpectedTransactionOutput(
-        tx: "TokenTransfer(from: ST000000000000000000002AMW42H, amount: 1000, memo: 00000000000000000000000000000000000000000000000000000000000000000000)",
-        return_type: Response(ResponseData(
-          committed: true,
-          data: Bool(true),
-        )),
-        cost: ExecutionCost(
-          write_length: 0,
-          write_count: 0,
-          read_length: 0,
-          read_count: 0,
-          runtime: 0,
-        ),
-        vm_error: "None [NON-CONSENSUS BREAKING]",
       ),
     ],
     total_block_cost: ExecutionCost(
