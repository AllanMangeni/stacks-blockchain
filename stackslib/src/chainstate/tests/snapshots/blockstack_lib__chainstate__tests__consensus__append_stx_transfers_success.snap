---
source: stackslib/src/chainstate/tests/consensus.rs
expression: result
---
[
  Success(ExpectedBlockOutput(
    marf_hash: "95999ab12ae2162f2dd25c4a7f7807017b3b5d20f28a53248e37c9864f923718",
    transactions: [
      ExpectedTransactionOutput(
        tx: "TokenTransfer(from: ST000000000000000000002AMW42H, amount: 1000, memo: 00000000000000000000000000000000000000000000000000000000000000000000)",
        vm_error: "None [NON-CONSENSUS BREAKING]",
        return_type: Response(ResponseData(
          committed: true,
          data: Bool(true),
        )),
        cost: ExecutionCost(
          write_length: 0,
          write_count: 0,
          read_length: 0,
          read_count: 0,
          runtime: 0,
        ),
      ),
      ExpectedTransactionOutput(
        tx: "TokenTransfer(from: ST000000000000000000002AMW42H, amount: 1000, memo: 00000000000000000000000000000000000000000000000000000000000000000000)",
        vm_error: "None [NON-CONSENSUS BREAKING]",
        return_type: Response(ResponseData(
          committed: true,
          data: Bool(true),
        )),
        cost: ExecutionCost(
          write_length: 0,
          write_count: 0,
          read_length: 0,
          read_count: 0,
          runtime: 0,
        ),
      ),
      ExpectedTransactionOutput(
        tx: "TokenTransfer(from: ST000000000000000000002AMW42H, amount: 1000, memo: 00000000000000000000000000000000000000000000000000000000000000000000)",
        vm_error: "None [NON-CONSENSUS BREAKING]",
        return_type: Response(ResponseData(
          committed: true,
          data: Bool(true),
        )),
        cost: ExecutionCost(
          write_length: 0,
          write_count: 0,
          read_length: 0,
          read_count: 0,
          runtime: 0,
        ),
      ),
    ],
    total_block_cost: ExecutionCost(
      write_length: 0,
      write_count: 0,
      read_length: 0,
      read_count: 0,
      runtime: 0,
    ),
  )),
  Success(ExpectedBlockOutput(
<<<<<<< HEAD
    marf_hash: "8e80ece06d148b967241484040d26041c817ad9d8753a5d8d2afd284d0e172bc",
    transactions: [
      ExpectedTransactionOutput(
        return_type: Response(ResponseData(
          committed: true,
          data: Bool(true),
        )),
        cost: ExecutionCost(
          write_length: 0,
          write_count: 0,
          read_length: 0,
          read_count: 0,
          runtime: 0,
        ),
      ),
      ExpectedTransactionOutput(
        return_type: Response(ResponseData(
          committed: true,
          data: Bool(true),
        )),
        cost: ExecutionCost(
          write_length: 0,
          write_count: 0,
          read_length: 0,
          read_count: 0,
          runtime: 0,
        ),
      ),
      ExpectedTransactionOutput(
        return_type: Response(ResponseData(
          committed: true,
          data: Bool(true),
        )),
        cost: ExecutionCost(
          write_length: 0,
          write_count: 0,
          read_length: 0,
          read_count: 0,
          runtime: 0,
        ),
      ),
    ],
    total_block_cost: ExecutionCost(
      write_length: 0,
      write_count: 0,
      read_length: 0,
      read_count: 0,
      runtime: 0,
    ),
  )),
  Success(ExpectedBlockOutput(
    marf_hash: "aeb567f75a6a551252cedbbd882060d46dda38f0d949431b503fd435664338da",
    transactions: [
      ExpectedTransactionOutput(
        return_type: Response(ResponseData(
          committed: true,
          data: Bool(true),
        )),
        cost: ExecutionCost(
          write_length: 0,
          write_count: 0,
          read_length: 0,
          read_count: 0,
          runtime: 0,
        ),
      ),
      ExpectedTransactionOutput(
        return_type: Response(ResponseData(
          committed: true,
          data: Bool(true),
        )),
        cost: ExecutionCost(
          write_length: 0,
          write_count: 0,
          read_length: 0,
          read_count: 0,
          runtime: 0,
        ),
      ),
      ExpectedTransactionOutput(
        return_type: Response(ResponseData(
          committed: true,
          data: Bool(true),
        )),
        cost: ExecutionCost(
          write_length: 0,
          write_count: 0,
          read_length: 0,
          read_count: 0,
          runtime: 0,
        ),
      ),
    ],
    total_block_cost: ExecutionCost(
      write_length: 0,
      write_count: 0,
      read_length: 0,
      read_count: 0,
      runtime: 0,
    ),
  )),
  Success(ExpectedBlockOutput(
    marf_hash: "5a118b847d5821718c8a0eff4827354424d89b813a228486e087e5823e327c8e",
=======
    marf_hash: "7e9b86e5b0ff545908784c1c674d1354228ce2884395ced13f7c9e4eaa7ecfd0",
>>>>>>> a7d73af1
    transactions: [
      ExpectedTransactionOutput(
        tx: "TokenTransfer(from: ST000000000000000000002AMW42H, amount: 1000, memo: 00000000000000000000000000000000000000000000000000000000000000000000)",
        vm_error: "None [NON-CONSENSUS BREAKING]",
        return_type: Response(ResponseData(
          committed: true,
          data: Bool(true),
        )),
        cost: ExecutionCost(
          write_length: 0,
          write_count: 0,
          read_length: 0,
          read_count: 0,
          runtime: 0,
        ),
      ),
      ExpectedTransactionOutput(
        tx: "TokenTransfer(from: ST000000000000000000002AMW42H, amount: 1000, memo: 00000000000000000000000000000000000000000000000000000000000000000000)",
        vm_error: "None [NON-CONSENSUS BREAKING]",
        return_type: Response(ResponseData(
          committed: true,
          data: Bool(true),
        )),
        cost: ExecutionCost(
          write_length: 0,
          write_count: 0,
          read_length: 0,
          read_count: 0,
          runtime: 0,
        ),
      ),
      ExpectedTransactionOutput(
        tx: "TokenTransfer(from: ST000000000000000000002AMW42H, amount: 1000, memo: 00000000000000000000000000000000000000000000000000000000000000000000)",
        vm_error: "None [NON-CONSENSUS BREAKING]",
        return_type: Response(ResponseData(
          committed: true,
          data: Bool(true),
        )),
        cost: ExecutionCost(
          write_length: 0,
          write_count: 0,
          read_length: 0,
          read_count: 0,
          runtime: 0,
        ),
      ),
    ],
    total_block_cost: ExecutionCost(
      write_length: 0,
      write_count: 0,
      read_length: 0,
      read_count: 0,
      runtime: 0,
    ),
  )),
]<|MERGE_RESOLUTION|>--- conflicted
+++ resolved
@@ -61,113 +61,7 @@
     ),
   )),
   Success(ExpectedBlockOutput(
-<<<<<<< HEAD
-    marf_hash: "8e80ece06d148b967241484040d26041c817ad9d8753a5d8d2afd284d0e172bc",
-    transactions: [
-      ExpectedTransactionOutput(
-        return_type: Response(ResponseData(
-          committed: true,
-          data: Bool(true),
-        )),
-        cost: ExecutionCost(
-          write_length: 0,
-          write_count: 0,
-          read_length: 0,
-          read_count: 0,
-          runtime: 0,
-        ),
-      ),
-      ExpectedTransactionOutput(
-        return_type: Response(ResponseData(
-          committed: true,
-          data: Bool(true),
-        )),
-        cost: ExecutionCost(
-          write_length: 0,
-          write_count: 0,
-          read_length: 0,
-          read_count: 0,
-          runtime: 0,
-        ),
-      ),
-      ExpectedTransactionOutput(
-        return_type: Response(ResponseData(
-          committed: true,
-          data: Bool(true),
-        )),
-        cost: ExecutionCost(
-          write_length: 0,
-          write_count: 0,
-          read_length: 0,
-          read_count: 0,
-          runtime: 0,
-        ),
-      ),
-    ],
-    total_block_cost: ExecutionCost(
-      write_length: 0,
-      write_count: 0,
-      read_length: 0,
-      read_count: 0,
-      runtime: 0,
-    ),
-  )),
-  Success(ExpectedBlockOutput(
-    marf_hash: "aeb567f75a6a551252cedbbd882060d46dda38f0d949431b503fd435664338da",
-    transactions: [
-      ExpectedTransactionOutput(
-        return_type: Response(ResponseData(
-          committed: true,
-          data: Bool(true),
-        )),
-        cost: ExecutionCost(
-          write_length: 0,
-          write_count: 0,
-          read_length: 0,
-          read_count: 0,
-          runtime: 0,
-        ),
-      ),
-      ExpectedTransactionOutput(
-        return_type: Response(ResponseData(
-          committed: true,
-          data: Bool(true),
-        )),
-        cost: ExecutionCost(
-          write_length: 0,
-          write_count: 0,
-          read_length: 0,
-          read_count: 0,
-          runtime: 0,
-        ),
-      ),
-      ExpectedTransactionOutput(
-        return_type: Response(ResponseData(
-          committed: true,
-          data: Bool(true),
-        )),
-        cost: ExecutionCost(
-          write_length: 0,
-          write_count: 0,
-          read_length: 0,
-          read_count: 0,
-          runtime: 0,
-        ),
-      ),
-    ],
-    total_block_cost: ExecutionCost(
-      write_length: 0,
-      write_count: 0,
-      read_length: 0,
-      read_count: 0,
-      runtime: 0,
-    ),
-  )),
-  Success(ExpectedBlockOutput(
-    marf_hash: "5a118b847d5821718c8a0eff4827354424d89b813a228486e087e5823e327c8e",
-=======
     marf_hash: "7e9b86e5b0ff545908784c1c674d1354228ce2884395ced13f7c9e4eaa7ecfd0",
->>>>>>> a7d73af1
     transactions: [
       ExpectedTransactionOutput(
         tx: "TokenTransfer(from: ST000000000000000000002AMW42H, amount: 1000, memo: 00000000000000000000000000000000000000000000000000000000000000000000)",
