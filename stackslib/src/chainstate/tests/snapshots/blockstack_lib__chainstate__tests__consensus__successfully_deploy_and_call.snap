---
source: stackslib/src/chainstate/tests/consensus.rs
expression: result
---
[
  Success(ExpectedBlockOutput(
    marf_hash: "a590886094b514abf4406e1a5c3a26978e4b7e8dd159aa310382be65b632db1a",
    evaluated_epoch: Epoch30,
    transactions: [
      ExpectedTransactionOutput(
        tx: "SmartContract(name: foo_contract-Epoch3_0-Clarity1, code_body: [..], clarity_version: Some(Clarity1))",
        vm_error: "None [NON-CONSENSUS BREAKING]",
        return_type: Response(ResponseData(
          committed: true,
          data: Bool(true),
        )),
        cost: ExecutionCost(
          write_length: 121,
          write_count: 2,
          read_length: 1,
          read_count: 1,
          runtime: 11968,
        ),
      ),
    ],
    total_block_cost: ExecutionCost(
      write_length: 121,
      write_count: 2,
      read_length: 1,
      read_count: 1,
      runtime: 11968,
    ),
  )),
  Success(ExpectedBlockOutput(
    marf_hash: "dc0aabf612da63b0140560522efdb8ce896660315cdd2fa09adbf9369da7abb7",
    evaluated_epoch: Epoch30,
    transactions: [
      ExpectedTransactionOutput(
        tx: "SmartContract(name: foo_contract-Epoch3_0-Clarity2, code_body: [..], clarity_version: Some(Clarity2))",
        vm_error: "None [NON-CONSENSUS BREAKING]",
        return_type: Response(ResponseData(
          committed: true,
          data: Bool(true),
        )),
        cost: ExecutionCost(
          write_length: 121,
          write_count: 2,
          read_length: 1,
          read_count: 1,
          runtime: 11968,
        ),
      ),
    ],
    total_block_cost: ExecutionCost(
      write_length: 121,
      write_count: 2,
      read_length: 1,
      read_count: 1,
      runtime: 11968,
    ),
  )),
  Success(ExpectedBlockOutput(
    marf_hash: "82e841d52ca2e9d1c226cf961006eff1e6257ce6c714cbeb198f05536708a7b3",
    evaluated_epoch: Epoch30,
    transactions: [
      ExpectedTransactionOutput(
        tx: "SmartContract(name: foo_contract-Epoch3_0-Clarity3, code_body: [..], clarity_version: Some(Clarity3))",
        vm_error: "None [NON-CONSENSUS BREAKING]",
        return_type: Response(ResponseData(
          committed: true,
          data: Bool(true),
        )),
        cost: ExecutionCost(
          write_length: 121,
          write_count: 2,
          read_length: 1,
          read_count: 1,
          runtime: 11968,
        ),
      ),
    ],
    total_block_cost: ExecutionCost(
      write_length: 121,
      write_count: 2,
      read_length: 1,
      read_count: 1,
      runtime: 11968,
    ),
  )),
  Success(ExpectedBlockOutput(
    marf_hash: "3c02272c7a6681809ba820cd27eae4cf6a947ffbb94472c19858a54e8f3ae262",
    evaluated_epoch: Epoch31,
    transactions: [
      ExpectedTransactionOutput(
        tx: "SmartContract(name: foo_contract-Epoch3_1-Clarity1, code_body: [..], clarity_version: Some(Clarity1))",
        vm_error: "None [NON-CONSENSUS BREAKING]",
        return_type: Response(ResponseData(
          committed: true,
          data: Bool(true),
        )),
        cost: ExecutionCost(
          write_length: 121,
          write_count: 2,
          read_length: 1,
          read_count: 1,
          runtime: 11968,
        ),
      ),
    ],
    total_block_cost: ExecutionCost(
      write_length: 121,
      write_count: 2,
      read_length: 1,
      read_count: 1,
      runtime: 11968,
    ),
  )),
  Success(ExpectedBlockOutput(
    marf_hash: "29aad28c9ea29def9bca1065d0aa00e2fd3c55777382f3200f17a4a3d6367a31",
    evaluated_epoch: Epoch31,
    transactions: [
      ExpectedTransactionOutput(
        tx: "SmartContract(name: foo_contract-Epoch3_1-Clarity2, code_body: [..], clarity_version: Some(Clarity2))",
        vm_error: "None [NON-CONSENSUS BREAKING]",
        return_type: Response(ResponseData(
          committed: true,
          data: Bool(true),
        )),
        cost: ExecutionCost(
          write_length: 121,
          write_count: 2,
          read_length: 1,
          read_count: 1,
          runtime: 11968,
        ),
      ),
    ],
    total_block_cost: ExecutionCost(
      write_length: 121,
      write_count: 2,
      read_length: 1,
      read_count: 1,
      runtime: 11968,
    ),
  )),
  Success(ExpectedBlockOutput(
    marf_hash: "50a8d6594da285e03915111a3d405675069606fbd45f263c0da68b8ed2def295",
    evaluated_epoch: Epoch31,
    transactions: [
      ExpectedTransactionOutput(
        tx: "SmartContract(name: foo_contract-Epoch3_1-Clarity3, code_body: [..], clarity_version: Some(Clarity3))",
        vm_error: "None [NON-CONSENSUS BREAKING]",
        return_type: Response(ResponseData(
          committed: true,
          data: Bool(true),
        )),
        cost: ExecutionCost(
          write_length: 121,
          write_count: 2,
          read_length: 1,
          read_count: 1,
          runtime: 11968,
        ),
      ),
    ],
    total_block_cost: ExecutionCost(
      write_length: 121,
      write_count: 2,
      read_length: 1,
      read_count: 1,
      runtime: 11968,
    ),
  )),
  Success(ExpectedBlockOutput(
    marf_hash: "969f0c7e8124e21997bb02259043885d0f0b6825244832b3bd02e15079b02358",
    evaluated_epoch: Epoch32,
    transactions: [
      ExpectedTransactionOutput(
        tx: "SmartContract(name: foo_contract-Epoch3_2-Clarity1, code_body: [..], clarity_version: Some(Clarity1))",
        vm_error: "None [NON-CONSENSUS BREAKING]",
        return_type: Response(ResponseData(
          committed: true,
          data: Bool(true),
        )),
        cost: ExecutionCost(
          write_length: 121,
          write_count: 2,
          read_length: 1,
          read_count: 1,
          runtime: 11968,
        ),
      ),
    ],
    total_block_cost: ExecutionCost(
      write_length: 121,
      write_count: 2,
      read_length: 1,
      read_count: 1,
      runtime: 11968,
    ),
  )),
  Success(ExpectedBlockOutput(
    marf_hash: "2afc4a781e1f87d793e3e876fbb7eb90b00c34d34f88b03ed04adebf7e1d2a34",
    evaluated_epoch: Epoch32,
    transactions: [
      ExpectedTransactionOutput(
        tx: "SmartContract(name: foo_contract-Epoch3_2-Clarity2, code_body: [..], clarity_version: Some(Clarity2))",
        vm_error: "None [NON-CONSENSUS BREAKING]",
        return_type: Response(ResponseData(
          committed: true,
          data: Bool(true),
        )),
        cost: ExecutionCost(
          write_length: 121,
          write_count: 2,
          read_length: 1,
          read_count: 1,
          runtime: 11968,
        ),
      ),
    ],
    total_block_cost: ExecutionCost(
      write_length: 121,
      write_count: 2,
      read_length: 1,
      read_count: 1,
      runtime: 11968,
    ),
  )),
  Success(ExpectedBlockOutput(
    marf_hash: "e8bbd5ff2cfab0812da17d25cdb468e87da8ca43b3dd6bf0cb20f5ffb9b5c434",
    evaluated_epoch: Epoch32,
    transactions: [
      ExpectedTransactionOutput(
        tx: "SmartContract(name: foo_contract-Epoch3_2-Clarity3, code_body: [..], clarity_version: Some(Clarity3))",
        vm_error: "None [NON-CONSENSUS BREAKING]",
        return_type: Response(ResponseData(
          committed: true,
          data: Bool(true),
        )),
        cost: ExecutionCost(
          write_length: 121,
          write_count: 2,
          read_length: 1,
          read_count: 1,
          runtime: 11968,
        ),
      ),
    ],
    total_block_cost: ExecutionCost(
      write_length: 121,
      write_count: 2,
      read_length: 1,
      read_count: 1,
      runtime: 11968,
    ),
  )),
  Success(ExpectedBlockOutput(
    marf_hash: "8e1fa3c731374492b0d95090c1df2a37016685a2e8aa0d8838392f325c363da8",
    evaluated_epoch: Epoch32,
    transactions: [
      ExpectedTransactionOutput(
        tx: "ContractCall(address: ST1AW6EKPGT61SQ9FNVDS17RKNWT8ZP582VF9HSCP, contract_name: foo_contract-Epoch3_0-Clarity1, function_name: bar, function_args: [[UInt(1)]])",
        vm_error: "None [NON-CONSENSUS BREAKING]",
        return_type: Response(ResponseData(
          committed: true,
          data: UInt(1),
        )),
        cost: ExecutionCost(
          write_length: 0,
          write_count: 0,
          read_length: 103,
          read_count: 3,
          runtime: 499,
        ),
      ),
    ],
    total_block_cost: ExecutionCost(
      write_length: 0,
      write_count: 0,
      read_length: 103,
      read_count: 3,
      runtime: 499,
    ),
  )),
  Success(ExpectedBlockOutput(
    marf_hash: "18433deeefcbf8171b64dbe2e954662884dc87276df423111a24bbd0b3ee7f8d",
    evaluated_epoch: Epoch32,
    transactions: [
      ExpectedTransactionOutput(
        tx: "ContractCall(address: ST1AW6EKPGT61SQ9FNVDS17RKNWT8ZP582VF9HSCP, contract_name: foo_contract-Epoch3_0-Clarity2, function_name: bar, function_args: [[UInt(1)]])",
        vm_error: "None [NON-CONSENSUS BREAKING]",
        return_type: Response(ResponseData(
          committed: true,
          data: UInt(1),
        )),
        cost: ExecutionCost(
          write_length: 0,
          write_count: 0,
          read_length: 103,
          read_count: 3,
          runtime: 499,
        ),
      ),
    ],
    total_block_cost: ExecutionCost(
      write_length: 0,
      write_count: 0,
      read_length: 103,
      read_count: 3,
      runtime: 499,
    ),
  )),
  Success(ExpectedBlockOutput(
    marf_hash: "e78662e11643b6bb442bc661e4b5e6e885563144f51c2a77268f67c5db3f3584",
    evaluated_epoch: Epoch32,
    transactions: [
      ExpectedTransactionOutput(
        tx: "ContractCall(address: ST1AW6EKPGT61SQ9FNVDS17RKNWT8ZP582VF9HSCP, contract_name: foo_contract-Epoch3_0-Clarity3, function_name: bar, function_args: [[UInt(1)]])",
        vm_error: "None [NON-CONSENSUS BREAKING]",
        return_type: Response(ResponseData(
          committed: true,
          data: UInt(1),
        )),
        cost: ExecutionCost(
          write_length: 0,
          write_count: 0,
          read_length: 103,
          read_count: 3,
          runtime: 499,
        ),
      ),
    ],
    total_block_cost: ExecutionCost(
      write_length: 0,
      write_count: 0,
      read_length: 103,
      read_count: 3,
      runtime: 499,
    ),
  )),
  Success(ExpectedBlockOutput(
    marf_hash: "73f22023951bb8a04e5ccb7c569b979fcaa5a56590c14442a5dcfab5ea5607b5",
    evaluated_epoch: Epoch32,
    transactions: [
      ExpectedTransactionOutput(
        tx: "ContractCall(address: ST1AW6EKPGT61SQ9FNVDS17RKNWT8ZP582VF9HSCP, contract_name: foo_contract-Epoch3_1-Clarity1, function_name: bar, function_args: [[UInt(1)]])",
        vm_error: "None [NON-CONSENSUS BREAKING]",
        return_type: Response(ResponseData(
          committed: true,
          data: UInt(1),
        )),
        cost: ExecutionCost(
          write_length: 0,
          write_count: 0,
          read_length: 103,
          read_count: 3,
          runtime: 499,
        ),
      ),
    ],
    total_block_cost: ExecutionCost(
      write_length: 0,
      write_count: 0,
      read_length: 103,
      read_count: 3,
      runtime: 499,
    ),
  )),
  Success(ExpectedBlockOutput(
    marf_hash: "027a3d14203b456780ea26eafecd9ab5261b7601ad711793772c7c6e0fa02e59",
    evaluated_epoch: Epoch32,
    transactions: [
      ExpectedTransactionOutput(
        tx: "ContractCall(address: ST1AW6EKPGT61SQ9FNVDS17RKNWT8ZP582VF9HSCP, contract_name: foo_contract-Epoch3_1-Clarity2, function_name: bar, function_args: [[UInt(1)]])",
        vm_error: "None [NON-CONSENSUS BREAKING]",
        return_type: Response(ResponseData(
          committed: true,
          data: UInt(1),
        )),
        cost: ExecutionCost(
          write_length: 0,
          write_count: 0,
          read_length: 103,
          read_count: 3,
          runtime: 499,
        ),
      ),
    ],
    total_block_cost: ExecutionCost(
      write_length: 0,
      write_count: 0,
      read_length: 103,
      read_count: 3,
      runtime: 499,
    ),
  )),
  Success(ExpectedBlockOutput(
    marf_hash: "57409ac5f17d76a2fb7bb5a96f6df5eda1d3689a23c626f7fbc104addf1cf32f",
    evaluated_epoch: Epoch32,
    transactions: [
      ExpectedTransactionOutput(
        tx: "ContractCall(address: ST1AW6EKPGT61SQ9FNVDS17RKNWT8ZP582VF9HSCP, contract_name: foo_contract-Epoch3_1-Clarity3, function_name: bar, function_args: [[UInt(1)]])",
        vm_error: "None [NON-CONSENSUS BREAKING]",
        return_type: Response(ResponseData(
          committed: true,
          data: UInt(1),
        )),
        cost: ExecutionCost(
          write_length: 0,
          write_count: 0,
          read_length: 103,
          read_count: 3,
          runtime: 499,
        ),
      ),
    ],
    total_block_cost: ExecutionCost(
      write_length: 0,
      write_count: 0,
      read_length: 103,
      read_count: 3,
      runtime: 499,
    ),
  )),
  Success(ExpectedBlockOutput(
    marf_hash: "e5a30cda5e2d36eac5711d89e95b1ed54242fbf7ceb4c85c7bf9306766fd9ca0",
    evaluated_epoch: Epoch32,
    transactions: [
      ExpectedTransactionOutput(
        tx: "ContractCall(address: ST1AW6EKPGT61SQ9FNVDS17RKNWT8ZP582VF9HSCP, contract_name: foo_contract-Epoch3_2-Clarity1, function_name: bar, function_args: [[UInt(1)]])",
        vm_error: "None [NON-CONSENSUS BREAKING]",
        return_type: Response(ResponseData(
          committed: true,
          data: UInt(1),
        )),
        cost: ExecutionCost(
          write_length: 0,
          write_count: 0,
          read_length: 103,
          read_count: 3,
          runtime: 499,
        ),
      ),
    ],
    total_block_cost: ExecutionCost(
      write_length: 0,
      write_count: 0,
      read_length: 103,
      read_count: 3,
      runtime: 499,
    ),
  )),
  Success(ExpectedBlockOutput(
    marf_hash: "a3bcc31b429da98ee5235387601d803cb305a3db4af5fdb7ba9c3f5bcc0d41b2",
    evaluated_epoch: Epoch32,
    transactions: [
      ExpectedTransactionOutput(
        tx: "ContractCall(address: ST1AW6EKPGT61SQ9FNVDS17RKNWT8ZP582VF9HSCP, contract_name: foo_contract-Epoch3_2-Clarity2, function_name: bar, function_args: [[UInt(1)]])",
        vm_error: "None [NON-CONSENSUS BREAKING]",
        return_type: Response(ResponseData(
          committed: true,
          data: UInt(1),
        )),
        cost: ExecutionCost(
          write_length: 0,
          write_count: 0,
          read_length: 103,
          read_count: 3,
          runtime: 499,
        ),
      ),
    ],
    total_block_cost: ExecutionCost(
      write_length: 0,
      write_count: 0,
      read_length: 103,
      read_count: 3,
      runtime: 499,
    ),
  )),
  Success(ExpectedBlockOutput(
    marf_hash: "ef8e8f6580de93248e1d1cc2f87bbdbefb3ddb86d403c2101b4620c5449365c9",
    evaluated_epoch: Epoch32,
    transactions: [
      ExpectedTransactionOutput(
        tx: "ContractCall(address: ST1AW6EKPGT61SQ9FNVDS17RKNWT8ZP582VF9HSCP, contract_name: foo_contract-Epoch3_2-Clarity3, function_name: bar, function_args: [[UInt(1)]])",
        vm_error: "None [NON-CONSENSUS BREAKING]",
        return_type: Response(ResponseData(
          committed: true,
          data: UInt(1),
        )),
        cost: ExecutionCost(
          write_length: 0,
          write_count: 0,
          read_length: 103,
          read_count: 3,
          runtime: 499,
        ),
      ),
    ],
    total_block_cost: ExecutionCost(
      write_length: 0,
      write_count: 0,
      read_length: 103,
      read_count: 3,
      runtime: 499,
    ),
  )),
  Success(ExpectedBlockOutput(
<<<<<<< HEAD
    marf_hash: "c6c61923ed05097c90c671be3d9ca7ed42c8a6026cc287962474cf49c415e86f",
=======
    marf_hash: "38a8f28f1e3fefc43a38f84dc1791b082e0e0485594a52f06fe1308c519d3336",
>>>>>>> 24e3ace1
    evaluated_epoch: Epoch33,
    transactions: [
      ExpectedTransactionOutput(
        tx: "SmartContract(name: foo_contract-Epoch3_3-Clarity1, code_body: [..], clarity_version: Some(Clarity1))",
        vm_error: "None [NON-CONSENSUS BREAKING]",
        return_type: Response(ResponseData(
          committed: true,
          data: Bool(true),
        )),
        cost: ExecutionCost(
          write_length: 121,
          write_count: 2,
          read_length: 1,
          read_count: 1,
          runtime: 11968,
        ),
      ),
    ],
    total_block_cost: ExecutionCost(
      write_length: 121,
      write_count: 2,
      read_length: 1,
      read_count: 1,
      runtime: 11968,
    ),
  )),
  Success(ExpectedBlockOutput(
<<<<<<< HEAD
    marf_hash: "c79434cf45a28bd6fe1b0401e3fd17dfa01bb70e9178eb805de846c410d404d2",
=======
    marf_hash: "5f3f3254cdda89fa216c1d65db1651c0d07cf35546d90a5cfab4bb67706dd322",
>>>>>>> 24e3ace1
    evaluated_epoch: Epoch33,
    transactions: [
      ExpectedTransactionOutput(
        tx: "SmartContract(name: foo_contract-Epoch3_3-Clarity2, code_body: [..], clarity_version: Some(Clarity2))",
        vm_error: "None [NON-CONSENSUS BREAKING]",
        return_type: Response(ResponseData(
          committed: true,
          data: Bool(true),
        )),
        cost: ExecutionCost(
          write_length: 121,
          write_count: 2,
          read_length: 1,
          read_count: 1,
          runtime: 11968,
        ),
      ),
    ],
    total_block_cost: ExecutionCost(
      write_length: 121,
      write_count: 2,
      read_length: 1,
      read_count: 1,
      runtime: 11968,
    ),
  )),
  Success(ExpectedBlockOutput(
<<<<<<< HEAD
    marf_hash: "bd5b7d1c06ff540bc615d56619d755c6368b8dc17814bf3f6f58f8d0c4a716c7",
=======
    marf_hash: "fcbd175bb6eebab2f11944dec89551ab91b61556dcecadd159ede09d268ed20f",
>>>>>>> 24e3ace1
    evaluated_epoch: Epoch33,
    transactions: [
      ExpectedTransactionOutput(
        tx: "SmartContract(name: foo_contract-Epoch3_3-Clarity3, code_body: [..], clarity_version: Some(Clarity3))",
        vm_error: "None [NON-CONSENSUS BREAKING]",
        return_type: Response(ResponseData(
          committed: true,
          data: Bool(true),
        )),
        cost: ExecutionCost(
          write_length: 121,
          write_count: 2,
          read_length: 1,
          read_count: 1,
          runtime: 11968,
        ),
      ),
    ],
    total_block_cost: ExecutionCost(
      write_length: 121,
      write_count: 2,
      read_length: 1,
      read_count: 1,
      runtime: 11968,
    ),
  )),
  Success(ExpectedBlockOutput(
<<<<<<< HEAD
    marf_hash: "ec6bc6553f6f6cf3dab45acaa67267c0b8b8f21f6a109ad814c918249ff87f8a",
=======
    marf_hash: "cf3ce058c2bb36af66d1b10601ecb199844748e4d3a7a3e8bd74bb61634061a2",
>>>>>>> 24e3ace1
    evaluated_epoch: Epoch33,
    transactions: [
      ExpectedTransactionOutput(
        tx: "SmartContract(name: foo_contract-Epoch3_3-Clarity4, code_body: [..], clarity_version: Some(Clarity4))",
        vm_error: "None [NON-CONSENSUS BREAKING]",
        return_type: Response(ResponseData(
          committed: true,
          data: Bool(true),
        )),
        cost: ExecutionCost(
          write_length: 121,
          write_count: 2,
          read_length: 1,
          read_count: 1,
          runtime: 11968,
        ),
      ),
    ],
    total_block_cost: ExecutionCost(
      write_length: 121,
      write_count: 2,
      read_length: 1,
      read_count: 1,
      runtime: 11968,
    ),
  )),
  Success(ExpectedBlockOutput(
<<<<<<< HEAD
    marf_hash: "048fe32fc36c98cea10c87eb8aee335cc7034be6218873ab6505deea6ee8e0bb",
=======
    marf_hash: "634e97e600c79304fe44e9e321802fc994a7f9d06a6f8e37d30ea4511b003e69",
>>>>>>> 24e3ace1
    evaluated_epoch: Epoch33,
    transactions: [
      ExpectedTransactionOutput(
        tx: "ContractCall(address: ST1AW6EKPGT61SQ9FNVDS17RKNWT8ZP582VF9HSCP, contract_name: foo_contract-Epoch3_0-Clarity1, function_name: bar, function_args: [[UInt(1)]])",
        vm_error: "None [NON-CONSENSUS BREAKING]",
        return_type: Response(ResponseData(
          committed: true,
          data: UInt(1),
        )),
        cost: ExecutionCost(
          write_length: 0,
          write_count: 0,
          read_length: 103,
          read_count: 3,
          runtime: 499,
        ),
      ),
    ],
    total_block_cost: ExecutionCost(
      write_length: 0,
      write_count: 0,
      read_length: 103,
      read_count: 3,
      runtime: 499,
    ),
  )),
  Success(ExpectedBlockOutput(
<<<<<<< HEAD
    marf_hash: "b53f010f1fafb58d6583215aa0686b0e4dceb899a6d37b23008abf183bf83363",
=======
    marf_hash: "85cafa36a1e414404b8fe8803d0f25fb15f0b95ce9409117808632719660c48c",
>>>>>>> 24e3ace1
    evaluated_epoch: Epoch33,
    transactions: [
      ExpectedTransactionOutput(
        tx: "ContractCall(address: ST1AW6EKPGT61SQ9FNVDS17RKNWT8ZP582VF9HSCP, contract_name: foo_contract-Epoch3_0-Clarity2, function_name: bar, function_args: [[UInt(1)]])",
        vm_error: "None [NON-CONSENSUS BREAKING]",
        return_type: Response(ResponseData(
          committed: true,
          data: UInt(1),
        )),
        cost: ExecutionCost(
          write_length: 0,
          write_count: 0,
          read_length: 103,
          read_count: 3,
          runtime: 499,
        ),
      ),
    ],
    total_block_cost: ExecutionCost(
      write_length: 0,
      write_count: 0,
      read_length: 103,
      read_count: 3,
      runtime: 499,
    ),
  )),
  Success(ExpectedBlockOutput(
<<<<<<< HEAD
    marf_hash: "11f7ce5858e7a67bc93dfdcdf7bf4c50a5de30fddcf7b6db2b67dcb4eef20b6a",
=======
    marf_hash: "c0939834a96f607582e250b4be680efd7cf2f1d89ec8409317236aa4268ff11d",
>>>>>>> 24e3ace1
    evaluated_epoch: Epoch33,
    transactions: [
      ExpectedTransactionOutput(
        tx: "ContractCall(address: ST1AW6EKPGT61SQ9FNVDS17RKNWT8ZP582VF9HSCP, contract_name: foo_contract-Epoch3_0-Clarity3, function_name: bar, function_args: [[UInt(1)]])",
        vm_error: "None [NON-CONSENSUS BREAKING]",
        return_type: Response(ResponseData(
          committed: true,
          data: UInt(1),
        )),
        cost: ExecutionCost(
          write_length: 0,
          write_count: 0,
          read_length: 103,
          read_count: 3,
          runtime: 499,
        ),
      ),
    ],
    total_block_cost: ExecutionCost(
      write_length: 0,
      write_count: 0,
      read_length: 103,
      read_count: 3,
      runtime: 499,
    ),
  )),
  Success(ExpectedBlockOutput(
<<<<<<< HEAD
    marf_hash: "65a9b9372773bbcabf81be156c613f3896cbbd0bcbaac3d40d34ea5d7eaf6776",
=======
    marf_hash: "7e3bc89f4f80cc392cd0ebddab5ab5958a1279995809d1803729098e94481431",
>>>>>>> 24e3ace1
    evaluated_epoch: Epoch33,
    transactions: [
      ExpectedTransactionOutput(
        tx: "ContractCall(address: ST1AW6EKPGT61SQ9FNVDS17RKNWT8ZP582VF9HSCP, contract_name: foo_contract-Epoch3_1-Clarity1, function_name: bar, function_args: [[UInt(1)]])",
        vm_error: "None [NON-CONSENSUS BREAKING]",
        return_type: Response(ResponseData(
          committed: true,
          data: UInt(1),
        )),
        cost: ExecutionCost(
          write_length: 0,
          write_count: 0,
          read_length: 103,
          read_count: 3,
          runtime: 499,
        ),
      ),
    ],
    total_block_cost: ExecutionCost(
      write_length: 0,
      write_count: 0,
      read_length: 103,
      read_count: 3,
      runtime: 499,
    ),
  )),
  Success(ExpectedBlockOutput(
<<<<<<< HEAD
    marf_hash: "8638e8e220f7ea75bc61a3c2cfd8d0bfef792009e8614f3b283aad53c4c37d8d",
=======
    marf_hash: "d5f11dacb02acf78898e99122f9683e56f65b56669921f7ff4ba51e584628217",
>>>>>>> 24e3ace1
    evaluated_epoch: Epoch33,
    transactions: [
      ExpectedTransactionOutput(
        tx: "ContractCall(address: ST1AW6EKPGT61SQ9FNVDS17RKNWT8ZP582VF9HSCP, contract_name: foo_contract-Epoch3_1-Clarity2, function_name: bar, function_args: [[UInt(1)]])",
        vm_error: "None [NON-CONSENSUS BREAKING]",
        return_type: Response(ResponseData(
          committed: true,
          data: UInt(1),
        )),
        cost: ExecutionCost(
          write_length: 0,
          write_count: 0,
          read_length: 103,
          read_count: 3,
          runtime: 499,
        ),
      ),
    ],
    total_block_cost: ExecutionCost(
      write_length: 0,
      write_count: 0,
      read_length: 103,
      read_count: 3,
      runtime: 499,
    ),
  )),
  Success(ExpectedBlockOutput(
<<<<<<< HEAD
    marf_hash: "57214335e79ae3e81ec25cee5e7762053dc4fcb01023d85f5995671761953346",
=======
    marf_hash: "f8ab58d9665439bcfbfc753593f94dddb11e1bac4d8987bce0b78819fd179633",
>>>>>>> 24e3ace1
    evaluated_epoch: Epoch33,
    transactions: [
      ExpectedTransactionOutput(
        tx: "ContractCall(address: ST1AW6EKPGT61SQ9FNVDS17RKNWT8ZP582VF9HSCP, contract_name: foo_contract-Epoch3_1-Clarity3, function_name: bar, function_args: [[UInt(1)]])",
        vm_error: "None [NON-CONSENSUS BREAKING]",
        return_type: Response(ResponseData(
          committed: true,
          data: UInt(1),
        )),
        cost: ExecutionCost(
          write_length: 0,
          write_count: 0,
          read_length: 103,
          read_count: 3,
          runtime: 499,
        ),
      ),
    ],
    total_block_cost: ExecutionCost(
      write_length: 0,
      write_count: 0,
      read_length: 103,
      read_count: 3,
      runtime: 499,
    ),
  )),
  Success(ExpectedBlockOutput(
<<<<<<< HEAD
    marf_hash: "89b418387cc14db7be23acef2c96ebec0323033b0fb6efb108b41ef6e72024aa",
=======
    marf_hash: "ddc153d05ab9ae0d4493495db42639a40a63f5a2e106f3885a5d520a0886c8d3",
>>>>>>> 24e3ace1
    evaluated_epoch: Epoch33,
    transactions: [
      ExpectedTransactionOutput(
        tx: "ContractCall(address: ST1AW6EKPGT61SQ9FNVDS17RKNWT8ZP582VF9HSCP, contract_name: foo_contract-Epoch3_2-Clarity1, function_name: bar, function_args: [[UInt(1)]])",
        vm_error: "None [NON-CONSENSUS BREAKING]",
        return_type: Response(ResponseData(
          committed: true,
          data: UInt(1),
        )),
        cost: ExecutionCost(
          write_length: 0,
          write_count: 0,
          read_length: 103,
          read_count: 3,
          runtime: 499,
        ),
      ),
    ],
    total_block_cost: ExecutionCost(
      write_length: 0,
      write_count: 0,
      read_length: 103,
      read_count: 3,
      runtime: 499,
    ),
  )),
  Success(ExpectedBlockOutput(
<<<<<<< HEAD
    marf_hash: "f25bf846f7b41a1e626c5ad05f9e917a689f12a8cda14ea8bb5dd4ca8802edeb",
=======
    marf_hash: "82a7a177456bf6167394a18c28d202778143bed833b1f36593f8f6d9650036fc",
>>>>>>> 24e3ace1
    evaluated_epoch: Epoch33,
    transactions: [
      ExpectedTransactionOutput(
        tx: "ContractCall(address: ST1AW6EKPGT61SQ9FNVDS17RKNWT8ZP582VF9HSCP, contract_name: foo_contract-Epoch3_2-Clarity2, function_name: bar, function_args: [[UInt(1)]])",
        vm_error: "None [NON-CONSENSUS BREAKING]",
        return_type: Response(ResponseData(
          committed: true,
          data: UInt(1),
        )),
        cost: ExecutionCost(
          write_length: 0,
          write_count: 0,
          read_length: 103,
          read_count: 3,
          runtime: 499,
        ),
      ),
    ],
    total_block_cost: ExecutionCost(
      write_length: 0,
      write_count: 0,
      read_length: 103,
      read_count: 3,
      runtime: 499,
    ),
  )),
  Success(ExpectedBlockOutput(
<<<<<<< HEAD
    marf_hash: "970a71d2e807914385ac22b67f147ec6fafe3468f54ed5b27da2d7fe57f318e9",
=======
    marf_hash: "f345911217eefdfe2be7758b93a636570ca3789dd1d1b4c21d504824ea7521fa",
>>>>>>> 24e3ace1
    evaluated_epoch: Epoch33,
    transactions: [
      ExpectedTransactionOutput(
        tx: "ContractCall(address: ST1AW6EKPGT61SQ9FNVDS17RKNWT8ZP582VF9HSCP, contract_name: foo_contract-Epoch3_2-Clarity3, function_name: bar, function_args: [[UInt(1)]])",
        vm_error: "None [NON-CONSENSUS BREAKING]",
        return_type: Response(ResponseData(
          committed: true,
          data: UInt(1),
        )),
        cost: ExecutionCost(
          write_length: 0,
          write_count: 0,
          read_length: 103,
          read_count: 3,
          runtime: 499,
        ),
      ),
    ],
    total_block_cost: ExecutionCost(
      write_length: 0,
      write_count: 0,
      read_length: 103,
      read_count: 3,
      runtime: 499,
    ),
  )),
  Success(ExpectedBlockOutput(
<<<<<<< HEAD
    marf_hash: "1c55c6a743e1ef29a7bfe0462153d0947b7ef9f62b87ca80b3cb050f0442a79b",
=======
    marf_hash: "60820a72ff037030f3ca671da33826e5c2aaa7a4879f4d1bfcc588aee57ffd34",
>>>>>>> 24e3ace1
    evaluated_epoch: Epoch33,
    transactions: [
      ExpectedTransactionOutput(
        tx: "ContractCall(address: ST1AW6EKPGT61SQ9FNVDS17RKNWT8ZP582VF9HSCP, contract_name: foo_contract-Epoch3_3-Clarity1, function_name: bar, function_args: [[UInt(1)]])",
        vm_error: "None [NON-CONSENSUS BREAKING]",
        return_type: Response(ResponseData(
          committed: true,
          data: UInt(1),
        )),
        cost: ExecutionCost(
          write_length: 0,
          write_count: 0,
          read_length: 103,
          read_count: 3,
          runtime: 499,
        ),
      ),
    ],
    total_block_cost: ExecutionCost(
      write_length: 0,
      write_count: 0,
      read_length: 103,
      read_count: 3,
      runtime: 499,
    ),
  )),
  Success(ExpectedBlockOutput(
<<<<<<< HEAD
    marf_hash: "9c902eb45be4384d221c0b1199f62f575cd953f222cddb11ffaed6d55f558eef",
=======
    marf_hash: "a72f90d536cc70ca84abbd298204830afe27abd284fbd3a60b5b0059f616ff45",
>>>>>>> 24e3ace1
    evaluated_epoch: Epoch33,
    transactions: [
      ExpectedTransactionOutput(
        tx: "ContractCall(address: ST1AW6EKPGT61SQ9FNVDS17RKNWT8ZP582VF9HSCP, contract_name: foo_contract-Epoch3_3-Clarity2, function_name: bar, function_args: [[UInt(1)]])",
        vm_error: "None [NON-CONSENSUS BREAKING]",
        return_type: Response(ResponseData(
          committed: true,
          data: UInt(1),
        )),
        cost: ExecutionCost(
          write_length: 0,
          write_count: 0,
          read_length: 103,
          read_count: 3,
          runtime: 499,
        ),
      ),
    ],
    total_block_cost: ExecutionCost(
      write_length: 0,
      write_count: 0,
      read_length: 103,
      read_count: 3,
      runtime: 499,
    ),
  )),
  Success(ExpectedBlockOutput(
<<<<<<< HEAD
    marf_hash: "95b71aab133897d2efeab6bcfbfb57a55fcb56f0eb7ddfed8861df84322bdc98",
=======
    marf_hash: "d133b26622ba4072dcd51b738709092d7040a225464cefc5f693ce9a7b55a54c",
>>>>>>> 24e3ace1
    evaluated_epoch: Epoch33,
    transactions: [
      ExpectedTransactionOutput(
        tx: "ContractCall(address: ST1AW6EKPGT61SQ9FNVDS17RKNWT8ZP582VF9HSCP, contract_name: foo_contract-Epoch3_3-Clarity3, function_name: bar, function_args: [[UInt(1)]])",
        vm_error: "None [NON-CONSENSUS BREAKING]",
        return_type: Response(ResponseData(
          committed: true,
          data: UInt(1),
        )),
        cost: ExecutionCost(
          write_length: 0,
          write_count: 0,
          read_length: 103,
          read_count: 3,
          runtime: 499,
        ),
      ),
    ],
    total_block_cost: ExecutionCost(
      write_length: 0,
      write_count: 0,
      read_length: 103,
      read_count: 3,
      runtime: 499,
    ),
  )),
  Success(ExpectedBlockOutput(
<<<<<<< HEAD
    marf_hash: "90a9d6f129f13b6e47326b7e31882972d744bd56b2b8c0ca224f088075423a66",
=======
    marf_hash: "19cf5df2dab4cb0d66d92edc65fd3a4872375313661e98771ba48404d7246f3e",
>>>>>>> 24e3ace1
    evaluated_epoch: Epoch33,
    transactions: [
      ExpectedTransactionOutput(
        tx: "ContractCall(address: ST1AW6EKPGT61SQ9FNVDS17RKNWT8ZP582VF9HSCP, contract_name: foo_contract-Epoch3_3-Clarity4, function_name: bar, function_args: [[UInt(1)]])",
        vm_error: "None [NON-CONSENSUS BREAKING]",
        return_type: Response(ResponseData(
          committed: true,
          data: UInt(1),
        )),
        cost: ExecutionCost(
          write_length: 0,
          write_count: 0,
          read_length: 103,
          read_count: 3,
          runtime: 499,
        ),
      ),
    ],
    total_block_cost: ExecutionCost(
      write_length: 0,
      write_count: 0,
      read_length: 103,
      read_count: 3,
      runtime: 499,
    ),
  )),
]<|MERGE_RESOLUTION|>--- conflicted
+++ resolved
@@ -508,11 +508,7 @@
     ),
   )),
   Success(ExpectedBlockOutput(
-<<<<<<< HEAD
-    marf_hash: "c6c61923ed05097c90c671be3d9ca7ed42c8a6026cc287962474cf49c415e86f",
-=======
-    marf_hash: "38a8f28f1e3fefc43a38f84dc1791b082e0e0485594a52f06fe1308c519d3336",
->>>>>>> 24e3ace1
+    marf_hash: "a4d7a7e6071908e2780d665ce73f1fc248a06419857e1148af6a289b178f7562",
     evaluated_epoch: Epoch33,
     transactions: [
       ExpectedTransactionOutput(
@@ -540,11 +536,7 @@
     ),
   )),
   Success(ExpectedBlockOutput(
-<<<<<<< HEAD
-    marf_hash: "c79434cf45a28bd6fe1b0401e3fd17dfa01bb70e9178eb805de846c410d404d2",
-=======
-    marf_hash: "5f3f3254cdda89fa216c1d65db1651c0d07cf35546d90a5cfab4bb67706dd322",
->>>>>>> 24e3ace1
+    marf_hash: "f93629deb181a073d7f1f7f26c1b4d2eaf844cff08f74c2fd9881fa19c4d8408",
     evaluated_epoch: Epoch33,
     transactions: [
       ExpectedTransactionOutput(
@@ -572,11 +564,7 @@
     ),
   )),
   Success(ExpectedBlockOutput(
-<<<<<<< HEAD
-    marf_hash: "bd5b7d1c06ff540bc615d56619d755c6368b8dc17814bf3f6f58f8d0c4a716c7",
-=======
-    marf_hash: "fcbd175bb6eebab2f11944dec89551ab91b61556dcecadd159ede09d268ed20f",
->>>>>>> 24e3ace1
+    marf_hash: "0a43d8c0d910d9a2ca58b723c4533c63e1c32ca90dce7fab5cfe9216c5e34432",
     evaluated_epoch: Epoch33,
     transactions: [
       ExpectedTransactionOutput(
@@ -604,11 +592,7 @@
     ),
   )),
   Success(ExpectedBlockOutput(
-<<<<<<< HEAD
-    marf_hash: "ec6bc6553f6f6cf3dab45acaa67267c0b8b8f21f6a109ad814c918249ff87f8a",
-=======
-    marf_hash: "cf3ce058c2bb36af66d1b10601ecb199844748e4d3a7a3e8bd74bb61634061a2",
->>>>>>> 24e3ace1
+    marf_hash: "ec3fa2b2fa5766499c2ee43c70c59c09d65ab9d04b04bcecf86117224243ebf7",
     evaluated_epoch: Epoch33,
     transactions: [
       ExpectedTransactionOutput(
@@ -636,11 +620,7 @@
     ),
   )),
   Success(ExpectedBlockOutput(
-<<<<<<< HEAD
-    marf_hash: "048fe32fc36c98cea10c87eb8aee335cc7034be6218873ab6505deea6ee8e0bb",
-=======
-    marf_hash: "634e97e600c79304fe44e9e321802fc994a7f9d06a6f8e37d30ea4511b003e69",
->>>>>>> 24e3ace1
+    marf_hash: "d3451f558343a34dc1013cacf3f9c07d04f76bf84e1f5ff7a5738230364c453f",
     evaluated_epoch: Epoch33,
     transactions: [
       ExpectedTransactionOutput(
@@ -668,11 +648,7 @@
     ),
   )),
   Success(ExpectedBlockOutput(
-<<<<<<< HEAD
-    marf_hash: "b53f010f1fafb58d6583215aa0686b0e4dceb899a6d37b23008abf183bf83363",
-=======
-    marf_hash: "85cafa36a1e414404b8fe8803d0f25fb15f0b95ce9409117808632719660c48c",
->>>>>>> 24e3ace1
+    marf_hash: "56f27df16675d8dbe666f8d0793c8f31fe8a7616436f0638041dad6aaf12ffd7",
     evaluated_epoch: Epoch33,
     transactions: [
       ExpectedTransactionOutput(
@@ -700,11 +676,7 @@
     ),
   )),
   Success(ExpectedBlockOutput(
-<<<<<<< HEAD
-    marf_hash: "11f7ce5858e7a67bc93dfdcdf7bf4c50a5de30fddcf7b6db2b67dcb4eef20b6a",
-=======
-    marf_hash: "c0939834a96f607582e250b4be680efd7cf2f1d89ec8409317236aa4268ff11d",
->>>>>>> 24e3ace1
+    marf_hash: "61ed7b44320cc7100664c4732d431d0e3103869bbb8e7b095a2a2cb256b32f41",
     evaluated_epoch: Epoch33,
     transactions: [
       ExpectedTransactionOutput(
@@ -732,11 +704,7 @@
     ),
   )),
   Success(ExpectedBlockOutput(
-<<<<<<< HEAD
-    marf_hash: "65a9b9372773bbcabf81be156c613f3896cbbd0bcbaac3d40d34ea5d7eaf6776",
-=======
-    marf_hash: "7e3bc89f4f80cc392cd0ebddab5ab5958a1279995809d1803729098e94481431",
->>>>>>> 24e3ace1
+    marf_hash: "3dd0da4b5c81ddb60394adc0078f07951b94be164b0acbb3dc18dd7a824f38b3",
     evaluated_epoch: Epoch33,
     transactions: [
       ExpectedTransactionOutput(
@@ -764,11 +732,7 @@
     ),
   )),
   Success(ExpectedBlockOutput(
-<<<<<<< HEAD
-    marf_hash: "8638e8e220f7ea75bc61a3c2cfd8d0bfef792009e8614f3b283aad53c4c37d8d",
-=======
-    marf_hash: "d5f11dacb02acf78898e99122f9683e56f65b56669921f7ff4ba51e584628217",
->>>>>>> 24e3ace1
+    marf_hash: "d615a756f0feeda86821fc3df4176ac8ad81403fc4d8cc905cbe23e32eeb97a2",
     evaluated_epoch: Epoch33,
     transactions: [
       ExpectedTransactionOutput(
@@ -796,11 +760,7 @@
     ),
   )),
   Success(ExpectedBlockOutput(
-<<<<<<< HEAD
-    marf_hash: "57214335e79ae3e81ec25cee5e7762053dc4fcb01023d85f5995671761953346",
-=======
-    marf_hash: "f8ab58d9665439bcfbfc753593f94dddb11e1bac4d8987bce0b78819fd179633",
->>>>>>> 24e3ace1
+    marf_hash: "13274516ac921e85a216911865d829fde2a03ec6069f184aea8d872cd2d68691",
     evaluated_epoch: Epoch33,
     transactions: [
       ExpectedTransactionOutput(
@@ -828,11 +788,7 @@
     ),
   )),
   Success(ExpectedBlockOutput(
-<<<<<<< HEAD
-    marf_hash: "89b418387cc14db7be23acef2c96ebec0323033b0fb6efb108b41ef6e72024aa",
-=======
-    marf_hash: "ddc153d05ab9ae0d4493495db42639a40a63f5a2e106f3885a5d520a0886c8d3",
->>>>>>> 24e3ace1
+    marf_hash: "03f0b38ef9c1689d6b6d94c6dafb3559aeca63b3e4a20e2b3095afe470e228a1",
     evaluated_epoch: Epoch33,
     transactions: [
       ExpectedTransactionOutput(
@@ -860,11 +816,7 @@
     ),
   )),
   Success(ExpectedBlockOutput(
-<<<<<<< HEAD
-    marf_hash: "f25bf846f7b41a1e626c5ad05f9e917a689f12a8cda14ea8bb5dd4ca8802edeb",
-=======
-    marf_hash: "82a7a177456bf6167394a18c28d202778143bed833b1f36593f8f6d9650036fc",
->>>>>>> 24e3ace1
+    marf_hash: "bddb1e348ec4af76001dd26054a5b15f7ee73734a33a96d1f42b8d070401f3d0",
     evaluated_epoch: Epoch33,
     transactions: [
       ExpectedTransactionOutput(
@@ -892,11 +844,7 @@
     ),
   )),
   Success(ExpectedBlockOutput(
-<<<<<<< HEAD
-    marf_hash: "970a71d2e807914385ac22b67f147ec6fafe3468f54ed5b27da2d7fe57f318e9",
-=======
-    marf_hash: "f345911217eefdfe2be7758b93a636570ca3789dd1d1b4c21d504824ea7521fa",
->>>>>>> 24e3ace1
+    marf_hash: "b36b6a71291844658462fd63b1404505dac195ab6d1e0f617ce741b6763bc002",
     evaluated_epoch: Epoch33,
     transactions: [
       ExpectedTransactionOutput(
@@ -924,11 +872,7 @@
     ),
   )),
   Success(ExpectedBlockOutput(
-<<<<<<< HEAD
-    marf_hash: "1c55c6a743e1ef29a7bfe0462153d0947b7ef9f62b87ca80b3cb050f0442a79b",
-=======
-    marf_hash: "60820a72ff037030f3ca671da33826e5c2aaa7a4879f4d1bfcc588aee57ffd34",
->>>>>>> 24e3ace1
+    marf_hash: "1509e7208cbc57f11f7130e9a723d88a55bd7dd7d1db21bfebde27694f82a3c9",
     evaluated_epoch: Epoch33,
     transactions: [
       ExpectedTransactionOutput(
@@ -956,11 +900,7 @@
     ),
   )),
   Success(ExpectedBlockOutput(
-<<<<<<< HEAD
-    marf_hash: "9c902eb45be4384d221c0b1199f62f575cd953f222cddb11ffaed6d55f558eef",
-=======
-    marf_hash: "a72f90d536cc70ca84abbd298204830afe27abd284fbd3a60b5b0059f616ff45",
->>>>>>> 24e3ace1
+    marf_hash: "b35dd5af7b0489b95ad09fc4a4a0cd824e0722d54dcfefb97331062ccad7d411",
     evaluated_epoch: Epoch33,
     transactions: [
       ExpectedTransactionOutput(
@@ -988,11 +928,7 @@
     ),
   )),
   Success(ExpectedBlockOutput(
-<<<<<<< HEAD
-    marf_hash: "95b71aab133897d2efeab6bcfbfb57a55fcb56f0eb7ddfed8861df84322bdc98",
-=======
-    marf_hash: "d133b26622ba4072dcd51b738709092d7040a225464cefc5f693ce9a7b55a54c",
->>>>>>> 24e3ace1
+    marf_hash: "f93386433ae622b3ccbac5c4f8fca3de479af09ee16ad7935a521b68f5a3713f",
     evaluated_epoch: Epoch33,
     transactions: [
       ExpectedTransactionOutput(
@@ -1020,11 +956,7 @@
     ),
   )),
   Success(ExpectedBlockOutput(
-<<<<<<< HEAD
-    marf_hash: "90a9d6f129f13b6e47326b7e31882972d744bd56b2b8c0ca224f088075423a66",
-=======
-    marf_hash: "19cf5df2dab4cb0d66d92edc65fd3a4872375313661e98771ba48404d7246f3e",
->>>>>>> 24e3ace1
+    marf_hash: "3717b93edcec46ca2e785a0709ffd725ff078b2cdf3ddc8b7fa0eb9a2bb8e4d0",
     evaluated_epoch: Epoch33,
     transactions: [
       ExpectedTransactionOutput(
