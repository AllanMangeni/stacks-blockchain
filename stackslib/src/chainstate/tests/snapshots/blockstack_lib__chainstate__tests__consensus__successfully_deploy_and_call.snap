--- conflicted
+++ resolved
@@ -508,12 +508,8 @@
     ),
   )),
   Success(ExpectedBlockOutput(
-<<<<<<< HEAD
     marf_hash: "3539942bb7564287a51bd097fe7cdfb9eaa53ede9d9a663020ea78fe121de30a",
-=======
-    marf_hash: "c0d6892c54926e704f2b79f5bfcea311b6ecbfd1709de05d8ed817f54f392e1c",
-    evaluated_epoch: Epoch33,
->>>>>>> f4787ad6
+    evaluated_epoch: Epoch33,
     transactions: [
       ExpectedTransactionOutput(
         tx: "SmartContract(name: foo_contract-Epoch3_3-Clarity1, code_body: [..], clarity_version: Some(Clarity1))",
@@ -540,12 +536,8 @@
     ),
   )),
   Success(ExpectedBlockOutput(
-<<<<<<< HEAD
     marf_hash: "68ca796dc9f88eeb00499b4a1ad5c8e7228bed0ea57c1af1632f835a13b0994f",
-=======
-    marf_hash: "bc08a038f2c9819baeb15f306063c351b2ad4d2b6297de98e5019c0655ac29d1",
-    evaluated_epoch: Epoch33,
->>>>>>> f4787ad6
+    evaluated_epoch: Epoch33,
     transactions: [
       ExpectedTransactionOutput(
         tx: "SmartContract(name: foo_contract-Epoch3_3-Clarity2, code_body: [..], clarity_version: Some(Clarity2))",
@@ -572,12 +564,8 @@
     ),
   )),
   Success(ExpectedBlockOutput(
-<<<<<<< HEAD
     marf_hash: "780edfe9dd24914ce2758ba0c4ffb84db6a22ae7ad6ddf78d86bf74da9dbf12c",
-=======
-    marf_hash: "deda548b30bd858b6b42b638258ea0a45919972b339604544090af42f7c4330b",
-    evaluated_epoch: Epoch33,
->>>>>>> f4787ad6
+    evaluated_epoch: Epoch33,
     transactions: [
       ExpectedTransactionOutput(
         tx: "SmartContract(name: foo_contract-Epoch3_3-Clarity3, code_body: [..], clarity_version: Some(Clarity3))",
@@ -604,12 +592,8 @@
     ),
   )),
   Success(ExpectedBlockOutput(
-<<<<<<< HEAD
     marf_hash: "ee5328e8f72017cc9a896280a5d9c6efb22ee0e1f5daec777ef8c96125e9f58d",
-=======
-    marf_hash: "1f8603c7d580008f986774bc4a624d429d5b45b4a4385c14656a5398bf8a56ed",
-    evaluated_epoch: Epoch33,
->>>>>>> f4787ad6
+    evaluated_epoch: Epoch33,
     transactions: [
       ExpectedTransactionOutput(
         tx: "SmartContract(name: foo_contract-Epoch3_3-Clarity4, code_body: [..], clarity_version: Some(Clarity4))",
@@ -636,12 +620,8 @@
     ),
   )),
   Success(ExpectedBlockOutput(
-<<<<<<< HEAD
     marf_hash: "14473254bf7f8d4ec1fa9d4796bc3d965c93156c66228505ff537691e99d7197",
-=======
-    marf_hash: "59df1ff6ea26ae936061b8565b962dfbd0d9420efedbf9c9aefb43365e4da789",
-    evaluated_epoch: Epoch33,
->>>>>>> f4787ad6
+    evaluated_epoch: Epoch33,
     transactions: [
       ExpectedTransactionOutput(
         tx: "ContractCall(address: ST1AW6EKPGT61SQ9FNVDS17RKNWT8ZP582VF9HSCP, contract_name: foo_contract-Epoch3_0-Clarity1, function_name: bar, function_args: [[UInt(1)]])",
@@ -668,12 +648,8 @@
     ),
   )),
   Success(ExpectedBlockOutput(
-<<<<<<< HEAD
     marf_hash: "bf701aa24dd21b45da9ebb1068ffb0ce685e45feab3587c00fa10df9982d9ce3",
-=======
-    marf_hash: "fb5d51ffb295367d9dcd567775618bd54b21c56a9503c2678fac49f53d5e23fa",
-    evaluated_epoch: Epoch33,
->>>>>>> f4787ad6
+    evaluated_epoch: Epoch33,
     transactions: [
       ExpectedTransactionOutput(
         tx: "ContractCall(address: ST1AW6EKPGT61SQ9FNVDS17RKNWT8ZP582VF9HSCP, contract_name: foo_contract-Epoch3_0-Clarity2, function_name: bar, function_args: [[UInt(1)]])",
@@ -700,12 +676,8 @@
     ),
   )),
   Success(ExpectedBlockOutput(
-<<<<<<< HEAD
     marf_hash: "3552edb6ace6b7219d9b7c8991cafbce2167e9f7a66691ffa15dc0e01f2caee1",
-=======
-    marf_hash: "505471f1004e5ab38ef24a05b22422b8d66c9313a85c1d9c3470204d7e38f422",
-    evaluated_epoch: Epoch33,
->>>>>>> f4787ad6
+    evaluated_epoch: Epoch33,
     transactions: [
       ExpectedTransactionOutput(
         tx: "ContractCall(address: ST1AW6EKPGT61SQ9FNVDS17RKNWT8ZP582VF9HSCP, contract_name: foo_contract-Epoch3_0-Clarity3, function_name: bar, function_args: [[UInt(1)]])",
@@ -732,12 +704,8 @@
     ),
   )),
   Success(ExpectedBlockOutput(
-<<<<<<< HEAD
     marf_hash: "455eaf60321e701681d74b802768ef1996825e094ffde5bcb39c9bc7b358ba11",
-=======
-    marf_hash: "5260eec1120a1caeaceb27842cb4e4a235cbb0791fb67682499bb3796d07c31a",
-    evaluated_epoch: Epoch33,
->>>>>>> f4787ad6
+    evaluated_epoch: Epoch33,
     transactions: [
       ExpectedTransactionOutput(
         tx: "ContractCall(address: ST1AW6EKPGT61SQ9FNVDS17RKNWT8ZP582VF9HSCP, contract_name: foo_contract-Epoch3_1-Clarity1, function_name: bar, function_args: [[UInt(1)]])",
@@ -764,12 +732,8 @@
     ),
   )),
   Success(ExpectedBlockOutput(
-<<<<<<< HEAD
     marf_hash: "246828fd4ab7cbbdd36c5559b06715662fd29b718af016d91a23101985b5f918",
-=======
-    marf_hash: "105587537589f0bdad491c5cbcdfcffea475176a064c01ffd7f61a1eedd15af5",
-    evaluated_epoch: Epoch33,
->>>>>>> f4787ad6
+    evaluated_epoch: Epoch33,
     transactions: [
       ExpectedTransactionOutput(
         tx: "ContractCall(address: ST1AW6EKPGT61SQ9FNVDS17RKNWT8ZP582VF9HSCP, contract_name: foo_contract-Epoch3_1-Clarity2, function_name: bar, function_args: [[UInt(1)]])",
@@ -796,12 +760,8 @@
     ),
   )),
   Success(ExpectedBlockOutput(
-<<<<<<< HEAD
     marf_hash: "ec7fa4cac0b8dfe2e9febb574823dfde63b949b20a539543accadbb57db80e5c",
-=======
-    marf_hash: "861d1186952ddb0e242bfbe997ea9860cc6739880b47a0c268d7211d54942740",
-    evaluated_epoch: Epoch33,
->>>>>>> f4787ad6
+    evaluated_epoch: Epoch33,
     transactions: [
       ExpectedTransactionOutput(
         tx: "ContractCall(address: ST1AW6EKPGT61SQ9FNVDS17RKNWT8ZP582VF9HSCP, contract_name: foo_contract-Epoch3_1-Clarity3, function_name: bar, function_args: [[UInt(1)]])",
@@ -828,12 +788,8 @@
     ),
   )),
   Success(ExpectedBlockOutput(
-<<<<<<< HEAD
     marf_hash: "d693bef23c7cf10554770310e748f36f351f0b584b95e4d153308a2748ea88e0",
-=======
-    marf_hash: "235447452a8921fe9bbf8999194cd001e0ded05bfcbf220b5408be28a4b505f8",
-    evaluated_epoch: Epoch33,
->>>>>>> f4787ad6
+    evaluated_epoch: Epoch33,
     transactions: [
       ExpectedTransactionOutput(
         tx: "ContractCall(address: ST1AW6EKPGT61SQ9FNVDS17RKNWT8ZP582VF9HSCP, contract_name: foo_contract-Epoch3_2-Clarity1, function_name: bar, function_args: [[UInt(1)]])",
@@ -860,12 +816,8 @@
     ),
   )),
   Success(ExpectedBlockOutput(
-<<<<<<< HEAD
     marf_hash: "59966cbe73d2f8af9864d282abdb4b9667268d2ecf71b31d6592463e0a3ef779",
-=======
-    marf_hash: "74ea86662425f6fe76a58bb677e85aaab12ca27b2ec9a2e0c69bbb401275a859",
-    evaluated_epoch: Epoch33,
->>>>>>> f4787ad6
+    evaluated_epoch: Epoch33,
     transactions: [
       ExpectedTransactionOutput(
         tx: "ContractCall(address: ST1AW6EKPGT61SQ9FNVDS17RKNWT8ZP582VF9HSCP, contract_name: foo_contract-Epoch3_2-Clarity2, function_name: bar, function_args: [[UInt(1)]])",
@@ -892,12 +844,8 @@
     ),
   )),
   Success(ExpectedBlockOutput(
-<<<<<<< HEAD
     marf_hash: "0f5e1f6d0abf4f847355fc43e0dd91b17bfee42d5959a5012a1aeda7f6a489e7",
-=======
-    marf_hash: "795d447db68ddb26b9fd4d091f9e0643c48d44cf34b4c584b916ffe4281c5041",
-    evaluated_epoch: Epoch33,
->>>>>>> f4787ad6
+    evaluated_epoch: Epoch33,
     transactions: [
       ExpectedTransactionOutput(
         tx: "ContractCall(address: ST1AW6EKPGT61SQ9FNVDS17RKNWT8ZP582VF9HSCP, contract_name: foo_contract-Epoch3_2-Clarity3, function_name: bar, function_args: [[UInt(1)]])",
@@ -924,12 +872,8 @@
     ),
   )),
   Success(ExpectedBlockOutput(
-<<<<<<< HEAD
     marf_hash: "e63a5434198229d3d4d8fe673cc1d4775c4703cd388e23ab35d1bde65c932824",
-=======
-    marf_hash: "228ad67aa6b7422fc7c8dbbc31c3e8e3042fe8c6bbd6d6a7407788b6d6902388",
-    evaluated_epoch: Epoch33,
->>>>>>> f4787ad6
+    evaluated_epoch: Epoch33,
     transactions: [
       ExpectedTransactionOutput(
         tx: "ContractCall(address: ST1AW6EKPGT61SQ9FNVDS17RKNWT8ZP582VF9HSCP, contract_name: foo_contract-Epoch3_3-Clarity1, function_name: bar, function_args: [[UInt(1)]])",
@@ -956,12 +900,8 @@
     ),
   )),
   Success(ExpectedBlockOutput(
-<<<<<<< HEAD
     marf_hash: "43cf4533cf166af9599710ff0474071c284b851a9ff9df1f835a0fe17a2e0e04",
-=======
-    marf_hash: "31234b0b5cbda935741846fc6aee0138858ee589a8610587485fe2ac6ccbde3b",
-    evaluated_epoch: Epoch33,
->>>>>>> f4787ad6
+    evaluated_epoch: Epoch33,
     transactions: [
       ExpectedTransactionOutput(
         tx: "ContractCall(address: ST1AW6EKPGT61SQ9FNVDS17RKNWT8ZP582VF9HSCP, contract_name: foo_contract-Epoch3_3-Clarity2, function_name: bar, function_args: [[UInt(1)]])",
@@ -988,12 +928,8 @@
     ),
   )),
   Success(ExpectedBlockOutput(
-<<<<<<< HEAD
     marf_hash: "bfc87bcbef2f3e2f013bccae348fecedf36aa3d26329a36541d2d8824a05688d",
-=======
-    marf_hash: "5254245eb17bc1de6da56501a52b9a5f5fb8fd19c40eac285778a46eddc864c8",
-    evaluated_epoch: Epoch33,
->>>>>>> f4787ad6
+    evaluated_epoch: Epoch33,
     transactions: [
       ExpectedTransactionOutput(
         tx: "ContractCall(address: ST1AW6EKPGT61SQ9FNVDS17RKNWT8ZP582VF9HSCP, contract_name: foo_contract-Epoch3_3-Clarity3, function_name: bar, function_args: [[UInt(1)]])",
@@ -1020,12 +956,8 @@
     ),
   )),
   Success(ExpectedBlockOutput(
-<<<<<<< HEAD
     marf_hash: "73f00b7098abc4d2b3163d4efb3317af8909af96937149a8733bf48b98252562",
-=======
-    marf_hash: "9a7ed0c58f9c0611f61c78a71741c7f0256402e5493843e6b1e327a8e7f2157c",
-    evaluated_epoch: Epoch33,
->>>>>>> f4787ad6
+    evaluated_epoch: Epoch33,
     transactions: [
       ExpectedTransactionOutput(
         tx: "ContractCall(address: ST1AW6EKPGT61SQ9FNVDS17RKNWT8ZP582VF9HSCP, contract_name: foo_contract-Epoch3_3-Clarity4, function_name: bar, function_args: [[UInt(1)]])",
