// Copyright (C) 2025 Stacks Open Internet Foundation
//
// This program is free software: you can redistribute it and/or modify
// it under the terms of the GNU General Public License as published by
// the Free Software Foundation, either version 3 of the License, or
// (at your option) any later version.
//
// This program is distributed in the hope that it will be useful,
// but WITHOUT ANY WARRANTY; without even the implied warranty of
// MERCHANTABILITY or FITNESS FOR A PARTICULAR PURPOSE.  See the
// GNU General Public License for more details.
//
// You should have received a copy of the GNU General Public License
// along with this program.  If not, see <http://www.gnu.org/licenses/>.
use std::collections::{BTreeSet, HashMap};
use std::sync::LazyLock;

use clarity::boot_util::boot_code_addr;
use clarity::codec::StacksMessageCodec;
use clarity::consts::{CHAIN_ID_TESTNET, STACKS_EPOCH_MAX};
use clarity::types::chainstate::{
    StacksAddress, StacksBlockId, StacksPrivateKey, StacksPublicKey, TrieHash,
};
use clarity::types::{EpochList, StacksEpoch, StacksEpochId};
use clarity::util::hash::{MerkleTree, Sha512Trunc256Sum};
use clarity::util::secp256k1::MessageSignature;
use clarity::vm::costs::ExecutionCost;
use clarity::vm::types::PrincipalData;
use clarity::vm::{ClarityVersion, Value as ClarityValue};
use serde::{Deserialize, Serialize, Serializer};
use stacks_common::bitvec::BitVec;

use crate::burnchains::PoxConstants;
use crate::chainstate::burn::db::sortdb::SortitionDB;
use crate::chainstate::nakamoto::{NakamotoBlock, NakamotoBlockHeader, NakamotoChainState};
use crate::chainstate::stacks::db::{ClarityTx, StacksChainState, StacksEpochReceipt};
use crate::chainstate::stacks::events::TransactionOrigin;
use crate::chainstate::stacks::tests::TestStacksNode;
use crate::chainstate::stacks::{
    Error as ChainstateError, StacksTransaction, TransactionContractCall, TransactionPayload,
    TransactionSmartContract, MINER_BLOCK_CONSENSUS_HASH, MINER_BLOCK_HEADER_HASH,
};
use crate::chainstate::tests::TestChainstate;
use crate::core::test_util::{
    make_contract_call, make_contract_publish_versioned, make_stacks_transfer_tx, to_addr,
};
use crate::core::BLOCK_LIMIT_MAINNET_21;
use crate::net::tests::NakamotoBootPlan;

/// The epochs to test for consensus are the current and upcoming epochs.
/// This constant must be changed when new epochs are introduced.
/// Note that contract deploys MUST be done in each epoch >= 2.0.
pub const EPOCHS_TO_TEST: &[StacksEpochId] = &[StacksEpochId::Epoch33];

pub const SK_1: &str = "a1289f6438855da7decf9b61b852c882c398cff1446b2a0f823538aa2ebef92e01";
pub const SK_2: &str = "4ce9a8f7539ea93753a36405b16e8b57e15a552430410709c2b6d65dca5c02e201";
pub const SK_3: &str = "cb95ddd0fe18ec57f4f3533b95ae564b3f1ae063dbf75b46334bd86245aef78501";

/// The private key for the faucet account.
pub static FAUCET_PRIV_KEY: LazyLock<StacksPrivateKey> = LazyLock::new(|| {
    StacksPrivateKey::from_hex("510f96a8efd0b11e211733c1ac5e3fa6f3d3fcdd62869e376c47decb3e14fea101")
        .expect("Failed to parse private key")
});

const FOO_CONTRACT: &str = "(define-public (foo) (ok 1))
                                    (define-public (bar (x uint)) (ok x))";

/// Returns the list of Clarity versions that can be used to deploy contracts in the given epoch.
pub const fn clarity_versions_for_epoch(epoch: StacksEpochId) -> &'static [ClarityVersion] {
    match epoch {
        StacksEpochId::Epoch10 => &[],
        StacksEpochId::Epoch20 | StacksEpochId::Epoch2_05 => &[ClarityVersion::Clarity1],
        StacksEpochId::Epoch21
        | StacksEpochId::Epoch22
        | StacksEpochId::Epoch23
        | StacksEpochId::Epoch24
        | StacksEpochId::Epoch25 => &[ClarityVersion::Clarity1, ClarityVersion::Clarity2],
        StacksEpochId::Epoch30 | StacksEpochId::Epoch31 | StacksEpochId::Epoch32 => &[
            ClarityVersion::Clarity1,
            ClarityVersion::Clarity2,
            ClarityVersion::Clarity3,
        ],
        StacksEpochId::Epoch33 => &[
            ClarityVersion::Clarity1,
            ClarityVersion::Clarity2,
            ClarityVersion::Clarity3,
            ClarityVersion::Clarity4,
        ],
    }
}

<<<<<<< HEAD
/// A high-level test harness for running consensus-critical smart contract tests.
///
/// This struct combines a [`ConsensusTest`] instance for chainstate management and a
/// [`TestTxFactory`] for transaction generation. It provides convenience methods to
/// automate test scenarios involving contract deployments and calls across multiple
/// epochs and Clarity versions.
pub struct ContractConsensusTest<'a> {
    tx_factory: TestTxFactory,
    consensus_test: ConsensusTest<'a>,
=======
/// Custom serializer for `Option<TransactionPayload>` to improve snapshot readability.
/// This avoids large diffs in snapshots due to code body changes and focuses on key fields.
fn serialize_opt_tx_payload<S>(
    value: &Option<TransactionPayload>,
    serializer: S,
) -> Result<S::Ok, S::Error>
where
    S: Serializer,
{
    let changed = match value {
        None => "BitcoinTx".to_string(),
        Some(TransactionPayload::TokenTransfer(sender, amount, memo)) => {
            format!("TokenTransfer(from: {sender}, amount: {amount}, memo: {memo})")
        }
        Some(TransactionPayload::SmartContract(
            TransactionSmartContract { name, code_body },
            clarity_version,
        )) => {
            format!("SmartContract(name: {name}, code_body: [..], clarity_version: {clarity_version:?})")
        }
        Some(TransactionPayload::ContractCall(TransactionContractCall {
            address,
            contract_name,
            function_name,
            function_args,
        })) => {
            format!("ContractCall(address: {address}, contract_name: {contract_name}, function_name: {function_name}, function_args: [{function_args:?}])")
        }
        Some(payload) => {
            format!("{payload:?}")
        }
    };
    serializer.serialize_str(&changed)
>>>>>>> ebc8fb09
}

/// Serialize an optional string field appending a non-consensus breaking info message.
fn serialize_opt_string_ncb<S>(value: &Option<String>, serializer: S) -> Result<S::Ok, S::Error>
where
    S: Serializer,
{
    let original = match value.as_deref() {
        Some(str) => format!("Some({str})"),
        None => "None".to_string(),
    };
    let changed = format!("{original} [NON-CONSENSUS BREAKING]");
    serializer.serialize_str(&changed)
}

/// Represents the expected output of a transaction in a test.
#[derive(Serialize, Deserialize, Clone, Debug, PartialEq)]
pub struct ExpectedTransactionOutput {
    /// The transaction that was executed.
    /// `None` for bitcoin transactions.
    #[serde(serialize_with = "serialize_opt_tx_payload")]
    pub tx: Option<TransactionPayload>,
    /// The possible Clarity VM error message associated to the transaction (non-consensus breaking)
    #[serde(serialize_with = "serialize_opt_string_ncb")]
    pub vm_error: Option<String>,
    /// The expected return value of the transaction.
    pub return_type: ClarityValue,
    /// The expected execution cost of the transaction.
    pub cost: ExecutionCost,
}

/// Represents the expected outputs for a block's execution.
#[derive(Serialize, Deserialize, Clone, Debug, PartialEq)]
pub struct ExpectedBlockOutput {
    /// The expected block marf
    pub marf_hash: TrieHash,
    /// The epoch in which the test block was expected to be evaluated
    pub evaluated_epoch: StacksEpochId,
    /// The expected outputs for each transaction, in input order.
    pub transactions: Vec<ExpectedTransactionOutput>,
    /// The total execution cost of the block.
    pub total_block_cost: ExecutionCost,
}

/// Represents the expected result of a consensus test.
#[derive(Serialize, Deserialize, Clone, Debug, PartialEq)]
pub enum ExpectedResult {
    /// The test should succeed with the specified outputs.
    Success(ExpectedBlockOutput),
    /// The test should fail with an error matching the specified string
    /// Cannot match on the exact Error directly as they do not implement
    /// Serialize/Deserialize or PartialEq
    Failure(String),
}

impl ExpectedResult {
    fn create_from(
        result: Result<StacksEpochReceipt, ChainstateError>,
        marf_hash: TrieHash,
    ) -> Self {
        match result {
            Ok(epoch_receipt) => {
                let transactions: Vec<ExpectedTransactionOutput> = epoch_receipt
                    .tx_receipts
                    .into_iter()
                    .map(|r| {
                        let tx = match r.transaction {
                            TransactionOrigin::Stacks(tx) => Some(tx.payload),
                            TransactionOrigin::Burn(..) => None,
                        };
                        ExpectedTransactionOutput {
                            tx,
                            return_type: r.result,
                            cost: r.execution_cost,
                            vm_error: r.vm_error,
                        }
                    })
                    .collect();
                ExpectedResult::Success(ExpectedBlockOutput {
                    marf_hash,
                    evaluated_epoch: epoch_receipt.evaluated_epoch,
                    transactions,
                    total_block_cost: epoch_receipt.anchored_block_cost,
                })
            }
            Err(e) => ExpectedResult::Failure(e.to_string()),
        }
    }
}

/// Represents a block to be appended in a test and its expected result.
#[derive(Serialize, Deserialize, Clone, Debug, PartialEq)]
pub struct TestBlock {
    /// Transactions to include in the block
    pub transactions: Vec<StacksTransaction>,
}

/// Manages a `TestChainstate` tailored for consensus-rule verification.
///
/// Initialises the chain with enough burn-chain blocks per epoch to run
/// the requested number of Stacks blocks per epoch.
///
/// Provides high-level helpers for:
/// - Appending Nakamoto or pre-Nakamoto blocks
pub struct ConsensusChain<'a> {
    pub test_chainstate: TestChainstate<'a>,
}

impl ConsensusChain<'_> {
    /// Creates a new [`ConsensusChain`].
    ///
    /// # Arguments
    ///
    /// * `test_name` – identifier used for logging / snapshot names / database names
    /// * `initial_balances` – `(principal, amount)` pairs that receive an initial STX balance
    /// * `num_blocks_per_epoch` – how many **Stacks** blocks must fit into each epoch
    ///
    /// # Panics
    ///
    /// * If `Epoch10` is requested (unsupported)
    /// * If any requested epoch is given `0` blocks
    pub fn new(
        test_name: &str,
        initial_balances: Vec<(PrincipalData, u64)>,
        num_blocks_per_epoch: HashMap<StacksEpochId, u64>,
    ) -> Self {
        // Validate blocks
        for (epoch_id, num_blocks) in &num_blocks_per_epoch {
            assert_ne!(
                *epoch_id,
                StacksEpochId::Epoch10,
                "Epoch10 is not supported"
            );
            assert!(
                *num_blocks > 0,
                "Each epoch must have at least one block. {epoch_id} is empty"
            );
        }
        // Set up chainstate to support Naka.
        let mut boot_plan = NakamotoBootPlan::new(test_name)
            .with_pox_constants(7, 1)
            .with_initial_balances(initial_balances)
            .with_private_key(FAUCET_PRIV_KEY.clone());
        let (epochs, first_burnchain_height) =
            Self::calculate_epochs(&boot_plan.pox_constants, num_blocks_per_epoch);
        boot_plan = boot_plan.with_epochs(epochs);
        let test_chainstate = boot_plan.to_chainstate(None, Some(first_burnchain_height));
        Self { test_chainstate }
    }

    /// Calculates a valid [`EpochList`] and starting burnchain height for the test harness.
    ///
    /// The resulting EpochList satisfies the following:
    /// - Each epoch has enough burnchain blocks to accommodate all test blocks.
    /// - Epoch 2.5 → 3.0 transition satisfies the following constraints:
    ///   - 2.5 and 3.0 are in **different reward cycles**.
    ///   - 2.5 starts **before** the prepare phase of the cycle prior to 3.0 activation.
    ///   - 3.0 does not start on a reward cycle boundary.
    /// - All epoch heights are contiguous and correctly ordered.
    ///
    /// The resulting [`EpochList`] is used to initialize the test chainstate with correct
    /// epoch boundaries, enabling accurate simulation of epoch transitions and consensus rules.
    ///
    /// # Arguments
    ///
    /// * `pox_constants` - PoX configuration (reward cycle length, prepare phase, etc.).
    /// * `num_blocks_per_epoch` - Map of epoch IDs to the number of test blocks to run in each.
    ///
    /// # Returns
    ///
    /// `(EpochList<ExecutionCost>, first_burnchain_height)` — the epoch list and the burnchain
    /// height at which the first Stacks block is mined.
    fn calculate_epochs(
        pox_constants: &PoxConstants,
        num_blocks_per_epoch: HashMap<StacksEpochId, u64>,
    ) -> (EpochList<ExecutionCost>, u64) {
        // Helper function to check if a height is at a reward cycle boundary
        let is_reward_cycle_boundary = |height: u64, reward_cycle_length: u64| -> bool {
            height % reward_cycle_length <= 1 // Covers both 0 (end of cycle) and 1 (start of cycle)
        };

        let first_burnchain_height =
            (pox_constants.pox_4_activation_height + pox_constants.reward_cycle_length + 1) as u64;
        info!("StacksEpoch calculate_epochs first_burn_height = {first_burnchain_height}");
        let reward_cycle_length = pox_constants.reward_cycle_length as u64;
        let prepare_length = pox_constants.prepare_length as u64;
        // Initialize heights
        let mut epochs = vec![];
        let mut current_height = 0;
        for epoch_id in StacksEpochId::ALL.iter() {
            let start_height = current_height;
            let end_height = match *epoch_id {
                StacksEpochId::Epoch10 => first_burnchain_height,
                StacksEpochId::Epoch20
                | StacksEpochId::Epoch2_05
                | StacksEpochId::Epoch21
                | StacksEpochId::Epoch22
                | StacksEpochId::Epoch23
                | StacksEpochId::Epoch24 => {
                    // Use test vector block count
                    // Always add 1 so we can ensure we are fully in the epoch before we then execute
                    // the corresponding test blocks in their own blocks
                    let num_blocks = num_blocks_per_epoch
                        .get(epoch_id)
                        .map(|num_blocks| *num_blocks + 1)
                        .unwrap_or(0);
                    start_height + num_blocks
                }
                StacksEpochId::Epoch25 => {
                    // Calculate Epoch 2.5 end height and Epoch 3.0 start height.
                    // Epoch 2.5 must start before the prepare phase of the cycle prior to Epoch 3.0's activation.
                    // Epoch 2.5 end must equal Epoch 3.0 start
                    // Epoch 3.0 must not start at a cycle boundary
                    // Epoch 2.5 and 3.0 cannot be in the same reward cycle.
                    let num_blocks = num_blocks_per_epoch
                        .get(epoch_id)
                        .copied()
                        .unwrap_or(0)
                        .saturating_add(1); // Add one block for pox lockups.

                    let epoch_25_start = current_height;
                    let epoch_30_start = epoch_25_start + num_blocks;

                    let epoch_25_reward_cycle = epoch_25_start / reward_cycle_length;
                    let mut epoch_30_start = epoch_30_start;
                    let mut epoch_30_reward_cycle = epoch_30_start / reward_cycle_length;
                    // Ensure different reward cycles and Epoch 2.5 starts before prior cycle's prepare phase
                    let mut prior_cycle = epoch_30_reward_cycle.saturating_sub(1);
                    let mut prior_prepare_phase_start =
                        prior_cycle * reward_cycle_length + (reward_cycle_length - prepare_length);
                    while epoch_25_start + num_blocks >= prior_prepare_phase_start
                        || epoch_25_reward_cycle >= epoch_30_reward_cycle
                        || is_reward_cycle_boundary(epoch_30_start, reward_cycle_length)
                    {
                        // Advance to 3.0 start so it is not in a reward cycle boundary and to ensure
                        // 2.5 starts prior to the prepare phase of epoch 30 reward cycle activation
                        epoch_30_start += 1;
                        epoch_30_reward_cycle = epoch_30_start / reward_cycle_length;
                        prior_cycle = epoch_30_reward_cycle.saturating_sub(1);
                        prior_prepare_phase_start = prior_cycle * reward_cycle_length
                            + (reward_cycle_length - prepare_length);
                    }
                    current_height = epoch_30_start;
                    epoch_30_start // Epoch 2.5 ends where Epoch 3.0 starts
                }
                StacksEpochId::Epoch30 | StacksEpochId::Epoch31 | StacksEpochId::Epoch32 => {
                    // Only need 1 block per Epoch
                    if num_blocks_per_epoch.contains_key(epoch_id) {
                        start_height + 1
                    } else {
                        // If we don't care to have any blocks in this epoch
                        // don't bother giving it an epoch height
                        start_height
                    }
                }
                StacksEpochId::Epoch33 => {
                    // The last epoch extends to max
                    STACKS_EPOCH_MAX
                }
            };
            // Create epoch
            let block_limit = if *epoch_id == StacksEpochId::Epoch10 {
                ExecutionCost::max_value()
            } else {
                BLOCK_LIMIT_MAINNET_21.clone()
            };
            let network_epoch = StacksEpochId::network_epoch(*epoch_id);
            epochs.push(StacksEpoch {
                epoch_id: *epoch_id,
                start_height,
                end_height,
                block_limit,
                network_epoch,
            });
            current_height = end_height;
        }
        // Validate test vector block counts
        for (epoch_id, num_blocks) in num_blocks_per_epoch {
            let epoch = epochs
                .iter()
                .find(|e| e.epoch_id == epoch_id)
                .expect("Epoch not found");
            let epoch_length = epoch.end_height - epoch.start_height;
            if epoch_id > StacksEpochId::Epoch25 {
                assert!(
                    epoch_length > 0,
                    "{epoch_id:?} must have at least 1 burn block."
                );
            } else {
                assert!(
                    epoch_length >= num_blocks,
                    "{epoch_id:?} must have at least {num_blocks} burn blocks, got {epoch_length}"
                );
            }
        }
        let epoch_list = EpochList::new(&epochs);
        info!("Calculated EpochList from pox constants with first burnchain height of {first_burnchain_height}.";
            "epochs" => ?epoch_list,
            "first_burnchain_height" => first_burnchain_height
        );
        (epoch_list, first_burnchain_height)
    }

    /// Appends a single block to the chain as a Nakamoto block and returns the result.
    ///
    /// This method takes a [`TestBlock`] containing a list of transactions, constructs
    /// a fully valid [`NakamotoBlock`], processes it against the current chainstate.
    ///
    /// # Arguments
    ///
    /// * `block` - The test block to be processed and appended to the chain.
    ///
    /// # Returns
    ///
    /// A [`ExpectedResult`] with the outcome of the block processing.
    fn append_nakamoto_block(&mut self, block: TestBlock) -> ExpectedResult {
        debug!("--------- Running block {block:?} ---------");
        let (nakamoto_block, _block_size) = self.construct_nakamoto_block(block);
        let mut sortdb = self.test_chainstate.sortdb.take().unwrap();
        let mut stacks_node = self.test_chainstate.stacks_node.take().unwrap();
        let chain_tip =
            NakamotoChainState::get_canonical_block_header(stacks_node.chainstate.db(), &sortdb)
                .unwrap()
                .unwrap();
        let sig_hash = nakamoto_block.header.signer_signature_hash();
        debug!(
            "--------- Processing block {sig_hash} ---------";
            "block" => ?nakamoto_block
        );
        let expected_marf = nakamoto_block.header.state_index_root;
        let res = TestStacksNode::process_pushed_next_ready_block(
            &mut stacks_node,
            &mut sortdb,
            &mut self.test_chainstate.miner,
            &chain_tip.consensus_hash,
            &mut self.test_chainstate.coord,
            nakamoto_block.clone(),
        );
        debug!(
            "--------- Processed block: {sig_hash} ---------";
            "block" => ?nakamoto_block
        );
        let remapped_result = res.map(|receipt| receipt.unwrap());
        // Restore chainstate for the next block
        self.test_chainstate.sortdb = Some(sortdb);
        self.test_chainstate.stacks_node = Some(stacks_node);
        ExpectedResult::create_from(remapped_result, expected_marf)
    }

    /// Appends a single block to the chain as a Pre-Nakamoto block and returns the result.
    ///
    /// This method takes a [`TestBlock`] containing a list of transactions, constructs
    /// a fully valid [`StacksBlock`], processes it against the current chainstate.
    ///
    /// # Arguments
    ///
    /// * `block` - The test block to be processed and appended to the chain.
    /// * `coinbase_nonce` - The coinbase nonce to use and increment
    ///
    /// # Returns
    ///
    /// A [`ExpectedResult`] with the outcome of the block processing.
    fn append_pre_nakamoto_block(&mut self, block: TestBlock) -> ExpectedResult {
        debug!("--------- Running Pre-Nakamoto block {block:?} ---------");
        let (ch, bh) = SortitionDB::get_canonical_stacks_chain_tip_hash(
            self.test_chainstate.sortdb_ref().conn(),
        )
        .unwrap();
        let tip_id = StacksBlockId::new(&ch, &bh);
        let (burn_ops, stacks_block, microblocks) = self
            .test_chainstate
            .make_pre_nakamoto_tenure_with_txs(&block.transactions);
        let (_, _, consensus_hash) = self.test_chainstate.next_burnchain_block(burn_ops);

        debug!(
            "--------- Processing Pre-Nakamoto block ---------";
            "block" => ?stacks_block
        );

        let mut stacks_node = self.test_chainstate.stacks_node.take().unwrap();
        let mut sortdb = self.test_chainstate.sortdb.take().unwrap();
        let expected_marf = stacks_block.header.state_index_root;
        let res = TestStacksNode::process_pre_nakamoto_next_ready_block(
            &mut stacks_node,
            &mut sortdb,
            &mut self.test_chainstate.miner,
            &ch,
            &mut self.test_chainstate.coord,
            &stacks_block,
            &microblocks,
        );
        debug!(
            "--------- Processed Pre-Nakamoto block ---------";
            "block" => ?stacks_block
        );
        let remapped_result = res.map(|receipt| {
            let mut receipt = receipt.unwrap();
            let mut sanitized_receipts = vec![];
            for tx_receipt in &receipt.tx_receipts {
                // Remove any coinbase transactions from the output
                if tx_receipt.is_coinbase_tx() {
                    continue;
                }
                sanitized_receipts.push(tx_receipt.clone());
            }
            receipt.tx_receipts = sanitized_receipts;
            receipt
        });
        // Restore chainstate for the next block
        self.test_chainstate.sortdb = Some(sortdb);
        self.test_chainstate.stacks_node = Some(stacks_node);
        ExpectedResult::create_from(remapped_result, expected_marf)
    }

<<<<<<< HEAD
/// Generates a consensus test body for executing a contract function across multiple Stacks epochs.
///
/// This macro automates both contract deployment and function invocation across different
/// epochs and Clarity versions.
/// It simplifies the setup of consensus-critical tests involving versioned smart contracts.
///
/// # Behavior
///
/// - **Deployment:** Deploys `contract_code` in each epoch specified in `deploy_epochs`
///   for every applicable [`ClarityVersion`].
/// - **Execution:** Calls `function_name` in each epoch from `call_epochs` on all previously
///   deployed contract instances.
/// - **Structure:** Each deployment and function call is executed in its own block, ensuring
///   clear separation between transactions.
///
/// # Arguments
///
/// * `contract_name` — The name of the contract.
/// * `contract_code` — The Clarity source code for the contract.
/// * `function_name` — The public function to call.
/// * `function_args` — Function arguments, provided as a slice of [`ClarityValue`].
/// * `deploy_epochs` — *(optional)* Epochs in which to deploy the contract. Defaults to all epochs ≥ 3.0.
/// * `call_epochs` — *(optional)* Epochs in which to call the function. Defaults to [`EPOCHS_TO_TEST`].
///
/// # Example
///
/// ```rust,ignore
/// #[test]
/// fn test_my_contract_call_consensus() {
///     contract_call_consensus_test!(
///         contract_name: "my-contract",
///         contract_code: "(define-public (get-message) (ok \"hello\"))",
///         function_name: "get-message",
///         function_args: &[],
///     );
/// }
/// ```
macro_rules! contract_call_consensus_test {
    (
        contract_name: $contract_name:expr,
        contract_code: $contract_code:expr,
        function_name: $function_name:expr,
        function_args: $function_args:expr,
        $(deploy_epochs: $deploy_epochs:expr,)?
        $(call_epochs: $call_epochs:expr,)?
    ) => {
        {
            let contract_name = $contract_name;

            // Handle deploy_epochs parameter (default to all epochs >= 3.0 if not provided)
            let deploy_epochs =  clarity::types::StacksEpochId::ALL_GTE_30;
            $(let deploy_epochs = $deploy_epochs;)?

            // Handle call_epochs parameter (default to EPOCHS_TO_TEST if not provided)
            let call_epochs = $crate::chainstate::tests::consensus::EPOCHS_TO_TEST;
            $(let call_epochs = $call_epochs;)?

            let mut contract_test = $crate::chainstate::tests::consensus::ContractConsensusTest::new(function_name!());
            let result = contract_test.run(
                contract_name,
                $contract_code,
                $function_name,
                $function_args,
                deploy_epochs,
                call_epochs,
            );

            insta::assert_ron_snapshot!(result);
        }
    };
}
pub(crate) use contract_call_consensus_test;

/// Generates a consensus test body for contract deployment across multiple Stacks epochs.
///
/// This macro automates deploying a contract across different Stacks epochs and
/// Clarity versions. It is primarily used for consensus-critical testing of contract
/// deployment behavior.
///
/// # Behavior
///
/// - **Deployment:** Deploys `contract_code` in each epoch specified by `deploy_epochs`
///   for all applicable [`ClarityVersion`]s.
/// - **Structure:** Each deployment is executed in its own block, ensuring clear
///   separation between transactions.
///
/// # Arguments
///
/// * `contract_name` — Name of the contract being tested.
/// * `contract_code` — The Clarity source code of the contract.
/// * `deploy_epochs` — *(optional)* Epochs in which to deploy the contract. Defaults to [`EPOCHS_TO_TEST`].
///
/// # Example
///
/// ```rust,ignore
/// #[test]
/// fn test_my_contract_deploy_consensus() {
///     contract_deploy_consensus_test!(
///         deploy_test,
///         contract_name: "my-contract",
///         contract_code: "(define-public (init) (ok true))",
///     );
/// }
/// ```
macro_rules! contract_deploy_consensus_test {
    // Handle the case where deploy_epochs is not provided
    (
        contract_name: $contract_name:expr,
        contract_code: $contract_code:expr,
    ) => {
        contract_deploy_consensus_test!(
            contract_name: $contract_name,
            contract_code: $contract_code,
            deploy_epochs: $crate::chainstate::tests::consensus::EPOCHS_TO_TEST,
        );
    };
    (
        contract_name: $contract_name:expr,
        contract_code: $contract_code:expr,
        deploy_epochs: $deploy_epochs:expr,
    ) => {
        $crate::chainstate::tests::consensus::contract_call_consensus_test!(
            contract_name: $contract_name,
            contract_code: $contract_code,
            function_name: "",   // No function calls, just deploys
            function_args: &[],  // No function calls, just deploys
            deploy_epochs: $deploy_epochs,
            call_epochs: &[],    // No function calls, just deploys
        );
    };
}
pub(crate) use contract_deploy_consensus_test;

/// The type of transaction to create.
pub enum TestTxSpec<'a> {
    Transfer {
        from: &'a StacksPrivateKey,
        to: &'a PrincipalData,
        amount: u64,
    },
    ContractDeploy {
        sender: &'a StacksPrivateKey,
        name: &'a str,
        code: &'a str,
        clarity_version: Option<ClarityVersion>,
    },
    ContractCall {
        sender: &'a StacksPrivateKey,
        contract_addr: &'a StacksAddress,
        contract_name: &'a str,
        function_name: &'a str,
        args: &'a [ClarityValue],
    },
}

/// A helper to create transactions with incrementing nonces for each account.
pub struct TestTxFactory {
    /// Map of address to next nonce
    nonce_counter: HashMap<StacksAddress, u64>,
    /// The default chain ID to use for transactions
    default_chain_id: u32,
}

impl TestTxFactory {
    /// Creates a new [`TransactionFactory`] with the specified default chain ID.
    pub fn new(default_chain_id: u32) -> Self {
        Self {
            nonce_counter: HashMap::new(),
            default_chain_id,
        }
    }

    /// Manually increments the nonce for the sender of the specified transaction.
=======
    /// Appends a single block to the chain and returns the result.
>>>>>>> ebc8fb09
    ///
    /// This method takes a [`TestBlock`] containing a list of transactions, whether the epoch [`is_naka_epoch`] ,
    /// constructing a fully valid [`StacksBlock`] or [`NakamotoBlock`] accordingly, processes it against the current chainstate.
    ///
    /// # Arguments
    ///
    /// * `block` - The test block to be processed and appended to the chain.
    /// * `coinbase_nonce` - The coinbase nonce to use and increment
    ///
    /// # Returns
    ///
    /// A [`ExpectedResult`] with the outcome of the block processing.
    pub fn append_block(&mut self, block: TestBlock, is_naka_epoch: bool) -> ExpectedResult {
        if is_naka_epoch {
            self.append_nakamoto_block(block)
        } else {
            self.append_pre_nakamoto_block(block)
        }
    }

    /// Constructs a Nakamoto block with the given [`TestBlock`] configuration.
    fn construct_nakamoto_block(&mut self, test_block: TestBlock) -> (NakamotoBlock, usize) {
        let chain_tip = NakamotoChainState::get_canonical_block_header(
            self.test_chainstate
                .stacks_node
                .as_ref()
                .unwrap()
                .chainstate
                .db(),
            self.test_chainstate.sortdb.as_ref().unwrap(),
        )
        .unwrap()
        .unwrap();
        let cycle = self.test_chainstate.get_reward_cycle();
        let burn_spent = SortitionDB::get_block_snapshot_consensus(
            self.test_chainstate.sortdb_ref().conn(),
            &chain_tip.consensus_hash,
        )
        .unwrap()
        .map(|sn| sn.total_burn)
        .unwrap();
        let mut block = NakamotoBlock {
            header: NakamotoBlockHeader {
                version: 1,
                chain_length: chain_tip.stacks_block_height + 1,
                burn_spent,
                consensus_hash: chain_tip.consensus_hash.clone(),
                parent_block_id: chain_tip.index_block_hash(),
                tx_merkle_root: Sha512Trunc256Sum::from_data(&[]),
                state_index_root: TrieHash::from_empty_data(),
                timestamp: 1,
                miner_signature: MessageSignature::empty(),
                signer_signature: vec![],
                pox_treatment: BitVec::ones(1).unwrap(),
            },
            txs: test_block.transactions,
        };

        let tx_merkle_root = {
            let txid_vecs: Vec<_> = block
                .txs
                .iter()
                .map(|tx| tx.txid().as_bytes().to_vec())
                .collect();
            MerkleTree::<Sha512Trunc256Sum>::new(&txid_vecs).root()
        };
        block.header.tx_merkle_root = tx_merkle_root;

        // Set the MARF root hash or use an all-zero hash in case of failure.
        // NOTE: It is expected to fail when trying computing the marf for invalid block/transactions.
        let marf_result = self.compute_block_marf_root_hash(block.header.timestamp, &block.txs);
        block.header.state_index_root = match marf_result {
            Ok(marf) => marf,
            Err(_) => TrieHash::from_bytes(&[0; 32]).unwrap(),
        };

        self.test_chainstate.miner.sign_nakamoto_block(&mut block);
        let mut signers = self
            .test_chainstate
            .config
            .test_signers
            .clone()
            .unwrap_or_default();
        signers.sign_nakamoto_block(&mut block, cycle);
        let block_len = block.serialize_to_vec().len();
        (block, block_len)
    }

    /// Computes the MARF root hash for a block.
    ///
    /// This function is intended for use in success test cases only, where all
    /// transactions are valid. In other scenarios, the computation may fail.
    ///
    /// The implementation is deliberately minimal: it does not cover every
    /// possible situation (such as new tenure handling), but it should be
    /// sufficient for the scope of our test cases.
    fn compute_block_marf_root_hash(
        &mut self,
        block_time: u64,
        block_txs: &[StacksTransaction],
    ) -> Result<TrieHash, String> {
        let node = self.test_chainstate.stacks_node.as_mut().unwrap();
        let sortdb = self.test_chainstate.sortdb.as_ref().unwrap();
        let burndb_conn = sortdb.index_handle_at_tip();
        let chainstate = &mut node.chainstate;

        let chain_tip = NakamotoChainState::get_canonical_block_header(chainstate.db(), sortdb)
            .unwrap()
            .unwrap();

        let (chainstate_tx, clarity_instance) = chainstate.chainstate_tx_begin().unwrap();
        let burndb_conn = sortdb.index_handle_at_tip();

        let mut clarity_tx = StacksChainState::chainstate_block_begin(
            &chainstate_tx,
            clarity_instance,
            &burndb_conn,
            &chain_tip.consensus_hash,
            &chain_tip.anchored_header.block_hash(),
            &MINER_BLOCK_CONSENSUS_HASH,
            &MINER_BLOCK_HEADER_HASH,
        );
        let result = Self::inner_compute_block_marf_root_hash(
            &mut clarity_tx,
            block_time,
            block_txs,
            chain_tip.burn_header_height,
        );
        clarity_tx.rollback_block();
        result
    }

    /// This is where the real MARF computation happens.
    /// It is extrapolated into an _inner_ method to simplify rollback handling,
    /// ensuring that rollback can be applied consistently on both success and failure
    /// in the _outer_ method.
    fn inner_compute_block_marf_root_hash(
        clarity_tx: &mut ClarityTx,
        block_time: u64,
        block_txs: &[StacksTransaction],
        burn_header_height: u32,
    ) -> Result<TrieHash, String> {
        clarity_tx
            .connection()
            .as_free_transaction(|clarity_tx_conn| {
                clarity_tx_conn.with_clarity_db(|db| {
                    db.setup_block_metadata(Some(block_time))?;
                    Ok(())
                })
            })
            .map_err(|e| e.to_string())?;

        StacksChainState::process_block_transactions(clarity_tx, block_txs, 0)
            .map_err(|e| e.to_string())?;

        NakamotoChainState::finish_block(clarity_tx, None, false, burn_header_height)
            .map_err(|e| e.to_string())?;

        Ok(clarity_tx.seal())
    }
}

/// A complete consensus test that drives a [`ConsensusChain`] through a series of epochs.
///
/// It stores the blocks to execute per epoch and runs them in chronological order,
/// producing a vector of [`ExpectedResult`] suitable for snapshot testing.
pub struct ConsensusTest<'a> {
    pub chain: ConsensusChain<'a>,
    epoch_blocks: HashMap<StacksEpochId, Vec<TestBlock>>,
}

impl ConsensusTest<'_> {
    /// Constructs a [`ConsensusTest`] from a map of **epoch → blocks**.
    ///
    /// The map is converted into `num_blocks_per_epoch` for chain initialisation.
    pub fn new(
        test_name: &str,
        initial_balances: Vec<(PrincipalData, u64)>,
        epoch_blocks: HashMap<StacksEpochId, Vec<TestBlock>>,
    ) -> Self {
        let mut num_blocks_per_epoch = HashMap::new();
        for (epoch, blocks) in &epoch_blocks {
            num_blocks_per_epoch.insert(*epoch, blocks.len() as u64);
        }
        Self {
            chain: ConsensusChain::new(test_name, initial_balances, num_blocks_per_epoch),
            epoch_blocks,
        }
    }

    /// Executes a full test plan by processing blocks across multiple epochs.
    ///
    /// This function serves as the primary test runner. It iterates through the
    /// provided epochs in chronological order, automatically advancing the
    /// chainstate to the start of each epoch. It then processes all [`TestBlock`]'s
    /// associated with that epoch and collects their results.
    ///
    ///  # Returns
    ///
    /// A Vec<['ExpectedResult`]> with the outcome of each block for snapshot testing.
    pub fn run(mut self) -> Vec<ExpectedResult> {
        let mut sorted_epochs: Vec<_> = self.epoch_blocks.clone().into_iter().collect();
        sorted_epochs.sort_by_key(|(epoch_id, _)| *epoch_id);

        let mut results = vec![];

        for (epoch, blocks) in sorted_epochs {
            debug!(
                "--------- Processing epoch {epoch:?} with {} blocks ---------",
                blocks.len()
            );
            // Use the miner key to prevent messing with FAUCET nonces.
            let miner_key = self.chain.test_chainstate.miner.nakamoto_miner_key();
            self.chain
                .test_chainstate
                .advance_into_epoch(&miner_key, epoch);

            for block in blocks {
                results.push(self.chain.append_block(block, epoch.uses_nakamoto_blocks()));
            }
        }
        results
    }
}

/// A high-level test harness for running consensus-critical smart contract tests.
///
/// This struct enables end-to-end testing of Clarity smart contracts under varying epoch conditions,
/// including different Clarity language versions and block rule sets. It automates:
///
/// - Contract deployment in specified epochs (with epoch-appropriate Clarity versions)
/// - Function execution in subsequent or same epochs
/// - Block-by-block execution with precise control over transaction ordering and nonces
/// - Snapshot testing of execution outcomes via [`ExpectedResult`]
///
/// It integrates:
/// - [`ConsensusChain`] for chain simulation and block production
/// - [`TestTxFactory`] for deterministic transaction generation
///
/// NOTE: The **majority of logic and state computation occurs during construction to enable a deterministic TestChainstate** (`new()`):
/// - All contract names are generated and versioned
/// - Block counts per epoch are precomputed
/// - Epoch order is finalized
/// - Transaction sequencing is fully planned
struct ContractConsensusTest<'a> {
    /// Factory for generating signed, nonce-managed transactions.
    tx_factory: TestTxFactory,
    /// Underlying chainstate used for block execution and consensus checks.
    chain: ConsensusChain<'a>,
    /// Address of the contract deployer (the test faucet).
    contract_addr: StacksAddress,
    /// Mapping of epoch → list of `(contract_name, ClarityVersion)` deployed in that epoch.
    /// Multiple versions may exist per epoch (e.g., Clarity 1, 2, 3 in Epoch 3.0).
    contract_deploys_per_epoch: HashMap<StacksEpochId, Vec<(String, ClarityVersion)>>,
    /// Mapping of epoch → list of `contract_names` that should be called in that epoch.
    contract_calls_per_epoch: HashMap<StacksEpochId, Vec<String>>,
    /// Source code of the Clarity contract being deployed and called.
    contract_code: String,
    /// Name of the public function to invoke during the call phase.
    function_name: String,
    /// Arguments to pass to `function_name` on every call.
    function_args: Vec<ClarityValue>,
    /// Sorted, deduplicated set of all epochs involved.
    /// Used to iterate through test phases in chronological order.
    all_epochs: BTreeSet<StacksEpochId>,
}

impl ContractConsensusTest<'_> {
    /// Creates a new [`ContractConsensusTest`] instance.
    ///
    /// Initializes the test environment to:
    /// - Deploy `contract_code` under `contract_name` in each `deploy_epochs`
    /// - Call `function_name` with `function_args` in each `call_epochs`
    /// - Track all contract instances per epoch and Clarity version
    /// - Precompute block counts per epoch for stable chain simulation
    ///
    /// # Arguments
    ///
    /// * `test_name` - Unique identifier for the test run (used in logging and snapshots)
    /// * `initial_balances` - Initial STX balances for principals (e.g., faucet, users)
    /// * `deploy_epochs` - List of epochs where contract deployment should occur
    /// * `call_epochs` - List of epochs where function calls should be executed
    /// * `contract_name` - Base name for deployed contracts (versioned suffixes added automatically)
    /// * `contract_code` - Clarity source code of the contract
    /// * `function_name` - Contract function to test
    /// * `function_args` - Arguments passed to `function_name` on every call
    ///
    /// # Panics
    ///
    /// - If `deploy_epochs` is empty.
    /// - If any `call_epoch` is less than the minimum `deploy_epoch`.
    #[allow(clippy::too_many_arguments)]
    pub fn new(
        test_name: &str,
        initial_balances: Vec<(PrincipalData, u64)>,
        deploy_epochs: &[StacksEpochId],
        call_epochs: &[StacksEpochId],
        contract_name: &str,
        contract_code: &str,
        function_name: &str,
        function_args: &[ClarityValue],
    ) -> Self {
        assert!(
            !deploy_epochs.is_empty(),
            "At least one deploy epoch is required"
        );
        let min_deploy_epoch = deploy_epochs.iter().min().unwrap();
        assert!(
            call_epochs.iter().all(|e| e >= min_deploy_epoch),
            "All call epochs must be >= the minimum deploy epoch"
        );

        // Build epoch_blocks map based on deploy and call epochs
        let mut num_blocks_per_epoch: HashMap<StacksEpochId, u64> = HashMap::new();
        let mut contract_deploys_per_epoch: HashMap<StacksEpochId, Vec<(String, ClarityVersion)>> =
            HashMap::new();
        let mut contract_calls_per_epoch: HashMap<StacksEpochId, Vec<String>> = HashMap::new();
        let mut contract_names = vec![];

        // Combine and sort unique epochs
        let all_epochs: BTreeSet<StacksEpochId> =
            deploy_epochs.iter().chain(call_epochs).cloned().collect();

        // Precompute contract names and block counts
        for epoch in &all_epochs {
            let mut num_blocks = 0;

            if deploy_epochs.contains(epoch) {
                let clarity_versions = clarity_versions_for_epoch(*epoch);
                let epoch_name = format!("Epoch{}", epoch.to_string().replace('.', "_"));

                // Each deployment is a seperate TestBlock
                for &version in clarity_versions {
                    let version_tag = version.to_string().replace(' ', "");
                    let name = format!("{contract_name}-{epoch_name}-{version_tag}");
                    contract_deploys_per_epoch
                        .entry(*epoch)
                        .or_default()
                        .push((name.clone(), version));
                    contract_names.push(name.clone());
                    num_blocks += 1;
                }
            }

            if call_epochs.contains(epoch) {
                // Each call is a separate TestBlock
                for name in &contract_names {
                    // Each call is a separate TestBlock
                    contract_calls_per_epoch
                        .entry(*epoch)
                        .or_default()
                        .push(name.clone());
                    num_blocks += 1;
                }
            }
            if num_blocks > 0 {
                num_blocks_per_epoch.insert(*epoch, num_blocks);
            }
        }

        Self {
            tx_factory: TestTxFactory::new(CHAIN_ID_TESTNET),
            chain: ConsensusChain::new(test_name, initial_balances, num_blocks_per_epoch),
            contract_addr: to_addr(&FAUCET_PRIV_KEY),
            contract_deploys_per_epoch,
            contract_calls_per_epoch,
            contract_code: contract_code.to_string(),
            function_name: function_name.to_string(),
            function_args: function_args.to_vec(),
            all_epochs,
        }
    }

    /// Generates a transaction, appends it to a new test block, and executes the block.
    ///
    /// If the transaction succeeds, this function automatically increments the sender's
    /// nonce for subsequent transactions.
    ///
    /// # Arguments
    ///
    /// - `tx_spec`: The transaction specification to generate and execute.
    /// - `is_naka_block`: Whether this block is mined under Nakamoto consensus rules.
    ///
    /// # Returns
    ///
    /// The [`ExpectedResult`] of block execution (success/failure with VM output)
    fn append_tx_block(&mut self, tx_spec: &TestTxSpec, is_naka_block: bool) -> ExpectedResult {
        let tx = self.tx_factory.generate_tx(tx_spec);
        let block = TestBlock {
            transactions: vec![tx],
        };

        let result = self.chain.append_block(block, is_naka_block);

        if let ExpectedResult::Success(_) = result {
            self.tx_factory.increase_nonce_for_tx(tx_spec);
        }

        result
    }

    /// Deploys all contract versions scheduled for the given epoch.
    ///
    /// For each Clarity version supported in the epoch:
    /// - Generates a unique contract name (e.g., `my-contract-Epoch30-Clarity3`)
    /// - Deploys in a **separate block**
    /// - Uses `None` for Clarity version in pre-2.1 epochs (behaviour defaults to Clarity 1)
    ///
    /// # Returns
    /// A vector of [`ExpectedResult`] values, one per deployment block.
    fn deploy_contracts(&mut self, epoch: StacksEpochId) -> Vec<ExpectedResult> {
        let Some(contract_names) = self.contract_deploys_per_epoch.get(&epoch) else {
            warn!("No contract deployments found for {epoch}.");
            return vec![];
        };

        let is_naka_block = epoch.uses_nakamoto_blocks();
        contract_names
            .clone()
            .iter()
            .map(|(name, version)| {
                let clarity_version = if epoch < StacksEpochId::Epoch21 {
                    // Old epochs have no concept of clarity version. It defaults to
                    // clarity version 1 behaviour.
                    None
                } else {
                    Some(*version)
                };
                self.append_tx_block(
                    &TestTxSpec::ContractDeploy {
                        sender: &FAUCET_PRIV_KEY,
                        name,
                        code: &self.contract_code.clone(),
                        clarity_version,
                    },
                    is_naka_block,
                )
            })
            .collect()
    }

    /// Executes the test function on **all** contracts deployed in the given epoch.
    ///
    /// Each call occurs in a **separate block** to isolate side effects and enable
    /// fine-grained snapshot assertions. All prior deployments (even from earlier epochs)
    /// are callable if they exist in the chain state.
    ///
    /// # Arguments
    ///
    /// - `epoch`: The epoch in which to perform contract calls.
    ///
    /// # Returns
    ///
    /// A Vec<['ExpectedResult`]> with one entry per function call
    fn call_contracts(&mut self, epoch: StacksEpochId) -> Vec<ExpectedResult> {
        let Some(contract_names) = self.contract_calls_per_epoch.get(&epoch) else {
            warn!("No contract calls found for {epoch}.");
            return vec![];
        };

        let is_naka_block = epoch.uses_nakamoto_blocks();
        contract_names
            .clone()
            .iter()
            .map(|contract_name| {
                self.append_tx_block(
                    &TestTxSpec::ContractCall {
                        sender: &FAUCET_PRIV_KEY,
                        contract_addr: &self.contract_addr.clone(),
                        contract_name,
                        function_name: &self.function_name.clone(),
                        args: &self.function_args.clone(),
                    },
                    is_naka_block,
                )
            })
            .collect()
    }

    /// Executes the full consensus test: deploy in [`Self::contract_deploys_per_epoch`], call in [`Self::contract_calls_per_epoch`].
    ///
    /// Processes epochs in **sorted order** using [`Self::all_epochs`]. For each epoch:
    /// - Advances the chain into the target epoch
    /// - Deploys contracts (if scheduled)
    /// - Executes function calls (if scheduled)
    ///
    /// # Execution Order Example
    ///
    /// Given at test instantiation:
    /// ```rust,ignore
    /// deploy_epochs = [Epoch20, Epoch30]
    /// call_epochs   = [Epoch30, Epoch31]
    /// ```
    ///
    /// The sequence is:
    /// 1. Enter Epoch 2.0 → Deploy `contract-v1`
    /// 2. Enter Epoch 3.0 → Deploy `contract-v1`, `contract-v2`, `contract-v3`
    /// 3. Enter Epoch 3.0 → Call function on all 4 deployed contracts
    /// 4. Enter Epoch 3.1 → Call function on all 4 deployed contracts
    ///
    /// # Returns
    ///
    /// A Vec<['ExpectedResult`]> with the outcome of each block for snapshot testing.
    pub fn run(mut self) -> Vec<ExpectedResult> {
        let mut results = Vec::new();

        // Process epochs in order
        for epoch in self.all_epochs.clone() {
            // Use the miner as the sender to prevent messing with the block transaction nonces of the deployer/callers
            let private_key = self.chain.test_chainstate.miner.nakamoto_miner_key();

            // Advance the chain into the target epoch
            self.chain
                .test_chainstate
                .advance_into_epoch(&private_key, epoch);

            results.extend(self.deploy_contracts(epoch));
            results.extend(self.call_contracts(epoch));
        }

        results
    }
}

/// The type of transaction to create.
pub enum TestTxSpec<'a> {
    Transfer {
        from: &'a StacksPrivateKey,
        to: &'a PrincipalData,
        amount: u64,
    },
    ContractDeploy {
        sender: &'a StacksPrivateKey,
        name: &'a str,
        code: &'a str,
        clarity_version: Option<ClarityVersion>,
    },
    ContractCall {
        sender: &'a StacksPrivateKey,
        contract_addr: &'a StacksAddress,
        contract_name: &'a str,
        function_name: &'a str,
        args: &'a [ClarityValue],
    },
}

/// A helper to create transactions with incrementing nonces for each account.
pub struct TestTxFactory {
    /// Map of address to next nonce
    nonce_counter: HashMap<StacksAddress, u64>,
    /// The default chain ID to use for transactions
    default_chain_id: u32,
}

impl TestTxFactory {
    /// Creates a new [`TransactionFactory`] with the specified default chain ID.
    pub fn new(default_chain_id: u32) -> Self {
        Self {
            nonce_counter: HashMap::new(),
            default_chain_id,
        }
    }

    /// Manually increments the nonce for the sender of the specified transaction.
    ///
    /// This method should be called *after* a transaction has been successfully
    /// processed to ensure the factory uses the correct next nonce for subsequent
    /// transactions from the same sender.
    ///
    /// # Arguments
    ///
    /// * `tx_spec` - The original specification of the transaction whose sender's
    ///   nonce should be incremented.
    ///
    /// # Panics
    ///
    /// Panics if the sender's address is not found in the nonce counter map.
    pub fn increase_nonce_for_tx(&mut self, tx_spec: &TestTxSpec) {
        let sender_privk = match tx_spec {
            TestTxSpec::Transfer { from, .. } => from,
            TestTxSpec::ContractDeploy { sender, .. } => sender,
            TestTxSpec::ContractCall { sender, .. } => sender,
        };
        let address = StacksAddress::p2pkh(false, &StacksPublicKey::from_private(sender_privk));
        let nonce = self
            .nonce_counter
            .get_mut(&address)
            .unwrap_or_else(|| panic!("Nonce not found for address {address}"));
        *nonce += 1;
    }

    /// Generates a new transaction of the specified type.
    ///
    /// Arguments:
    /// - `tx_type`: The type of transaction to create.
    ///
    /// Returns:
    /// A [`StacksTransaction`] representing the created transaction.
    pub fn generate_tx(&mut self, tx_spec: &TestTxSpec) -> StacksTransaction {
        match tx_spec {
            TestTxSpec::Transfer { from, to, amount } => self.transfer(from, to, *amount),
            TestTxSpec::ContractDeploy {
                sender,
                name,
                code,
                clarity_version,
            } => self.contract_deploy(sender, name, code, *clarity_version),
            TestTxSpec::ContractCall {
                sender,
                contract_addr,
                contract_name,
                function_name,
                args,
            } => self.contract_call(sender, contract_addr, contract_name, function_name, args),
        }
    }

    /// Create a STX transfer transaction.
    ///
    /// Arguments:
    /// - `from`: The sender's private key.
    /// - `to`: The recipient's principal data.
    /// - `amount`: The amount of STX to transfer.
    ///
    /// Returns:
    /// A [`StacksTransaction`] representing the transfer.
    ///
    /// Note: The transaction fee is set to 180 micro-STX.
    pub fn transfer(
        &mut self,
        from: &StacksPrivateKey,
        to: &PrincipalData,
        amount: u64,
    ) -> StacksTransaction {
        let address = StacksAddress::p2pkh(false, &StacksPublicKey::from_private(from));
        let nonce = self.nonce_counter.entry(address).or_insert(0);
        make_stacks_transfer_tx(from, *nonce, 180, self.default_chain_id, to, amount)
    }

    /// Create a contract deployment transaction.
    ///
    /// Arguments:
    /// `sender`: The sender's private key.
    /// `name`: The name of the contract.
    /// `code`: The contract code as a string.
    ///
    /// Returns:
    /// A [`StacksTransaction`] representing the contract deployment.
    ///
    /// Note: The transaction fee is set based on the contract code length.
    pub fn contract_deploy(
        &mut self,
        sender: &StacksPrivateKey,
        name: &str,
        code: &str,
        clarity_version: Option<ClarityVersion>,
    ) -> StacksTransaction {
        let address = StacksAddress::p2pkh(false, &StacksPublicKey::from_private(sender));
        let nonce = self.nonce_counter.entry(address).or_insert(0);
        let tx_bytes = make_contract_publish_versioned(
            sender,
            *nonce,
            (code.len() * 100) as u64,
            self.default_chain_id,
            name,
            code,
            clarity_version,
        );
        StacksTransaction::consensus_deserialize(&mut tx_bytes.as_slice()).unwrap()
    }

    /// Create a contract call transaction.
    ///
    /// Arguments:
    /// `sender`: The sender's private key.
    /// `contract_addr`: The address of the contract.
    /// `contract_name`: The name of the contract.
    /// `function_name`: The name of the function to call.
    /// `args`: The arguments to pass to the function.
    ///
    /// Returns:
    /// A [`StacksTransaction`] representing the contract call.
    ///
    /// Note: The transaction fee is set to 200 micro-STX.
    pub fn contract_call(
        &mut self,
        sender: &StacksPrivateKey,
        contract_addr: &StacksAddress,
        contract_name: &str,
        function_name: &str,
        args: &[ClarityValue],
    ) -> StacksTransaction {
        let address = StacksAddress::p2pkh(false, &StacksPublicKey::from_private(sender));
        let nonce = self.nonce_counter.entry(address).or_insert(0);
        let tx_bytes = make_contract_call(
            sender,
            *nonce,
            200,
            self.default_chain_id,
            contract_addr,
            contract_name,
            function_name,
            args,
        );
        StacksTransaction::consensus_deserialize(&mut tx_bytes.as_slice()).unwrap()
    }
}

/// Generates a consensus test for executing a contract function across multiple Stacks epochs.
///
/// This macro automates both contract deployment and function invocation across different
/// epochs and Clarity versions.
/// It simplifies the setup of consensus-critical tests involving versioned smart contracts.
///
/// # Behavior
///
/// - **Deployment:** Deploys `contract_code` in each epoch specified in `deploy_epochs`
///   for every applicable [`ClarityVersion`].
/// - **Execution:** Calls `function_name` in each epoch from `call_epochs` on all previously
///   deployed contract instances.
/// - **Structure:** Each deployment and function call is executed in its own block, ensuring
///   clear separation between transactions.
///
/// # Arguments
///
/// * `$name` — Name of the generated test function.
/// * `contract_name` — The name of the contract.
/// * `contract_code` — The Clarity source code for the contract.
/// * `function_name` — The public function to call.
/// * `function_args` — Function arguments, provided as a slice of [`ClarityValue`].
/// * `deploy_epochs` — *(optional)* Epochs in which to deploy the contract. Defaults to all epochs ≥ 2.0.
/// * `call_epochs` — *(optional)* Epochs in which to call the function. Defaults to [`EPOCHS_TO_TEST`].
///
/// # Example
///
/// ```rust,ignore
/// contract_call_consensus_test!(
///     my_test,
///     contract_name: "my-contract",
///     contract_code: "(define-public (get-message) (ok \"hello\"))",
///     function_name: "get-message",
///     function_args: &[],
/// );
/// ```
macro_rules! contract_call_consensus_test {
    (
        $name:ident,
        contract_name: $contract_name:expr,
        contract_code: $contract_code:expr,
        function_name: $function_name:expr,
        function_args: $function_args:expr,
        $(deploy_epochs: $deploy_epochs:expr,)?
        $(call_epochs: $call_epochs:expr,)?
    ) => {
        #[test]
        fn $name() {
            // Handle deploy_epochs parameter (default to all epochs >= 2.0 if not provided)
            let deploy_epochs = &StacksEpochId::ALL[1..];
            $(let deploy_epochs = $deploy_epochs;)?

            // Handle call_epochs parameter (default to EPOCHS_TO_TEST if not provided)
            let call_epochs = EPOCHS_TO_TEST;
            $(let call_epochs = $call_epochs;)?
            let contract_test = ContractConsensusTest::new(
                function_name!(),
                vec![],
                deploy_epochs,
                call_epochs,
                $contract_name,
                $contract_code,
                $function_name,
                $function_args,
            );
            let result = contract_test.run();
            insta::assert_ron_snapshot!(result);
        }
    };
}

/// Generates a consensus test for contract deployment across multiple Stacks epochs.
///
/// This macro automates deploying a contract across different Stacks epochs and
/// Clarity versions. It is primarily used for consensus-critical testing of contract
/// deployment behavior.
///
/// # Behavior
///
/// - **Deployment:** Deploys `contract_code` in each epoch specified by `deploy_epochs`
///   for all applicable [`ClarityVersion`]s.
/// - **Structure:** Each deployment is executed in its own block, ensuring clear
///   separation between transactions.
///
/// # Arguments
///
/// * `$name` — Name of the generated test function.
/// * `contract_name` — Name of the contract being tested.
/// * `contract_code` — The Clarity source code of the contract.
/// * `deploy_epochs` — *(optional)* Epochs in which to deploy the contract. Defaults to [`EPOCHS_TO_TEST`].
///
/// # Example
///
/// ```rust,ignore
/// contract_deploy_consensus_test!(
///     deploy_test,
///     contract_name: "my-contract",
///     contract_code: "(define-public (init) (ok true))",
/// );
/// ```
macro_rules! contract_deploy_consensus_test {
    // Handle the case where deploy_epochs is not provided
    (
        $name:ident,
        contract_name: $contract_name:expr,
        contract_code: $contract_code:expr,
    ) => {
        contract_deploy_consensus_test!(
            $name,
            contract_name: $contract_name,
            contract_code: $contract_code,
            deploy_epochs: EPOCHS_TO_TEST,
        );
    };
    (
        $name:ident,
        contract_name: $contract_name:expr,
        contract_code: $contract_code:expr,
        deploy_epochs: $deploy_epochs:expr,
    ) => {
        contract_call_consensus_test!(
            $name,
            contract_name: $contract_name,
            contract_code: $contract_code,
            function_name: "",   // No function calls, just deploys
            function_args: &[],  // No function calls, just deploys
            deploy_epochs: $deploy_epochs,
            call_epochs: &[],    // No function calls, just deploys
        );
    };
}

// Just a namespace for utilities for writing consensus tests
pub struct ConsensusUtils;

impl ConsensusUtils {
    pub fn new_deploy_tx(
        nonce: u64,
        contract_name: &str,
        contract_code: &str,
        clarity_version: Option<ClarityVersion>,
    ) -> StacksTransaction {
        let deploy_tx = make_contract_publish_versioned(
            &FAUCET_PRIV_KEY,
            nonce,
            contract_code.len() as u64 * 100,
            CHAIN_ID_TESTNET,
            contract_name,
            contract_code,
            clarity_version,
        );
        StacksTransaction::consensus_deserialize(&mut deploy_tx.as_slice()).unwrap()
    }

    pub fn new_call_tx(nonce: u64, contract_name: &str, funct_name: &str) -> StacksTransaction {
        let call_tx = make_contract_call(
            &FAUCET_PRIV_KEY,
            nonce,
            200,
            CHAIN_ID_TESTNET,
            &to_addr(&FAUCET_PRIV_KEY),
            contract_name,
            funct_name,
            &[],
        );
        StacksTransaction::consensus_deserialize(&mut call_tx.as_slice()).unwrap()
    }
}

#[test]
fn test_append_empty_blocks() {
    let empty_test_blocks = vec![TestBlock {
        transactions: vec![],
    }];
    let mut epoch_blocks = HashMap::new();
    for epoch in EPOCHS_TO_TEST {
        epoch_blocks.insert(*epoch, empty_test_blocks.clone());
    }

    let result = ConsensusTest::new(function_name!(), vec![], epoch_blocks).run();
    insta::assert_ron_snapshot!(result);
}

#[test]
fn test_append_stx_transfers_success() {
    let sender_privks = [
        StacksPrivateKey::from_hex(SK_1).unwrap(),
        StacksPrivateKey::from_hex(SK_2).unwrap(),
        StacksPrivateKey::from_hex(SK_3).unwrap(),
    ];
    let total_epochs = EPOCHS_TO_TEST.len() as u64;
    let send_amount = 1_000;
    let tx_fee = 180;
    // initialize balances
    let mut initial_balances = Vec::new();
    for sender_privk in &sender_privks {
        let sender_addr =
            StacksAddress::p2pkh(false, &StacksPublicKey::from_private(sender_privk)).into();
        // give them enough to cover all transfers across all epochs
        initial_balances.push((sender_addr, (send_amount + tx_fee) * total_epochs));
    }

    // build transactions per epoch, incrementing nonce per sender
    let mut epoch_blocks = HashMap::new();
    let mut nonces = vec![0u64; sender_privks.len()]; // track nonce per sender

    for epoch in EPOCHS_TO_TEST {
        let transactions: Vec<_> = sender_privks
            .iter()
            .enumerate()
            .map(|(i, sender_privk)| {
                let tx = make_stacks_transfer_tx(
                    sender_privk,
                    nonces[i], // use current nonce
                    tx_fee,
                    CHAIN_ID_TESTNET,
                    &boot_code_addr(false).into(),
                    send_amount,
                );
                nonces[i] += 1; // increment for next epoch
                tx
            })
            .collect();
        epoch_blocks.insert(*epoch, vec![TestBlock { transactions }]);
    }

    let result = ConsensusTest::new(function_name!(), initial_balances, epoch_blocks).run();
    insta::assert_ron_snapshot!(result);
}

/// Example of using the `contract_call_consensus_test!` macro
/// Deploys a contract to each epoch, for each Clarity version,
/// then calls a function in that contract and snapshots the results.
#[test]
fn test_successfully_deploy_and_call() {
    contract_call_consensus_test!(
        contract_name: "foo_contract",
        contract_code: FOO_CONTRACT,
        function_name: "bar",
        function_args: &[ClarityValue::UInt(1)],
    );
}

/// Example of using the `contract_deploy_consensus_test!` macro
/// Deploys a contract to all epoch, for each Clarity version
#[test]
fn test_successfully_deploy() {
    contract_deploy_consensus_test!(
        contract_name: "foo_contract",
        contract_code: FOO_CONTRACT,
    );
}<|MERGE_RESOLUTION|>--- conflicted
+++ resolved
@@ -89,17 +89,6 @@
     }
 }
 
-<<<<<<< HEAD
-/// A high-level test harness for running consensus-critical smart contract tests.
-///
-/// This struct combines a [`ConsensusTest`] instance for chainstate management and a
-/// [`TestTxFactory`] for transaction generation. It provides convenience methods to
-/// automate test scenarios involving contract deployments and calls across multiple
-/// epochs and Clarity versions.
-pub struct ContractConsensusTest<'a> {
-    tx_factory: TestTxFactory,
-    consensus_test: ConsensusTest<'a>,
-=======
 /// Custom serializer for `Option<TransactionPayload>` to improve snapshot readability.
 /// This avoids large diffs in snapshots due to code body changes and focuses on key fields.
 fn serialize_opt_tx_payload<S>(
@@ -133,7 +122,6 @@
         }
     };
     serializer.serialize_str(&changed)
->>>>>>> ebc8fb09
 }
 
 /// Serialize an optional string field appending a non-consensus breaking info message.
@@ -548,183 +536,7 @@
         ExpectedResult::create_from(remapped_result, expected_marf)
     }
 
-<<<<<<< HEAD
-/// Generates a consensus test body for executing a contract function across multiple Stacks epochs.
-///
-/// This macro automates both contract deployment and function invocation across different
-/// epochs and Clarity versions.
-/// It simplifies the setup of consensus-critical tests involving versioned smart contracts.
-///
-/// # Behavior
-///
-/// - **Deployment:** Deploys `contract_code` in each epoch specified in `deploy_epochs`
-///   for every applicable [`ClarityVersion`].
-/// - **Execution:** Calls `function_name` in each epoch from `call_epochs` on all previously
-///   deployed contract instances.
-/// - **Structure:** Each deployment and function call is executed in its own block, ensuring
-///   clear separation between transactions.
-///
-/// # Arguments
-///
-/// * `contract_name` — The name of the contract.
-/// * `contract_code` — The Clarity source code for the contract.
-/// * `function_name` — The public function to call.
-/// * `function_args` — Function arguments, provided as a slice of [`ClarityValue`].
-/// * `deploy_epochs` — *(optional)* Epochs in which to deploy the contract. Defaults to all epochs ≥ 3.0.
-/// * `call_epochs` — *(optional)* Epochs in which to call the function. Defaults to [`EPOCHS_TO_TEST`].
-///
-/// # Example
-///
-/// ```rust,ignore
-/// #[test]
-/// fn test_my_contract_call_consensus() {
-///     contract_call_consensus_test!(
-///         contract_name: "my-contract",
-///         contract_code: "(define-public (get-message) (ok \"hello\"))",
-///         function_name: "get-message",
-///         function_args: &[],
-///     );
-/// }
-/// ```
-macro_rules! contract_call_consensus_test {
-    (
-        contract_name: $contract_name:expr,
-        contract_code: $contract_code:expr,
-        function_name: $function_name:expr,
-        function_args: $function_args:expr,
-        $(deploy_epochs: $deploy_epochs:expr,)?
-        $(call_epochs: $call_epochs:expr,)?
-    ) => {
-        {
-            let contract_name = $contract_name;
-
-            // Handle deploy_epochs parameter (default to all epochs >= 3.0 if not provided)
-            let deploy_epochs =  clarity::types::StacksEpochId::ALL_GTE_30;
-            $(let deploy_epochs = $deploy_epochs;)?
-
-            // Handle call_epochs parameter (default to EPOCHS_TO_TEST if not provided)
-            let call_epochs = $crate::chainstate::tests::consensus::EPOCHS_TO_TEST;
-            $(let call_epochs = $call_epochs;)?
-
-            let mut contract_test = $crate::chainstate::tests::consensus::ContractConsensusTest::new(function_name!());
-            let result = contract_test.run(
-                contract_name,
-                $contract_code,
-                $function_name,
-                $function_args,
-                deploy_epochs,
-                call_epochs,
-            );
-
-            insta::assert_ron_snapshot!(result);
-        }
-    };
-}
-pub(crate) use contract_call_consensus_test;
-
-/// Generates a consensus test body for contract deployment across multiple Stacks epochs.
-///
-/// This macro automates deploying a contract across different Stacks epochs and
-/// Clarity versions. It is primarily used for consensus-critical testing of contract
-/// deployment behavior.
-///
-/// # Behavior
-///
-/// - **Deployment:** Deploys `contract_code` in each epoch specified by `deploy_epochs`
-///   for all applicable [`ClarityVersion`]s.
-/// - **Structure:** Each deployment is executed in its own block, ensuring clear
-///   separation between transactions.
-///
-/// # Arguments
-///
-/// * `contract_name` — Name of the contract being tested.
-/// * `contract_code` — The Clarity source code of the contract.
-/// * `deploy_epochs` — *(optional)* Epochs in which to deploy the contract. Defaults to [`EPOCHS_TO_TEST`].
-///
-/// # Example
-///
-/// ```rust,ignore
-/// #[test]
-/// fn test_my_contract_deploy_consensus() {
-///     contract_deploy_consensus_test!(
-///         deploy_test,
-///         contract_name: "my-contract",
-///         contract_code: "(define-public (init) (ok true))",
-///     );
-/// }
-/// ```
-macro_rules! contract_deploy_consensus_test {
-    // Handle the case where deploy_epochs is not provided
-    (
-        contract_name: $contract_name:expr,
-        contract_code: $contract_code:expr,
-    ) => {
-        contract_deploy_consensus_test!(
-            contract_name: $contract_name,
-            contract_code: $contract_code,
-            deploy_epochs: $crate::chainstate::tests::consensus::EPOCHS_TO_TEST,
-        );
-    };
-    (
-        contract_name: $contract_name:expr,
-        contract_code: $contract_code:expr,
-        deploy_epochs: $deploy_epochs:expr,
-    ) => {
-        $crate::chainstate::tests::consensus::contract_call_consensus_test!(
-            contract_name: $contract_name,
-            contract_code: $contract_code,
-            function_name: "",   // No function calls, just deploys
-            function_args: &[],  // No function calls, just deploys
-            deploy_epochs: $deploy_epochs,
-            call_epochs: &[],    // No function calls, just deploys
-        );
-    };
-}
-pub(crate) use contract_deploy_consensus_test;
-
-/// The type of transaction to create.
-pub enum TestTxSpec<'a> {
-    Transfer {
-        from: &'a StacksPrivateKey,
-        to: &'a PrincipalData,
-        amount: u64,
-    },
-    ContractDeploy {
-        sender: &'a StacksPrivateKey,
-        name: &'a str,
-        code: &'a str,
-        clarity_version: Option<ClarityVersion>,
-    },
-    ContractCall {
-        sender: &'a StacksPrivateKey,
-        contract_addr: &'a StacksAddress,
-        contract_name: &'a str,
-        function_name: &'a str,
-        args: &'a [ClarityValue],
-    },
-}
-
-/// A helper to create transactions with incrementing nonces for each account.
-pub struct TestTxFactory {
-    /// Map of address to next nonce
-    nonce_counter: HashMap<StacksAddress, u64>,
-    /// The default chain ID to use for transactions
-    default_chain_id: u32,
-}
-
-impl TestTxFactory {
-    /// Creates a new [`TransactionFactory`] with the specified default chain ID.
-    pub fn new(default_chain_id: u32) -> Self {
-        Self {
-            nonce_counter: HashMap::new(),
-            default_chain_id,
-        }
-    }
-
-    /// Manually increments the nonce for the sender of the specified transaction.
-=======
     /// Appends a single block to the chain and returns the result.
->>>>>>> ebc8fb09
     ///
     /// This method takes a [`TestBlock`] containing a list of transactions, whether the epoch [`is_naka_epoch`] ,
     /// constructing a fully valid [`StacksBlock`] or [`NakamotoBlock`] accordingly, processes it against the current chainstate.
@@ -969,7 +781,7 @@
 /// - Block counts per epoch are precomputed
 /// - Epoch order is finalized
 /// - Transaction sequencing is fully planned
-struct ContractConsensusTest<'a> {
+pub struct ContractConsensusTest<'a> {
     /// Factory for generating signed, nonce-managed transactions.
     tx_factory: TestTxFactory,
     /// Underlying chainstate used for block execution and consensus checks.
@@ -1433,7 +1245,7 @@
     }
 }
 
-/// Generates a consensus test for executing a contract function across multiple Stacks epochs.
+/// Generates a consensus test body for executing a contract function across multiple Stacks epochs.
 ///
 /// This macro automates both contract deployment and function invocation across different
 /// epochs and Clarity versions.
@@ -1450,28 +1262,28 @@
 ///
 /// # Arguments
 ///
-/// * `$name` — Name of the generated test function.
 /// * `contract_name` — The name of the contract.
 /// * `contract_code` — The Clarity source code for the contract.
 /// * `function_name` — The public function to call.
 /// * `function_args` — Function arguments, provided as a slice of [`ClarityValue`].
-/// * `deploy_epochs` — *(optional)* Epochs in which to deploy the contract. Defaults to all epochs ≥ 2.0.
+/// * `deploy_epochs` — *(optional)* Epochs in which to deploy the contract. Defaults to all epochs ≥ 3.0.
 /// * `call_epochs` — *(optional)* Epochs in which to call the function. Defaults to [`EPOCHS_TO_TEST`].
 ///
 /// # Example
 ///
 /// ```rust,ignore
-/// contract_call_consensus_test!(
-///     my_test,
-///     contract_name: "my-contract",
-///     contract_code: "(define-public (get-message) (ok \"hello\"))",
-///     function_name: "get-message",
-///     function_args: &[],
-/// );
+/// #[test]
+/// fn test_my_contract_call_consensus() {
+///     contract_call_consensus_test!(
+///         contract_name: "my-contract",
+///         contract_code: "(define-public (get-message) (ok \"hello\"))",
+///         function_name: "get-message",
+///         function_args: &[],
+///     );
+/// }
 /// ```
 macro_rules! contract_call_consensus_test {
     (
-        $name:ident,
         contract_name: $contract_name:expr,
         contract_code: $contract_code:expr,
         function_name: $function_name:expr,
@@ -1479,16 +1291,15 @@
         $(deploy_epochs: $deploy_epochs:expr,)?
         $(call_epochs: $call_epochs:expr,)?
     ) => {
-        #[test]
-        fn $name() {
-            // Handle deploy_epochs parameter (default to all epochs >= 2.0 if not provided)
-            let deploy_epochs = &StacksEpochId::ALL[1..];
+        {
+             // Handle deploy_epochs parameter (default to all epochs >= 2.0 if not provided)
+            let deploy_epochs = &clarity::types::StacksEpochId::ALL[1..];
             $(let deploy_epochs = $deploy_epochs;)?
 
             // Handle call_epochs parameter (default to EPOCHS_TO_TEST if not provided)
-            let call_epochs = EPOCHS_TO_TEST;
+            let call_epochs = $crate::chainstate::tests::consensus::EPOCHS_TO_TEST;
             $(let call_epochs = $call_epochs;)?
-            let contract_test = ContractConsensusTest::new(
+            let contract_test = $crate::chainstate::tests::consensus::ContractConsensusTest::new(
                 function_name!(),
                 vec![],
                 deploy_epochs,
@@ -1503,8 +1314,9 @@
         }
     };
 }
-
-/// Generates a consensus test for contract deployment across multiple Stacks epochs.
+pub(crate) use contract_call_consensus_test;
+
+/// Generates a consensus test body for contract deployment across multiple Stacks epochs.
 ///
 /// This macro automates deploying a contract across different Stacks epochs and
 /// Clarity versions. It is primarily used for consensus-critical testing of contract
@@ -1519,7 +1331,6 @@
 ///
 /// # Arguments
 ///
-/// * `$name` — Name of the generated test function.
 /// * `contract_name` — Name of the contract being tested.
 /// * `contract_code` — The Clarity source code of the contract.
 /// * `deploy_epochs` — *(optional)* Epochs in which to deploy the contract. Defaults to [`EPOCHS_TO_TEST`].
@@ -1527,34 +1338,33 @@
 /// # Example
 ///
 /// ```rust,ignore
-/// contract_deploy_consensus_test!(
-///     deploy_test,
-///     contract_name: "my-contract",
-///     contract_code: "(define-public (init) (ok true))",
-/// );
+/// #[test]
+/// fn test_my_contract_deploy_consensus() {
+///     contract_deploy_consensus_test!(
+///         deploy_test,
+///         contract_name: "my-contract",
+///         contract_code: "(define-public (init) (ok true))",
+///     );
+/// }
 /// ```
 macro_rules! contract_deploy_consensus_test {
     // Handle the case where deploy_epochs is not provided
     (
-        $name:ident,
         contract_name: $contract_name:expr,
         contract_code: $contract_code:expr,
     ) => {
         contract_deploy_consensus_test!(
-            $name,
             contract_name: $contract_name,
             contract_code: $contract_code,
-            deploy_epochs: EPOCHS_TO_TEST,
+            deploy_epochs: $crate::chainstate::tests::consensus::EPOCHS_TO_TEST,
         );
     };
     (
-        $name:ident,
         contract_name: $contract_name:expr,
         contract_code: $contract_code:expr,
         deploy_epochs: $deploy_epochs:expr,
     ) => {
-        contract_call_consensus_test!(
-            $name,
+        $crate::chainstate::tests::consensus::contract_call_consensus_test!(
             contract_name: $contract_name,
             contract_code: $contract_code,
             function_name: "",   // No function calls, just deploys
@@ -1564,6 +1374,7 @@
         );
     };
 }
+pub(crate) use contract_deploy_consensus_test;
 
 // Just a namespace for utilities for writing consensus tests
 pub struct ConsensusUtils;
