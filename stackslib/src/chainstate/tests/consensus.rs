// Copyright (C) 2025 Stacks Open Internet Foundation
//
// This program is free software: you can redistribute it and/or modify
// it under the terms of the GNU General Public License as published by
// the Free Software Foundation, either version 3 of the License, or
// (at your option) any later version.
//
// This program is distributed in the hope that it will be useful,
// but WITHOUT ANY WARRANTY; without even the implied warranty of
// MERCHANTABILITY or FITNESS FOR A PARTICULAR PURPOSE.  See the
// GNU General Public License for more details.
//
// You should have received a copy of the GNU General Public License
// along with this program.  If not, see <http://www.gnu.org/licenses/>.
use std::collections::{BTreeSet, HashMap};
use std::sync::LazyLock;

use clarity::boot_util::boot_code_addr;
use clarity::codec::StacksMessageCodec;
use clarity::consts::{
    CHAIN_ID_TESTNET, PEER_VERSION_EPOCH_1_0, PEER_VERSION_EPOCH_2_0, PEER_VERSION_EPOCH_2_05,
    PEER_VERSION_EPOCH_2_1, PEER_VERSION_EPOCH_2_2, PEER_VERSION_EPOCH_2_3, PEER_VERSION_EPOCH_2_4,
    PEER_VERSION_EPOCH_2_5, PEER_VERSION_EPOCH_3_0, PEER_VERSION_EPOCH_3_1, PEER_VERSION_EPOCH_3_2,
    PEER_VERSION_EPOCH_3_3, STACKS_EPOCH_MAX,
};
use clarity::types::chainstate::{StacksAddress, StacksPrivateKey, StacksPublicKey, TrieHash};
use clarity::types::{StacksEpoch, StacksEpochId};
use clarity::util::hash::{MerkleTree, Sha512Trunc256Sum};
use clarity::util::secp256k1::MessageSignature;
use clarity::vm::costs::ExecutionCost;
use clarity::vm::types::PrincipalData;
use clarity::vm::{ClarityVersion, Value as ClarityValue};
use serde::{Deserialize, Serialize, Serializer};
use stacks_common::bitvec::BitVec;

use crate::burnchains::PoxConstants;
use crate::chainstate::burn::db::sortdb::SortitionDB;
use crate::chainstate::nakamoto::{NakamotoBlock, NakamotoBlockHeader, NakamotoChainState};
use crate::chainstate::stacks::db::{ClarityTx, StacksChainState, StacksEpochReceipt};
use crate::chainstate::stacks::events::TransactionOrigin;
use crate::chainstate::stacks::tests::TestStacksNode;
use crate::chainstate::stacks::{
    Error as ChainstateError, StacksTransaction, TenureChangeCause, TransactionContractCall,
    TransactionPayload, TransactionSmartContract, MINER_BLOCK_CONSENSUS_HASH,
    MINER_BLOCK_HEADER_HASH,
};
use crate::chainstate::tests::TestChainstate;
use crate::core::test_util::{
    make_contract_call, make_contract_publish_versioned, make_stacks_transfer_tx, to_addr,
};
use crate::core::{EpochList, BLOCK_LIMIT_MAINNET_21};
use crate::net::tests::NakamotoBootPlan;

/// The epochs to test for consensus are the current and upcoming epochs.
/// This constant must be changed when new epochs are introduced.
/// Note that contract deploys MUST be done in each epoch >= 2.0.
<<<<<<< HEAD
pub const EPOCHS_TO_TEST: &[StacksEpochId] = &[StacksEpochId::Epoch32, StacksEpochId::Epoch33];
=======
const EPOCHS_TO_TEST: &[StacksEpochId] = &[StacksEpochId::Epoch33];
>>>>>>> c7c7fd60

pub const SK_1: &str = "a1289f6438855da7decf9b61b852c882c398cff1446b2a0f823538aa2ebef92e01";
pub const SK_2: &str = "4ce9a8f7539ea93753a36405b16e8b57e15a552430410709c2b6d65dca5c02e201";
pub const SK_3: &str = "cb95ddd0fe18ec57f4f3533b95ae564b3f1ae063dbf75b46334bd86245aef78501";

/// The private key for the faucet account.
pub static FAUCET_PRIV_KEY: LazyLock<StacksPrivateKey> = LazyLock::new(|| {
    StacksPrivateKey::from_hex("510f96a8efd0b11e211733c1ac5e3fa6f3d3fcdd62869e376c47decb3e14fea101")
        .expect("Failed to parse private key")
});

const FOO_CONTRACT: &str = "(define-public (foo) (ok 1))
                                    (define-public (bar (x uint)) (ok x))";

/// Returns the list of Clarity versions that can be used to deploy contracts in the given epoch.
pub const fn clarity_versions_for_epoch(epoch: StacksEpochId) -> &'static [ClarityVersion] {
    match epoch {
        StacksEpochId::Epoch10 => &[],
        StacksEpochId::Epoch20 | StacksEpochId::Epoch2_05 => &[ClarityVersion::Clarity1],
        StacksEpochId::Epoch21
        | StacksEpochId::Epoch22
        | StacksEpochId::Epoch23
        | StacksEpochId::Epoch24
        | StacksEpochId::Epoch25 => &[ClarityVersion::Clarity1, ClarityVersion::Clarity2],
        StacksEpochId::Epoch30 | StacksEpochId::Epoch31 | StacksEpochId::Epoch32 => &[
            ClarityVersion::Clarity1,
            ClarityVersion::Clarity2,
            ClarityVersion::Clarity3,
        ],
        StacksEpochId::Epoch33 => &[
            ClarityVersion::Clarity1,
            ClarityVersion::Clarity2,
            ClarityVersion::Clarity3,
            ClarityVersion::Clarity4,
        ],
    }
}

/// A high-level test harness for running consensus-critical smart contract tests.
///
/// This struct combines a [`ConsensusTest`] instance for chainstate management and a
/// [`TestTxFactory`] for transaction generation. It provides convenience methods to
/// automate test scenarios involving contract deployments and calls across multiple
/// epochs and Clarity versions.
pub struct ContractConsensusTest<'a> {
    tx_factory: TestTxFactory,
    consensus_test: ConsensusTest<'a>,
}

impl ContractConsensusTest<'_> {
    /// Creates a new `ContractConsensusTest`.
    pub fn new(test_name: &str) -> Self {
        Self {
            tx_factory: TestTxFactory::new(CHAIN_ID_TESTNET),
            consensus_test: ConsensusTest::new(test_name, vec![]),
        }
    }

    /// Generates and executes the given transaction in a new block.
    /// Increases the nonce if the transaction succeeds.
    fn append_tx_block(&mut self, tx_spec: &TestTxSpec) -> ExpectedResult {
        let tx = self.tx_factory.generate_tx(tx_spec);
        let block = TestBlock {
            transactions: vec![tx],
        };

        let result = self.consensus_test.append_block(block);

        if let ExpectedResult::Success(_) = result {
            self.tx_factory.increase_nonce_for_tx(tx_spec);
        }

        result
    }

    /// Executes a consensus test for a contract function across multiple Stacks epochs.
    ///
    /// This helper automates deploying a contract and invoking one of its public functions
    /// across different epochs and Clarity versions, ensuring consistent consensus behavior.
    ///
    /// # Behavior
    ///
    /// The function performs two main phases:
    /// 1. **Deployment:** Deploys `contract_code` in each epoch listed in `deploy_epochs` for all
    ///    applicable Clarity versions.
    /// 2. **Execution:** Calls `function_name` in each epoch listed in `call_epochs` on every
    ///    previously deployed contract.
    ///
    /// ## Example
    /// If `deploy_epochs` = `[2.0, 3.0]` and `call_epochs` = `[3.1]`, the following sequence occurs:
    /// - Deploy contract in epoch 2.0 with Clarity 1.
    /// - Deploy contract in epoch 3.0 with Clarity 1, 2, and 3.
    /// - Call the function in epoch 3.1 on all four deployed contracts.
    ///
    /// # Arguments
    ///
    /// * `contract_name` - Base name for the contract.
    /// * `contract_code` - Clarity source code of the contract.
    /// * `function_name` - Public function to invoke.
    /// * `function_args` - Arguments to pass to the function call.
    /// * `deploy_epochs` - Epochs during which the contract should be deployed.
    /// * `call_epochs` - Epochs during which the function should be executed.
    ///
    /// # Returns
    ///
    /// A `Vec<ExpectedResult>` with the outcome of each block for snapshot testing.
    ///
    /// # Panics
    ///
    /// * If `deploy_epochs` is empty.
    /// * If any `call_epoch` precedes the earliest `deploy_epoch`.
    pub fn run(
        &mut self,
        contract_name: &str,
        contract_code: &str,
        function_name: &str,
        function_args: &[ClarityValue],
        deploy_epochs: &[StacksEpochId],
        call_epochs: &[StacksEpochId],
    ) -> Vec<ExpectedResult> {
        assert!(
            !deploy_epochs.is_empty(),
            "At least one deploy epoch is required"
        );
        let min_deploy_epoch = deploy_epochs.iter().min().unwrap();
        assert!(
            call_epochs.iter().all(|e| e >= min_deploy_epoch),
            "All call epochs must be >= the minimum deploy epoch"
        );

        let all_epochs: BTreeSet<StacksEpochId> =
            deploy_epochs.iter().chain(call_epochs).cloned().collect();

        let mut contract_names = vec![];
        let sender = &FAUCET_PRIV_KEY;
        let contract_addr = to_addr(sender);
        // Create epoch blocks by pairing each epoch with its corresponding transactions
        let mut results = vec![];
        all_epochs.into_iter().for_each(|epoch| {
            self.consensus_test.advance_to_epoch(epoch);
            if deploy_epochs.contains(&epoch) {
                let clarity_versions = clarity_versions_for_epoch(epoch);
                let epoch_name = format!("Epoch{}", epoch.to_string().replace(".", "_"));
                clarity_versions.iter().for_each(|version| {
                    let name = format!(
                        "{contract_name}-{epoch_name}-{}",
                        version.to_string().replace(" ", "")
                    );
                    contract_names.push(name.clone());
                    let result = self.append_tx_block(&TestTxSpec::ContractDeploy {
                        sender,
                        name: &name,
                        code: contract_code,
                        clarity_version: Some(*version),
                    });
                    results.push(result);
                });
            }
            if call_epochs.contains(&epoch) {
                contract_names.iter().for_each(|contract_name| {
                    let result = self.append_tx_block(&TestTxSpec::ContractCall {
                        sender,
                        contract_addr: &contract_addr,
                        contract_name,
                        function_name,
                        args: function_args,
                    });
                    results.push(result);
                });
            }
        });
        results
    }
}

/// Generates a consensus test body for executing a contract function across multiple Stacks epochs.
///
/// This macro automates both contract deployment and function invocation across different
/// epochs and Clarity versions.
/// It simplifies the setup of consensus-critical tests involving versioned smart contracts.
///
/// # Behavior
///
/// - **Deployment:** Deploys `contract_code` in each epoch specified in `deploy_epochs`
///   for every applicable [`ClarityVersion`].
/// - **Execution:** Calls `function_name` in each epoch from `call_epochs` on all previously
///   deployed contract instances.
/// - **Structure:** Each deployment and function call is executed in its own block, ensuring
///   clear separation between transactions.
///
/// # Arguments
///
/// * `contract_name` — The name of the contract.
/// * `contract_code` — The Clarity source code for the contract.
/// * `function_name` — The public function to call.
/// * `function_args` — Function arguments, provided as a slice of [`ClarityValue`].
/// * `deploy_epochs` — *(optional)* Epochs in which to deploy the contract. Defaults to all epochs ≥ 3.0.
/// * `call_epochs` — *(optional)* Epochs in which to call the function. Defaults to [`EPOCHS_TO_TEST`].
///
/// # Example
///
/// ```rust,ignore
/// #[test]
/// fn test_my_contract_call_consensus() {
///     contract_call_consensus_test!(
///         contract_name: "my-contract",
///         contract_code: "(define-public (get-message) (ok \"hello\"))",
///         function_name: "get-message",
///         function_args: &[],
///     );
/// }
/// ```
macro_rules! contract_call_consensus_test {
    (
        contract_name: $contract_name:expr,
        contract_code: $contract_code:expr,
        function_name: $function_name:expr,
        function_args: $function_args:expr,
        $(deploy_epochs: $deploy_epochs:expr,)?
        $(call_epochs: $call_epochs:expr,)?
    ) => {
        {
            let contract_name = $contract_name;

            // Handle deploy_epochs parameter (default to all epochs >= 3.0 if not provided)
            let deploy_epochs =  clarity::types::StacksEpochId::ALL_GTE_30;
            $(let deploy_epochs = $deploy_epochs;)?

            // Handle call_epochs parameter (default to EPOCHS_TO_TEST if not provided)
            let call_epochs = $crate::chainstate::tests::consensus::EPOCHS_TO_TEST;
            $(let call_epochs = $call_epochs;)?

            let mut contract_test = $crate::chainstate::tests::consensus::ContractConsensusTest::new(function_name!());
            let result = contract_test.run(
                contract_name,
                $contract_code,
                $function_name,
                $function_args,
                deploy_epochs,
                call_epochs,
            );

            insta::assert_ron_snapshot!(result);
        }
    };
}
pub(crate) use contract_call_consensus_test;

/// Generates a consensus test body for contract deployment across multiple Stacks epochs.
///
/// This macro automates deploying a contract across different Stacks epochs and
/// Clarity versions. It is primarily used for consensus-critical testing of contract
/// deployment behavior.
///
/// # Behavior
///
/// - **Deployment:** Deploys `contract_code` in each epoch specified by `deploy_epochs`
///   for all applicable [`ClarityVersion`]s.
/// - **Structure:** Each deployment is executed in its own block, ensuring clear
///   separation between transactions.
///
/// # Arguments
///
/// * `contract_name` — Name of the contract being tested.
/// * `contract_code` — The Clarity source code of the contract.
/// * `deploy_epochs` — *(optional)* Epochs in which to deploy the contract. Defaults to [`EPOCHS_TO_TEST`].
///
/// # Example
///
/// ```rust,ignore
/// #[test]
/// fn test_my_contract_deploy_consensus() {
///     contract_deploy_consensus_test!(
///         deploy_test,
///         contract_name: "my-contract",
///         contract_code: "(define-public (init) (ok true))",
///     );
/// }
/// ```
macro_rules! contract_deploy_consensus_test {
    // Handle the case where deploy_epochs is not provided
    (
        contract_name: $contract_name:expr,
        contract_code: $contract_code:expr,
    ) => {
        contract_deploy_consensus_test!(
            contract_name: $contract_name,
            contract_code: $contract_code,
            deploy_epochs: $crate::chainstate::tests::consensus::EPOCHS_TO_TEST,
        );
    };
    (
        contract_name: $contract_name:expr,
        contract_code: $contract_code:expr,
        deploy_epochs: $deploy_epochs:expr,
    ) => {
        $crate::chainstate::tests::consensus::contract_call_consensus_test!(
            contract_name: $contract_name,
            contract_code: $contract_code,
            function_name: "",   // No function calls, just deploys
            function_args: &[],  // No function calls, just deploys
            deploy_epochs: $deploy_epochs,
            call_epochs: &[],    // No function calls, just deploys
        );
    };
}
pub(crate) use contract_deploy_consensus_test;

/// The type of transaction to create.
pub enum TestTxSpec<'a> {
    Transfer {
        from: &'a StacksPrivateKey,
        to: &'a PrincipalData,
        amount: u64,
    },
    ContractDeploy {
        sender: &'a StacksPrivateKey,
        name: &'a str,
        code: &'a str,
        clarity_version: Option<ClarityVersion>,
    },
    ContractCall {
        sender: &'a StacksPrivateKey,
        contract_addr: &'a StacksAddress,
        contract_name: &'a str,
        function_name: &'a str,
        args: &'a [ClarityValue],
    },
}

/// A helper to create transactions with incrementing nonces for each account.
pub struct TestTxFactory {
    /// Map of address to next nonce
    nonce_counter: HashMap<StacksAddress, u64>,
    /// The default chain ID to use for transactions
    default_chain_id: u32,
}

impl TestTxFactory {
    /// Creates a new [`TransactionFactory`] with the specified default chain ID.
    pub fn new(default_chain_id: u32) -> Self {
        Self {
            nonce_counter: HashMap::new(),
            default_chain_id,
        }
    }

    /// Manually increments the nonce for the sender of the specified transaction.
    ///
    /// This method should be called *after* a transaction has been successfully
    /// processed to ensure the factory uses the correct next nonce for subsequent
    /// transactions from the same sender.
    ///
    /// # Arguments
    ///
    /// * `tx_spec` - The original specification of the transaction whose sender's
    ///   nonce should be incremented.
    ///
    /// # Panics
    ///
    /// Panics if the sender's address is not found in the nonce counter map.
    pub fn increase_nonce_for_tx(&mut self, tx_spec: &TestTxSpec) {
        let sender_privk = match tx_spec {
            TestTxSpec::Transfer { from, .. } => from,
            TestTxSpec::ContractDeploy { sender, .. } => sender,
            TestTxSpec::ContractCall { sender, .. } => sender,
        };
        let address = StacksAddress::p2pkh(false, &StacksPublicKey::from_private(sender_privk));
        let nonce = self
            .nonce_counter
            .get_mut(&address)
            .unwrap_or_else(|| panic!("Nonce not found for address {address}"));
        *nonce += 1;
    }

    /// Generates a new transaction of the specified type.
    ///
    /// Arguments:
    /// - `tx_type`: The type of transaction to create.
    ///
    /// Returns:
    /// A [`StacksTransaction`] representing the created transaction.
    pub fn generate_tx(&mut self, tx_spec: &TestTxSpec) -> StacksTransaction {
        match tx_spec {
            TestTxSpec::Transfer { from, to, amount } => self.transfer(from, to, *amount),
            TestTxSpec::ContractDeploy {
                sender,
                name,
                code,
                clarity_version,
            } => self.contract_deploy(sender, name, code, *clarity_version),
            TestTxSpec::ContractCall {
                sender,
                contract_addr,
                contract_name,
                function_name,
                args,
            } => self.contract_call(sender, contract_addr, contract_name, function_name, args),
        }
    }

    /// Create a STX transfer transaction.
    ///
    /// Arguments:
    /// - `from`: The sender's private key.
    /// - `to`: The recipient's principal data.
    /// - `amount`: The amount of STX to transfer.
    ///
    /// Returns:
    /// A [`StacksTransaction`] representing the transfer.
    ///
    /// Note: The transaction fee is set to 180 micro-STX.
    pub fn transfer(
        &mut self,
        from: &StacksPrivateKey,
        to: &PrincipalData,
        amount: u64,
    ) -> StacksTransaction {
        let address = StacksAddress::p2pkh(false, &StacksPublicKey::from_private(from));
        let nonce = self.nonce_counter.entry(address).or_insert(0);
        make_stacks_transfer_tx(from, *nonce, 180, self.default_chain_id, to, amount)
    }

    /// Create a contract deployment transaction.
    ///
    /// Arguments:
    /// `sender`: The sender's private key.
    /// `name`: The name of the contract.
    /// `code`: The contract code as a string.
    ///
    /// Returns:
    /// A [`StacksTransaction`] representing the contract deployment.
    ///
    /// Note: The transaction fee is set based on the contract code length.
    pub fn contract_deploy(
        &mut self,
        sender: &StacksPrivateKey,
        name: &str,
        code: &str,
        clarity_version: Option<ClarityVersion>,
    ) -> StacksTransaction {
        let address = StacksAddress::p2pkh(false, &StacksPublicKey::from_private(sender));
        let nonce = self.nonce_counter.entry(address).or_insert(0);
        let tx_bytes = make_contract_publish_versioned(
            sender,
            *nonce,
            (code.len() * 100) as u64,
            self.default_chain_id,
            name,
            code,
            clarity_version,
        );
        StacksTransaction::consensus_deserialize(&mut tx_bytes.as_slice()).unwrap()
    }

    /// Create a contract call transaction.
    ///
    /// Arguments:
    /// `sender`: The sender's private key.
    /// `contract_addr`: The address of the contract.
    /// `contract_name`: The name of the contract.
    /// `function_name`: The name of the function to call.
    /// `args`: The arguments to pass to the function.
    ///
    /// Returns:
    /// A [`StacksTransaction`] representing the contract call.
    ///
    /// Note: The transaction fee is set to 200 micro-STX.
    pub fn contract_call(
        &mut self,
        sender: &StacksPrivateKey,
        contract_addr: &StacksAddress,
        contract_name: &str,
        function_name: &str,
        args: &[ClarityValue],
    ) -> StacksTransaction {
        let address = StacksAddress::p2pkh(false, &StacksPublicKey::from_private(sender));
        let nonce = self.nonce_counter.entry(address).or_insert(0);
        let tx_bytes = make_contract_call(
            sender,
            *nonce,
            200,
            self.default_chain_id,
            contract_addr,
            contract_name,
            function_name,
            args,
        );
        StacksTransaction::consensus_deserialize(&mut tx_bytes.as_slice()).unwrap()
    }
}

fn epoch_3_0_onwards(first_burnchain_height: u64) -> EpochList {
    info!("StacksEpoch unit_test first_burn_height = {first_burnchain_height}");

    EpochList::new(&[
        StacksEpoch {
            epoch_id: StacksEpochId::Epoch10,
            start_height: 0,
            end_height: 0,
            block_limit: ExecutionCost::max_value(),
            network_epoch: PEER_VERSION_EPOCH_1_0,
        },
        StacksEpoch {
            epoch_id: StacksEpochId::Epoch20,
            start_height: 0,
            end_height: 0,
            block_limit: ExecutionCost::max_value(),
            network_epoch: PEER_VERSION_EPOCH_2_0,
        },
        StacksEpoch {
            epoch_id: StacksEpochId::Epoch2_05,
            start_height: 0,
            end_height: 0,
            block_limit: ExecutionCost::max_value(),
            network_epoch: PEER_VERSION_EPOCH_2_05,
        },
        StacksEpoch {
            epoch_id: StacksEpochId::Epoch21,
            start_height: 0,
            end_height: 0,
            block_limit: ExecutionCost::max_value(),
            network_epoch: PEER_VERSION_EPOCH_2_1,
        },
        StacksEpoch {
            epoch_id: StacksEpochId::Epoch22,
            start_height: 0,
            end_height: 0,
            block_limit: ExecutionCost::max_value(),
            network_epoch: PEER_VERSION_EPOCH_2_2,
        },
        StacksEpoch {
            epoch_id: StacksEpochId::Epoch23,
            start_height: 0,
            end_height: 0,
            block_limit: ExecutionCost::max_value(),
            network_epoch: PEER_VERSION_EPOCH_2_3,
        },
        StacksEpoch {
            epoch_id: StacksEpochId::Epoch24,
            start_height: 0,
            end_height: 0,
            block_limit: ExecutionCost::max_value(),
            network_epoch: PEER_VERSION_EPOCH_2_4,
        },
        StacksEpoch {
            epoch_id: StacksEpochId::Epoch25,
            start_height: 0,
            end_height: first_burnchain_height,
            block_limit: BLOCK_LIMIT_MAINNET_21,
            network_epoch: PEER_VERSION_EPOCH_2_5,
        },
        StacksEpoch {
            epoch_id: StacksEpochId::Epoch30,
            start_height: first_burnchain_height,
            end_height: first_burnchain_height + 1,
            block_limit: BLOCK_LIMIT_MAINNET_21,
            network_epoch: PEER_VERSION_EPOCH_3_0,
        },
        StacksEpoch {
            epoch_id: StacksEpochId::Epoch31,
            start_height: first_burnchain_height + 1,
            end_height: first_burnchain_height + 2,
            block_limit: BLOCK_LIMIT_MAINNET_21,
            network_epoch: PEER_VERSION_EPOCH_3_1,
        },
        StacksEpoch {
            epoch_id: StacksEpochId::Epoch32,
            start_height: first_burnchain_height + 2,
            end_height: first_burnchain_height + 3,
            block_limit: BLOCK_LIMIT_MAINNET_21,
            network_epoch: PEER_VERSION_EPOCH_3_2,
        },
        StacksEpoch {
            epoch_id: StacksEpochId::Epoch33,
            start_height: first_burnchain_height + 3,
            end_height: STACKS_EPOCH_MAX,
            block_limit: BLOCK_LIMIT_MAINNET_21,
            network_epoch: PEER_VERSION_EPOCH_3_3,
        },
    ])
}

/// Custom serializer for `Option<TransactionPayload>` to improve snapshot readability.
/// This avoids large diffs in snapshots due to code body changes and focuses on key fields.
fn serialize_opt_tx_payload<S>(
    value: &Option<TransactionPayload>,
    serializer: S,
) -> Result<S::Ok, S::Error>
where
    S: Serializer,
{
    let changed = match value {
        None => "BitcoinTx".to_string(),
        Some(TransactionPayload::TokenTransfer(sender, amount, memo)) => {
            format!("TokenTransfer(from: {sender}, amount: {amount}, memo: {memo})")
        }
        Some(TransactionPayload::SmartContract(
            TransactionSmartContract { name, code_body },
            clarity_version,
        )) => {
            format!("SmartContract(name: {name}, code_body: [..], clarity_version: {clarity_version:?})")
        }
        Some(TransactionPayload::ContractCall(TransactionContractCall {
            address,
            contract_name,
            function_name,
            function_args,
        })) => {
            format!("ContractCall(address: {address}, contract_name: {contract_name}, function_name: {function_name}, function_args: [{function_args:?}])")
        }
        Some(payload) => {
            format!("{payload:?}")
        }
    };
    serializer.serialize_str(&changed)
}

/// Serialize an optional string field appending a non-consensus breaking info message.
fn serialize_opt_string_ncb<S>(value: &Option<String>, serializer: S) -> Result<S::Ok, S::Error>
where
    S: Serializer,
{
    let original = match value.as_deref() {
        Some(str) => format!("Some({str})"),
        None => "None".to_string(),
    };
    let changed = format!("{original} [NON-CONSENSUS BREAKING]");
    serializer.serialize_str(&changed)
}

/// Represents the expected output of a transaction in a test.
#[derive(Serialize, Deserialize, Clone, Debug, PartialEq)]
pub struct ExpectedTransactionOutput {
    /// The transaction that was executed.
    /// `None` for bitcoin transactions.
    #[serde(serialize_with = "serialize_opt_tx_payload")]
    pub tx: Option<TransactionPayload>,
    /// The possible Clarity VM error message associated to the transaction (non-consensus breaking)
    #[serde(serialize_with = "serialize_opt_string_ncb")]
    pub vm_error: Option<String>,
    /// The expected return value of the transaction.
    pub return_type: ClarityValue,
    /// The expected execution cost of the transaction.
    pub cost: ExecutionCost,
}

/// Represents the expected outputs for a block's execution.
#[derive(Serialize, Deserialize, Clone, Debug, PartialEq)]
pub struct ExpectedBlockOutput {
    /// The expected block marf
    pub marf_hash: TrieHash,
    /// The epoch in which the test block was expected to be evaluated
    pub evaluated_epoch: StacksEpochId,
    /// The expected outputs for each transaction, in input order.
    pub transactions: Vec<ExpectedTransactionOutput>,
    /// The total execution cost of the block.
    pub total_block_cost: ExecutionCost,
}

/// Represents the expected result of a consensus test.
#[derive(Serialize, Deserialize, Clone, Debug, PartialEq)]
pub enum ExpectedResult {
    /// The test should succeed with the specified outputs.
    Success(ExpectedBlockOutput),
    /// The test should fail with an error matching the specified string
    /// Cannot match on the exact Error directly as they do not implement
    /// Serialize/Deserialize or PartialEq
    Failure(String),
}

impl ExpectedResult {
    fn create_from(
        result: Result<StacksEpochReceipt, ChainstateError>,
        marf_hash: TrieHash,
    ) -> Self {
        match result {
            Ok(epoch_receipt) => {
                let transactions: Vec<ExpectedTransactionOutput> = epoch_receipt
                    .tx_receipts
                    .into_iter()
                    .map(|r| {
                        let tx = match r.transaction {
                            TransactionOrigin::Stacks(tx) => Some(tx.payload),
                            TransactionOrigin::Burn(..) => None,
                        };
                        ExpectedTransactionOutput {
                            tx,
                            return_type: r.result,
                            cost: r.execution_cost,
                            vm_error: r.vm_error,
                        }
                    })
                    .collect();
                ExpectedResult::Success(ExpectedBlockOutput {
                    marf_hash,
                    evaluated_epoch: epoch_receipt.evaluated_epoch,
                    transactions,
                    total_block_cost: epoch_receipt.anchored_block_cost,
                })
            }
            Err(e) => ExpectedResult::Failure(e.to_string()),
        }
    }
}

/// Represents a block to be appended in a test and its expected result.
#[derive(Serialize, Deserialize, Clone, Debug, PartialEq)]
pub struct TestBlock {
    /// Transactions to include in the block
    pub transactions: Vec<StacksTransaction>,
}

/// Represents a consensus test with chainstate.
pub struct ConsensusTest<'a> {
    pub chain: TestChainstate<'a>,
}

impl ConsensusTest<'_> {
    /// Creates a new `ConsensusTest` with the given test name and initial balances.
    pub fn new(test_name: &str, initial_balances: Vec<(PrincipalData, u64)>) -> Self {
        // Set up chainstate to start at Epoch 3.0
        let mut boot_plan = NakamotoBootPlan::new(test_name)
            // These are the minimum values found for the fastest test execution.
            //
            // If changing these values, ensure the following conditions are met:
            // 1. Min 6 reward blocks (test framework limitation).
            // 2. Epoch 3.0 starts in the reward phase.
            // 3. Tests bypass mainnet's prepare_length >= 3 (allowing 1).
            // - Current boot sequence:
            //   - Cycle 3: Signers at height 27 register for 12 reward cycles
            //   - Cycle 4: Epoch 3.0 starts at height 30
            // Tests generate 1 bitcoin block per epoch transition after 3.0
            // staying within the registration window
            .with_pox_constants(7, 1)
            .with_initial_balances(initial_balances)
            .with_private_key(FAUCET_PRIV_KEY.clone());
        let epochs = epoch_3_0_onwards(
            (boot_plan.pox_constants.pox_4_activation_height
                + boot_plan.pox_constants.reward_cycle_length
                + 1) as u64,
        );
        boot_plan = boot_plan.with_epochs(epochs);
        let chain = boot_plan.boot_nakamoto_chainstate(None);

        Self { chain }
    }

    /// Advances the chainstate to the specified epoch. Creating a tenure change block per burn block height
    pub fn advance_to_epoch(&mut self, target_epoch: StacksEpochId) {
        let burn_block_height = self.chain.get_burn_block_height();
        let mut current_epoch =
            SortitionDB::get_stacks_epoch(self.chain.sortdb().conn(), burn_block_height)
                .unwrap()
                .unwrap()
                .epoch_id;
        assert!(current_epoch <= target_epoch, "Chainstate is already at a higher epoch than the target. Current epoch: {current_epoch}. Target epoch: {target_epoch}");
        while current_epoch < target_epoch {
            let (burn_ops, mut tenure_change, miner_key) = self
                .chain
                .begin_nakamoto_tenure(TenureChangeCause::BlockFound);
            let (_, header_hash, consensus_hash) = self.chain.next_burnchain_block(burn_ops);
            let vrf_proof = self.chain.make_nakamoto_vrf_proof(miner_key);

            tenure_change.tenure_consensus_hash = consensus_hash.clone();
            tenure_change.burn_view_consensus_hash = consensus_hash.clone();
            let tenure_change_tx = self.chain.miner.make_nakamoto_tenure_change(tenure_change);
            let coinbase_tx = self.chain.miner.make_nakamoto_coinbase(None, vrf_proof);

            let blocks_and_sizes = self
                .chain
                .make_nakamoto_tenure(tenure_change_tx, coinbase_tx, Some(0))
                .unwrap();
            assert_eq!(
                blocks_and_sizes.len(),
                1,
                "Mined more than one Nakamoto block"
            );
            let burn_block_height = self.chain.get_burn_block_height();
            current_epoch =
                SortitionDB::get_stacks_epoch(self.chain.sortdb().conn(), burn_block_height)
                    .unwrap()
                    .unwrap()
                    .epoch_id;
        }
    }

    /// Appends a single block to the chain and returns the result.
    ///
    /// This method takes a [`TestBlock`] containing a list of transactions, constructs
    /// a fully valid [`NakamotoBlock`], processes it against the current chainstate.
    ///
    /// # Arguments
    ///
    /// * `block` - The test block to be processed and appended to the chain.
    ///
    /// # Returns
    ///
    /// A [`ExpectedResult`] with the outcome of the block processing.
    pub fn append_block(&mut self, block: TestBlock) -> ExpectedResult {
        debug!("--------- Running block {block:?} ---------");
        let (nakamoto_block, block_size) = self.construct_nakamoto_block(block);
        let mut sortdb = self.chain.sortdb.take().unwrap();
        let mut stacks_node = self.chain.stacks_node.take().unwrap();
        let chain_tip =
            NakamotoChainState::get_canonical_block_header(stacks_node.chainstate.db(), &sortdb)
                .unwrap()
                .unwrap();
        let pox_constants = PoxConstants::test_default();
        let sig_hash = nakamoto_block.header.signer_signature_hash();
        debug!(
            "--------- Processing block {sig_hash} ---------";
            "block" => ?nakamoto_block
        );
        let expected_marf = nakamoto_block.header.state_index_root;
        let res = TestStacksNode::process_pushed_next_ready_block(
            &mut stacks_node,
            &mut sortdb,
            &mut self.chain.miner,
            &chain_tip.consensus_hash,
            &mut self.chain.coord,
            nakamoto_block.clone(),
        );
        debug!(
            "--------- Processed block: {sig_hash} ---------";
            "block" => ?nakamoto_block
        );
        let remapped_result = res.map(|receipt| receipt.unwrap());
        // Restore chainstate for the next block
        self.chain.sortdb = Some(sortdb);
        self.chain.stacks_node = Some(stacks_node);
        ExpectedResult::create_from(remapped_result, expected_marf)
    }

    /// Executes a full test plan by processing blocks across multiple epochs.
    ///
    /// This function serves as the primary test runner. It iterates through the
    /// provided epochs in chronological order, automatically advancing the
    /// chainstate to the start of each epoch. It then processes all [`TestBlock`]'s
    /// associated with that epoch and collects their results.
    ///
    /// # Arguments
    ///
    /// * `epoch_blocks` - A map where keys are [`StacksEpochId`]s and values are the
    ///   sequence of blocks to be executed during that epoch.
    ///
    ///  # Returns
    ///
    /// A `Vec<ExpectedResult>` with the outcome of each block for snapshot testing.
    pub fn run(
        mut self,
        epoch_blocks: HashMap<StacksEpochId, Vec<TestBlock>>,
    ) -> Vec<ExpectedResult> {
        // Validate blocks
        for (epoch_id, blocks) in epoch_blocks.iter() {
            assert!(
                !matches!(
                    *epoch_id,
                    StacksEpochId::Epoch10
                        | StacksEpochId::Epoch20
                        | StacksEpochId::Epoch2_05
                        | StacksEpochId::Epoch21
                        | StacksEpochId::Epoch22
                        | StacksEpochId::Epoch23
                        | StacksEpochId::Epoch24
                        | StacksEpochId::Epoch25
                ),
                "Pre-Nakamoto Tenures are not Supported"
            );
            assert!(
                !blocks.is_empty(),
                "Each epoch must have at least one block"
            );
        }

        let mut sorted_epochs: Vec<_> = epoch_blocks.into_iter().collect();
        sorted_epochs.sort_by_key(|(epoch_id, _)| *epoch_id);

        let mut results = vec![];

        for (epoch, blocks) in sorted_epochs {
            debug!(
                "--------- Processing epoch {epoch:?} with {} blocks ---------",
                blocks.len()
            );
            self.advance_to_epoch(epoch);

            for block in blocks {
                results.push(self.append_block(block));
            }
        }
        results
    }

    /// Constructs a Nakamoto block with the given [`TestBlock`] configuration.
    fn construct_nakamoto_block(&mut self, test_block: TestBlock) -> (NakamotoBlock, usize) {
        let chain_tip = NakamotoChainState::get_canonical_block_header(
            self.chain.stacks_node.as_ref().unwrap().chainstate.db(),
            self.chain.sortdb.as_ref().unwrap(),
        )
        .unwrap()
        .unwrap();
        let cycle = self.chain.get_reward_cycle();
        let burn_spent = SortitionDB::get_block_snapshot_consensus(
            self.chain.sortdb_ref().conn(),
            &chain_tip.consensus_hash,
        )
        .unwrap()
        .map(|sn| sn.total_burn)
        .unwrap();
        let mut block = NakamotoBlock {
            header: NakamotoBlockHeader {
                version: 1,
                chain_length: chain_tip.stacks_block_height + 1,
                burn_spent,
                consensus_hash: chain_tip.consensus_hash.clone(),
                parent_block_id: chain_tip.index_block_hash(),
                tx_merkle_root: Sha512Trunc256Sum::from_data(&[]),
                state_index_root: TrieHash::from_empty_data(),
                timestamp: 1,
                miner_signature: MessageSignature::empty(),
                signer_signature: vec![],
                pox_treatment: BitVec::ones(1).unwrap(),
            },
            txs: test_block.transactions,
        };

        let tx_merkle_root = {
            let txid_vecs: Vec<_> = block
                .txs
                .iter()
                .map(|tx| tx.txid().as_bytes().to_vec())
                .collect();
            MerkleTree::<Sha512Trunc256Sum>::new(&txid_vecs).root()
        };
        block.header.tx_merkle_root = tx_merkle_root;

        // Set the MARF root hash or use an all-zero hash in case of failure.
        // NOTE: It is expected to fail when trying computing the marf for invalid block/transactions.
        let marf_result = self.compute_block_marf_root_hash(block.header.timestamp, &block.txs);
        block.header.state_index_root = match marf_result {
            Ok(marf) => marf,
            Err(_) => TrieHash::from_bytes(&[0; 32]).unwrap(),
        };

        self.chain.miner.sign_nakamoto_block(&mut block);
        let mut signers = self.chain.config.test_signers.clone().unwrap_or_default();
        signers.sign_nakamoto_block(&mut block, cycle);
        let block_len = block.serialize_to_vec().len();
        (block, block_len)
    }

    /// Computes the MARF root hash for a block.
    ///
    /// This function is intended for use in success test cases only, where all
    /// transactions are valid. In other scenarios, the computation may fail.
    ///
    /// The implementation is deliberately minimal: it does not cover every
    /// possible situation (such as new tenure handling), but it should be
    /// sufficient for the scope of our test cases.
    fn compute_block_marf_root_hash(
        &mut self,
        block_time: u64,
        block_txs: &[StacksTransaction],
    ) -> Result<TrieHash, String> {
        let node = self.chain.stacks_node.as_mut().unwrap();
        let sortdb = self.chain.sortdb.as_ref().unwrap();
        let burndb_conn = sortdb.index_handle_at_tip();
        let chainstate = &mut node.chainstate;

        let chain_tip = NakamotoChainState::get_canonical_block_header(chainstate.db(), sortdb)
            .unwrap()
            .unwrap();

        let (chainstate_tx, clarity_instance) = chainstate.chainstate_tx_begin().unwrap();
        let burndb_conn = sortdb.index_handle_at_tip();

        let mut clarity_tx = StacksChainState::chainstate_block_begin(
            &chainstate_tx,
            clarity_instance,
            &burndb_conn,
            &chain_tip.consensus_hash,
            &chain_tip.anchored_header.block_hash(),
            &MINER_BLOCK_CONSENSUS_HASH,
            &MINER_BLOCK_HEADER_HASH,
        );
        let result = Self::inner_compute_block_marf_root_hash(
            &mut clarity_tx,
            block_time,
            block_txs,
            chain_tip.burn_header_height,
        );
        clarity_tx.rollback_block();
        result
    }

    /// This is where the real MARF computation happens.
    /// It is extrapolated into an _inner_ method to simplify rollback handling,
    /// ensuring that rollback can be applied consistently on both success and failure
    /// in the _outer_ method.
    fn inner_compute_block_marf_root_hash(
        clarity_tx: &mut ClarityTx,
        block_time: u64,
        block_txs: &[StacksTransaction],
        burn_header_height: u32,
    ) -> Result<TrieHash, String> {
        clarity_tx
            .connection()
            .as_free_transaction(|clarity_tx_conn| {
                clarity_tx_conn.with_clarity_db(|db| {
                    db.setup_block_metadata(Some(block_time))?;
                    Ok(())
                })
            })
            .map_err(|e| e.to_string())?;

        StacksChainState::process_block_transactions(clarity_tx, block_txs, 0)
            .map_err(|e| e.to_string())?;

        NakamotoChainState::finish_block(clarity_tx, None, false, burn_header_height)
            .map_err(|e| e.to_string())?;

        Ok(clarity_tx.seal())
    }
}

// Just a namespace for utilities for writing consensus tests
pub struct ConsensusUtils;

impl ConsensusUtils {
    pub fn new_deploy_tx(
        nonce: u64,
        contract_name: &str,
        contract_code: &str,
        clarity_version: Option<ClarityVersion>,
    ) -> StacksTransaction {
        let deploy_tx = make_contract_publish_versioned(
            &FAUCET_PRIV_KEY,
            nonce,
            contract_code.len() as u64 * 100,
            CHAIN_ID_TESTNET,
            contract_name,
            contract_code,
            clarity_version,
        );
        StacksTransaction::consensus_deserialize(&mut deploy_tx.as_slice()).unwrap()
    }

    pub fn new_call_tx(nonce: u64, contract_name: &str, funct_name: &str) -> StacksTransaction {
        let call_tx = make_contract_call(
            &FAUCET_PRIV_KEY,
            nonce,
            200,
            CHAIN_ID_TESTNET,
            &to_addr(&FAUCET_PRIV_KEY),
            contract_name,
            funct_name,
            &[],
        );
        StacksTransaction::consensus_deserialize(&mut call_tx.as_slice()).unwrap()
    }
}

#[test]
fn test_append_empty_blocks() {
    let empty_test_blocks = vec![TestBlock {
        transactions: vec![],
    }];
    let mut epoch_blocks = HashMap::new();
    for epoch in EPOCHS_TO_TEST {
        epoch_blocks.insert(*epoch, empty_test_blocks.clone());
    }

    let result = ConsensusTest::new(function_name!(), vec![]).run(epoch_blocks);
    insta::assert_ron_snapshot!(result);
}

#[test]
fn test_append_stx_transfers_success() {
    let sender_privks = [
        StacksPrivateKey::from_hex(SK_1).unwrap(),
        StacksPrivateKey::from_hex(SK_2).unwrap(),
        StacksPrivateKey::from_hex(SK_3).unwrap(),
    ];
    let total_epochs = EPOCHS_TO_TEST.len() as u64;
    let send_amount = 1_000;
    let tx_fee = 180;
    // initialize balances
    let mut initial_balances = Vec::new();
    for sender_privk in &sender_privks {
        let sender_addr =
            StacksAddress::p2pkh(false, &StacksPublicKey::from_private(sender_privk)).into();
        // give them enough to cover all transfers across all epochs
        initial_balances.push((sender_addr, (send_amount + tx_fee) * total_epochs));
    }

    // build transactions per epoch, incrementing nonce per sender
    let mut epoch_blocks = HashMap::new();
    let mut nonces = vec![0u64; sender_privks.len()]; // track nonce per sender

    for epoch in EPOCHS_TO_TEST {
        let transactions: Vec<_> = sender_privks
            .iter()
            .enumerate()
            .map(|(i, sender_privk)| {
                let tx = make_stacks_transfer_tx(
                    sender_privk,
                    nonces[i], // use current nonce
                    tx_fee,
                    CHAIN_ID_TESTNET,
                    &boot_code_addr(false).into(),
                    send_amount,
                );
                nonces[i] += 1; // increment for next epoch
                tx
            })
            .collect();

        epoch_blocks.insert(*epoch, vec![TestBlock { transactions }]);
    }

    let result = ConsensusTest::new(function_name!(), initial_balances).run(epoch_blocks);
    insta::assert_ron_snapshot!(result);
}

/// Example of using the `contract_call_consensus_test!` macro
/// Deploys a contract to each epoch, for each Clarity version,
/// then calls a function in that contract and snapshots the results.
#[test]
fn test_successfully_deploy_and_call() {
    contract_call_consensus_test!(
        contract_name: "foo_contract",
        contract_code: FOO_CONTRACT,
        function_name: "bar",
        function_args: &[ClarityValue::UInt(1)],
    );
}

/// Example of using the `contract_deploy_consensus_test!` macro
/// Deploys a contract to all epoch, for each Clarity version
#[test]
fn test_succesfully_deploy() {
    contract_deploy_consensus_test!(
        contract_name: "foo_contract",
        contract_code: FOO_CONTRACT,
    );
}<|MERGE_RESOLUTION|>--- conflicted
+++ resolved
@@ -54,11 +54,7 @@
 /// The epochs to test for consensus are the current and upcoming epochs.
 /// This constant must be changed when new epochs are introduced.
 /// Note that contract deploys MUST be done in each epoch >= 2.0.
-<<<<<<< HEAD
-pub const EPOCHS_TO_TEST: &[StacksEpochId] = &[StacksEpochId::Epoch32, StacksEpochId::Epoch33];
-=======
-const EPOCHS_TO_TEST: &[StacksEpochId] = &[StacksEpochId::Epoch33];
->>>>>>> c7c7fd60
+pub const EPOCHS_TO_TEST: &[StacksEpochId] = &[StacksEpochId::Epoch33];
 
 pub const SK_1: &str = "a1289f6438855da7decf9b61b852c882c398cff1446b2a0f823538aa2ebef92e01";
 pub const SK_2: &str = "4ce9a8f7539ea93753a36405b16e8b57e15a552430410709c2b6d65dca5c02e201";
@@ -1200,7 +1196,7 @@
 /// Example of using the `contract_deploy_consensus_test!` macro
 /// Deploys a contract to all epoch, for each Clarity version
 #[test]
-fn test_succesfully_deploy() {
+fn test_successfully_deploy() {
     contract_deploy_consensus_test!(
         contract_name: "foo_contract",
         contract_code: FOO_CONTRACT,
