--- conflicted
+++ resolved
@@ -778,13 +778,8 @@
     pub fn new(test_name: &str, initial_balances: Vec<(PrincipalData, u64)>) -> Self {
         // Set up chainstate to start at Epoch 3.0
         let mut boot_plan = NakamotoBootPlan::new(test_name)
-<<<<<<< HEAD
             .with_pox_constants(7, 1)
-            .with_initial_balances(test_vector.initial_balances.clone())
-=======
-            .with_pox_constants(100, 3)
             .with_initial_balances(initial_balances)
->>>>>>> a7d73af1
             .with_private_key(FAUCET_PRIV_KEY.clone());
         let epochs = epoch_3_0_onwards(
             (boot_plan.pox_constants.pox_4_activation_height
