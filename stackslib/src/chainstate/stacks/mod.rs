--- conflicted
+++ resolved
@@ -342,15 +342,9 @@
     }
 }
 
-<<<<<<< HEAD
 impl From<VmExecutionError> for Error {
     fn from(e: VmExecutionError) -> Error {
-        Error::ClarityError(clarity_error::Interpreter(e))
-=======
-impl From<clarity_interpreter_error> for Error {
-    fn from(e: clarity_interpreter_error) -> Error {
         Error::ClarityError(ClarityError::Interpreter(e))
->>>>>>> 22de8cf5
     }
 }
 
