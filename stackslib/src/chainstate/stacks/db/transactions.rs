--- conflicted
+++ resolved
@@ -23,7 +23,7 @@
 use clarity::vm::contexts::{AssetMap, AssetMapEntry, Environment};
 use clarity::vm::costs::cost_functions::ClarityCostFunction;
 use clarity::vm::costs::{runtime_cost, CostTracker, ExecutionCost};
-use clarity::vm::errors::{InterpreterError, VmExecutionError};
+use clarity::vm::errors::{VmExecutionError, VmInternalError};
 use clarity::vm::representations::ClarityName;
 use clarity::vm::types::{
     AssetIdentifier, BuffData, PrincipalData, QualifiedContractIdentifier, SequenceData,
@@ -47,11 +47,7 @@
     fn try_from(value: Value) -> Result<Self, Self::Error> {
         // check that serialization _will_ be successful when hashed
         let _bytes = value.serialize_to_vec().map_err(|_| {
-<<<<<<< HEAD
-            VmExecutionError::Interpreter(InterpreterError::Expect(
-=======
-            InterpreterError::Internal(clarity::vm::errors::VmInternalError::Expect(
->>>>>>> b20d3672
+            VmExecutionError::Internal(VmInternalError::Expect(
                 "Failed to serialize asset in NFT during post-condition checks".into(),
             ))
         })?;
