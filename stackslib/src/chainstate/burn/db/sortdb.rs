// Copyright (C) 2013-2020 Blockstack PBC, a public benefit corporation
// Copyright (C) 2020 Stacks Open Internet Foundation
//
// This program is free software: you can redistribute it and/or modify
// it under the terms of the GNU General Public License as published by
// the Free Software Foundation, either version 3 of the License, or
// (at your option) any later version.
//
// This program is distributed in the hope that it will be useful,
// but WITHOUT ANY WARRANTY; without even the implied warranty of
// MERCHANTABILITY or FITNESS FOR A PARTICULAR PURPOSE.  See the
// GNU General Public License for more details.
//
// You should have received a copy of the GNU General Public License
// along with this program.  If not, see <http://www.gnu.org/licenses/>.

use std::cmp::Ord;
use std::cmp::Ordering;
use std::collections::{HashMap, HashSet};
use std::convert::{From, TryFrom, TryInto};
use std::io::{ErrorKind, Write};
use std::ops::Deref;
use std::ops::DerefMut;
use std::{cmp, fmt, fs, str::FromStr};

use clarity::vm::ast::ASTRules;
use clarity::vm::costs::ExecutionCost;
use clarity::vm::representations::{ClarityName, ContractName};
use clarity::vm::types::PrincipalData;
use clarity::vm::types::Value;
use rand;
use rand::RngCore;
use rusqlite::types::ToSql;
use rusqlite::Row;
use rusqlite::Transaction;
use rusqlite::TransactionBehavior;
use rusqlite::{Connection, OpenFlags, OptionalExtension, NO_PARAMS};
use sha2::{Digest, Sha512_256};
use stacks_common::address::AddressHashMode;
use stacks_common::types::chainstate::StacksAddress;
use stacks_common::types::chainstate::TrieHash;
use stacks_common::types::chainstate::{
    BlockHeaderHash, BurnchainHeaderHash, PoxId, SortitionId, StacksBlockId, VRFSeed,
};
use stacks_common::util::get_epoch_time_secs;
use stacks_common::util::hash::{hex_bytes, to_hex, Hash160, Sha512Trunc256Sum};
use stacks_common::util::log;
use stacks_common::util::secp256k1::MessageSignature;
use stacks_common::util::vrf::*;

use crate::burnchains::affirmation::{AffirmationMap, AffirmationMapEntry};
use crate::burnchains::bitcoin::BitcoinNetworkType;
use crate::burnchains::db::{BurnchainDB, BurnchainHeaderReader};
use crate::burnchains::{Address, PublicKey, Txid};
use crate::burnchains::{
    Burnchain, BurnchainBlockHeader, BurnchainRecipient, BurnchainStateTransition,
    BurnchainStateTransitionOps, BurnchainTransaction, BurnchainView, Error as BurnchainError,
    PoxConstants,
};
use crate::chainstate::burn::operations::DelegateStxOp;
use crate::chainstate::burn::operations::{
    leader_block_commit::{MissedBlockCommit, RewardSetInfo, OUTPUTS_PER_COMMIT},
    BlockstackOperationType, LeaderBlockCommitOp, LeaderKeyRegisterOp, PegInOp, PegOutFulfillOp,
    PegOutRequestOp, PreStxOp, StackStxOp, TransferStxOp, UserBurnSupportOp,
};
use crate::chainstate::burn::ConsensusHashExtensions;
use crate::chainstate::burn::Opcodes;
use crate::chainstate::burn::{BlockSnapshot, ConsensusHash, OpsHash, SortitionHash};
use crate::chainstate::coordinator::{
    Error as CoordinatorError, PoxAnchorBlockStatus, RewardCycleInfo,
};
use crate::chainstate::stacks::address::PoxAddress;
use crate::chainstate::stacks::address::StacksAddressExtensions;
use crate::chainstate::stacks::boot::PoxStartCycleInfo;
use crate::chainstate::stacks::db::{StacksChainState, StacksHeaderInfo};
use crate::chainstate::stacks::index::marf::MARFOpenOpts;
use crate::chainstate::stacks::index::marf::MarfConnection;
use crate::chainstate::stacks::index::marf::MARF;
use crate::chainstate::stacks::index::storage::TrieFileStorage;
use crate::chainstate::stacks::index::{ClarityMarfTrieId, MARFValue};
use crate::chainstate::stacks::index::{Error as MARFError, MarfTrieId};
use crate::chainstate::stacks::StacksPublicKey;
use crate::chainstate::stacks::*;
use crate::chainstate::ChainstateDB;
use crate::core::AST_RULES_PRECHECK_SIZE;
use crate::core::FIRST_BURNCHAIN_CONSENSUS_HASH;
use crate::core::FIRST_STACKS_BLOCK_HASH;
use crate::core::{StacksEpoch, StacksEpochExtension, StacksEpochId, STACKS_EPOCH_MAX};
use crate::net::neighbors::MAX_NEIGHBOR_BLOCK_DELAY;
use crate::net::{Error as NetError, Error};
use crate::util_lib::db::tx_begin_immediate;
use crate::util_lib::db::tx_busy_handler;
use crate::util_lib::db::DBTx;
use crate::util_lib::db::Error as db_error;
use crate::util_lib::db::{
    db_mkdirs, opt_u64_to_sql, query_count, query_row, query_row_columns, query_row_panic,
    query_rows, sql_pragma, u64_to_sql, DBConn, FromColumn, FromRow, IndexDBConn, IndexDBTx,
};

const BLOCK_HEIGHT_MAX: u64 = ((1 as u64) << 63) - 1;

pub const REWARD_WINDOW_START: u64 = 144 * 15;
pub const REWARD_WINDOW_END: u64 = 144 * 90 + REWARD_WINDOW_START;

pub type BlockHeaderCache = HashMap<ConsensusHash, (Option<BlockHeaderHash>, ConsensusHash)>;

impl FromRow<SortitionId> for SortitionId {
    fn from_row<'a>(row: &'a Row) -> Result<SortitionId, db_error> {
        SortitionId::from_column(row, "sortition_id")
    }
}

impl FromRow<ConsensusHash> for ConsensusHash {
    fn from_row<'a>(row: &'a Row) -> Result<ConsensusHash, db_error> {
        ConsensusHash::from_column(row, "consensus_hash")
    }
}

impl FromRow<BurnchainHeaderHash> for BurnchainHeaderHash {
    fn from_row<'a>(row: &'a Row) -> Result<BurnchainHeaderHash, db_error> {
        BurnchainHeaderHash::from_column(row, "burn_header_hash")
    }
}

impl FromRow<MissedBlockCommit> for MissedBlockCommit {
    fn from_row<'a>(row: &'a Row) -> Result<MissedBlockCommit, db_error> {
        let intended_sortition = SortitionId::from_column(row, "intended_sortition_id")?;
        let input_json: String = row.get_unwrap("input");
        let input =
            serde_json::from_str(&input_json).map_err(|e| db_error::SerializationError(e))?;
        let txid = Txid::from_column(row, "txid")?;

        Ok(MissedBlockCommit {
            input,
            txid,
            intended_sortition,
        })
    }
}

impl FromRow<BlockSnapshot> for BlockSnapshot {
    fn from_row<'a>(row: &'a Row) -> Result<BlockSnapshot, db_error> {
        let block_height = u64::from_column(row, "block_height")?;
        let burn_header_hash = BurnchainHeaderHash::from_column(row, "burn_header_hash")?;
        let burn_header_timestamp = u64::from_column(row, "burn_header_timestamp")?;
        let parent_burn_header_hash =
            BurnchainHeaderHash::from_column(row, "parent_burn_header_hash")?;
        let consensus_hash = ConsensusHash::from_column(row, "consensus_hash")?;
        let ops_hash = OpsHash::from_column(row, "ops_hash")?;
        let total_burn_str: String = row.get_unwrap("total_burn");
        let sortition: bool = row.get_unwrap("sortition");
        let sortition_hash = SortitionHash::from_column(row, "sortition_hash")?;
        let winning_block_txid = Txid::from_column(row, "winning_block_txid")?;
        let winning_stacks_block_hash =
            BlockHeaderHash::from_column(row, "winning_stacks_block_hash")?;
        let index_root = TrieHash::from_column(row, "index_root")?;
        let num_sortitions = u64::from_column(row, "num_sortitions")?;

        // information we learn about the stacks block this snapshot committedto
        let stacks_block_accepted: bool = row.get_unwrap("stacks_block_accepted");
        let stacks_block_height = u64::from_column(row, "stacks_block_height")?;
        let arrival_index = u64::from_column(row, "arrival_index")?;

        // information about what we have determined about the stacks chain tip.
        // This is memoized to a given canonical chain tip block.
        let canonical_stacks_tip_height = u64::from_column(row, "canonical_stacks_tip_height")?;
        let canonical_stacks_tip_hash =
            BlockHeaderHash::from_column(row, "canonical_stacks_tip_hash")?;
        let canonical_stacks_tip_consensus_hash =
            ConsensusHash::from_column(row, "canonical_stacks_tip_consensus_hash")?;

        // identifiers derived from PoX forking state
        let sortition_id = SortitionId::from_column(row, "sortition_id")?;
        let parent_sortition_id = SortitionId::from_column(row, "parent_sortition_id")?;
        let pox_valid = row.get_unwrap("pox_valid");

        let accumulated_coinbase_ustx_str: String = row.get_unwrap("accumulated_coinbase_ustx");
        let accumulated_coinbase_ustx = accumulated_coinbase_ustx_str
            .parse::<u128>()
            .expect("DB CORRUPTION: failed to parse stored value");

        let total_burn = total_burn_str
            .parse::<u64>()
            .map_err(|_e| db_error::ParseError)?;

        let snapshot = BlockSnapshot {
            block_height: block_height,
            burn_header_timestamp: burn_header_timestamp,
            burn_header_hash: burn_header_hash,
            parent_burn_header_hash: parent_burn_header_hash,
            consensus_hash: consensus_hash,
            ops_hash: ops_hash,
            total_burn: total_burn,
            sortition: sortition,
            sortition_hash: sortition_hash,
            winning_block_txid: winning_block_txid,
            winning_stacks_block_hash: winning_stacks_block_hash,
            index_root: index_root,
            num_sortitions: num_sortitions,

            stacks_block_accepted: stacks_block_accepted,
            stacks_block_height: stacks_block_height,
            arrival_index: arrival_index,

            canonical_stacks_tip_height: canonical_stacks_tip_height,
            canonical_stacks_tip_hash: canonical_stacks_tip_hash,
            canonical_stacks_tip_consensus_hash: canonical_stacks_tip_consensus_hash,

            sortition_id,
            parent_sortition_id,
            pox_valid,
            accumulated_coinbase_ustx,
        };
        Ok(snapshot)
    }
}

impl FromRow<LeaderKeyRegisterOp> for LeaderKeyRegisterOp {
    fn from_row<'a>(row: &'a Row) -> Result<LeaderKeyRegisterOp, db_error> {
        let txid = Txid::from_column(row, "txid")?;
        let vtxindex: u32 = row.get_unwrap("vtxindex");
        let block_height = u64::from_column(row, "block_height")?;
        let burn_header_hash = BurnchainHeaderHash::from_column(row, "burn_header_hash")?;
        let consensus_hash = ConsensusHash::from_column(row, "consensus_hash")?;
        let public_key = VRFPublicKey::from_column(row, "public_key")?;
        let memo_hex: String = row.get_unwrap("memo");

        let memo_bytes = hex_bytes(&memo_hex).map_err(|_e| db_error::ParseError)?;

        let memo = memo_bytes.to_vec();

        let leader_key_row = LeaderKeyRegisterOp {
            txid: txid,
            vtxindex: vtxindex,
            block_height: block_height,
            burn_header_hash: burn_header_hash,

            consensus_hash: consensus_hash,
            public_key: public_key,
            memo: memo,
        };

        Ok(leader_key_row)
    }
}

impl FromRow<LeaderBlockCommitOp> for LeaderBlockCommitOp {
    fn from_row<'a>(row: &'a Row) -> Result<LeaderBlockCommitOp, db_error> {
        let txid = Txid::from_column(row, "txid")?;
        let vtxindex: u32 = row.get_unwrap("vtxindex");
        let block_height = u64::from_column(row, "block_height")?;
        let burn_header_hash = BurnchainHeaderHash::from_column(row, "burn_header_hash")?;
        let block_header_hash = BlockHeaderHash::from_column(row, "block_header_hash")?;
        let new_seed = VRFSeed::from_column(row, "new_seed")?;
        let parent_block_ptr: u32 = row.get_unwrap("parent_block_ptr");
        let parent_vtxindex: u16 = row.get_unwrap("parent_vtxindex");
        let key_block_ptr: u32 = row.get_unwrap("key_block_ptr");
        let key_vtxindex: u16 = row.get_unwrap("key_vtxindex");
        let memo_hex: String = row.get_unwrap("memo");
        let burn_fee_str: String = row.get_unwrap("burn_fee");
        let input_json: String = row.get_unwrap("input");
        let apparent_sender_json: String = row.get_unwrap("apparent_sender");
        let sunset_burn_str: String = row.get_unwrap("sunset_burn");

        let commit_outs = serde_json::from_value(row.get_unwrap("commit_outs"))
            .expect("Unparseable value stored to database");

        let memo_bytes = hex_bytes(&memo_hex).map_err(|_e| db_error::ParseError)?;

        let memo = memo_bytes.to_vec();

        let input =
            serde_json::from_str(&input_json).map_err(|e| db_error::SerializationError(e))?;

        let apparent_sender = serde_json::from_str(&apparent_sender_json)
            .map_err(|e| db_error::SerializationError(e))?;

        let burn_fee = burn_fee_str
            .parse::<u64>()
            .expect("DB Corruption: burn fee is not parseable as u64");

        let sunset_burn = sunset_burn_str
            .parse::<u64>()
            .expect("DB Corruption: Sunset burn is not parseable as u64");

        let burn_parent_modulus: u8 = row.get_unwrap("burn_parent_modulus");

        let block_commit = LeaderBlockCommitOp {
            block_header_hash,
            new_seed,
            parent_block_ptr,
            parent_vtxindex,
            key_block_ptr,
            key_vtxindex,
            memo,
            burn_parent_modulus,

            burn_fee,
            input,
            apparent_sender,
            commit_outs,
            sunset_burn,
            txid,
            vtxindex,
            block_height,
            burn_header_hash,
        };
        Ok(block_commit)
    }
}

impl FromRow<UserBurnSupportOp> for UserBurnSupportOp {
    fn from_row<'a>(row: &'a Row) -> Result<UserBurnSupportOp, db_error> {
        let txid = Txid::from_column(row, "txid")?;
        let vtxindex: u32 = row.get_unwrap("vtxindex");
        let block_height = u64::from_column(row, "block_height")?;
        let burn_header_hash = BurnchainHeaderHash::from_column(row, "burn_header_hash")?;

        let address = StacksAddress::from_column(row, "address")?;
        let consensus_hash = ConsensusHash::from_column(row, "consensus_hash")?;
        let public_key = VRFPublicKey::from_column(row, "public_key")?;
        let key_block_ptr: u32 = row.get_unwrap("key_block_ptr");
        let key_vtxindex: u16 = row.get_unwrap("key_vtxindex");
        let block_header_hash_160 = Hash160::from_column(row, "block_header_hash_160")?;

        let burn_fee_str: String = row.get_unwrap("burn_fee");

        let burn_fee = burn_fee_str
            .parse::<u64>()
            .map_err(|_e| db_error::ParseError)?;

        let user_burn = UserBurnSupportOp {
            address: address,
            consensus_hash: consensus_hash,
            public_key: public_key,
            key_block_ptr: key_block_ptr,
            key_vtxindex: key_vtxindex,
            block_header_hash_160: block_header_hash_160,
            burn_fee: burn_fee,

            txid: txid,
            vtxindex: vtxindex,
            block_height: block_height,
            burn_header_hash: burn_header_hash,
        };
        Ok(user_burn)
    }
}

impl FromRow<StackStxOp> for StackStxOp {
    fn from_row<'a>(row: &'a Row) -> Result<StackStxOp, db_error> {
        let txid = Txid::from_column(row, "txid")?;
        let vtxindex: u32 = row.get_unwrap("vtxindex");
        let block_height = u64::from_column(row, "block_height")?;
        let burn_header_hash = BurnchainHeaderHash::from_column(row, "burn_header_hash")?;

        let sender = StacksAddress::from_column(row, "sender_addr")?;
        let reward_addr = PoxAddress::from_column(row, "reward_addr")?;
        let stacked_ustx_str: String = row.get_unwrap("stacked_ustx");
        let stacked_ustx = u128::from_str_radix(&stacked_ustx_str, 10)
            .expect("CORRUPTION: bad u128 written to sortdb");
        let num_cycles = row.get_unwrap("num_cycles");

        Ok(StackStxOp {
            txid,
            vtxindex,
            block_height,
            burn_header_hash,
            sender,
            reward_addr,
            stacked_ustx,
            num_cycles,
        })
    }
}

impl FromRow<DelegateStxOp> for DelegateStxOp {
    fn from_row<'a>(row: &'a Row) -> Result<DelegateStxOp, db_error> {
        let txid = Txid::from_column(row, "txid")?;
        let vtxindex: u32 = row.get_unwrap("vtxindex");
        let block_height = u64::from_column(row, "block_height")?;
        let burn_header_hash = BurnchainHeaderHash::from_column(row, "burn_header_hash")?;

        let sender = StacksAddress::from_column(row, "sender_addr")?;
        let delegate_to = StacksAddress::from_column(row, "delegate_to")?;
        let reward_addr_str: String = row.get_unwrap("reward_addr");
        let reward_addr = serde_json::from_str(&reward_addr_str)
            .expect("CORRUPTION: DB stored bad transition ops");

        let delegated_ustx_str: String = row.get_unwrap("delegated_ustx");
        let delegated_ustx = u128::from_str_radix(&delegated_ustx_str, 10)
            .expect("CORRUPTION: bad u128 written to sortdb");
        let until_burn_height = u64::from_column(row, "until_burn_height")?;

        Ok(DelegateStxOp {
            txid,
            vtxindex,
            block_height,
            burn_header_hash,
            sender,
            delegate_to,
            reward_addr,
            delegated_ustx,
            until_burn_height,
        })
    }
}

impl FromRow<PegInOp> for PegInOp {
    fn from_row<'a>(row: &'a Row) -> Result<Self, db_error> {
        let txid = Txid::from_column(row, "txid")?;
        let vtxindex: u32 = row.get("vtxindex")?;
        let block_height = u64::from_column(row, "block_height")?;
        let burn_header_hash = BurnchainHeaderHash::from_column(row, "burn_header_hash")?;

        let recipient = PrincipalData::from_column(row, "recipient")?;
        let peg_wallet_address = PoxAddress::from_column(row, "peg_wallet_address")?;
        let amount = row
            .get::<_, String>("amount")?
            .parse()
            .map_err(|_| db_error::ParseError)?;

        let memo_hex: String = row.get_unwrap("memo");
        let memo_bytes = hex_bytes(&memo_hex).map_err(|_e| db_error::ParseError)?;
        let memo = memo_bytes.to_vec();

        Ok(Self {
            txid,
            vtxindex,
            block_height,
            burn_header_hash,
            recipient,
            peg_wallet_address,
            amount,
            memo,
        })
    }
}

impl FromRow<PegOutRequestOp> for PegOutRequestOp {
    fn from_row<'a>(row: &'a Row) -> Result<Self, db_error> {
        let txid = Txid::from_column(row, "txid")?;
        let vtxindex: u32 = row.get("vtxindex")?;
        let block_height = u64::from_column(row, "block_height")?;
        let burn_header_hash = BurnchainHeaderHash::from_column(row, "burn_header_hash")?;

        let recipient = PoxAddress::from_column(row, "recipient")?;
        let amount = row
            .get::<_, String>("amount")?
            .parse()
            .map_err(|_| db_error::ParseError)?;

        let signature = MessageSignature::from_column(row, "signature")?;

        let peg_wallet_address = PoxAddress::from_column(row, "peg_wallet_address")?;
        let fulfillment_fee = row
            .get::<_, String>("fulfillment_fee")?
            .parse()
            .map_err(|_| db_error::ParseError)?;

        let memo_hex: String = row.get_unwrap("memo");
        let memo_bytes = hex_bytes(&memo_hex).map_err(|_e| db_error::ParseError)?;
        let memo = memo_bytes.to_vec();

        Ok(Self {
            txid,
            vtxindex,
            block_height,
            burn_header_hash,
            recipient,
            amount,
            signature,
            peg_wallet_address,
            fulfillment_fee,
            memo,
        })
    }
}

impl FromRow<PegOutFulfillOp> for PegOutFulfillOp {
    fn from_row<'a>(row: &'a Row) -> Result<Self, db_error> {
        let txid = Txid::from_column(row, "txid")?;
        let vtxindex: u32 = row.get("vtxindex")?;
        let block_height = u64::from_column(row, "block_height")?;
        let burn_header_hash = BurnchainHeaderHash::from_column(row, "burn_header_hash")?;

        let recipient = PoxAddress::from_column(row, "recipient")?;
        let amount = row
            .get::<_, String>("amount")?
            .parse()
            .map_err(|_| db_error::ParseError)?;

        let chain_tip = StacksBlockId::from_column(row, "chain_tip")?;

        let memo_hex: String = row.get_unwrap("memo");
        let memo_bytes = hex_bytes(&memo_hex).map_err(|_e| db_error::ParseError)?;
        let memo = memo_bytes.to_vec();

        let request_ref = Txid::from_column(row, "request_ref")?;

        Ok(Self {
            txid,
            vtxindex,
            block_height,
            burn_header_hash,
            chain_tip,
            recipient,
            amount,
            memo,
            request_ref,
        })
    }
}

impl FromRow<TransferStxOp> for TransferStxOp {
    fn from_row<'a>(row: &'a Row) -> Result<TransferStxOp, db_error> {
        let txid = Txid::from_column(row, "txid")?;
        let vtxindex: u32 = row.get_unwrap("vtxindex");
        let block_height = u64::from_column(row, "block_height")?;
        let burn_header_hash = BurnchainHeaderHash::from_column(row, "burn_header_hash")?;

        let sender = StacksAddress::from_column(row, "sender_addr")?;
        let recipient = StacksAddress::from_column(row, "recipient_addr")?;
        let transfered_ustx_str: String = row.get_unwrap("transfered_ustx");
        let transfered_ustx = u128::from_str_radix(&transfered_ustx_str, 10)
            .expect("CORRUPTION: bad u128 written to sortdb");
        let memo_hex: String = row.get_unwrap("memo");
        let memo = hex_bytes(&memo_hex).map_err(|_| db_error::Corruption)?;

        Ok(TransferStxOp {
            txid,
            vtxindex,
            block_height,
            burn_header_hash,
            sender,
            recipient,
            transfered_ustx,
            memo,
        })
    }
}

impl FromColumn<ASTRules> for ASTRules {
    fn from_column<'a>(row: &'a Row, column_name: &str) -> Result<ASTRules, db_error> {
        let x: u8 = row.get_unwrap(column_name);
        let ast_rules = ASTRules::from_u8(x).ok_or(db_error::ParseError)?;
        Ok(ast_rules)
    }
}

impl FromRow<(ASTRules, u64)> for (ASTRules, u64) {
    fn from_row<'a>(row: &'a Row) -> Result<(ASTRules, u64), db_error> {
        let ast_rules = ASTRules::from_column(row, "ast_rule_id")?;
        let height = u64::from_column(row, "block_height")?;
        Ok((ast_rules, height))
    }
}

struct AcceptedStacksBlockHeader {
    pub tip_consensus_hash: ConsensusHash, // PoX tip
    pub consensus_hash: ConsensusHash,     // stacks block consensus hash
    pub block_hash: BlockHeaderHash,       // stacks block hash
    pub height: u64,                       // stacks block height
}

#[derive(Debug)]
pub struct InitialMiningBonus {
    pub total_reward: u128,
    pub per_block: u128,
}

impl FromRow<AcceptedStacksBlockHeader> for AcceptedStacksBlockHeader {
    fn from_row<'a>(row: &'a Row) -> Result<AcceptedStacksBlockHeader, db_error> {
        let tip_consensus_hash = ConsensusHash::from_column(row, "tip_consensus_hash")?;
        let consensus_hash = ConsensusHash::from_column(row, "consensus_hash")?;
        let block_hash = BlockHeaderHash::from_column(row, "stacks_block_hash")?;
        let height = u64::from_column(row, "block_height")?;

        Ok(AcceptedStacksBlockHeader {
            tip_consensus_hash,
            consensus_hash,
            block_hash,
            height,
        })
    }
}

impl FromRow<StacksEpoch> for StacksEpoch {
    fn from_row<'a>(row: &'a Row) -> Result<StacksEpoch, db_error> {
        let epoch_id_u32: u32 = row.get_unwrap("epoch_id");
        let epoch_id = StacksEpochId::try_from(epoch_id_u32).map_err(|_| db_error::ParseError)?;

        let start_height = u64::from_column(row, "start_block_height")?;
        let end_height = u64::from_column(row, "end_block_height")?;

        let network_epoch: u8 = row.get_unwrap("network_epoch");

        let block_limit = row.get_unwrap("block_limit");
        Ok(StacksEpoch {
            epoch_id,
            start_height,
            end_height,
            block_limit,
            network_epoch,
        })
    }
}

pub const SORTITION_DB_VERSION: &'static str = "8";

const SORTITION_DB_INITIAL_SCHEMA: &'static [&'static str] = &[
    r#"
    PRAGMA foreign_keys = ON;
    "#,
    r#"
    -- sortition snapshots -- snapshot of all transactions processed in a burn block
    -- organizes the set of forks in the burn chain as well.
    CREATE TABLE snapshots(
        block_height INTEGER NOT NULL,
        burn_header_hash TEXT NOT NULL,
        sortition_id TEXT UNIQUE NOT NULL,
        parent_sortition_id TEXT NOT NULL,
        burn_header_timestamp INT NOT NULL,
        parent_burn_header_hash TEXT NOT NULL,
        consensus_hash TEXT UNIQUE NOT NULL,
        ops_hash TEXT NOT NULL,
        total_burn TEXT NOT NULL,
        sortition INTEGER NOT NULL,
        sortition_hash TEXT NOT NULL,
        winning_block_txid TEXT NOT NULL,
        winning_stacks_block_hash TEXT NOT NULL,
        index_root TEXT UNIQUE NOT NULL,

        num_sortitions INTEGER NOT NULL,

        stacks_block_accepted INTEGER NOT NULL,        -- set to 1 if we fetched and processed this Stacks block
        stacks_block_height INTEGER NOT NULL,           -- set to the height of the stacks block, once it's processed
        arrival_index INTEGER NOT NULL,                 -- (global) order in which this Stacks block was processed

        canonical_stacks_tip_height INTEGER NOT NULL,   -- height of highest known Stacks fork in this burn chain fork
        canonical_stacks_tip_hash TEXT NOT NULL,        -- hash of highest known Stacks fork's tip block in this burn chain fork
        canonical_stacks_tip_consensus_hash TEXT NOT NULL,   -- burn hash of highest known Stacks fork's tip block in this burn chain fork

        pox_valid INTEGER NOT NULL,

        accumulated_coinbase_ustx TEXT NOT NULL,

        -- JSON-serialized total PoX payouts
        pox_payouts TEXT NOT NULL,

        PRIMARY KEY(sortition_id)
    );"#,
    r#"
    CREATE TABLE snapshot_transition_ops(
      sortition_id TEXT PRIMARY KEY,
      accepted_ops TEXT NOT NULL,
      consumed_keys TEXT NOT NULL
    );"#,
    r#"
    -- all leader keys registered in the blockchain.
    -- contains pointers to the burn block and fork in which they occur
    CREATE TABLE leader_keys(
        txid TEXT NOT NULL,
        vtxindex INTEGER NOT NULL,
        block_height INTEGER NOT NULL,
        burn_header_hash TEXT NOT NULL,
        sortition_id TEXT NOT NULL,
        
        consensus_hash TEXT NOT NULL,
        public_key TEXT NOT NULL,
        memo TEXT,

        PRIMARY KEY(txid,sortition_id),
        FOREIGN KEY(sortition_id) REFERENCES snapshots(sortition_id)
    );"#,
    r#"
    CREATE TABLE block_commits(
        txid TEXT NOT NULL,
        vtxindex INTEGER NOT NULL,
        block_height INTEGER NOT NULL,
        burn_header_hash TEXT NOT NULL,
        sortition_id TEXT NOT NULL,

        block_header_hash TEXT NOT NULL,
        new_seed TEXT NOT NULL,
        parent_block_ptr INTEGER NOT NULL,
        parent_vtxindex INTEGER NOT NULL,
        key_block_ptr INTEGER NOT NULL,
        key_vtxindex INTEGER NOT NULL,
        memo TEXT,
        commit_outs TEXT,
        burn_fee TEXT NOT NULL,     -- use text to encode really big numbers
        sunset_burn TEXT NOT NULL,     -- use text to encode really big numbers
        input TEXT NOT NULL,
        apparent_sender TEXT NOT NULL,
        burn_parent_modulus INTEGER NOT NULL,

        PRIMARY KEY(txid,sortition_id),
        FOREIGN KEY(sortition_id) REFERENCES snapshots(sortition_id)
    );"#,
    r#"
    CREATE TABLE user_burn_support(
        txid TEXT NOT NULL,
        vtxindex INTEGER NOT NULL,
        block_height INTEGER NOT NULL,
        burn_header_hash TEXT NOT NULL,
        sortition_id TEXT NOT NULL,

        address TEXT NOT NULL,
        consensus_hash TEXT NOT NULL,
        public_key TEXT NOT NULL,
        key_block_ptr INTEGER NOT NULL,
        key_vtxindex INTEGER NOT NULL,
        block_header_hash_160 TEXT NOT NULL,

        burn_fee TEXT NOT NULL,

        PRIMARY KEY(txid,sortition_id),
        FOREIGN KEY(sortition_id) REFERENCES snapshots(sortition_id)
    );"#,
    r#"
    CREATE TABLE stack_stx (
        txid TEXT NOT NULL,
        vtxindex INTEGER NOT NULL,
        block_height INTEGER NOT NULL,
        burn_header_hash TEXT NOT NULL,

        sender_addr TEXT NOT NULL,
        reward_addr TEXT NOT NULL,
        stacked_ustx TEXT NOT NULL,
        num_cycles INTEGER NOT NULL,

        -- The primary key here is (txid, burn_header_hash) because 
        -- this transaction will be accepted regardless of which sortition
        -- history it is in.
        PRIMARY KEY(txid,burn_header_hash)
    );"#,
    r#"
    CREATE TABLE transfer_stx (
        txid TEXT NOT NULL,
        vtxindex INTEGER NOT NULL,
        block_height INTEGER NOT NULL,
        burn_header_hash TEXT NOT NULL,

        sender_addr TEXT NOT NULL,
        recipient_addr TEXT NOT NULL,
        transfered_ustx TEXT NOT NULL,
        memo TEXT NOT NULL,

        -- The primary key here is (txid, burn_header_hash) because 
        -- this transaction will be accepted regardless of which sortition
        -- history it is in.
        PRIMARY KEY(txid,burn_header_hash)
    );"#,
    r#"
    CREATE TABLE missed_commits (
        txid TEXT NOT NULL,
        input TEXT NOT NULL,
        intended_sortition_id TEXT NOT NULL,

        PRIMARY KEY(txid, intended_sortition_id)
    );"#,
    "CREATE TABLE db_config(version TEXT PRIMARY KEY);",
];

const SORTITION_DB_SCHEMA_2: &'static [&'static str] = &[r#"
     CREATE TABLE epochs (
         start_block_height INTEGER NOT NULL,
         end_block_height INTEGER NOT NULL,
         epoch_id INTEGER NOT NULL,
         block_limit TEXT NOT NULL,
         network_epoch INTEGER NOT NULL,
         PRIMARY KEY(start_block_height,epoch_id)
     );"#];

const SORTITION_DB_SCHEMA_3: &'static [&'static str] = &[r#"
    CREATE TABLE block_commit_parents (
        block_commit_txid TEXT NOT NULL,
        block_commit_sortition_id TEXT NOT NULL,

        parent_sortition_id TEXT NOT NULL,

        PRIMARY KEY(block_commit_txid,block_commit_sortition_id),
        FOREIGN KEY(block_commit_txid,block_commit_sortition_id) REFERENCES block_commits(txid,sortition_id)
    );"#];

const SORTITION_DB_SCHEMA_4: &'static [&'static str] = &[
    r#"
    CREATE TABLE delegate_stx (
        txid TEXT NOT NULL,
        vtxindex INTEGER NOT NULL,
        block_height INTEGER NOT NULL,
        burn_header_hash TEXT NOT NULL,

        sender_addr TEXT NOT NULL,
        delegate_to TEXT NOT NULL,
        reward_addr TEXT NOT NULL,
        delegated_ustx TEXT NOT NULL,
        until_burn_height INTEGER,

        PRIMARY KEY(txid,burn_header_Hash)
    );"#,
    r#"
    CREATE TABLE ast_rule_heights (
        ast_rule_id INTEGER PRIMAR KEY NOT NULL,
        block_height INTEGER NOT NULL
    );"#,
];

/// The changes for version five *just* replace the existing epochs table
///  by deleting all the current entries and inserting the new epochs definition.
const SORTITION_DB_SCHEMA_5: &'static [&'static str] = &[r#"
     DELETE FROM epochs;"#];

const SORTITION_DB_SCHEMA_6: &'static [&'static str] = &[r#"
     DELETE FROM epochs;"#];

const SORTITION_DB_SCHEMA_7: &'static [&'static str] = &[r#"
     DELETE FROM epochs;"#];

// update this to add new indexes
const LAST_SORTITION_DB_INDEX: &'static str = "index_peg_out_fulfill_burn_header_hash ";

const SORTITION_DB_SCHEMA_8: &'static [&'static str] = &[
    r#"
    CREATE TABLE peg_in (
        txid TEXT NOT NULL,
        vtxindex INTEGER NOT NULL,
        block_height INTEGER NOT NULL,
        burn_header_hash TEXT NOT NULL,

        recipient TEXT NOT NULL,            -- Stacks principal to receive the sBTC, can also be a contract principal
        peg_wallet_address TEXT NOT NULL,
        amount TEXT NOT NULL,
        memo TEXT,

        PRIMARY KEY(txid, burn_header_hash)
    );"#,
    r#"
    CREATE TABLE peg_out_requests (
        txid TEXT NOT NULL,
        vtxindex INTEGER NOT NULL,
        block_height INTEGER NOT NULL,
        burn_header_hash TEXT NOT NULL,

        amount TEXT NOT NULL,
        recipient TEXT NOT NULL,
        signature TEXT NOT NULL,
        peg_wallet_address TEXT NOT NULL,
        fulfillment_fee TEXT NOT NULL,
        memo TEXT,

        PRIMARY KEY(txid, burn_header_hash)
    );"#,
    r#"
    CREATE TABLE peg_out_fulfillments (
        txid TEXT NOT NULL,
        vtxindex INTEGER NOT NULL,
        block_height INTEGER NOT NULL,
        burn_header_hash TEXT NOT NULL,

        chain_tip TEXT NOT NULL,
        amount TEXT NOT NULL,
        recipient TEXT NOT NULL,
        request_ref TEXT NOT NULL,
        memo TEXT,

        PRIMARY KEY(txid, burn_header_hash)
    );"#,
];

const SORTITION_DB_INDEXES: &'static [&'static str] = &[
    "CREATE INDEX IF NOT EXISTS snapshots_block_hashes ON snapshots(block_height,index_root,winning_stacks_block_hash);",
    "CREATE INDEX IF NOT EXISTS snapshots_block_stacks_hashes ON snapshots(num_sortitions,index_root,winning_stacks_block_hash);",
    "CREATE INDEX IF NOT EXISTS snapshots_block_heights ON snapshots(burn_header_hash,block_height);",
    "CREATE INDEX IF NOT EXISTS snapshots_block_winning_hash ON snapshots(winning_stacks_block_hash);",
    "CREATE INDEX IF NOT EXISTS snapshots_canonical_chain_tip ON snapshots(pox_valid,block_height DESC,burn_header_hash ASC);",
    "CREATE INDEX IF NOT EXISTS block_arrivals ON snapshots(arrival_index,burn_header_hash);",
    "CREATE INDEX IF NOT EXISTS arrival_indexes ON snapshots(arrival_index);",
    "CREATE INDEX IF NOT EXISTS index_leader_keys_sortition_id_block_height_vtxindex ON leader_keys(sortition_id,block_height,vtxindex);",
    "CREATE INDEX IF NOT EXISTS index_block_commits_sortition_id_vtxindex ON block_commits(sortition_id,vtxindex);",
    "CREATE INDEX IF NOT EXISTS index_block_commits_sortition_id_block_height_vtxindex ON block_commits(sortition_id,block_height,vtxindex);",
    "CREATE INDEX IF NOT EXISTS index_user_burn_support_txid ON user_burn_support(txid);",
    "CREATE INDEX IF NOT EXISTS index_user_burn_support_sortition_id_vtxindex ON user_burn_support(sortition_id,vtxindex);",
    "CREATE INDEX IF NOT EXISTS index_user_burn_support_sortition_id_hash_160_key_vtxindex_key_block_ptr_vtxindex ON user_burn_support(sortition_id,block_header_hash_160,key_vtxindex,key_block_ptr,vtxindex ASC);",
    "CREATE INDEX IF NOT EXISTS index_stack_stx_burn_header_hash ON stack_stx(burn_header_hash);",
    "CREATE INDEX IF NOT EXISTS index_transfer_stx_burn_header_hash ON transfer_stx(burn_header_hash);",
    "CREATE INDEX IF NOT EXISTS index_missed_commits_intended_sortition_id ON missed_commits(intended_sortition_id);",
    "CREATE INDEX IF NOT EXISTS index_parent_sortition_id ON block_commit_parents(parent_sortition_id);",
    "CREATE INDEX IF NOT EXISTS index_burn_header_hash ON snapshots(burn_header_hash);",
    "CREATE INDEX IF NOT EXISTS index_parent_burn_header_hash ON snapshots(parent_burn_header_hash,burn_header_hash);",
    "CREATE INDEX IF NOT EXISTS index_pox_payouts ON snapshots(pox_payouts);",
    "CREATE INDEX IF NOT EXISTS index_burn_header_hash_pox_valid ON snapshots(burn_header_hash,pox_valid);",
    "CREATE INDEX IF NOT EXISTS index_delegate_stx_burn_header_hash ON delegate_stx(burn_header_hash);",
    "CREATE INDEX IF NOT EXISTS index_peg_in_burn_header_hash ON peg_in(burn_header_hash);",
    "CREATE INDEX IF NOT EXISTS index_peg_out_request_burn_header_hash ON peg_out_requests(burn_header_hash);",
    "CREATE INDEX IF NOT EXISTS index_peg_out_fulfill_burn_header_hash ON peg_out_fulfillments(burn_header_hash);",
];

pub struct SortitionDB {
    pub readwrite: bool,
    pub marf: MARF<SortitionId>,
    pub first_block_height: u64,
    pub first_burn_header_hash: BurnchainHeaderHash,
    pub pox_constants: PoxConstants,
}

#[derive(Clone)]
pub struct SortitionDBTxContext {
    pub first_block_height: u64,
    pub pox_constants: PoxConstants,
}

#[derive(Clone)]
pub struct SortitionHandleContext {
    pub first_block_height: u64,
    pub pox_constants: PoxConstants,
    pub chain_tip: SortitionId,
}

pub type SortitionDBConn<'a> = IndexDBConn<'a, SortitionDBTxContext, SortitionId>;
pub type SortitionDBTx<'a> = IndexDBTx<'a, SortitionDBTxContext, SortitionId>;

///
/// These structs are used to keep an open "handle" to the
///   sortition db -- this is just the db/marf connection
///   and a chain tip. This mostly just makes the job of callers
///   much simpler, because they don't have to worry about passing
///   around the open chain tip everywhere.
///
pub type SortitionHandleConn<'a> = IndexDBConn<'a, SortitionHandleContext, SortitionId>;
pub type SortitionHandleTx<'a> = IndexDBTx<'a, SortitionHandleContext, SortitionId>;

///
/// This trait is used for functions that
///  can accept either a SortitionHandleConn or a SortitionDBConn
///
pub trait SortitionContext: Clone {
    fn first_block_height(&self) -> u64;
}

impl SortitionContext for SortitionHandleContext {
    fn first_block_height(&self) -> u64 {
        self.first_block_height
    }
}

impl SortitionContext for SortitionDBTxContext {
    fn first_block_height(&self) -> u64 {
        self.first_block_height
    }
}

fn get_block_commit_by_txid(
    conn: &Connection,
    sort_id: &SortitionId,
    txid: &Txid,
) -> Result<Option<LeaderBlockCommitOp>, db_error> {
    let qry = "SELECT * FROM block_commits WHERE sortition_id = ?1 AND txid = ?2 LIMIT 1";
    let args: &[&dyn ToSql] = &[sort_id, txid];
    query_row(conn, qry, args)
}

pub fn get_ancestor_sort_id<C: SortitionContext>(
    ic: &IndexDBConn<'_, C, SortitionId>,
    block_height: u64,
    tip_block_hash: &SortitionId,
) -> Result<Option<SortitionId>, db_error> {
    let adjusted_height = match get_adjusted_block_height(&ic.context, block_height) {
        Some(x) => x,
        None => return Ok(None),
    };

    ic.get_ancestor_block_hash(adjusted_height, &tip_block_hash)
}

pub fn get_ancestor_sort_id_tx<C: SortitionContext>(
    ic: &mut IndexDBTx<'_, C, SortitionId>,
    block_height: u64,
    tip_block_hash: &SortitionId,
) -> Result<Option<SortitionId>, db_error> {
    let adjusted_height = match get_adjusted_block_height(&ic.context, block_height) {
        Some(x) => x,
        None => return Ok(None),
    };

    ic.get_ancestor_block_hash(adjusted_height, &tip_block_hash)
}

/// Returns the difference between `block_height` and `context.first_block_height()`, if this
/// is non-negative. Otherwise returns None.
fn get_adjusted_block_height<C: SortitionContext>(context: &C, block_height: u64) -> Option<u64> {
    let first_block_height = context.first_block_height();
    if block_height < first_block_height {
        return None;
    }

    Some(block_height - first_block_height)
}

struct db_keys;
impl db_keys {
    /// store an entry that maps from a PoX anchor's <stacks-block-header-hash> to <sortition-id of last block in prepare phase that chose it>
    pub fn pox_anchor_to_prepare_end(block_hash: &BlockHeaderHash) -> String {
        format!("sortition_db::pox_anchor_to_prepare_end::{}", block_hash)
    }

    pub fn pox_last_anchor() -> &'static str {
        "sortition_db::last_anchor_block"
    }

    pub fn pox_last_anchor_txid() -> &'static str {
        "sortition_db::last_anchor_block_txid"
    }

    pub fn pox_last_selected_anchor() -> &'static str {
        "sortition_db::last_selected_anchor_block"
    }

    pub fn pox_last_selected_anchor_txid() -> &'static str {
        "sortition_db::last_selected_anchor_block_txid"
    }

    pub fn pox_affirmation_map() -> &'static str {
        "sortition_db::affirmation_map"
    }

    pub fn pox_reward_cycle_unlocks(cycle: u64) -> String {
        format!("sortition_db::reward_set_unlocks::{}", cycle)
    }

    pub fn pox_reward_set_size() -> &'static str {
        "sortition_db::reward_set::size"
    }

    pub fn pox_reward_set_entry(ix: u16) -> String {
        format!("sortition_db::reward_set::entry::{}", ix)
    }

    pub fn pox_reward_set_payouts_key() -> String {
        format!("sortition_db::reward_set::payouts")
    }

    pub fn pox_reward_set_payouts_value(addrs: Vec<PoxAddress>, payout_per_addr: u128) -> String {
        serde_json::to_string(&(addrs, payout_per_addr)).unwrap()
    }

    pub fn pox_reward_set_payouts_decode(addr_str: &str) -> (Vec<PoxAddress>, u128) {
        let addrs_and_payout: (Vec<PoxAddress>, u128) = serde_json::from_str(addr_str).unwrap();
        addrs_and_payout
    }

    /// store an entry for retrieving the PoX identifier (i.e., the PoX bitvector) for this PoX fork
    pub fn pox_identifier() -> &'static str {
        "sortition_db::pox_identifier"
    }

    pub fn initial_mining_bonus_remaining() -> &'static str {
        "sortition_db::initial_mining::remaining"
    }

    pub fn initial_mining_bonus_per_block() -> &'static str {
        "sortition_db::initial_mining::per_block"
    }

    pub fn sortition_id_for_bhh(bhh: &BurnchainHeaderHash) -> String {
        format!("sortition_db::sortition_id_for_bhh::{}", bhh)
    }
    pub fn vrf_key_status(key: &VRFPublicKey) -> String {
        format!("sortition_db::vrf::{}", key.to_hex())
    }
    pub fn stacks_block_present(block_hash: &BlockHeaderHash) -> String {
        format!("sortition_db::sortition_block_hash::{}", block_hash)
    }
    pub fn last_sortition() -> &'static str {
        "sortition_db::last_sortition"
    }

    /// MARF index key for a processed stacks block.  Maps to its height.
    pub fn stacks_block_index(stacks_block_hash: &BlockHeaderHash) -> String {
        format!("sortition_db::stacks::block::{}", stacks_block_hash)
    }

    /// MARF index value for a processed stacks block
    fn stacks_block_index_value(height: u64) -> String {
        format!("{}", height)
    }

    /// MARF index key for the highest arrival index processed in a fork
    pub fn stacks_block_max_arrival_index() -> String {
        "sortition_db::stacks::block::max_arrival_index".to_string()
    }

    /// MARF index value for the highest arrival index processed in a fork
    fn stacks_block_max_arrival_index_value(index: u64) -> String {
        format!("{}", index)
    }

    pub fn reward_set_size_to_string(size: usize) -> String {
        to_hex(
            &u16::try_from(size)
                .expect("BUG: maximum reward set size should be u16")
                .to_le_bytes(),
        )
    }

    pub fn reward_set_size_from_string(size: &str) -> u16 {
        let bytes = hex_bytes(size).expect("CORRUPTION: bad format written for reward set size");
        let mut byte_buff = [0; 2];
        byte_buff.copy_from_slice(&bytes[0..2]);
        u16::from_le_bytes(byte_buff)
    }
}

/// Trait for structs that provide a chaintip-indexed handle into the
///  SortitionDB (i.e., a MARF view from a particular SortitionId)
pub trait SortitionHandle {
    /// Returns a connection to the SQLite db. If this handle is wrapping
    ///  a transaction, this should point to the open transaction.
    fn sqlite(&self) -> &Connection;

    /// Returns the snapshot of the burnchain block at burnchain height `block_height`.
    /// Returns None if there is no block at this height.
    fn get_block_snapshot_by_height(
        &mut self,
        block_height: u64,
    ) -> Result<Option<BlockSnapshot>, db_error>;

    /// is the given block a descendant of `potential_ancestor`?
    ///  * block_at_burn_height: the burn height of the sortition that chose the stacks block to check
    ///  * potential_ancestor: the stacks block hash of the potential ancestor
    fn descended_from(
        &mut self,
        block_at_burn_height: u64,
        potential_ancestor: &BlockHeaderHash,
    ) -> Result<bool, db_error> {
        let earliest_block_height_opt = self.sqlite().query_row(
            "SELECT block_height FROM snapshots WHERE winning_stacks_block_hash = ? ORDER BY block_height ASC LIMIT 1",
            &[potential_ancestor],
            |row| Ok(u64::from_row(row).expect("Expected u64 in database")))
            .optional()?;

        let earliest_block_height = match earliest_block_height_opt {
            Some(h) => h,
            None => {
                return Ok(false);
            }
        };

        let mut sn = self
            .get_block_snapshot_by_height(block_at_burn_height)?
            .ok_or_else(|| {
                test_debug!("No snapshot at height {}", block_at_burn_height);
                db_error::NotFoundError
            })?;

        while sn.block_height >= earliest_block_height {
            if !sn.sortition {
                return Ok(false);
            }
            if &sn.winning_stacks_block_hash == potential_ancestor {
                return Ok(true);
            }

            // step back to the parent
            match SortitionDB::get_block_commit_parent_sortition_id(
                self.sqlite(),
                &sn.winning_block_txid,
                &sn.sortition_id,
            )? {
                Some(parent_sortition_id) => {
                    // we have the block_commit parent memoization data
                    test_debug!(
                        "Parent sortition of {} memoized as {}",
                        &sn.winning_block_txid,
                        &parent_sortition_id
                    );
                    sn = SortitionDB::get_block_snapshot(self.sqlite(), &parent_sortition_id)?
                        .ok_or_else(|| db_error::NotFoundError)?;
                }
                None => {
                    // we do not have the block_commit parent memoization data
                    // step back to the parent
                    test_debug!("No parent sortition memo for {}", &sn.winning_block_txid);
                    let block_commit = get_block_commit_by_txid(
                        &self.sqlite(),
                        &sn.sortition_id,
                        &sn.winning_block_txid,
                    )?
                    .expect("CORRUPTION: winning block commit for snapshot not found");
                    sn = self
                        .get_block_snapshot_by_height(block_commit.parent_block_ptr as u64)?
                        .ok_or_else(|| db_error::NotFoundError)?;
                }
            }
        }
        return Ok(false);
    }
}

impl<'a> SortitionHandleTx<'a> {
    /// begin a MARF transaction with this connection
    ///  this is used by _writing_ contexts
    pub fn begin(
        conn: &'a mut SortitionDB,
        parent_chain_tip: &SortitionId,
    ) -> Result<SortitionHandleTx<'a>, db_error> {
        if !conn.readwrite {
            return Err(db_error::ReadOnly);
        }

        let handle = SortitionHandleTx::new(
            &mut conn.marf,
            SortitionHandleContext {
                chain_tip: parent_chain_tip.clone(),
                first_block_height: conn.first_block_height,
                pox_constants: conn.pox_constants.clone(),
            },
        );

        Ok(handle)
    }

    /// Uses the handle's current fork identifier to get a block snapshot by
    ///   burnchain block header
    /// If the burn header hash is _not_ in the current fork, then this will return Ok(None)
    pub fn get_block_snapshot(
        &mut self,
        burn_header_hash: &BurnchainHeaderHash,
        chain_tip: &SortitionId,
    ) -> Result<Option<BlockSnapshot>, db_error> {
        let sortition_identifier_key = db_keys::sortition_id_for_bhh(burn_header_hash);
        let sortition_id = match self.get_indexed(&chain_tip, &sortition_identifier_key)? {
            None => return Ok(None),
            Some(x) => SortitionId::from_hex(&x).expect("FATAL: bad Sortition ID stored in DB"),
        };

        SortitionDB::get_block_snapshot(self.tx(), &sortition_id)
    }

    /// Get a leader key at a specific location in the burn chain's fork history, given the
    /// matching block commit's fork index root (block_height and vtxindex are the leader's
    /// calculated location in this fork).
    /// Returns None if there is no leader key at this location.
    pub fn get_leader_key_at(
        &mut self,
        key_block_height: u64,
        key_vtxindex: u32,
        tip: &SortitionId,
    ) -> Result<Option<LeaderKeyRegisterOp>, db_error> {
        assert!(key_block_height < BLOCK_HEIGHT_MAX);
        let ancestor_snapshot =
            match SortitionDB::get_ancestor_snapshot_tx(self, key_block_height, tip)? {
                Some(sn) => sn,
                None => {
                    return Ok(None);
                }
            };

        let qry = "SELECT * FROM leader_keys WHERE sortition_id = ?1 AND block_height = ?2 AND vtxindex = ?3 LIMIT 2";
        let args: &[&dyn ToSql] = &[
            &ancestor_snapshot.sortition_id,
            &u64_to_sql(key_block_height)?,
            &key_vtxindex,
        ];
        query_row_panic(self.tx(), qry, args, || {
            format!(
                "Multiple keys at {},{} in {}",
                key_block_height, key_vtxindex, tip
            )
        })
    }

    /// Find the VRF public keys consumed by each block candidate in the given list.
    /// The burn DB should have a key for each candidate; otherwise the candidate would not have
    /// been accepted.
    pub fn get_consumed_leader_keys(
        &mut self,
        parent_tip: &BlockSnapshot,
        block_candidates: &Vec<LeaderBlockCommitOp>,
    ) -> Result<Vec<LeaderKeyRegisterOp>, db_error> {
        // get the set of VRF keys consumed by these commits
        let mut leader_keys = vec![];
        for i in 0..block_candidates.len() {
            let leader_key_block_height = block_candidates[i].key_block_ptr as u64;
            let leader_key_vtxindex = block_candidates[i].key_vtxindex as u32;
            let leader_key = self
                .get_leader_key_at(
                    leader_key_block_height,
                    leader_key_vtxindex,
                    &parent_tip.sortition_id,
                )?
                .expect(&format!(
                    "FATAL: no leader key for accepted block commit {} (at {},{})",
                    &block_candidates[i].txid, leader_key_block_height, leader_key_vtxindex
                ));

            leader_keys.push(leader_key);
        }

        Ok(leader_keys)
    }

    /// Get a block commit by its content-addressed location in a specific sortition.
    pub fn get_block_commit(
        &self,
        txid: &Txid,
        sortition_id: &SortitionId,
    ) -> Result<Option<LeaderBlockCommitOp>, db_error> {
        SortitionDB::get_block_commit(self.tx(), txid, sortition_id)
    }

    pub fn get_consensus_at(
        &mut self,
        block_height: u64,
    ) -> Result<Option<ConsensusHash>, db_error> {
        assert!(block_height < BLOCK_HEIGHT_MAX);
        let chain_tip = self.context.chain_tip.clone();

        match SortitionDB::get_ancestor_snapshot_tx(self, block_height, &chain_tip)? {
            Some(sn) => Ok(Some(sn.consensus_hash)),
            None => Ok(None),
        }
    }

    /// Do we expect a stacks block in this particular fork?
    /// i.e. is this block hash part of the fork history identified by tip_block_hash?
    pub fn expects_stacks_block_in_fork(
        &mut self,
        block_hash: &BlockHeaderHash,
    ) -> Result<bool, db_error> {
        let chain_tip = self.context.chain_tip.clone();
        self.get_indexed(&chain_tip, &db_keys::stacks_block_present(block_hash))
            .map(|result| result.is_some())
    }

    /// Get the latest block snapshot on this fork where a sortition occured.
    /// Search snapshots up to (but excluding) the given block height.
    /// Will always return a snapshot -- even if it's the initial sentinel snapshot.
    pub fn get_last_snapshot_with_sortition(
        &mut self,
        burn_block_height: u64,
    ) -> Result<BlockSnapshot, db_error> {
        assert!(burn_block_height < BLOCK_HEIGHT_MAX);
        test_debug!(
            "Get snapshot at from sortition tip {}, expect height {}",
            &self.context.chain_tip,
            burn_block_height
        );
        let chain_tip = self.context.chain_tip.clone();

        let get_from = match get_ancestor_sort_id_tx(self, burn_block_height, &chain_tip)? {
            Some(sortition_id) => sortition_id,
            None => {
                error!(
                    "No blockheight {} ancestor at sortition identifier {}",
                    burn_block_height, &self.context.chain_tip
                );
                return Err(db_error::NotFoundError);
            }
        };

        let ancestor_hash = match self.get_indexed(&get_from, &db_keys::last_sortition())? {
            Some(hex_str) => BurnchainHeaderHash::from_hex(&hex_str).expect(&format!(
                "FATAL: corrupt database: failed to parse {} into a hex string",
                &hex_str
            )),
            None => {
                // no prior sortitions, so get the first
                return SortitionDB::get_first_block_snapshot(self.tx());
            }
        };

        self.get_block_snapshot(&ancestor_hash, &chain_tip)
            .map(|snapshot_opt| {
                snapshot_opt.expect(&format!(
                    "FATAL: corrupt index: no snapshot {}",
                    ancestor_hash
                ))
            })
    }

    /// Determine whether or not a leader key has been consumed by a subsequent block commitment in
    /// this fork's history.
    /// Will return false if the leader key does not exist.
    pub fn is_leader_key_consumed(
        &mut self,
        leader_key: &LeaderKeyRegisterOp,
    ) -> Result<bool, db_error> {
        assert!(leader_key.block_height < BLOCK_HEIGHT_MAX);
        let chain_tip = self.context.chain_tip.clone();

        let key_status =
            match self.get_indexed(&chain_tip, &db_keys::vrf_key_status(&leader_key.public_key))? {
                Some(status_str) => {
                    if status_str == "1" {
                        // key is still available
                        false
                    } else if status_str == "0" {
                        // key is consumed
                        true
                    } else {
                        panic!("Invalid key status string {}", status_str);
                    }
                }
                None => {
                    // never before seen
                    false
                }
            };

        Ok(key_status)
    }

    /// Get a parent block commit at a specific location in the burn chain on a particular fork.
    /// Returns None if there is no block commit at this location.
    pub fn get_block_commit_parent(
        &mut self,
        block_height: u64,
        vtxindex: u32,
        tip: &SortitionId,
    ) -> Result<Option<LeaderBlockCommitOp>, db_error> {
        assert!(block_height < BLOCK_HEIGHT_MAX);
        let ancestor_id = match get_ancestor_sort_id_tx(self, block_height, tip)? {
            Some(id) => id,
            None => {
                return Ok(None);
            }
        };

        SortitionDB::get_block_commit_of_sortition(self.tx(), &ancestor_id, block_height, vtxindex)
    }

    pub fn has_VRF_public_key(&mut self, key: &VRFPublicKey) -> Result<bool, db_error> {
        let chain_tip = self.context.chain_tip.clone();
        let key_status = self
            .get_indexed(&chain_tip, &db_keys::vrf_key_status(key))?
            .is_some();
        Ok(key_status)
    }

    fn check_fresh_consensus_hash<F>(
        &mut self,
        consensus_hash_lifetime: u64,
        check: F,
    ) -> Result<bool, db_error>
    where
        F: Fn(&ConsensusHash) -> bool,
    {
        let chain_tip = self.context.chain_tip.clone();
        let first_snapshot = SortitionDB::get_first_block_snapshot(self.tx())?;
        let mut last_snapshot =
            SortitionDB::get_block_snapshot(self.tx(), &self.context.chain_tip)?
                .ok_or_else(|| db_error::NotFoundError)?;
        let current_block_height = last_snapshot.block_height;

        let mut oldest_height = if current_block_height < consensus_hash_lifetime {
            0
        } else {
            current_block_height - consensus_hash_lifetime
        };

        if oldest_height < first_snapshot.block_height {
            oldest_height = first_snapshot.block_height;
        }

        if check(&last_snapshot.consensus_hash) {
            return Ok(true);
        }

        for _i in oldest_height..current_block_height {
            let ancestor_snapshot = self
                .get_block_snapshot(&last_snapshot.parent_burn_header_hash, &chain_tip)?
                .expect(&format!(
                    "Discontiguous index: missing block {}",
                    last_snapshot.parent_burn_header_hash
                ));
            if check(&ancestor_snapshot.consensus_hash) {
                return Ok(true);
            }
            last_snapshot = ancestor_snapshot;
        }

        return Ok(false);
    }

    /// Find out whether or not a given consensus hash is "recent" enough to be used in this fork.
    pub fn is_fresh_consensus_hash(
        &mut self,
        consensus_hash_lifetime: u64,
        consensus_hash: &ConsensusHash,
    ) -> Result<bool, db_error> {
        self.check_fresh_consensus_hash(consensus_hash_lifetime, |fresh_hash| {
            fresh_hash == consensus_hash
        })
    }

    /// Find out whether or not a given consensus hash is "recent" enough to be used in this fork.
    /// This function only checks the first 19 bytes
    pub fn is_fresh_consensus_hash_check_19b(
        &mut self,
        consensus_hash_lifetime: u64,
        consensus_hash: &ConsensusHash,
    ) -> Result<bool, db_error> {
        self.check_fresh_consensus_hash(consensus_hash_lifetime, |fresh_hash| {
            fresh_hash.as_bytes()[0..19] == consensus_hash.as_bytes()[0..19]
        })
    }
}

impl SortitionHandle for SortitionHandleTx<'_> {
    fn get_block_snapshot_by_height(
        &mut self,
        block_height: u64,
    ) -> Result<Option<BlockSnapshot>, db_error> {
        assert!(block_height < BLOCK_HEIGHT_MAX);
        let chain_tip = self.context.chain_tip.clone();
        SortitionDB::get_ancestor_snapshot_tx(self, block_height, &chain_tip)
    }

    fn sqlite(&self) -> &Connection {
        self.tx()
    }
}

impl SortitionHandle for SortitionHandleConn<'_> {
    fn get_block_snapshot_by_height(
        &mut self,
        block_height: u64,
    ) -> Result<Option<BlockSnapshot>, db_error> {
        SortitionHandleConn::get_block_snapshot_by_height(self, block_height)
    }

    fn sqlite(&self) -> &Connection {
        self.conn()
    }
}

impl<'a> SortitionHandleTx<'a> {
    pub fn set_stacks_block_accepted(
        &mut self,
        consensus_hash: &ConsensusHash,
        stacks_block_hash: &BlockHeaderHash,
        stacks_block_height: u64,
    ) -> Result<(), db_error> {
        // NOTE: chain_tip here is the tip of the PoX fork on the canonical burn chain fork.
        // consensus_hash refers to the consensus hash of the tip of the canonical Stacks fork
        // we're updating.
        let chain_tip = SortitionDB::get_block_snapshot(self, &self.context.chain_tip)?.expect(
            "FAIL: Setting stacks block accepted in canonical chain tip which cannot be found",
        );

        // record new arrival
        self.set_stacks_block_accepted_at_tip(
            &chain_tip,
            consensus_hash,
            stacks_block_hash,
            stacks_block_height,
        )?;

        Ok(())
    }

    /// Get the expected PoX recipients (reward set) for the next sortition, either by querying information
    ///  from the current reward cycle, or if `next_pox_info` is provided, by querying information
    ///  for the next reward cycle.
    ///
    /// Returns None if:
    ///   * The reward cycle had an anchor block, but it isn't known by this node.
    ///   * The reward cycle did not have anchor block
    ///   * The block is in the prepare phase of a reward cycle, in which case miners must burn
    ///   * The Stacking recipient set is empty (either because this reward cycle has already exhausted the set of addresses or because no one ever Stacked).
    fn pick_recipients(
        &mut self,
        burnchain: &Burnchain,
        block_height: u64,
        reward_set_vrf_seed: &SortitionHash,
        next_pox_info: Option<&RewardCycleInfo>,
    ) -> Result<Option<RewardSetInfo>, BurnchainError> {
        if let Some(next_pox_info) = next_pox_info {
            if let PoxAnchorBlockStatus::SelectedAndKnown(
                ref anchor_block,
                ref _txid,
                ref reward_set,
            ) = next_pox_info.anchor_status
            {
                if burnchain.is_in_prepare_phase(block_height) {
                    debug!(
                        "No recipients for block {}, since in prepare phase",
                        block_height
                    );
                    return Ok(None);
                }

                test_debug!(
                    "Pick recipients for anchor block {} -- {} reward recipient(s)",
                    anchor_block,
                    reward_set.rewarded_addresses.len()
                );
                if reward_set.rewarded_addresses.len() == 0 {
                    return Ok(None);
                }

                if OUTPUTS_PER_COMMIT != 2 {
                    unreachable!("BUG: PoX reward address selection only implemented for OUTPUTS_PER_COMMIT = 2");
                }

                let chosen_recipients = reward_set_vrf_seed.choose_two(
                    reward_set
                        .rewarded_addresses
                        .len()
                        .try_into()
                        .expect("BUG: u32 overflow in PoX outputs per commit"),
                );

                Ok(Some(RewardSetInfo {
                    anchor_block: anchor_block.clone(),
                    recipients: chosen_recipients
                        .into_iter()
                        .map(|ix| {
                            let recipient = reward_set.rewarded_addresses[ix as usize].clone();
                            info!("PoX recipient chosen";
                                   "recipient" => recipient.to_burnchain_repr(),
                                   "block_height" => block_height);
                            (recipient, u16::try_from(ix).unwrap())
                        })
                        .collect(),
                }))
            } else {
                test_debug!(
                    "No anchor block known for this reward cycle (starting at {})",
                    block_height
                );
                Ok(None)
            }
        } else {
            let last_anchor = self.get_last_anchor_block_hash()?;
            if let Some(anchor_block) = last_anchor {
                // known
                // get the reward set size
                let reward_set_size = self.get_reward_set_size()?;
                if reward_set_size == 0 {
                    test_debug!(
                        "No more reward recipients descending from anchor block {}",
                        anchor_block
                    );
                    Ok(None)
                } else {
                    let chosen_recipients = reward_set_vrf_seed.choose_two(reward_set_size as u32);
                    let mut recipients = vec![];
                    for ix in chosen_recipients.into_iter() {
                        let ix = u16::try_from(ix).unwrap();
                        let recipient = self.get_reward_set_entry(ix)?;
                        info!("PoX recipient chosen";
                               "recipient" => recipient.to_burnchain_repr(),
                               "block_height" => block_height);
                        recipients.push((recipient, ix));
                    }
                    Ok(Some(RewardSetInfo {
                        anchor_block,
                        recipients,
                    }))
                }
            } else {
                // no anchor block selected
                test_debug!("No anchor block selected for this reward cycle");
                Ok(None)
            }
        }
    }

    pub fn get_reward_set_payouts_at(
        &self,
        sortition_id: &SortitionId,
    ) -> Result<(Vec<PoxAddress>, u128), db_error> {
        let sql = "SELECT pox_payouts FROM snapshots WHERE sortition_id = ?1";
        let args: &[&dyn ToSql] = &[sortition_id];
        let pox_addrs_json: String = query_row(self, sql, args)?.ok_or(db_error::NotFoundError)?;

        let pox_addrs: (Vec<PoxAddress>, u128) =
            serde_json::from_str(&pox_addrs_json).expect("FATAL: failed to decode pox payout JSON");
        Ok(pox_addrs)
    }

    pub fn get_reward_set_size_at(&mut self, sortition_id: &SortitionId) -> Result<u16, db_error> {
        self.get_indexed(sortition_id, &db_keys::pox_reward_set_size())
            .map(|x| {
                db_keys::reward_set_size_from_string(
                    &x.expect("CORRUPTION: no current reward set size written"),
                )
            })
    }

    pub fn get_reward_set_entry_at(
        &mut self,
        sortition_id: &SortitionId,
        entry_ix: u16,
    ) -> Result<PoxAddress, db_error> {
        let entry_str = self
            .get_indexed(sortition_id, &db_keys::pox_reward_set_entry(entry_ix))?
            .expect(&format!(
                "CORRUPTION: expected reward set entry at index={}, but not found",
                entry_ix
            ));
        Ok(PoxAddress::from_db_string(&entry_str).expect("FATAL: could not decode PoX address"))
    }

    fn get_reward_set_entry(&mut self, entry_ix: u16) -> Result<PoxAddress, db_error> {
        self.get_reward_set_entry_at(&self.context.chain_tip.clone(), entry_ix)
    }

    fn get_reward_set_size(&mut self) -> Result<u16, db_error> {
        self.get_reward_set_size_at(&self.context.chain_tip.clone())
    }

    pub fn get_last_anchor_block_hash(&mut self) -> Result<Option<BlockHeaderHash>, db_error> {
        let chain_tip = self.context.chain_tip.clone();
        let anchor_block_hash = SortitionDB::parse_last_anchor_block_hash(
            self.get_indexed(&chain_tip, &db_keys::pox_last_anchor())?,
        );
        Ok(anchor_block_hash)
    }

    pub fn get_last_anchor_block_txid(&mut self) -> Result<Option<Txid>, db_error> {
        let chain_tip = self.context.chain_tip.clone();
        let anchor_block_txid = SortitionDB::parse_last_anchor_block_txid(
            self.get_indexed(&chain_tip, &db_keys::pox_last_anchor_txid())?,
        );
        Ok(anchor_block_txid)
    }

    pub fn get_sortition_affirmation_map(&mut self) -> Result<AffirmationMap, db_error> {
        let chain_tip = self.context.chain_tip.clone();
        let affirmation_map = match self.get_indexed(&chain_tip, &db_keys::pox_affirmation_map())? {
            Some(am_str) => {
                AffirmationMap::decode(&am_str).expect("FATAL: corrupt affirmation map")
            }
            None => AffirmationMap::empty(),
        };
        Ok(affirmation_map)
    }

    pub fn get_last_selected_anchor_block_hash(
        &mut self,
    ) -> Result<Option<BlockHeaderHash>, db_error> {
        let chain_tip = self.context.chain_tip.clone();
        let anchor_block_hash = SortitionDB::parse_last_anchor_block_hash(
            self.get_indexed(&chain_tip, &db_keys::pox_last_selected_anchor())?,
        );
        Ok(anchor_block_hash)
    }

    pub fn get_last_selected_anchor_block_txid(&mut self) -> Result<Option<Txid>, db_error> {
        let chain_tip = self.context.chain_tip.clone();
        let anchor_block_txid = SortitionDB::parse_last_anchor_block_txid(
            self.get_indexed(&chain_tip, &db_keys::pox_last_selected_anchor_txid())?,
        );
        Ok(anchor_block_txid)
    }

    /// Mark an existing snapshot's stacks block as accepted at a particular burn chain tip within a PoX fork (identified by the consensus hash),
    /// and calculate and store its arrival index.
    /// If this Stacks block extends the canonical stacks chain tip, then also update the memoized canonical
    /// stacks chain tip metadata on the burn chain tip.
    // TODO: this method's inner call to get_indexed() can occur within a MARF transaction, which
    // means it will clone() the underlying TrieRAM.  Until this is rectified, care should be taken
    // to ensure that no keys are inserted until after this method is called.  This should already
    // be the case, since the only time keys are inserted into the sortition DB MARF is when the
    // next snapshot is processed (whereas this method is called when a Stacks epoch is processed).
    fn set_stacks_block_accepted_at_tip(
        &mut self,
        burn_tip: &BlockSnapshot,
        consensus_hash: &ConsensusHash,
        stacks_block_hash: &BlockHeaderHash,
        stacks_block_height: u64,
    ) -> Result<(), db_error> {
        let arrival_index = SortitionDB::get_max_arrival_index(self)?;
        let args: &[&dyn ToSql] = &[
            &u64_to_sql(stacks_block_height)?,
            &u64_to_sql(arrival_index + 1)?,
            consensus_hash,
            stacks_block_hash,
        ];

        debug!(
            "Set Stacks block {}/{} ({}) as arrival #{} on tip {} ({},{})",
            consensus_hash,
            stacks_block_hash,
            stacks_block_height,
            arrival_index + 1,
            &burn_tip.burn_header_hash,
            &burn_tip.consensus_hash,
            burn_tip.block_height
        );

        let num_rows = self.execute("UPDATE snapshots SET stacks_block_accepted = 1, stacks_block_height = ?1, arrival_index = ?2 WHERE consensus_hash = ?3 AND winning_stacks_block_hash = ?4", args)?;
        assert!(num_rows > 0);

        // update arrival data across all Stacks forks
        let (best_ch, best_bhh, best_height) = self.find_new_block_arrivals(burn_tip)?;
        self.update_new_block_arrivals(burn_tip, best_ch, best_bhh, best_height)?;

        Ok(())
    }
}

impl<'a> SortitionHandleConn<'a> {
    /// open a reader handle from a consensus hash
    pub fn open_reader_consensus(
        connection: &'a SortitionDBConn<'a>,
        chain_tip: &ConsensusHash,
    ) -> Result<SortitionHandleConn<'a>, db_error> {
        let sn = match SortitionDB::get_block_snapshot_consensus(&connection.conn(), chain_tip)? {
            Some(sn) => {
                if !sn.pox_valid {
                    warn!(
                        "No such chain tip consensus hash {}: not on a valid PoX fork",
                        chain_tip
                    );
                    return Err(db_error::InvalidPoxSortition);
                }
                sn
            }
            None => {
                test_debug!("No such chain tip consensus hash {}", chain_tip);
                return Err(db_error::NotFoundError);
            }
        };

        SortitionHandleConn::open_reader(connection, &sn.sortition_id)
    }

    pub fn get_reward_set_size_at(&self, sortition_id: &SortitionId) -> Result<u16, db_error> {
        self.get_indexed(sortition_id, &db_keys::pox_reward_set_size())
            .map(|x| {
                db_keys::reward_set_size_from_string(
                    &x.expect("CORRUPTION: no current reward set size written"),
                )
            })
    }

    pub fn get_last_anchor_block_hash(&self) -> Result<Option<BlockHeaderHash>, db_error> {
        let anchor_block_hash = SortitionDB::parse_last_anchor_block_hash(
            self.get_indexed(&self.context.chain_tip, &db_keys::pox_last_anchor())?,
        );
        Ok(anchor_block_hash)
    }

    pub fn get_last_anchor_block_txid(&self) -> Result<Option<Txid>, db_error> {
        let anchor_block_txid = SortitionDB::parse_last_anchor_block_txid(
            self.get_indexed(&self.context.chain_tip, &db_keys::pox_last_anchor_txid())?,
        );
        Ok(anchor_block_txid)
    }

    pub fn get_sortition_affirmation_map(&self) -> Result<AffirmationMap, db_error> {
        let chain_tip = self.context.chain_tip.clone();
        let affirmation_map = match self.get_indexed(&chain_tip, &db_keys::pox_affirmation_map())? {
            Some(am_str) => {
                AffirmationMap::decode(&am_str).expect("FATAL: corrupt affirmation map")
            }
            None => AffirmationMap::empty(),
        };
        Ok(affirmation_map)
    }

    pub fn get_last_selected_anchor_block_hash(&self) -> Result<Option<BlockHeaderHash>, db_error> {
        let anchor_block_hash = SortitionDB::parse_last_anchor_block_hash(self.get_indexed(
            &self.context.chain_tip,
            &db_keys::pox_last_selected_anchor(),
        )?);
        Ok(anchor_block_hash)
    }

    pub fn get_last_selected_anchor_block_txid(&self) -> Result<Option<Txid>, db_error> {
        let anchor_block_txid = SortitionDB::parse_last_anchor_block_txid(self.get_indexed(
            &self.context.chain_tip,
            &db_keys::pox_last_selected_anchor_txid(),
        )?);
        Ok(anchor_block_txid)
    }

    pub fn get_reward_cycle_unlocks(
        &mut self,
        cycle: u64,
    ) -> Result<Option<PoxStartCycleInfo>, db_error> {
        let start_info = self
            .get_tip_indexed(&db_keys::pox_reward_cycle_unlocks(cycle))?
            .map(|x| {
                PoxStartCycleInfo::deserialize(&x)
                    .expect("CORRUPTION: Failed to deserialize PoxStartCycleInfo from database")
            });
        Ok(start_info)
    }

    pub fn get_pox_id(&self) -> Result<PoxId, db_error> {
        let pox_id = self
            .get_tip_indexed(db_keys::pox_identifier())?
            .map(|s| s.parse().expect("BUG: Bad PoX identifier stored in DB"))
            .expect("BUG: No PoX identifier stored.");
        Ok(pox_id)
    }

    /// open a reader handle
    pub fn open_reader(
        connection: &'a SortitionDBConn<'a>,
        chain_tip: &SortitionId,
    ) -> Result<SortitionHandleConn<'a>, db_error> {
        Ok(SortitionHandleConn {
            context: SortitionHandleContext {
                chain_tip: chain_tip.clone(),
                first_block_height: connection.context.first_block_height,
                pox_constants: connection.context.pox_constants.clone(),
            },
            index: &connection.index,
        })
    }

    fn get_tip_indexed(&self, key: &str) -> Result<Option<String>, db_error> {
        self.get_indexed(&self.context.chain_tip, key)
    }

    fn get_sortition_id_for_bhh(
        &self,
        burn_header_hash: &BurnchainHeaderHash,
    ) -> Result<Option<SortitionId>, db_error> {
        let sortition_identifier_key = db_keys::sortition_id_for_bhh(burn_header_hash);
        let sortition_id = match self.get_tip_indexed(&sortition_identifier_key)? {
            None => return Ok(None),
            Some(x) => SortitionId::from_hex(&x).expect("FATAL: bad Sortition ID stored in DB"),
        };
        Ok(Some(sortition_id))
    }

    /// Uses the handle's current fork identifier to get a block snapshot by
    ///   burnchain block header
    /// If the burn header hash is _not_ in the current fork, then this will return Ok(None)
    pub fn get_block_snapshot(
        &self,
        burn_header_hash: &BurnchainHeaderHash,
    ) -> Result<Option<BlockSnapshot>, db_error> {
        let sortition_id = match self.get_sortition_id_for_bhh(burn_header_hash)? {
            None => return Ok(None),
            Some(x) => x,
        };
        SortitionDB::get_block_snapshot(self.conn(), &sortition_id)
    }

    pub fn get_tip_snapshot(&self) -> Result<Option<BlockSnapshot>, db_error> {
        SortitionDB::get_block_snapshot(self.conn(), &self.context.chain_tip)
    }

    pub fn get_first_block_snapshot(&self) -> Result<BlockSnapshot, db_error> {
        SortitionDB::get_first_block_snapshot(self.conn())
    }

    /// Get consensus hash from a particular chain tip's history
    /// Returns None if the block height or block hash does not correspond to a
    /// known snapshot.
    pub fn get_consensus_at(&self, block_height: u64) -> Result<Option<ConsensusHash>, db_error> {
        assert!(block_height < BLOCK_HEIGHT_MAX);

        match SortitionDB::get_ancestor_snapshot(self, block_height, &self.context.chain_tip)? {
            Some(sn) => Ok(Some(sn.consensus_hash)),
            None => Ok(None),
        }
    }

    pub fn get_block_snapshot_by_height(
        &self,
        block_height: u64,
    ) -> Result<Option<BlockSnapshot>, db_error> {
        assert!(block_height < BLOCK_HEIGHT_MAX);

        // Note: This would return None if `block_height` were the height of `chain_tip`.
        SortitionDB::get_ancestor_snapshot(self, block_height, &self.context.chain_tip)
    }

    /// Get all user burns that burned for the winning block in the chain_tip sortition
    /// Returns list of user burns in order by vtxindex.
    pub fn get_winning_user_burns_by_block(&self) -> Result<Vec<UserBurnSupportOp>, db_error> {
        let snapshot = match self.get_tip_snapshot()? {
            Some(sn) => sn,
            None => {
                // no such snapshot, so no such users
                return Ok(vec![]);
            }
        };

        if !snapshot.sortition {
            // no winner
            return Ok(vec![]);
        }
        let qry = "SELECT * FROM block_commits WHERE sortition_id = ?1 AND txid = ?2";
        let args: [&dyn ToSql; 2] = [&snapshot.sortition_id, &snapshot.winning_block_txid];
        let winning_commit: LeaderBlockCommitOp = query_row(self, qry, &args)?
            .expect("BUG: sortition exists, but winner cannot be found");

        let winning_block_hash160 =
            Hash160::from_sha256(snapshot.winning_stacks_block_hash.as_bytes());

        let qry = "SELECT * FROM user_burn_support \
                   WHERE sortition_id = ?1 AND block_header_hash_160 = ?2 AND key_vtxindex = ?3 AND key_block_ptr = ?4 \
                   ORDER BY vtxindex ASC";
        let args: [&dyn ToSql; 4] = [
            &snapshot.sortition_id,
            &winning_block_hash160,
            &winning_commit.key_vtxindex,
            &winning_commit.key_block_ptr,
        ];

        let mut winning_user_burns: Vec<UserBurnSupportOp> = query_rows(self, qry, &args)?;

        // were there multiple miners with the same VRF key and block header hash? (i.e., are these user burns shared?)
        let qry = "SELECT COUNT(*) FROM block_commits \
                   WHERE sortition_id = ?1 AND block_header_hash = ?2 AND key_vtxindex = ?3 AND key_block_ptr = ?4";
        let args: [&dyn ToSql; 4] = [
            &snapshot.sortition_id,
            &snapshot.winning_stacks_block_hash,
            &winning_commit.key_vtxindex,
            &winning_commit.key_block_ptr,
        ];
        let shared_miners = query_count(self, qry, &args)? as u64;

        assert!(
            shared_miners >= 1,
            "BUG: Should be at least 1 matching miner for the winning block commit"
        );

        for winning_user_burn in winning_user_burns.iter_mut() {
            winning_user_burn.burn_fee /= shared_miners;
        }

        Ok(winning_user_burns)
    }

    /// Get the block snapshot of the parent stacks block of the given stacks block.
    /// The returned block-commit is for the given (consensus_hash, block_hash).
    /// The returned BlockSnapshot is for the parent of the block identified by (consensus_hash,
    /// block_hash).
    pub fn get_block_snapshot_of_parent_stacks_block(
        &self,
        consensus_hash: &ConsensusHash,
        block_hash: &BlockHeaderHash,
    ) -> Result<Option<(LeaderBlockCommitOp, BlockSnapshot)>, db_error> {
        let block_commit = match SortitionDB::get_block_commit_for_stacks_block(
            self.conn(),
            consensus_hash,
            &block_hash,
        )? {
            Some(bc) => bc,
            None => {
                // unsoliciated
                debug!("No block commit for {}/{}", consensus_hash, block_hash);
                return Ok(None);
            }
        };

        // get the stacks chain tip this block commit builds off of
        let stacks_chain_tip =
            if block_commit.parent_block_ptr == 0 && block_commit.parent_vtxindex == 0 {
                // no parent -- this is the first-ever Stacks block in this fork
                test_debug!(
                    "Block {}/{} mines off of genesis",
                    consensus_hash,
                    block_hash
                );
                self.get_first_block_snapshot()?
            } else {
                let parent_commit = match self.get_block_commit_parent(
                    block_commit.parent_block_ptr.into(),
                    block_commit.parent_vtxindex.into(),
                )? {
                    Some(commit) => commit,
                    None => {
                        // unsolicited -- orphaned
                        warn!(
                        "Received unsolicited block, could not find parent: {}/{}, parent={}/{}",
                        consensus_hash, block_hash, block_commit.parent_block_ptr, consensus_hash
                    );
                        return Ok(None);
                    }
                };

                debug!(
                    "Block {}/{} mines off of parent {},{}",
                    consensus_hash, block_hash, parent_commit.block_height, parent_commit.vtxindex
                );
                self.get_block_snapshot(&parent_commit.burn_header_hash)?
                    .expect("FATAL: burn DB does not have snapshot for parent block commit")
            };

        Ok(Some((block_commit, stacks_chain_tip)))
    }

    /// Get the latest block snapshot on this fork where a sortition occured.
    /// Search snapshots up to (but excluding) the given block height.
    /// Will always return a snapshot -- even if it's the initial sentinel snapshot.
    pub fn get_last_snapshot_with_sortition(
        &self,
        burn_block_height: u64,
    ) -> Result<BlockSnapshot, db_error> {
        assert!(burn_block_height < BLOCK_HEIGHT_MAX);
        test_debug!(
            "Get snapshot at from sortition tip {}, expect height {}",
            &self.context.chain_tip,
            burn_block_height
        );
        let get_from = match get_ancestor_sort_id(self, burn_block_height, &self.context.chain_tip)?
        {
            Some(sortition_id) => sortition_id,
            None => {
                error!(
                    "No blockheight {} ancestor at sortition identifier {}",
                    burn_block_height, &self.context.chain_tip
                );
                return Err(db_error::NotFoundError);
            }
        };

        let ancestor_hash = match self.get_indexed(&get_from, &db_keys::last_sortition())? {
            Some(hex_str) => BurnchainHeaderHash::from_hex(&hex_str).expect(&format!(
                "FATAL: corrupt database: failed to parse {} into a hex string",
                &hex_str
            )),
            None => {
                // no prior sortitions, so get the first
                return self.get_first_block_snapshot();
            }
        };

        self.get_block_snapshot(&ancestor_hash).map(|snapshot_opt| {
            snapshot_opt.expect(&format!(
                "FATAL: corrupt index: no snapshot {}",
                ancestor_hash
            ))
        })
    }

    pub fn get_leader_key_at(
        &self,
        key_block_height: u64,
        key_vtxindex: u32,
    ) -> Result<Option<LeaderKeyRegisterOp>, db_error> {
        SortitionDB::get_leader_key_at(
            self,
            key_block_height,
            key_vtxindex,
            &self.context.chain_tip,
        )
    }

    pub fn get_block_commit_parent(
        &self,
        block_height: u64,
        vtxindex: u32,
    ) -> Result<Option<LeaderBlockCommitOp>, db_error> {
        SortitionDB::get_block_commit_parent(self, block_height, vtxindex, &self.context.chain_tip)
    }

    /// Get a block commit by txid. In the event of a burnchain fork, this may not be unique.
    ///   this function simply returns one of those block commits: only use data that is
    ///   immutable across burnchain/pox forks, e.g., parent block ptr,  
    pub fn get_block_commit_by_txid(
        &self,
        sort_id: &SortitionId,
        txid: &Txid,
    ) -> Result<Option<LeaderBlockCommitOp>, db_error> {
        get_block_commit_by_txid(self.conn(), sort_id, txid)
    }

    /// Return a vec of sortition winner's burn header hash and stacks header hash, ordered by
    ///   increasing block height in the range (block_height_begin, block_height_end]
    fn get_sortition_winners_in_fork(
        &self,
        block_height_begin: u32,
        block_height_end: u32,
    ) -> Result<Vec<(SortitionId, Txid, u64)>, BurnchainError> {
        let mut result = vec![];
        for height in (block_height_begin + 1)..(block_height_end + 1) {
            debug!("Looking for winners at height = {}", height);
            let snapshot =
                SortitionDB::get_ancestor_snapshot(self, height as u64, &self.context.chain_tip)?
                    .ok_or_else(|| {
                    warn!("Missing parent"; "sortition_height" => %height);
                    BurnchainError::MissingParentBlock
                })?;
            if snapshot.sortition {
                result.push((
                    snapshot.sortition_id,
                    snapshot.winning_block_txid,
                    snapshot.block_height,
                ));
            }
        }
        Ok(result)
    }

    /// Helper method to get the burn block height of the end of a prepare phase block.
    /// Returns Ok(Some((effective_height, absolute_height))) on success
    /// Returns Ok(None) if the effective height of this block was 0, meaning that it's the first
    /// block.
    /// Returns Err(BurnchainError::MissingParentBlock) if we couldn't find the sortition for this
    /// burnchain block hash
    /// Returns Err(CoordiantorError::NotPrepareEndBlock) if this wasn't the last block in a
    /// prepare phase.
    fn get_heights_for_prepare_phase_end_block(
        &self,
        prepare_end_bhh: &BurnchainHeaderHash,
        pox_consts: &PoxConstants,
        check_position: bool,
    ) -> Result<Option<(u32, u32)>, CoordinatorError> {
        let prepare_end_sortid =
            self.get_sortition_id_for_bhh(prepare_end_bhh)?
                .ok_or_else(|| {
                    warn!("Missing parent"; "burn_header_hash" => %prepare_end_bhh, "sortition_tip" => %&self.context.chain_tip);
                    BurnchainError::MissingParentBlock
                })?;
        let block_height = SortitionDB::get_block_height(self.deref(), &prepare_end_sortid)?
            .expect("CORRUPTION: SortitionID known, but no block height in SQL store");

        // if this block is the _end_ of a prepare phase,
        let effective_height = block_height - self.context.first_block_height as u32;
        let position_in_cycle = effective_height % pox_consts.reward_cycle_length;
        if position_in_cycle != 0 {
            debug!(
                "effective_height = {}, reward cycle length == {}",
                effective_height, pox_consts.reward_cycle_length
            );
            if check_position {
                return Err(CoordinatorError::NotPrepareEndBlock);
            }
        }

        if effective_height == 0 {
            debug!(
                "effective_height = {}, reward cycle length == {}",
                effective_height, pox_consts.reward_cycle_length
            );
            return Ok(None);
        }

        Ok(Some((effective_height, block_height)))
    }

    /// Get the chosen PoX anchor block for a reward cycle, given the last block of its prepare
    /// phase.
    ///
    /// In epochs 2.05 and earlier, this was the Stacks block that received F*w confirmations.
    ///
    /// In epoch 2.1 and later, this was the Stacks block whose block-commit received not only F*w
    /// confirmations from subsequent block-commits in the prepare phase, but also the most BTC
    /// burnt from all such candidates (and if there is still a tie, then the higher block-commit
    /// is chosen).  In particular, the block-commit is not required to be the winning block-commit
    /// or even a valid block-commit, unlike in 2.05.  However, this will be a winning block-commit
    /// if at least 20% of the BTC was spent honestly.
    ///
    /// Here, instead of reasoning about which epoch we're in, the caller will instead supply an
    /// optional handle to the burnchain database.  If it's `Some(..)`, then the epoch 2.1 rules
    /// are used -- the PoX anchor block will be determined from block-commits.  If it's `None`,
    /// then the epoch 2.05 rules are used -- the PoX anchor block will be determined from present
    /// Stacks blocks.
    pub fn get_chosen_pox_anchor(
        &self,
        burnchain_db_conn: Option<&DBConn>,
        prepare_end_bhh: &BurnchainHeaderHash,
        pox_consts: &PoxConstants,
    ) -> Result<Option<(ConsensusHash, BlockHeaderHash, Txid)>, CoordinatorError> {
        match burnchain_db_conn {
            Some(conn) => self.get_chosen_pox_anchor_v210(conn, prepare_end_bhh, pox_consts),
            None => self.get_chosen_pox_anchor_v205(prepare_end_bhh, pox_consts),
        }
    }

    /// Use the epoch 2.1 method for choosing a PoX anchor block.
    /// The PoX anchor block corresponds to the block-commit that received F*w confirmations in its
    /// prepare phase, and had the most BTC of all such candidates, and was the highest of all such
    /// candidates.  This information is stored in the burnchain DB.
    ///
    /// Note that it does not matter if the anchor block-commit does not correspond to a valid
    /// Stacks block, or even won sortition.  The result is the same for the honest network
    /// participants: they mark the anchor block as absent in their affirmation maps, and this PoX
    /// fork's quality is degraded as such.
    pub fn get_chosen_pox_anchor_v210(
        &self,
        burnchain_db_conn: &DBConn,
        prepare_end_bhh: &BurnchainHeaderHash,
        pox_consts: &PoxConstants,
    ) -> Result<Option<(ConsensusHash, BlockHeaderHash, Txid)>, CoordinatorError> {
        let rc = match self.get_heights_for_prepare_phase_end_block(
            prepare_end_bhh,
            pox_consts,
            true,
        )? {
            Some((_, block_height)) => {
                let rc = pox_consts
                    .block_height_to_reward_cycle(
                        self.context.first_block_height,
                        block_height.into(),
                    )
                    .ok_or(CoordinatorError::NotPrepareEndBlock)?;
                rc
            }
            None => {
                // there can't be an anchor block
                return Ok(None);
            }
        };
        let (anchor_block_op, anchor_block_metadata) = {
            let mut res = None;
            let metadatas = BurnchainDB::get_anchor_block_commit_metadatas(burnchain_db_conn, rc)?;

            // find the one on this fork
            for metadata in metadatas {
                let sn = SortitionDB::get_ancestor_snapshot(
                    self,
                    metadata.block_height,
                    &self.context.chain_tip,
                )?
                .expect("FATAL: accepted block-commit but no sortition at height");
                if sn.burn_header_hash == metadata.burn_block_hash {
                    // this is the metadata on this burnchain fork
                    res = match BurnchainDB::get_anchor_block_commit(
                        burnchain_db_conn,
                        &sn.burn_header_hash,
                        rc,
                    )? {
                        Some(x) => Some(x),
                        None => {
                            continue;
                        }
                    };
                    if res.is_some() {
                        break;
                    }
                }
            }
            if let Some(x) = res {
                x
            } else {
                // no anchor block
                test_debug!("No anchor block for reward cycle {}", rc);
                return Ok(None);
            }
        };

        // sanity check: we must have processed this burnchain block already
        let anchor_sort_id = self.get_sortition_id_for_bhh(&anchor_block_metadata.burn_block_hash)?
            .ok_or_else(|| {
                warn!("Missing anchor block sortition"; "burn_header_hash" => %anchor_block_metadata.burn_block_hash, "sortition_tip" => %&self.context.chain_tip);
                BurnchainError::MissingParentBlock
            })?;

        let anchor_sn = SortitionDB::get_block_snapshot(self, &anchor_sort_id)?
            .ok_or(BurnchainError::MissingParentBlock)?;

        // the sortition does not even need to have picked this anchor block; all that matters is
        // that miners confirmed it.  If the winning block hash doesn't even correspond to a Stacks
        // block, then the honest miners in the network will affirm that it's absent.
        let ch = anchor_sn.consensus_hash;
        Ok(Some((
            ch,
            anchor_block_op.block_header_hash,
            anchor_block_op.txid,
        )))
    }

    /// This is the method for calculating the PoX anchor block for a reward cycle in epoch 2.05 and earlier.
    /// Return identifying information for a PoX anchor block for the reward cycle that
    ///   begins the block after `prepare_end_bhh`.
    /// If a PoX anchor block is chosen, this returns Some, if a PoX anchor block was not
    ///   selected, return `None`
    /// `prepare_end_bhh`: this is the burn block which is the last block in the prepare phase
    ///                 for the corresponding reward cycle
    fn get_chosen_pox_anchor_v205(
        &self,
        prepare_end_bhh: &BurnchainHeaderHash,
        pox_consts: &PoxConstants,
    ) -> Result<Option<(ConsensusHash, BlockHeaderHash, Txid)>, CoordinatorError> {
        match self.get_chosen_pox_anchor_check_position_v205(prepare_end_bhh, pox_consts, true) {
            Ok(Ok((c_hash, bh_hash, txid, _))) => Ok(Some((c_hash, bh_hash, txid))),
            Ok(Err(_)) => Ok(None),
            Err(e) => Err(e),
        }
    }

    /// This is the method for calculating the PoX anchor block for a reward cycle in epoch 2.05 and earlier.
    /// If no PoX anchor block is found, it returns Ok(Err(maximum confirmations of all candidates))
    pub fn get_chosen_pox_anchor_check_position_v205(
        &self,
        prepare_end_bhh: &BurnchainHeaderHash,
        pox_consts: &PoxConstants,
        check_position: bool,
    ) -> Result<Result<(ConsensusHash, BlockHeaderHash, Txid, u32), u32>, CoordinatorError> {
        let (effective_height, block_height) = match self.get_heights_for_prepare_phase_end_block(
            prepare_end_bhh,
            pox_consts,
            check_position,
        )? {
            Some(x) => x,
            None => {
                // effective height was 0
                return Ok(Err(0));
            }
        };

        let prepare_end = block_height;
        let prepare_begin = prepare_end.saturating_sub(pox_consts.prepare_length);

        let mut candidate_anchors = HashMap::new();
        let mut memoized_candidates: HashMap<_, (SortitionId, Txid, u64)> = HashMap::new();

        // iterate over every sortition winner in the prepare phase
        //   looking for their highest ancestor _before_ prepare_begin.
        let winners = self.get_sortition_winners_in_fork(prepare_begin, prepare_end)?;
        for (winner_sort_id, winner_commit_txid, winner_block_height) in winners.into_iter() {
            let mut cursor = (winner_sort_id, winner_commit_txid, winner_block_height);
            let mut found_ancestor = true;

            while cursor.2 > (prepare_begin as u64) {
                // check if we've already discovered the candidate for this block
                if let Some(ancestor) = memoized_candidates.get(&cursor.2) {
                    cursor = ancestor.clone();
                } else {
                    // get the block commit
                    let block_commit = self.get_block_commit_by_txid(&cursor.0, &cursor.1)?.expect(
                        "CORRUPTED: Failed to fetch block commit for known sortition winner",
                    );
                    // is this a height=1 block?
                    if block_commit.is_parent_genesis() {
                        debug!("First parent before prepare phase for block winner is the genesis block, dropping block's PoX anchor vote";
                               "sortition_id" => %&cursor.0,
                               "winner_txid" => %&cursor.1,
                               "burn_block_height" => cursor.2);
                        found_ancestor = false;
                        break;
                    }

                    // find the parent sortition
                    let sn = SortitionDB::get_ancestor_snapshot(
                        self,
                        block_commit.parent_block_ptr as u64,
                        &self.context.chain_tip,
                    )?
                    .expect(
                        "CORRUPTED: accepted block commit, but parent pointer not in sortition set",
                    );
                    assert!(sn.sortition, "CORRUPTED: accepted block commit, but parent pointer not a sortition winner");

                    cursor = (sn.sortition_id, sn.winning_block_txid, sn.block_height);
                }
            }
            if !found_ancestor {
                continue;
            }
            // this is the burn block height of the sortition that chose the
            //   highest ancestor of winner_stacks_bh whose sortition occurred before prepare_begin
            //  the winner of that sortition is the PoX anchor block candidate that winner_stacks_bh is "voting for"
            let highest_ancestor = cursor.2;
            memoized_candidates.insert(winner_block_height, cursor);
            if let Some(x) = candidate_anchors.get_mut(&highest_ancestor) {
                *x += 1;
            } else {
                candidate_anchors.insert(highest_ancestor, 1u32);
            }
        }

        // did any candidate receive >= F*w?
        let mut result = None;
        let mut max_confirmed_by = 0;
        for (candidate, confirmed_by) in candidate_anchors.into_iter() {
            if confirmed_by > max_confirmed_by {
                max_confirmed_by = confirmed_by;
            }
            if confirmed_by >= pox_consts.anchor_threshold {
                // find the sortition at height
                let sn =
                    SortitionDB::get_ancestor_snapshot(self, candidate, &self.context.chain_tip)?
                        .expect("BUG: cannot find chosen PoX candidate's sortition");
                assert!(
                    result
                        .replace((
                            sn.consensus_hash,
                            sn.winning_stacks_block_hash,
                            sn.winning_block_txid,
                            confirmed_by
                        ))
                        .is_none(),
                    "BUG: multiple anchor blocks received more confirmations than anchor_threshold"
                );
            }
        }

        let reward_cycle_id = effective_height / pox_consts.reward_cycle_length;
        match result {
            None => {
                info!(
                    "Reward cycle #{} ({}): (F*w) not reached, expecting consensus over proof of burn",
                    reward_cycle_id, block_height
                );
                Ok(Err(max_confirmed_by))
            }
            Some(response) => {
                info!("Reward cycle #{} ({}): {:?} reached (F*w), expecting consensus over proof of transfer", reward_cycle_id, block_height, result);
                Ok(Ok(response))
            }
        }
    }
}

// Connection methods
impl SortitionDB {
    /// Begin a transaction.
    pub fn tx_begin<'a>(&'a mut self) -> Result<SortitionDBTx<'a>, db_error> {
        if !self.readwrite {
            return Err(db_error::ReadOnly);
        }

        let index_tx = SortitionDBTx::new(
            &mut self.marf,
            SortitionDBTxContext {
                first_block_height: self.first_block_height,
                pox_constants: self.pox_constants.clone(),
            },
        );
        Ok(index_tx)
    }

    /// Make an indexed connectino
    pub fn index_conn<'a>(&'a self) -> SortitionDBConn<'a> {
        SortitionDBConn::new(
            &self.marf,
            SortitionDBTxContext {
                first_block_height: self.first_block_height,
                pox_constants: self.pox_constants.clone(),
            },
        )
    }

    pub fn index_handle<'a>(&'a self, chain_tip: &SortitionId) -> SortitionHandleConn<'a> {
        SortitionHandleConn::new(
            &self.marf,
            SortitionHandleContext {
                first_block_height: self.first_block_height,
                chain_tip: chain_tip.clone(),
                pox_constants: self.pox_constants.clone(),
            },
        )
    }

    pub fn tx_handle_begin<'a>(
        &'a mut self,
        chain_tip: &SortitionId,
    ) -> Result<SortitionHandleTx<'a>, db_error> {
        if !self.readwrite {
            return Err(db_error::ReadOnly);
        }

        Ok(SortitionHandleTx::new(
            &mut self.marf,
            SortitionHandleContext {
                first_block_height: self.first_block_height,
                chain_tip: chain_tip.clone(),
                pox_constants: self.pox_constants.clone(),
            },
        ))
    }

    pub fn conn<'a>(&'a self) -> &'a Connection {
        self.marf.sqlite_conn()
    }

    fn open_index(index_path: &str) -> Result<MARF<SortitionId>, db_error> {
        test_debug!("Open index at {}", index_path);
        let open_opts = MARFOpenOpts::default();
        let marf = MARF::from_path(index_path, open_opts).map_err(|_e| db_error::Corruption)?;
        sql_pragma(marf.sqlite_conn(), "foreign_keys", &true)?;
        Ok(marf)
    }

    /// Open the database on disk.  It must already exist and be instantiated.
    /// It's best not to call this if you are able to call connect().  If you must call this, do so
    /// after you call connect() somewhere else, since connect() performs additional validations.
    pub fn open(
        path: &str,
        readwrite: bool,
        pox_constants: PoxConstants,
    ) -> Result<SortitionDB, db_error> {
        let index_path = db_mkdirs(path)?;
        debug!(
            "Open sortdb as '{}', with index as '{}'",
            if readwrite { "readwrite" } else { "readonly" },
            index_path
        );

        let marf = SortitionDB::open_index(&index_path)?;
        let first_snapshot = SortitionDB::get_first_block_snapshot(marf.sqlite_conn())?;

        let mut db = SortitionDB {
            marf,
            readwrite,
            pox_constants,
            first_block_height: first_snapshot.block_height,
            first_burn_header_hash: first_snapshot.burn_header_hash.clone(),
        };

        db.check_schema_version_or_error()?;
        Ok(db)
    }

    /// Open the burn database at the given path.  Open read-only or read/write.
    /// If opened for read/write and it doesn't exist, instantiate it.
    pub fn connect(
        path: &str,
        first_block_height: u64,
        first_burn_hash: &BurnchainHeaderHash,
        first_burn_header_timestamp: u64,
        epochs: &[StacksEpoch],
        pox_constants: PoxConstants,
        readwrite: bool,
    ) -> Result<SortitionDB, db_error> {
        let create_flag = match fs::metadata(path) {
            Err(e) => {
                if e.kind() == ErrorKind::NotFound {
                    // need to create
                    if readwrite {
                        true
                    } else {
                        return Err(db_error::NoDBError);
                    }
                } else {
                    return Err(db_error::IOError(e));
                }
            }
            Ok(_md) => false,
        };

        let index_path = db_mkdirs(path)?;
        debug!(
            "Connect/Open {} sortdb as '{}', with index as '{}'",
            if create_flag { "(create)" } else { "" },
            if readwrite { "readwrite" } else { "readonly" },
            index_path
        );

        let marf = SortitionDB::open_index(&index_path)?;

        let mut db = SortitionDB {
            marf,
            readwrite,
            first_block_height,
            pox_constants,
            first_burn_header_hash: first_burn_hash.clone(),
        };

        if create_flag {
            // instantiate!
            db.instantiate(
                first_block_height,
                first_burn_hash,
                first_burn_header_timestamp,
                epochs,
            )?;
        } else {
            // validate -- must contain the given first block and first block hash
            let snapshot = SortitionDB::get_first_block_snapshot(db.conn())?;
            if !snapshot.is_initial()
                || snapshot.block_height != first_block_height
                || snapshot.burn_header_hash != *first_burn_hash
            {
                error!("Invalid genesis snapshot: sn.is_initial = {}, sn.block_height = {}, sn.burn_hash = {}, expect.block_height = {}, expect.burn_hash = {}",
                       snapshot.is_initial(), snapshot.block_height, &snapshot.burn_header_hash, first_block_height, first_burn_hash);
                return Err(db_error::Corruption);
            }
        }

        db.check_schema_version_and_update(epochs)?;
        if readwrite {
            db.add_indexes()?;
        }
        Ok(db)
    }

    /// Open a burn database at random tmp dir (used for testing)
    #[cfg(test)]
    pub fn connect_test(
        first_block_height: u64,
        first_burn_hash: &BurnchainHeaderHash,
    ) -> Result<SortitionDB, db_error> {
        use crate::core::StacksEpochExtension;
        SortitionDB::connect_test_with_epochs(
            first_block_height,
            first_burn_hash,
            StacksEpoch::unit_test(StacksEpochId::Epoch20, first_block_height),
        )
    }

    /// Open a burn database at random tmp dir (used for testing)
    /// But, take a particular epoch configuration
    #[cfg(test)]
    pub fn connect_test_with_epochs(
        first_block_height: u64,
        first_burn_hash: &BurnchainHeaderHash,
        epochs: Vec<StacksEpoch>,
    ) -> Result<SortitionDB, db_error> {
        let mut rng = rand::thread_rng();
        let mut buf = [0u8; 32];
        rng.fill_bytes(&mut buf);
        let db_path_dir = format!(
            "/tmp/stacks-node-tests/unit-tests-sortdb/db-{}",
            to_hex(&buf)
        );

        SortitionDB::connect(
            &db_path_dir,
            first_block_height,
            first_burn_hash,
            get_epoch_time_secs(),
            &epochs,
            PoxConstants::test_default(),
            true,
        )
    }

    #[cfg(test)]
    pub fn connect_v1(
        path: &str,
        first_block_height: u64,
        first_burn_hash: &BurnchainHeaderHash,
        first_burn_header_timestamp: u64,
        readwrite: bool,
    ) -> Result<SortitionDB, db_error> {
        let create_flag = match fs::metadata(path) {
            Err(e) => {
                if e.kind() == ErrorKind::NotFound {
                    // need to create
                    if readwrite {
                        true
                    } else {
                        return Err(db_error::NoDBError);
                    }
                } else {
                    return Err(db_error::IOError(e));
                }
            }
            Ok(_md) => false,
        };

        let index_path = db_mkdirs(path)?;
        debug!(
            "Connect/Open {} sortdb '{}' as '{}'",
            if create_flag { "(create)" } else { "" },
            index_path,
            if readwrite { "readwrite" } else { "readonly" }
        );

        let marf = SortitionDB::open_index(&index_path)?;

        let mut db = SortitionDB {
            marf,
            readwrite,
            first_block_height,
            first_burn_header_hash: first_burn_hash.clone(),
            pox_constants: PoxConstants::test_default(),
        };

        if create_flag {
            // instantiate!
            db.instantiate_v1(
                first_block_height,
                first_burn_hash,
                first_burn_header_timestamp,
            )?;
        } else {
            // validate -- must contain the given first block and first block hash
            let snapshot = SortitionDB::get_first_block_snapshot(db.conn())?;
            if !snapshot.is_initial()
                || snapshot.block_height != first_block_height
                || snapshot.burn_header_hash != *first_burn_hash
            {
                error!("Invalid genesis snapshot: sn.is_initial = {}, sn.block_height = {}, sn.burn_hash = {}, expect.block_height = {}, expect.burn_hash = {}",
                       snapshot.is_initial(), snapshot.block_height, &snapshot.burn_header_hash, first_block_height, first_burn_hash);
                return Err(db_error::Corruption);
            }
        }

        Ok(db)
    }

    fn instantiate(
        &mut self,
        first_block_height: u64,
        first_burn_header_hash: &BurnchainHeaderHash,
        first_burn_header_timestamp: u64,
        epochs_ref: &[StacksEpoch],
    ) -> Result<(), db_error> {
        debug!(
            "Instantiate SortDB: first block is {},{}",
            first_block_height, first_burn_header_hash
        );

        sql_pragma(self.conn(), "journal_mode", &"WAL")?;
        sql_pragma(self.conn(), "foreign_keys", &true)?;

        let mut db_tx = SortitionHandleTx::begin(self, &SortitionId::sentinel())?;

        // create first (sentinel) snapshot
        debug!("Make first snapshot");
        let mut first_snapshot = BlockSnapshot::initial(
            first_block_height,
            first_burn_header_hash,
            first_burn_header_timestamp,
        );

        assert!(first_snapshot.parent_burn_header_hash != first_snapshot.burn_header_hash);
        assert_eq!(
            first_snapshot.parent_burn_header_hash,
            BurnchainHeaderHash::sentinel()
        );

        for row_text in SORTITION_DB_INITIAL_SCHEMA {
            db_tx.execute_batch(row_text)?;
        }
        SortitionDB::apply_schema_2(&db_tx, epochs_ref)?;
        SortitionDB::apply_schema_3(&db_tx)?;
        SortitionDB::apply_schema_4(&db_tx)?;
        SortitionDB::apply_schema_5(&db_tx, epochs_ref)?;
        SortitionDB::apply_schema_6(&db_tx, epochs_ref)?;
        SortitionDB::apply_schema_7(&db_tx, epochs_ref)?;
        SortitionDB::apply_schema_8(&db_tx)?;

        db_tx.instantiate_index()?;

        let mut first_sn = first_snapshot.clone();
        first_sn.sortition_id = SortitionId::sentinel();
        let (index_root, pox_payout) =
            db_tx.index_add_fork_info(&mut first_sn, &first_snapshot, &vec![], None, None, None)?;
        first_snapshot.index_root = index_root;

        db_tx.insert_block_snapshot(&first_snapshot, pox_payout)?;
        db_tx.store_transition_ops(
            &first_snapshot.sortition_id,
            &BurnchainStateTransition::noop(),
        )?;

        db_tx.commit()?;

        self.add_indexes()?;
        Ok(())
    }

    /// Validates given StacksEpochs (will runtime panic if there is any invalid StacksEpoch structuring) and
    ///  inserts them into the SortitionDB's epochs table.
    fn validate_and_insert_epochs(
        db_tx: &Transaction,
        epochs: &[StacksEpoch],
    ) -> Result<(), db_error> {
        let epochs = StacksEpoch::validate_epochs(epochs);
        for epoch in epochs.into_iter() {
            let args: &[&dyn ToSql] = &[
                &(epoch.epoch_id as u32),
                &u64_to_sql(epoch.start_height)?,
                &u64_to_sql(epoch.end_height)?,
                &epoch.block_limit,
                &epoch.network_epoch,
            ];
            db_tx.execute(
                "INSERT INTO epochs (epoch_id,start_block_height,end_block_height,block_limit,network_epoch) VALUES (?1,?2,?3,?4,?5)",
                args
            )?;
        }
        Ok(())
    }

    #[cfg(test)]
    fn instantiate_v1(
        &mut self,
        first_block_height: u64,
        first_burn_header_hash: &BurnchainHeaderHash,
        first_burn_header_timestamp: u64,
    ) -> Result<(), db_error> {
        debug!("Instantiate SortDB");

        sql_pragma(self.conn(), "journal_mode", &"WAL")?;
        sql_pragma(self.conn(), "foreign_keys", &true)?;

        let mut db_tx = SortitionHandleTx::begin(self, &SortitionId::sentinel())?;

        // create first (sentinel) snapshot
        debug!("Make first snapshot");
        let mut first_snapshot = BlockSnapshot::initial(
            first_block_height,
            first_burn_header_hash,
            first_burn_header_timestamp,
        );

        assert!(first_snapshot.parent_burn_header_hash != first_snapshot.burn_header_hash);
        assert_eq!(
            first_snapshot.parent_burn_header_hash,
            BurnchainHeaderHash::sentinel()
        );

        for row_text in SORTITION_DB_INITIAL_SCHEMA {
            db_tx.execute_batch(row_text)?;
        }

        db_tx.execute(
            "INSERT OR REPLACE INTO db_config (version) VALUES (?1)",
            &[&"1"],
        )?;

        db_tx.instantiate_index()?;

        let mut first_sn = first_snapshot.clone();
        first_sn.sortition_id = SortitionId::sentinel();
        let (index_root, pox_payout) =
            db_tx.index_add_fork_info(&mut first_sn, &first_snapshot, &vec![], None, None, None)?;
        first_snapshot.index_root = index_root;

        db_tx.insert_block_snapshot(&first_snapshot, pox_payout)?;
        db_tx.store_transition_ops(
            &first_snapshot.sortition_id,
            &BurnchainStateTransition::noop(),
        )?;

        db_tx.commit()?;
        Ok(())
    }

    /// Get a block commit by its content-addressed location in a specific sortition.
    pub fn get_block_commit(
        conn: &Connection,
        txid: &Txid,
        sortition_id: &SortitionId,
    ) -> Result<Option<LeaderBlockCommitOp>, db_error> {
        let qry = "SELECT * FROM block_commits WHERE txid = ?1 AND sortition_id = ?2";
        let args: [&dyn ToSql; 2] = [&txid, &sortition_id];
        query_row(conn, qry, &args)
    }

    /// Get the Sortition ID for the burnchain block containing `txid`'s parent.
    /// `txid` is the burnchain txid of a block-commit.
    /// Because the block_commit_parents table is not populated on schema migration, the returned
    /// value may be NULL (and this is okay).
    pub fn get_block_commit_parent_sortition_id(
        conn: &Connection,
        txid: &Txid,
        sortition_id: &SortitionId,
    ) -> Result<Option<SortitionId>, db_error> {
        let qry = "SELECT parent_sortition_id AS sortition_id FROM block_commit_parents WHERE block_commit_parents.block_commit_txid = ?1 AND block_commit_parents.block_commit_sortition_id = ?2";
        let args: &[&dyn ToSql] = &[txid, sortition_id];
        query_row(conn, qry, args)
    }

    /// Load up all snapshots, in ascending order by block height.  Great for testing!
    pub fn get_all_snapshots(&self) -> Result<Vec<BlockSnapshot>, db_error> {
        let qry = "SELECT * FROM snapshots ORDER BY block_height ASC";
        query_rows(self.conn(), qry, NO_PARAMS)
    }

    /// Get all snapshots for a burn block hash, even if they're not on the canonical PoX fork.
    pub fn get_all_snapshots_for_burn_block(
        conn: &DBConn,
        bhh: &BurnchainHeaderHash,
    ) -> Result<Vec<BlockSnapshot>, db_error> {
        let qry = "SELECT * FROM snapshots WHERE burn_header_hash = ?1";
        query_rows(conn, qry, &[bhh])
    }

    /// Get the height of a consensus hash, even if it's not on the canonical PoX fork.
    pub fn get_consensus_hash_height(&self, ch: &ConsensusHash) -> Result<Option<u64>, db_error> {
        let qry = "SELECT block_height FROM snapshots WHERE consensus_hash = ?1";
        let mut heights: Vec<u64> = query_rows(self.conn(), qry, &[ch])?;
        if let Some(height) = heights.pop() {
            for next_height in heights {
                if height != next_height {
                    panic!("BUG: consensus hash {} has two different heights", ch);
                }
            }
            Ok(Some(height))
        } else {
            Ok(None)
        }
    }

    /// Get the schema version of a sortition DB, given the path to it.
    /// Returns the version string, if it exists.
    ///
    /// Does **not** migrate the database (like `open()` or `connect()` would)
    pub fn get_db_version_from_path(path: &str) -> Result<Option<String>, db_error> {
        if fs::metadata(path).is_err() {
            return Err(db_error::NoDBError);
        }
        let index_path = db_mkdirs(path)?;
        let marf = SortitionDB::open_index(&index_path)?;
        SortitionDB::get_schema_version(marf.sqlite_conn())
    }

    /// Get the height of the highest burnchain block, given the DB path.
    /// Importantly, this will *not* apply any schema migrations.
    /// This is used to check if the DB is compatible with the current epoch.
    pub fn get_highest_block_height_from_path(path: &str) -> Result<u64, db_error> {
        if fs::metadata(path).is_err() {
            return Err(db_error::NoDBError);
        }
        let index_path = db_mkdirs(path)?;
        let marf = SortitionDB::open_index(&index_path)?;
        let sql = "SELECT MAX(block_height) FROM snapshots";
        Ok(query_rows(&marf.sqlite_conn(), sql, NO_PARAMS)?
            .pop()
            .expect("BUG: no snapshots in block_snapshots"))
    }

    /// Is a particular database version supported by a given epoch?
    pub fn is_db_version_supported_in_epoch(epoch: StacksEpochId, version: &str) -> bool {
        match epoch {
            StacksEpochId::Epoch10 => true,
            StacksEpochId::Epoch20 => {
                version == "1"
                    || version == "2"
                    || version == "3"
                    || version == "4"
                    || version == "5"
                    || version == "6"
                    || version == "7"
            }
            StacksEpochId::Epoch2_05 => {
                version == "2"
                    || version == "3"
                    || version == "4"
                    || version == "5"
                    || version == "6"
                    || version == "7"
            }
            StacksEpochId::Epoch21 => {
                version == "3"
                    || version == "4"
                    || version == "5"
                    || version == "6"
                    || version == "7"
            }
            StacksEpochId::Epoch22 => {
                version == "3"
                    || version == "4"
                    || version == "5"
                    || version == "6"
                    || version == "7"
            }
            StacksEpochId::Epoch23 => {
                version == "3"
                    || version == "4"
                    || version == "5"
                    || version == "6"
                    || version == "7"
            }
            StacksEpochId::Epoch24 => {
                version == "3"
                    || version == "4"
                    || version == "5"
                    || version == "6"
                    || version == "7"
                    // TODO: This should move to Epoch 30 once it is added
                    || version == "8"
            }
        }
    }

    /// Get the database schema version, given a DB connection
    fn get_schema_version(conn: &Connection) -> Result<Option<String>, db_error> {
        let version = conn
            .query_row(
                "SELECT MAX(version) from db_config",
                rusqlite::NO_PARAMS,
                |row| row.get(0),
            )
            .optional()?;
        Ok(version)
    }

    fn apply_schema_2(tx: &DBTx, epochs: &[StacksEpoch]) -> Result<(), db_error> {
        for sql_exec in SORTITION_DB_SCHEMA_2 {
            tx.execute_batch(sql_exec)?;
        }

        SortitionDB::validate_and_insert_epochs(&tx, epochs)?;

        tx.execute(
            "INSERT OR REPLACE INTO db_config (version) VALUES (?1)",
            &["2"],
        )?;

        Ok(())
    }

    fn apply_schema_3(tx: &DBTx) -> Result<(), db_error> {
        for sql_exec in SORTITION_DB_SCHEMA_3 {
            tx.execute_batch(sql_exec)?;
        }
        tx.execute(
            "INSERT OR REPLACE INTO db_config (version) VALUES (?1)",
            &["3"],
        )?;
        Ok(())
    }

    fn apply_schema_4(tx: &DBTx) -> Result<(), db_error> {
        for sql_exec in SORTITION_DB_SCHEMA_4 {
            tx.execute_batch(sql_exec)?;
        }

        let typical_rules: &[&dyn ToSql] = &[&(ASTRules::Typical as u8), &0i64];

        let precheck_size_rules: &[&dyn ToSql] = &[
            &(ASTRules::PrecheckSize as u8),
            &u64_to_sql(AST_RULES_PRECHECK_SIZE)?,
        ];

        tx.execute(
            "INSERT INTO ast_rule_heights (ast_rule_id,block_height) VALUES (?1, ?2)",
            typical_rules,
        )?;
        tx.execute(
            "INSERT INTO ast_rule_heights (ast_rule_id,block_height) VALUES (?1, ?2)",
            precheck_size_rules,
        )?;
        tx.execute(
            "INSERT OR REPLACE INTO db_config (version) VALUES (?1)",
            &["4"],
        )?;
        Ok(())
    }

    fn apply_schema_5(tx: &DBTx, epochs: &[StacksEpoch]) -> Result<(), db_error> {
        // the schema 5 changes simply **replace** the contents of the epochs table
        //  by dropping all the current rows and then revalidating and inserting
        //  `epochs`
        for sql_exec in SORTITION_DB_SCHEMA_5 {
            tx.execute_batch(sql_exec)?;
        }

        SortitionDB::validate_and_insert_epochs(&tx, epochs)?;

        tx.execute(
            "INSERT OR REPLACE INTO db_config (version) VALUES (?1)",
            &["5"],
        )?;

        Ok(())
    }

    fn apply_schema_6(tx: &DBTx, epochs: &[StacksEpoch]) -> Result<(), db_error> {
        for sql_exec in SORTITION_DB_SCHEMA_6 {
            tx.execute_batch(sql_exec)?;
        }

        SortitionDB::validate_and_insert_epochs(&tx, epochs)?;

        tx.execute(
            "INSERT OR REPLACE INTO db_config (version) VALUES (?1)",
            &["6"],
        )?;

        Ok(())
    }

    fn apply_schema_7(tx: &DBTx, epochs: &[StacksEpoch]) -> Result<(), db_error> {
        for sql_exec in SORTITION_DB_SCHEMA_7 {
            tx.execute_batch(sql_exec)?;
        }

        SortitionDB::validate_and_insert_epochs(&tx, epochs)?;

        tx.execute(
            "INSERT OR REPLACE INTO db_config (version) VALUES (?1)",
            &["7"],
        )?;

        Ok(())
    }

    fn apply_schema_8(tx: &DBTx) -> Result<(), db_error> {
        for sql_exec in SORTITION_DB_SCHEMA_8 {
            tx.execute_batch(sql_exec)?;
        }

        tx.execute(
            "INSERT OR REPLACE INTO db_config (version) VALUES (?1)",
            &["8"],
        )?;
        Ok(())
    }

    fn check_schema_version_or_error(&mut self) -> Result<(), db_error> {
        match SortitionDB::get_schema_version(self.conn()) {
            Ok(Some(version)) => {
                let expected_version = SORTITION_DB_VERSION.to_string();
                if version == expected_version {
                    Ok(())
                } else {
                    let version_u64 = version.parse::<u64>().unwrap();
                    Err(db_error::OldSchema(version_u64))
                }
            }
            Ok(None) => panic!("The schema version of the sortition DB is not recorded."),
            Err(e) => panic!("Error obtaining the version of the sortition DB: {:?}", e),
        }
    }

    /// Migrate the sortition DB to its latest version, given the set of system epochs
    pub fn check_schema_version_and_update(
        &mut self,
        epochs: &[StacksEpoch],
    ) -> Result<(), db_error> {
        let expected_version = SORTITION_DB_VERSION.to_string();
        loop {
            match SortitionDB::get_schema_version(self.conn()) {
                Ok(Some(version)) => {
                    if version == "1" {
                        let tx = self.tx_begin()?;
                        SortitionDB::apply_schema_2(&tx.deref(), epochs)?;
                        tx.commit()?;
                    } else if version == "2" {
                        // add the tables of schema 3, but do not populate them.
                        let tx = self.tx_begin()?;
                        SortitionDB::apply_schema_3(&tx.deref())?;
                        tx.commit()?;
                    } else if version == "3" {
                        let tx = self.tx_begin()?;
                        SortitionDB::apply_schema_4(&tx.deref())?;
                        tx.commit()?;
                    } else if version == "4" {
                        let tx = self.tx_begin()?;
                        SortitionDB::apply_schema_5(&tx.deref(), epochs)?;
                        tx.commit()?;
                    } else if version == "5" {
                        let tx = self.tx_begin()?;
                        SortitionDB::apply_schema_6(&tx.deref(), epochs)?;
                        tx.commit()?;
                    } else if version == "6" {
                        let tx = self.tx_begin()?;
                        SortitionDB::apply_schema_7(&tx.deref(), epochs)?;
                        tx.commit()?;
                    } else if version == "7" {
                        let tx = self.tx_begin()?;
                        SortitionDB::apply_schema_8(&tx.deref())?;
                        tx.commit()?;
                    } else if version == expected_version {
                        return Ok(());
                    } else {
                        panic!("The schema version of the sortition DB is invalid.")
                    }
                }
                Ok(None) => panic!("The schema version of the sortition DB is not recorded."),
                Err(e) => panic!("Error obtaining the version of the sortition DB: {:?}", e),
            }
        }
    }

    /// Open and migrate the sortition DB if it exists.
    pub fn migrate_if_exists(path: &str, epochs: &[StacksEpoch]) -> Result<(), db_error> {
        // NOTE: the sortition DB created here will not be used for anything, so it's safe to use
        // the mainnet_default PoX constants
        if let Err(db_error::OldSchema(_)) =
            SortitionDB::open(path, false, PoxConstants::mainnet_default())
        {
            let index_path = db_mkdirs(path)?;
            let marf = SortitionDB::open_index(&index_path)?;
            let mut db = SortitionDB {
                marf,
                readwrite: true,
                // not used by migration logic
                first_block_height: 0,
                first_burn_header_hash: BurnchainHeaderHash([0xff; 32]),
                pox_constants: PoxConstants::mainnet_default(),
            };
            db.check_schema_version_and_update(epochs)
        } else {
            Ok(())
        }
    }

    fn add_indexes(&mut self) -> Result<(), db_error> {
        // do we need to instantiate indexes?
        // only do a transaction if we need to, since this gets called each time the sortition DB
        // is opened.
        let exists: i64 = query_row(
            self.conn(),
            "SELECT 1 FROM sqlite_master WHERE type = 'index' AND name = ?1",
            &[LAST_SORTITION_DB_INDEX],
        )?
        .unwrap_or(0);
        if exists == 0 {
            let tx = self.tx_begin()?;
            for row_text in SORTITION_DB_INDEXES {
                tx.execute_batch(row_text)?;
            }
            tx.commit()?;
        }
        Ok(())
    }

    #[cfg(any(test, feature = "testing"))]
    pub fn override_ast_rule_height<'a>(
        tx: &mut DBTx<'a>,
        ast_rules: ASTRules,
        height: u64,
    ) -> Result<(), db_error> {
        let rules: &[&dyn ToSql] = &[&u64_to_sql(height)?, &(ast_rules as u8)];

        tx.execute(
            "UPDATE ast_rule_heights SET block_height = ?1 WHERE ast_rule_id = ?2",
            rules,
        )?;
        Ok(())
    }

    #[cfg(not(any(test, feature = "testing")))]
    pub fn override_ast_rule_height<'a>(
        _tx: &mut DBTx<'a>,
        _ast_rules: ASTRules,
        _height: u64,
    ) -> Result<(), db_error> {
        Ok(())
    }

    /// What's the default AST rules at the given block height?
    pub fn get_ast_rules(conn: &DBConn, height: u64) -> Result<ASTRules, db_error> {
        let ast_rule_sets: Vec<(ASTRules, u64)> = query_rows(
            conn,
            "SELECT * FROM ast_rule_heights ORDER BY block_height ASC",
            NO_PARAMS,
        )?;

        assert!(ast_rule_sets.len() > 0);
        let mut last_height = ast_rule_sets[0].1;
        let mut last_rules = ast_rule_sets[0].0;
        for (ast_rules, ast_rule_height) in ast_rule_sets.into_iter() {
            if last_height <= height && height < ast_rule_height {
                return Ok(last_rules);
            }
            last_height = ast_rule_height;
            last_rules = ast_rules;
        }

        return Ok(last_rules);
    }
}

impl<'a> SortitionDBTx<'a> {
    pub fn find_sortition_tip_affirmation_map(
        &mut self,
        chain_tip: &SortitionId,
    ) -> Result<AffirmationMap, db_error> {
        let affirmation_map = match self.get_indexed(chain_tip, &db_keys::pox_affirmation_map())? {
            Some(am_str) => {
                AffirmationMap::decode(&am_str).expect("FATAL: corrupt affirmation map")
            }
            None => AffirmationMap::empty(),
        };

        // remove the first entry -- it's always `n` based on the way we construct it, while the
        // heaviest affirmation map just has nothing.
        Ok(match affirmation_map.as_slice() {
            [] => AffirmationMap::empty(),
            a => AffirmationMap::new(a[1..].to_vec()),
        })
    }
}

impl<'a> SortitionDBConn<'a> {
    pub fn as_handle<'b>(&'b self, chain_tip: &SortitionId) -> SortitionHandleConn<'b> {
        SortitionHandleConn {
            index: self.index,
            context: SortitionHandleContext {
                first_block_height: self.context.first_block_height.clone(),
                chain_tip: chain_tip.clone(),
                pox_constants: self.context.pox_constants.clone(),
            },
        }
    }

    /// Given a burnchain consensus hash,
    /// go get the last N Stacks block headers that won sortition
    /// leading up to the given header hash.  The ith slot in the vector will be Some(...) if there
    /// was a sortition, and None if not.
    /// Returns up to num_headers prior block header hashes.
    /// The list of hashes will be in ascending order -- the lowest-height block is item 0.
    /// The last hash will be the hash for the given consensus hash.
    pub fn get_stacks_header_hashes(
        &self,
        num_headers: u64,
        tip_consensus_hash: &ConsensusHash,
        cache: &BlockHeaderCache,
    ) -> Result<Vec<(ConsensusHash, Option<BlockHeaderHash>)>, db_error> {
        let mut ret = vec![];
        let tip_snapshot = SortitionDB::get_block_snapshot_consensus(self, tip_consensus_hash)?
            .ok_or_else(|| db_error::NotFoundError)?;

        if !tip_snapshot.pox_valid {
            warn!("Consensus hash {:?} corresponds to a sortition that is not on the canonical PoX fork", tip_consensus_hash);
            return Err(db_error::InvalidPoxSortition);
        }

        assert!(
            tip_snapshot.block_height >= self.context.first_block_height,
            "DB corruption: have snapshot with a smaller block height than the first block height"
        );

        let db_handle = self.as_handle(&tip_snapshot.sortition_id);

        let headers_count =
            if tip_snapshot.block_height - self.context.first_block_height < num_headers {
                tip_snapshot.block_height - self.context.first_block_height
            } else {
                num_headers
            };

        let mut ancestor_consensus_hash = tip_snapshot.consensus_hash;

        for _i in 0..headers_count {
            if let Some((header_hash_opt, prev_consensus_hash)) =
                cache.get(&ancestor_consensus_hash)
            {
                // cache hit
                ret.push((ancestor_consensus_hash, header_hash_opt.clone()));
                ancestor_consensus_hash = prev_consensus_hash.clone();
                continue;
            }

            // cache miss
            let ancestor_snapshot = SortitionDB::get_block_snapshot_consensus(
                db_handle.conn(),
                &ancestor_consensus_hash,
            )?
            .expect(&format!(
                "Discontiguous index: missing block for consensus hash {}",
                ancestor_consensus_hash
            ));

            // this can happen if this call is interleaved with a PoX invalidation transaction
            if !ancestor_snapshot.pox_valid {
                warn!("Consensus hash {:?} corresponds to a sortition that is not on the canonical PoX fork", ancestor_consensus_hash);
                return Err(db_error::InvalidPoxSortition);
            }

            let header_hash_opt = if ancestor_snapshot.sortition {
                Some(ancestor_snapshot.winning_stacks_block_hash.clone())
            } else {
                None
            };

            debug!(
                "CACHE MISS {} (height {}): {:?}",
                &ancestor_consensus_hash, ancestor_snapshot.block_height, &header_hash_opt
            );

            ret.push((ancestor_snapshot.consensus_hash, header_hash_opt.clone()));

            let ancestor_snapshot_parent = SortitionDB::get_block_snapshot(
                db_handle.conn(),
                &ancestor_snapshot.parent_sortition_id,
            )?
            .expect(&format!(
                "Discontiguous index: missing parent block of parent burn header hash {}",
                &ancestor_snapshot.parent_burn_header_hash
            ));

            ancestor_consensus_hash = ancestor_snapshot_parent.consensus_hash;
        }

        ret.reverse();
        Ok(ret)
    }

    pub fn find_parent_snapshot_for_stacks_block(
        &self,
        consensus_hash: &ConsensusHash,
        block_hash: &BlockHeaderHash,
    ) -> Result<Option<BlockSnapshot>, db_error> {
        let db_handle = SortitionHandleConn::open_reader_consensus(self, consensus_hash)?;
        let parent_block_snapshot = match db_handle
            .get_block_snapshot_of_parent_stacks_block(consensus_hash, &block_hash)
        {
            Ok(Some((_, sn))) => {
                debug!(
                    "Parent of {}/{} is {}/{}",
                    consensus_hash, block_hash, sn.consensus_hash, sn.winning_stacks_block_hash
                );
                sn
            }
            Ok(None) => {
                debug!(
                    "Received block with unknown parent snapshot: {}/{}",
                    consensus_hash, block_hash,
                );
                return Ok(None);
            }
            Err(db_error::InvalidPoxSortition) => {
                warn!(
                    "Received block {}/{} on a non-canonical PoX sortition",
                    consensus_hash, block_hash,
                );
                return Ok(None);
            }
            Err(e) => {
                return Err(e);
            }
        };

        Ok(Some(parent_block_snapshot))
    }

    pub fn get_reward_set_size_at(&mut self, sortition_id: &SortitionId) -> Result<u16, db_error> {
        self.get_indexed(sortition_id, &db_keys::pox_reward_set_size())
            .map(|x| {
                db_keys::reward_set_size_from_string(
                    &x.expect("CORRUPTION: no current reward set size written"),
                )
            })
    }

    pub fn get_reward_set_entry_at(
        &mut self,
        sortition_id: &SortitionId,
        entry_ix: u16,
    ) -> Result<PoxAddress, db_error> {
        let entry_str = self
            .get_indexed(sortition_id, &db_keys::pox_reward_set_entry(entry_ix))?
            .expect(&format!(
                "CORRUPTION: expected reward set entry at index={}, but not found",
                entry_ix
            ));
        Ok(PoxAddress::from_db_string(&entry_str).expect("FATAL: could not decode PoX address"))
    }

    pub fn get_reward_set_payouts_at(
        &self,
        sortition_id: &SortitionId,
    ) -> Result<(Vec<PoxAddress>, u128), db_error> {
        let sql = "SELECT pox_payouts FROM snapshots WHERE sortition_id = ?1";
        let args: &[&dyn ToSql] = &[sortition_id];
        let pox_addrs_json: String =
            query_row(self.conn(), sql, args)?.ok_or(db_error::NotFoundError)?;

        let pox_addrs: (Vec<PoxAddress>, u128) =
            serde_json::from_str(&pox_addrs_json).expect("FATAL: failed to decode pox payout JSON");
        Ok(pox_addrs)
    }
}

// High-level functions used by ChainsCoordinator
impl SortitionDB {
    pub fn get_sortition_id(
        &self,
        burnchain_header_hash: &BurnchainHeaderHash,
        sortition_tip: &SortitionId,
    ) -> Result<Option<SortitionId>, BurnchainError> {
        let handle = self.index_handle(sortition_tip);
        handle
            .get_sortition_id_for_bhh(burnchain_header_hash)
            .map_err(BurnchainError::from)
    }

    pub fn is_sortition_processed(
        &self,
        burnchain_header_hash: &BurnchainHeaderHash,
    ) -> Result<Option<SortitionId>, BurnchainError> {
        let qry = "SELECT sortition_id FROM snapshots WHERE burn_header_hash = ? AND pox_valid = 1";
        query_row(self.conn(), qry, &[burnchain_header_hash]).map_err(BurnchainError::from)
    }

    fn get_block_height(
        conn: &Connection,
        sortition_id: &SortitionId,
    ) -> Result<Option<u32>, db_error> {
        let qry = "SELECT block_height FROM snapshots WHERE sortition_id = ? LIMIT 1";
        conn.query_row(qry, &[sortition_id], |row| row.get(0))
            .optional()
            .map_err(db_error::from)
    }

    /// Is the given block an expected PoX anchor in this sortition history?
    ///  if so, return the Stacks block hash
    pub fn is_stacks_block_pox_anchor(
        &mut self,
        block: &BlockHeaderHash,
        sortition_tip: &SortitionId,
    ) -> Result<Option<BlockHeaderHash>, BurnchainError> {
        let handle = self.index_handle(sortition_tip);
        let expects_block_as_anchor = handle
            .get_tip_indexed(&db_keys::pox_anchor_to_prepare_end(block))?
            .map(|_| block.clone());

        return Ok(expects_block_as_anchor);
    }

    fn parse_last_anchor_block_hash(s: Option<String>) -> Option<BlockHeaderHash> {
        s.map(|s| {
            if s == "" {
                None
            } else {
                Some(BlockHeaderHash::from_hex(&s).expect("BUG: Bad BlockHeaderHash stored in DB"))
            }
        })
        .flatten()
    }

    fn parse_last_anchor_block_txid(s: Option<String>) -> Option<Txid> {
        s.map(|s| {
            if s == "" {
                None
            } else {
                Some(Txid::from_hex(&s).expect("BUG: Bad Txid stored in DB"))
            }
        })
        .flatten()
    }

    /// Mark a Stacks block snapshot as valid again, but update its memoized canonical Stacks tip
    /// height and block-accepted flag.
    pub fn revalidate_snapshot_with_block(
        tx: &DBTx,
        sortition_id: &SortitionId,
        canonical_stacks_ch: &ConsensusHash,
        canonical_stacks_bhh: &BlockHeaderHash,
        canonical_stacks_height: u64,
        stacks_block_accepted: Option<bool>,
    ) -> Result<(), BurnchainError> {
        if let Some(stacks_block_accepted) = stacks_block_accepted {
            let args: &[&dyn ToSql] = &[
                sortition_id,
                &u64_to_sql(canonical_stacks_height)?,
                canonical_stacks_bhh,
                canonical_stacks_ch,
                &stacks_block_accepted,
            ];
            tx.execute(
                "UPDATE snapshots SET pox_valid = 1, canonical_stacks_tip_height = ?2, canonical_stacks_tip_hash = ?3, canonical_stacks_tip_consensus_hash = ?4, stacks_block_accepted = ?5 WHERE sortition_id = ?1",
                args
            )?;
        } else {
            let args: &[&dyn ToSql] = &[
                sortition_id,
                &u64_to_sql(canonical_stacks_height)?,
                canonical_stacks_bhh,
                canonical_stacks_ch,
            ];
            tx.execute(
                "UPDATE snapshots SET pox_valid = 1, canonical_stacks_tip_height = ?2, canonical_stacks_tip_hash = ?3, canonical_stacks_tip_consensus_hash = ?4 WHERE sortition_id = ?1",
                args
            )?;
        }
        Ok(())
    }

    /// Invalidate all block snapshots that descend from the given burnchain block, and for each
    /// invalidated snapshot, apply `cls` to it with the given sortition DB transaction, the
    /// current burnchain block being considered, and the list of burnchain blocks still to be
    /// considered.  That last argument will have length 0 on the last call to `cls`.
    ///
    /// Run `after` with the sorition handle tx right before committing.
    pub fn invalidate_descendants_with_closures<F, G>(
        &mut self,
        burn_block: &BurnchainHeaderHash,
        mut cls: F,
        mut after: G,
    ) -> Result<(), BurnchainError>
    where
        F: FnMut(&mut SortitionDBTx, &BurnchainHeaderHash, &Vec<BurnchainHeaderHash>) -> (),
        G: FnMut(&mut SortitionDBTx) -> (),
    {
        let mut db_tx = self.tx_begin()?;
        let mut queue = vec![burn_block.clone()];

        while let Some(header) = queue.pop() {
            {
                // scope this to keep the borrow-checker happy
                let mut stmt = db_tx.prepare(
                    "SELECT DISTINCT burn_header_hash FROM snapshots WHERE parent_burn_header_hash = ?",
                )?;
                for next_header in stmt.query_map(&[&header], |row| row.get(0))? {
                    queue.push(next_header?);
                }
            }
            cls(&mut db_tx, &header, &queue);

            debug!("Invalidate descendants of burn block {}", &header);

            #[cfg(any(test, feature = "testing"))]
            {
                let to_invalidate: Vec<BlockSnapshot> = query_rows(
                    &db_tx,
                    "SELECT * FROM snapshots WHERE parent_burn_header_hash = ?1",
                    &[&header],
                )?;
                for invalid in to_invalidate {
                    debug!("Invalidate child of {}: {:?}", &header, &invalid);
                }
            }

            db_tx.tx().execute(
                r#"UPDATE snapshots SET
                pox_valid = 0,
                arrival_index = 0,
                canonical_stacks_tip_height = 0,
                canonical_stacks_tip_hash = "0000000000000000000000000000000000000000000000000000000000000000",
                canonical_stacks_tip_consensus_hash = "0000000000000000000000000000000000000000",
                stacks_block_accepted = 0
                WHERE parent_burn_header_hash = ?"#,
                &[&header],
            )?;
        }

        after(&mut db_tx);

        db_tx.commit()?;
        Ok(())
    }

    pub fn invalidate_descendants_of(
        &mut self,
        burn_block: &BurnchainHeaderHash,
    ) -> Result<(), BurnchainError> {
        self.invalidate_descendants_with_closures(burn_block, |_tx, _bhh, _queue| {}, |_tx| {})
    }

    /// Find all sortition IDs with memoized canonical stacks block pointers that are higher than the
    /// given height.  This is used to identify "dirty" but still valid snapshots whose memoized
    /// pointers are no longer valid.
    pub fn find_snapshots_with_dirty_canonical_block_pointers(
        conn: &DBConn,
        canonical_stacks_height: u64,
    ) -> Result<Vec<SortitionId>, Error> {
        let dirty_sortitions : Vec<SortitionId> = query_rows(conn, "SELECT sortition_id FROM snapshots WHERE canonical_stacks_tip_height > ?1 AND pox_valid = 1", &[&u64_to_sql(canonical_stacks_height)?])?;
        Ok(dirty_sortitions)
    }

    /// Get the last sortition in the prepare phase that chose a particular Stacks block as the anchor,
    ///   or if the anchor is not expected, return None
    pub fn get_prepare_end_for(
        &mut self,
        sortition_tip: &SortitionId,
        anchor: &BlockHeaderHash,
    ) -> Result<Option<BlockSnapshot>, BurnchainError> {
        let handle = self.index_handle(sortition_tip);
        let prepare_end_sortid = match handle
            .get_tip_indexed(&db_keys::pox_anchor_to_prepare_end(anchor))?
        {
            Some(s) => SortitionId::from_hex(&s).expect("CORRUPTION: DB stored bad sortition ID"),
            None => return Ok(None),
        };
        let snapshot =
            SortitionDB::get_block_snapshot(self.conn(), &prepare_end_sortid)?.expect(&format!(
            "BUG: Sortition ID for prepare phase end is known, but no BlockSnapshot is stored: {}",
            &prepare_end_sortid
        ));
        Ok(Some(snapshot))
    }

    /// Get the PoX ID at the particular sortition_tip
    pub fn get_pox_id(&mut self, sortition_tip: &SortitionId) -> Result<PoxId, BurnchainError> {
        let handle = self.index_handle(sortition_tip);
        handle.get_pox_id().map_err(BurnchainError::from)
    }

    pub fn get_sortition_result(
        &self,
        id: &SortitionId,
    ) -> Result<Option<(BlockSnapshot, BurnchainStateTransitionOps)>, BurnchainError> {
        let snapshot = match SortitionDB::get_block_snapshot(self.conn(), id)? {
            Some(x) => x,
            None => return Ok(None),
        };

        let sql_transition_ops = "SELECT accepted_ops, consumed_keys FROM snapshot_transition_ops WHERE sortition_id = ?";
        let transition_ops = self
            .conn()
            .query_row(sql_transition_ops, &[id], |row| {
                let accepted_ops: String = row.get_unwrap(0);
                let consumed_leader_keys: String = row.get_unwrap(1);
                Ok(BurnchainStateTransitionOps {
                    accepted_ops: serde_json::from_str(&accepted_ops)
                        .expect("CORRUPTION: DB stored bad transition ops"),
                    consumed_leader_keys: serde_json::from_str(&consumed_leader_keys)
                        .expect("CORRUPTION: DB stored bad transition ops"),
                })
            })
            .optional()?
            .expect("CORRUPTION: DB stored BlockSnapshot, but not the transition ops");

        Ok(Some((snapshot, transition_ops)))
    }

    /// Compute the next PoX ID
    pub fn make_next_pox_id(parent_pox: PoxId, next_pox_info: Option<&RewardCycleInfo>) -> PoxId {
        let mut next_pox = parent_pox;
        if let Some(ref next_pox_info) = next_pox_info {
            if next_pox_info.is_reward_info_known() {
                info!(
                    "Begin reward-cycle sortition with present anchor block={:?}",
                    &next_pox_info.selected_anchor_block(),
                );
                next_pox.extend_with_present_block();
            } else {
                info!(
                    "Begin reward-cycle sortition with absent anchor block={:?}",
                    &next_pox_info.selected_anchor_block(),
                );
                next_pox.extend_with_not_present_block();
            }
        };
        next_pox
    }

    /// Calculate the next sortition ID, given the PoX ID so far and the reward info
    pub fn make_next_sortition_id(
        parent_pox: PoxId,
        this_block_hash: &BurnchainHeaderHash,
        next_pox_info: Option<&RewardCycleInfo>,
    ) -> SortitionId {
        let next_pox = Self::make_next_pox_id(parent_pox, next_pox_info);
        let next_sortition_id = SortitionId::new(this_block_hash, &next_pox);
        next_sortition_id
    }

    /// Evaluate the sortition (SIP-001 miner block election) in the burnchain block defined by
    /// `burn_header`. Returns the new snapshot and burnchain state
    /// transition.
    ///
    /// # Arguments
    /// * `burn_header` - the burnchain block header to process sortition for
    /// * `ops` - the parsed blockstack operations (will be validated in this function)
    /// * `burnchain` - a reference to the burnchain information struct
    /// * `from_tip` - tip of the "sortition chain" that is being built on
    /// * `next_pox_info` - iff this sortition is the first block in a reward cycle, this should be Some
    /// * `announce_to` - a function that will be invoked with the calculated reward set before this method
    ///                   commits its results. This is used to post the calculated reward set to an event observer.
    pub fn evaluate_sortition<F: FnOnce(Option<RewardSetInfo>) -> ()>(
        &mut self,
        burn_header: &BurnchainBlockHeader,
        ops: Vec<BlockstackOperationType>,
        burnchain: &Burnchain,
        from_tip: &SortitionId,
        next_pox_info: Option<RewardCycleInfo>,
        announce_to: F,
    ) -> Result<(BlockSnapshot, BurnchainStateTransition), BurnchainError> {
        let parent_sort_id = self
            .get_sortition_id(&burn_header.parent_block_hash, from_tip)?
            .ok_or_else(|| {
                warn!("Unknown block {:?}", burn_header.parent_block_hash);
                BurnchainError::MissingParentBlock
            })?;

        let cur_epoch = SortitionDB::get_stacks_epoch(self.conn(), burn_header.block_height)?
            .expect(&format!(
                "FATAL: no epoch defined for burn height {}",
                burn_header.block_height
            ));

        let mut sortition_db_handle = SortitionHandleTx::begin(self, &parent_sort_id)?;
        let parent_snapshot = sortition_db_handle
            .get_block_snapshot(&burn_header.parent_block_hash, &parent_sort_id)?
            .ok_or_else(|| {
                warn!("Unknown block {:?}", burn_header.parent_block_hash);
                BurnchainError::MissingParentBlock
            })?;

        let parent_pox = sortition_db_handle.get_pox_id()?;
        test_debug!(
            "parent PoX ID of {:?} off of {} is {}",
            &burn_header.parent_block_hash,
            &from_tip,
            &parent_pox
        );

        let reward_set_vrf_hash = parent_snapshot
            .sortition_hash
            .mix_burn_header(&parent_snapshot.burn_header_hash);

        let reward_set_info = if burnchain
            .pox_constants
            .is_after_pox_sunset_end(burn_header.block_height, cur_epoch.epoch_id)
        {
            test_debug!(
                "No recipients for burn height {}: epoch = {}, sunset_end = {}",
                burnchain.pox_constants.sunset_end,
                cur_epoch.epoch_id,
                burn_header.block_height
            );
            None
        } else {
            sortition_db_handle.pick_recipients(
                burnchain,
                burn_header.block_height,
                &reward_set_vrf_hash,
                next_pox_info.as_ref(),
            )?
        };

        // Get any initial mining bonus which would be due to the winner of this block.
        let bonus_remaining =
            sortition_db_handle.get_initial_mining_bonus_remaining(&parent_sort_id)?;

        let initial_mining_bonus = if bonus_remaining > 0 {
            let mining_bonus_per_block = sortition_db_handle
                .get_initial_mining_bonus_per_block(&parent_sort_id)?
                .expect("BUG: initial mining bonus amount written, but not the per block amount.");
            cmp::min(bonus_remaining, mining_bonus_per_block)
        } else {
            0
        };

        let new_snapshot = sortition_db_handle.process_block_txs(
            &parent_snapshot,
            burn_header,
            burnchain,
            ops,
            next_pox_info,
            parent_pox,
            reward_set_info.as_ref(),
            initial_mining_bonus,
        )?;

        sortition_db_handle.store_transition_ops(&new_snapshot.0.sortition_id, &new_snapshot.1)?;

        announce_to(reward_set_info);

        // commit everything!
        sortition_db_handle.commit().expect(
            "Failed to commit to sortition db after announcing reward set info, state corrupted.",
        );
        Ok((new_snapshot.0, new_snapshot.1))
    }

    #[cfg(test)]
    pub fn test_get_next_block_recipients(
        &mut self,
        burnchain: &Burnchain,
        next_pox_info: Option<&RewardCycleInfo>,
    ) -> Result<Option<RewardSetInfo>, BurnchainError> {
        let parent_snapshot = SortitionDB::get_canonical_burn_chain_tip(self.conn())?;
        self.get_next_block_recipients(burnchain, &parent_snapshot, next_pox_info)
    }

    pub fn get_next_block_recipients(
        &mut self,
        burnchain: &Burnchain,
        parent_snapshot: &BlockSnapshot,
        next_pox_info: Option<&RewardCycleInfo>,
    ) -> Result<Option<RewardSetInfo>, BurnchainError> {
        let reward_set_vrf_hash = parent_snapshot
            .sortition_hash
            .mix_burn_header(&parent_snapshot.burn_header_hash);

        let cur_epoch =
            SortitionDB::get_stacks_epoch(self.conn(), parent_snapshot.block_height + 1)?.expect(
                &format!(
                    "FATAL: no epoch defined for burn height {}",
                    parent_snapshot.block_height + 1
                ),
            );

        let mut sortition_db_handle =
            SortitionHandleTx::begin(self, &parent_snapshot.sortition_id)?;
        if cur_epoch.epoch_id < StacksEpochId::Epoch21
            && parent_snapshot.block_height + 1 >= burnchain.pox_constants.sunset_end
        {
            Ok(None)
        } else {
            sortition_db_handle.pick_recipients(
                burnchain,
                parent_snapshot.block_height + 1,
                &reward_set_vrf_hash,
                next_pox_info,
            )
        }
    }

    pub fn is_stacks_block_in_sortition_set(
        &self,
        sortition_id: &SortitionId,
        block_to_check: &BlockHeaderHash,
    ) -> Result<bool, BurnchainError> {
        let result = self
            .index_handle(sortition_id)
            .get_tip_indexed(&db_keys::stacks_block_present(block_to_check))?;
        Ok(result.is_some())
    }

    pub fn latest_stacks_blocks_processed(
        &self,
        sortition_id: &SortitionId,
    ) -> Result<u64, BurnchainError> {
        let db_handle = self.index_handle(sortition_id);
        SortitionDB::get_max_arrival_index(&db_handle).map_err(|e| BurnchainError::from(e))
    }

    /// Get a burn blockchain snapshot, given a burnchain configuration struct.
    /// Used mainly by the network code to determine what the chain tip currently looks like.
    pub fn get_burnchain_view(
        conn: &SortitionDBConn,
        burnchain: &Burnchain,
        chain_tip: &BlockSnapshot,
    ) -> Result<BurnchainView, db_error> {
        if chain_tip.block_height < burnchain.first_block_height {
            // should never happen, but don't panic since this is network-callable code
            error!(
                "Invalid block height from DB: {}: expected at least {}",
                chain_tip.block_height, burnchain.first_block_height
            );
            return Err(db_error::Corruption);
        }

        if chain_tip.block_height < burnchain.stable_confirmations as u64 {
            // should never happen, but don't panic since this is network-callable code
            error!(
                "Invalid block height from DB: {}: expected at least {}",
                chain_tip.block_height, burnchain.stable_confirmations
            );
            return Err(db_error::Corruption);
        }

        let stable_block_height = cmp::max(
            burnchain.first_block_height,
            chain_tip.block_height - (burnchain.stable_confirmations as u64),
        );

        // get all burn block hashes between the chain tip, and the stable height back
        // MAX_NEIGHBOR_BLOCK_DELAY
        let oldest_height = if stable_block_height < MAX_NEIGHBOR_BLOCK_DELAY {
            0
        } else {
            stable_block_height - MAX_NEIGHBOR_BLOCK_DELAY
        };

        let mut last_burn_block_hashes = HashMap::new();
        let tip_height = chain_tip.block_height;

        let mut cursor = chain_tip.clone();
        let mut cur_height = cursor.block_height;

        for _height in oldest_height..(tip_height + 1) {
            let (ancestor_hash, ancestor_height) =
                if cursor.block_height > burnchain.first_block_height {
                    match SortitionDB::get_block_snapshot(conn, &cursor.parent_sortition_id) {
                        Ok(Some(new_cursor)) => {
                            let ret = (cursor.burn_header_hash.clone(), cursor.block_height);

                            cursor = new_cursor;
                            assert_eq!(cursor.block_height + 1, cur_height);

                            cur_height = cursor.block_height;
                            ret
                        }
                        _ => {
                            cur_height = cur_height.saturating_sub(1);
                            (burnchain.first_block_hash.clone(), cur_height)
                        }
                    }
                } else {
                    cur_height = cur_height.saturating_sub(1);
                    (burnchain.first_block_hash.clone(), cur_height)
                };

            last_burn_block_hashes.insert(ancestor_height, ancestor_hash);
        }

        let burn_stable_block_hash = last_burn_block_hashes
            .get(&stable_block_height)
            .unwrap_or(&burnchain.first_block_hash)
            .clone();

        let rc = burnchain
            .block_height_to_reward_cycle(chain_tip.block_height)
            .expect("FATAL: block height does not have a reward cycle");

        let rc_height = burnchain.reward_cycle_to_block_height(rc);
        let rc_consensus_hash = SortitionDB::get_ancestor_snapshot(
            conn,
            cmp::min(chain_tip.block_height, rc_height),
            &chain_tip.sortition_id,
        )?
        .map(|sn| sn.consensus_hash)
        .ok_or(db_error::NotFoundError)?;

        test_debug!(
            "Chain view: {},{}-{},{},{}",
            chain_tip.block_height,
            chain_tip.burn_header_hash,
            stable_block_height,
            &burn_stable_block_hash,
            &rc_consensus_hash,
        );
        Ok(BurnchainView {
            burn_block_height: chain_tip.block_height,
            burn_block_hash: chain_tip.burn_header_hash,
            burn_stable_block_height: stable_block_height,
            burn_stable_block_hash: burn_stable_block_hash,
            last_burn_block_hashes: last_burn_block_hashes,
            rc_consensus_hash,
        })
    }
}

// Querying methods
impl SortitionDB {
    /// Get the canonical burn chain tip -- the tip of the longest burn chain we know about.
    /// Break ties deterministically by ordering on burnchain block hash.
    pub fn get_canonical_burn_chain_tip(conn: &Connection) -> Result<BlockSnapshot, db_error> {
        let qry = "SELECT * FROM snapshots WHERE pox_valid = 1 ORDER BY block_height DESC, burn_header_hash ASC LIMIT 1";
        query_row(conn, qry, NO_PARAMS)
            .map(|opt| opt.expect("CORRUPTION: No canonical burnchain tip"))
    }

    /// Get the highest burn chain tip even if it's not PoX-valid.
    /// Break ties deterministically by ordering on burnchain block hash.
    pub fn get_highest_known_burn_chain_tip(conn: &Connection) -> Result<BlockSnapshot, db_error> {
        let qry =
            "SELECT * FROM snapshots ORDER BY block_height DESC, burn_header_hash ASC LIMIT 1";
        query_row(conn, qry, NO_PARAMS).map(|opt| opt.expect("CORRUPTION: No burnchain tips"))
    }

    /// Get the canonical burn chain tip -- the tip of the longest burn chain we know about.
    /// Break ties deterministically by ordering on burnchain block hash.
    pub fn get_canonical_chain_tip_bhh(conn: &Connection) -> Result<BurnchainHeaderHash, db_error> {
        let qry = "SELECT burn_header_hash FROM snapshots WHERE pox_valid = 1 ORDER BY block_height DESC, burn_header_hash ASC LIMIT 1";
        match conn.query_row(qry, NO_PARAMS, |row| row.get(0)).optional() {
            Ok(opt) => Ok(opt.expect("CORRUPTION: No canonical burnchain tip")),
            Err(e) => Err(db_error::from(e)),
        }
    }

    /// Get the canonical burn chain tip -- the tip of the longest burn chain we know about.
    /// Break ties deterministically by ordering on burnchain block hash.
    ///
    /// Returns Err if the underlying SQLite call fails.
    pub fn get_canonical_sortition_tip(conn: &Connection) -> Result<SortitionId, db_error> {
        let qry = "SELECT sortition_id FROM snapshots WHERE pox_valid = 1 ORDER BY block_height DESC, burn_header_hash ASC LIMIT 1";
        match conn.query_row(qry, NO_PARAMS, |row| row.get(0)).optional() {
            Ok(opt) => Ok(opt.expect("CORRUPTION: No canonical burnchain tip")),
            Err(e) => Err(db_error::from(e)),
        }
    }

    /// Find the affirmation map represented by a given sortition ID.
    pub fn find_sortition_tip_affirmation_map(
        &self,
        tip_id: &SortitionId,
    ) -> Result<AffirmationMap, db_error> {
        let ih = self.index_handle(tip_id);
        let am = ih.get_sortition_affirmation_map()?;

        // remove the first entry -- it's always `n` based on the way we construct it, while the
        // heaviest affirmation map just has nothing.
        if am.len() > 0 {
            Ok(AffirmationMap::new(am.as_slice()[1..].to_vec()))
        } else {
            Ok(AffirmationMap::empty())
        }
    }

    /// Get the list of Stack-STX operations processed in a given burnchain block.
    /// This will be the same list in each PoX fork; it's up to the Stacks block-processing logic
    /// to reject them.
    pub fn get_stack_stx_ops(
        conn: &Connection,
        burn_header_hash: &BurnchainHeaderHash,
    ) -> Result<Vec<StackStxOp>, db_error> {
        query_rows(
            conn,
            "SELECT * FROM stack_stx WHERE burn_header_hash = ? ORDER BY vtxindex",
            &[burn_header_hash],
        )
    }

    /// Get the list of Delegate-STX operations processed in a given burnchain block.
    /// This will be the same list in each PoX fork; it's up to the Stacks block-processing logic
    /// to reject them.
    pub fn get_delegate_stx_ops(
        conn: &Connection,
        burn_header_hash: &BurnchainHeaderHash,
    ) -> Result<Vec<DelegateStxOp>, db_error> {
        query_rows(
            conn,
            "SELECT * FROM delegate_stx WHERE burn_header_hash = ? ORDER BY vtxindex",
            &[burn_header_hash],
        )
    }

    /// Get the list of Peg-In operations processed in a given burnchain block.
    /// This will be the same list in each PoX fork; it's up to the Stacks block-processing logic
    /// to reject them.
    pub fn get_peg_in_ops(
        conn: &Connection,
        burn_header_hash: &BurnchainHeaderHash,
    ) -> Result<Vec<PegInOp>, db_error> {
        query_rows(
            conn,
            "SELECT * FROM peg_in WHERE burn_header_hash = ?",
            &[burn_header_hash],
        )
    }

    /// Get the list of Peg-Out Request operations processed in a given burnchain block.
    /// This will be the same list in each PoX fork; it's up to the Stacks block-processing logic
    /// to reject them.
    pub fn get_peg_out_request_ops(
        conn: &Connection,
        burn_header_hash: &BurnchainHeaderHash,
    ) -> Result<Vec<PegOutRequestOp>, db_error> {
        query_rows(
            conn,
            "SELECT * FROM peg_out_requests WHERE burn_header_hash = ?",
            &[burn_header_hash],
        )
    }

    /// Get the list of Peg-Out Fulfill operations processed in a given burnchain block.
    /// This will be the same list in each PoX fork; it's up to the Stacks block-processing logic
    /// to reject them.
    pub fn get_peg_out_fulfill_ops(
        conn: &Connection,
        burn_header_hash: &BurnchainHeaderHash,
    ) -> Result<Vec<PegOutFulfillOp>, db_error> {
        query_rows(
            conn,
            "SELECT * FROM peg_out_fulfillments WHERE burn_header_hash = ?",
            &[burn_header_hash],
        )
    }

    /// Get the list of Transfer-STX operations processed in a given burnchain block.
    /// This will be the same list in each PoX fork; it's up to the Stacks block-processing logic
    /// to reject them.
    pub fn get_transfer_stx_ops(
        conn: &Connection,
        burn_header_hash: &BurnchainHeaderHash,
    ) -> Result<Vec<TransferStxOp>, db_error> {
        query_rows(
            conn,
            "SELECT * FROM transfer_stx WHERE burn_header_hash = ? ORDER BY vtxindex",
            &[burn_header_hash],
        )
    }

    /// Get the parent burnchain header hash of a given burnchain header hash
    fn get_parent_burnchain_header_hash(
        conn: &Connection,
        burnchain_header_hash: &BurnchainHeaderHash,
    ) -> Result<Option<BurnchainHeaderHash>, db_error> {
        let sql = "SELECT parent_burn_header_hash AS burn_header_hash FROM snapshots WHERE burn_header_hash = ?1";
        let args: &[&dyn ToSql] = &[burnchain_header_hash];
        let mut rows = query_rows::<BurnchainHeaderHash, _>(conn, sql, args)?;

        // there can be more than one if there was a PoX reorg.  If so, make sure they're _all the
        // same_ (otherwise we have corruption and must panic)
        if let Some(bhh) = rows.pop() {
            for row in rows.into_iter() {
                if row != bhh {
                    panic!(
                        "FATAL: burnchain header hash {} has two parents: {} and {}",
                        burnchain_header_hash, &bhh, &row
                    );
                }
            }
            Ok(Some(bhh))
        } else {
            Ok(None)
        }
    }

    /// Get the last N ancestor burnchain header hashes, given a burnchain header hash.
    /// This is done without regards to PoX forks.
    ///
    /// The returned list will be formatted as follows:
    ///
    /// * burn_header_hash
    /// * 1st ancestor of burn_header_hash
    /// * 2nd ancestor of burn_header_hash
    /// ...
    /// * Nth ancestor of burn_header_hash
    ///
    /// That is, the resulting list will have up to N+1 items.
    ///
    /// If an ancestor is not found, then return early.
    /// The returned list always starts with `burn_header_hash`.
    pub fn get_ancestor_burnchain_header_hashes(
        conn: &Connection,
        burn_header_hash: &BurnchainHeaderHash,
        count: u64,
    ) -> Result<Vec<BurnchainHeaderHash>, db_error> {
        let mut ret = vec![burn_header_hash.clone()];
        for _i in 0..count {
            let parent_bhh = match SortitionDB::get_parent_burnchain_header_hash(
                conn,
                ret.last().expect("FATAL: empty burn header hash list"),
            )? {
                Some(bhh) => bhh,
                None => {
                    break;
                }
            };
            ret.push(parent_bhh);
        }
        Ok(ret)
    }

    pub fn index_handle_at_tip<'a>(&'a self) -> SortitionHandleConn<'a> {
        let sortition_id = SortitionDB::get_canonical_sortition_tip(self.conn()).unwrap();
        self.index_handle(&sortition_id)
    }

    /// Open a tx handle at the burn chain tip
    pub fn tx_begin_at_tip<'a>(&'a mut self) -> SortitionHandleTx<'a> {
        let sortition_id = SortitionDB::get_canonical_sortition_tip(self.conn()).unwrap();
        self.tx_handle_begin(&sortition_id).unwrap()
    }

    /// Get the canonical Stacks chain tip -- this gets memoized on the canonical burn chain tip.
    pub fn get_canonical_stacks_chain_tip_hash(
        conn: &Connection,
    ) -> Result<(ConsensusHash, BlockHeaderHash), db_error> {
        let sn = SortitionDB::get_canonical_burn_chain_tip(conn)?;

        let stacks_block_hash = sn.canonical_stacks_tip_hash;
        let consensus_hash = sn.canonical_stacks_tip_consensus_hash;

        Ok((consensus_hash, stacks_block_hash))
    }

    /// Get the maximum arrival index for any known snapshot.
    fn get_max_arrival_index(conn: &Connection) -> Result<u64, db_error> {
        match conn
            .query_row(
                "SELECT IFNULL(MAX(arrival_index), 1) FROM snapshots",
                NO_PARAMS,
                |row| Ok(u64::from_row(row).expect("Expected u64 in database")),
            )
            .optional()?
        {
            Some(arrival_index) => Ok(if arrival_index == 0 { 1 } else { arrival_index }),
            None => Ok(1),
        }
    }

    /// Get a snapshot with an arrived block (i.e. a block that was marked as processed)
    fn get_snapshot_by_arrival_index(
        conn: &Connection,
        arrival_index: u64,
    ) -> Result<Option<BlockSnapshot>, db_error> {
        query_row_panic(
            conn,
            "SELECT * FROM snapshots WHERE arrival_index = ?1 AND stacks_block_accepted > 0 AND pox_valid = 1",
            &[&u64_to_sql(arrival_index)?],
            || "BUG: multiple snapshots have the same non-zero arrival index".to_string(),
        )
    }

    pub fn get_sortition_id_by_consensus(
        conn: &Connection,
        consensus_hash: &ConsensusHash,
    ) -> Result<Option<SortitionId>, db_error> {
        let qry = "SELECT sortition_id FROM snapshots WHERE consensus_hash = ?1 AND pox_valid = 1 LIMIT 1";
        let args = [&consensus_hash];
        query_row_panic(conn, qry, &args, || {
            format!(
                "FATAL: multiple block snapshots for the same block with consensus hash {}",
                consensus_hash
            )
        })
    }

    /// Get a snapshot for an existing burn chain block given its consensus hash.
    /// The snapshot may not be valid.
    pub fn get_block_snapshot_consensus(
        conn: &Connection,
        consensus_hash: &ConsensusHash,
    ) -> Result<Option<BlockSnapshot>, db_error> {
        let qry = "SELECT * FROM snapshots WHERE consensus_hash = ?1";
        let args = [&consensus_hash];
        query_row_panic(conn, qry, &args, || {
            format!(
                "FATAL: multiple block snapshots for the same block with consensus hash {}",
                consensus_hash
            )
        })
    }

    /// Get a snapshot for an processed sortition.
    /// The snapshot may not be valid
    pub fn get_block_snapshot(
        conn: &Connection,
        sortition_id: &SortitionId,
    ) -> Result<Option<BlockSnapshot>, db_error> {
        let qry = "SELECT * FROM snapshots WHERE sortition_id = ?1";
        let args = [&sortition_id];
        query_row_panic(conn, qry, &args, || {
            format!(
                "FATAL: multiple block snapshots for the same block {}",
                sortition_id
            )
        })
        .map(|x| {
            if x.is_none() {
                test_debug!("No snapshot with sortition ID {}", sortition_id);
            }
            x
        })
    }

    /// Get the first snapshot
    pub fn get_first_block_snapshot(conn: &Connection) -> Result<BlockSnapshot, db_error> {
        let qry = "SELECT * FROM snapshots WHERE consensus_hash = ?1";
        let result = query_row_panic(conn, qry, &[&ConsensusHash::empty()], || {
            "FATAL: multiple first-block snapshots".into()
        })?;
        match result {
            None => {
                // should never happen
                panic!("FATAL: no first snapshot");
            }
            Some(snapshot) => Ok(snapshot),
        }
    }

    pub fn is_pox_active(
        &self,
        burnchain: &Burnchain,
        block: &BlockSnapshot,
    ) -> Result<bool, db_error> {
        let mut reward_start_height = burnchain.reward_cycle_to_block_height(
            burnchain
                .block_height_to_reward_cycle(block.block_height)
                .ok_or_else(|| {
                    warn!(
                        "block height {} does not have a reward cycle",
                        block.block_height
                    );
                    db_error::NotFoundError
                })?,
        );

        // N.B. the reward cycle start height is 1 + (reward_cycle_number * reward_cycle_length),
        // which can be bigger than block.block_height. If this is true, then we really meant the
        // last reward cycle
        if reward_start_height > block.block_height && block.block_height > 0 {
            reward_start_height = burnchain.reward_cycle_to_block_height(
                burnchain
                    .block_height_to_reward_cycle(block.block_height - 1)
                    .ok_or_else(|| {
                        warn!(
                            "block height {} does not have a reward cycle",
                            block.block_height - 1
                        );
                        db_error::NotFoundError
                    })?,
            );
        }

        let sort_id_of_start =
            get_ancestor_sort_id(&self.index_conn(), reward_start_height, &block.sortition_id)?
                .ok_or_else(|| {
                    warn!(
                "reward start height {} (from block height {}) does not have a sortition from {}",
                reward_start_height, block.block_height, &block.sortition_id
            );
                    db_error::NotFoundError
                })?;

        let handle = self.index_handle(&sort_id_of_start);
        Ok(handle.get_reward_set_size_at(&sort_id_of_start)? > 0)
    }

    /// Find out how any burn tokens were destroyed in a given block on a given fork.
    pub fn get_block_burn_amount(
        conn: &Connection,
        block_snapshot: &BlockSnapshot,
    ) -> Result<u64, db_error> {
        let user_burns = SortitionDB::get_user_burns_by_block(conn, &block_snapshot.sortition_id)?;
        let block_commits =
            SortitionDB::get_block_commits_by_block(conn, &block_snapshot.sortition_id)?;
        let mut burn_total: u64 = 0;

        for i in 0..user_burns.len() {
            burn_total = burn_total
                .checked_add(user_burns[i].burn_fee)
                .expect("Way too many tokens burned");
        }
        for i in 0..block_commits.len() {
            burn_total = burn_total
                .checked_add(block_commits[i].burn_fee)
                .expect("Way too many tokens burned");
        }
        Ok(burn_total)
    }

    /// Get all user burns registered in a block on is fork.
    /// Returns list of user burns in order by vtxindex.
    pub fn get_user_burns_by_block(
        conn: &Connection,
        sortition: &SortitionId,
    ) -> Result<Vec<UserBurnSupportOp>, db_error> {
        let qry = "SELECT * FROM user_burn_support WHERE sortition_id = ?1 ORDER BY vtxindex ASC";
        let args: &[&dyn ToSql] = &[sortition];

        query_rows(conn, qry, args)
    }

    /// Get all block commitments registered in a block on the burn chain's history in this fork.
    /// Returns the list of block commits in order by vtxindex.
    pub fn get_block_commits_by_block(
        conn: &Connection,
        sortition: &SortitionId,
    ) -> Result<Vec<LeaderBlockCommitOp>, db_error> {
        let qry = "SELECT * FROM block_commits WHERE sortition_id = ?1 ORDER BY vtxindex ASC";
        let args: &[&dyn ToSql] = &[sortition];

        query_rows(conn, qry, args)
    }

    /// Get all the missed block commits that were intended to be included in the given
    ///  block but were not
    pub fn get_missed_commits_by_intended(
        conn: &Connection,
        sortition: &SortitionId,
    ) -> Result<Vec<MissedBlockCommit>, db_error> {
        let qry = "SELECT * FROM missed_commits WHERE intended_sortition_id = ?1";
        let args: &[&dyn ToSql] = &[sortition];

        query_rows(conn, qry, args)
    }

    /// Get all leader keys registered in a block on the burn chain's history in this fork.
    /// Returns the list of leader keys in order by vtxindex.
    pub fn get_leader_keys_by_block(
        conn: &Connection,
        sortition: &SortitionId,
    ) -> Result<Vec<LeaderKeyRegisterOp>, db_error> {
        let qry = "SELECT * FROM leader_keys WHERE sortition_id = ?1 ORDER BY vtxindex ASC";
        let args: &[&dyn ToSql] = &[sortition];

        query_rows(conn, qry, args)
    }

    /// Get the vtxindex of the winning sortition.
    /// The sortition may not be valid.
    pub fn get_block_winning_vtxindex(
        conn: &Connection,
        sortition: &SortitionId,
    ) -> Result<Option<u16>, db_error> {
        let qry = "SELECT vtxindex FROM block_commits WHERE sortition_id = ?1 
                    AND txid = (
                      SELECT winning_block_txid FROM snapshots WHERE sortition_id = ?2 LIMIT 1) LIMIT 1";
        let args: &[&dyn ToSql] = &[sortition, sortition];
        conn.query_row(qry, args, |row| row.get(0))
            .optional()
            .map_err(db_error::from)
    }

    /// Given the fork index hash of a chain tip, and a block height that is an ancestor of the last
    /// block in this fork, find the snapshot of the block at that height.
    ///
    /// Returns None if there is no ancestor at this height.
    pub fn get_ancestor_snapshot<C: SortitionContext>(
        ic: &IndexDBConn<'_, C, SortitionId>,
        ancestor_block_height: u64,
        tip_block_hash: &SortitionId,
    ) -> Result<Option<BlockSnapshot>, db_error> {
        assert!(ancestor_block_height < BLOCK_HEIGHT_MAX);

        let ancestor = match get_ancestor_sort_id(ic, ancestor_block_height, tip_block_hash)? {
            Some(id) => id,
            None => {
                debug!(
                    "No ancestor block {} from {} in index",
                    ancestor_block_height, tip_block_hash
                );
                return Ok(None);
            }
        };

        SortitionDB::get_block_snapshot(ic, &ancestor)
    }

    /// Given the fork index hash of a chain tip, and a block height that is an ancestor of the last
    /// block in this fork, find the snapshot of the block at that height.
    pub fn get_ancestor_snapshot_tx<C: SortitionContext>(
        ic: &mut IndexDBTx<'_, C, SortitionId>,
        ancestor_block_height: u64,
        tip_block_hash: &SortitionId,
    ) -> Result<Option<BlockSnapshot>, db_error> {
        assert!(ancestor_block_height < BLOCK_HEIGHT_MAX);

        let ancestor = match get_ancestor_sort_id_tx(ic, ancestor_block_height, tip_block_hash)? {
            Some(id) => id,
            None => {
                debug!(
                    "No ancestor block {} from {} in index",
                    ancestor_block_height, tip_block_hash
                );
                return Ok(None);
            }
        };

        SortitionDB::get_block_snapshot(ic.tx(), &ancestor)
    }

    /// Get a parent block commit at a specific location in the burn chain on a particular fork.
    /// Returns None if there is no block commit at this location.
    pub fn get_block_commit_parent<C: SortitionContext>(
        ic: &IndexDBConn<'_, C, SortitionId>,
        block_height: u64,
        vtxindex: u32,
        tip: &SortitionId,
    ) -> Result<Option<LeaderBlockCommitOp>, db_error> {
        assert!(block_height < BLOCK_HEIGHT_MAX);
        let ancestor_id = match get_ancestor_sort_id(ic, block_height, tip)? {
            Some(id) => id,
            None => {
                return Ok(None);
            }
        };

        SortitionDB::get_block_commit_of_sortition(ic, &ancestor_id, block_height, vtxindex)
    }

    fn get_block_commit_of_sortition(
        conn: &Connection,
        sortition: &SortitionId,
        block_height: u64,
        vtxindex: u32,
    ) -> Result<Option<LeaderBlockCommitOp>, db_error> {
        assert!(block_height < BLOCK_HEIGHT_MAX);

        let qry = "SELECT * FROM block_commits WHERE sortition_id = ?1 AND block_height = ?2 AND vtxindex = ?3 LIMIT 2";
        let args: &[&dyn ToSql] = &[sortition, &u64_to_sql(block_height)?, &vtxindex];
        query_row_panic(conn, qry, args, || {
            format!(
                "Multiple parent blocks at {},{} in {}",
                block_height, vtxindex, sortition
            )
        })
    }

    /// Get a leader key at a specific location in the burn chain's fork history, given the
    /// matching block commit's fork index root (block_height and vtxindex are the leader's
    /// calculated location in this fork).
    /// Returns None if there is no leader key at this location.
    pub fn get_leader_key_at<C: SortitionContext>(
        ic: &IndexDBConn<'_, C, SortitionId>,
        key_block_height: u64,
        key_vtxindex: u32,
        tip: &SortitionId,
    ) -> Result<Option<LeaderKeyRegisterOp>, db_error> {
        assert!(key_block_height < BLOCK_HEIGHT_MAX);
        let ancestor_snapshot = match SortitionDB::get_ancestor_snapshot(ic, key_block_height, tip)?
        {
            Some(sn) => sn,
            None => {
                return Ok(None);
            }
        };

        let qry = "SELECT * FROM leader_keys WHERE sortition_id = ?1 AND block_height = ?2 AND vtxindex = ?3 LIMIT 2";
        let args: &[&dyn ToSql] = &[
            &ancestor_snapshot.sortition_id,
            &u64_to_sql(key_block_height)?,
            &key_vtxindex,
        ];
        query_row_panic(ic, qry, args, || {
            format!(
                "Multiple keys at {},{} in {}",
                key_block_height, key_vtxindex, tip
            )
        })
    }

    /// Get a block commit by its committed block
    pub fn get_block_commit_for_stacks_block(
        conn: &Connection,
        consensus_hash: &ConsensusHash,
        block_hash: &BlockHeaderHash,
    ) -> Result<Option<LeaderBlockCommitOp>, db_error> {
        let (sortition_id, winning_txid) = match SortitionDB::get_block_snapshot_consensus(
            conn,
            consensus_hash,
        )? {
            Some(sn) => {
                if !sn.pox_valid {
                    warn!("Consensus hash {:?} corresponds to a sortition that is not on the canonical PoX fork", consensus_hash);
                    return Err(db_error::InvalidPoxSortition);
                }
                (sn.sortition_id, sn.winning_block_txid)
            }
            None => {
                return Ok(None);
            }
        };

        let qry = "SELECT * FROM block_commits WHERE sortition_id = ?1 AND block_header_hash = ?2 AND txid = ?3";
        let args: [&dyn ToSql; 3] = [&sortition_id, &block_hash, &winning_txid];
        query_row_panic(conn, qry, &args, || {
            format!("FATAL: multiple block commits for {}", &block_hash)
        })
    }

    /// Get a block snapshot for a winning block hash in a given burn chain fork.
    pub fn get_block_snapshot_for_winning_stacks_block(
        ic: &SortitionDBConn,
        tip: &SortitionId,
        block_hash: &BlockHeaderHash,
    ) -> Result<Option<BlockSnapshot>, db_error> {
        match ic.get_indexed(tip, &db_keys::stacks_block_present(block_hash))? {
            Some(sortition_id_hex) => {
                let sortition_id = SortitionId::from_hex(&sortition_id_hex)
                    .expect("FATAL: DB stored non-parseable sortition id");
                SortitionDB::get_block_snapshot(ic, &sortition_id)
            }
            None => Ok(None),
        }
    }

    /// Merge the result of get_stacks_header_hashes() into a BlockHeaderCache
    pub fn merge_block_header_cache(
        cache: &mut BlockHeaderCache,
        header_data: &Vec<(ConsensusHash, Option<BlockHeaderHash>)>,
    ) -> () {
        if header_data.len() > 0 {
            let mut i = header_data.len() - 1;
            while i > 0 {
                let cur_consensus_hash = &header_data[i].0;
                let cur_block_opt = &header_data[i].1;

                if let Some((ref cached_block_opt, _)) = cache.get(cur_consensus_hash) {
                    assert_eq!(cached_block_opt, cur_block_opt);
                } else {
                    let prev_consensus_hash = header_data[i - 1].0.clone();
                    cache.insert(
                        (*cur_consensus_hash).clone(),
                        ((*cur_block_opt).clone(), prev_consensus_hash.clone()),
                    );
                }

                i -= 1;
            }
        }
        debug!("Block header cache has {} items", cache.len());
    }

    /// Get a blockstack burnchain operation by txid
    #[cfg(test)]
    pub fn get_burnchain_transaction(
        conn: &Connection,
        txid: &Txid,
    ) -> Result<Option<BlockstackOperationType>, db_error> {
        // leader key?
        let leader_key_sql = "SELECT * FROM leader_keys WHERE txid = ?1 LIMIT 1";
        let args = [&txid];

        let leader_key_res = query_row_panic(conn, &leader_key_sql, &args, || {
            "Multiple leader keys with same txid".to_string()
        })?;
        if let Some(leader_key) = leader_key_res {
            return Ok(Some(BlockstackOperationType::LeaderKeyRegister(leader_key)));
        }

        // block commit?
        let block_commit_sql = "SELECT * FROM block_commits WHERE txid = ?1 LIMIT 1";

        let block_commit_res = query_row_panic(conn, &block_commit_sql, &args, || {
            "Multiple block commits with same txid".to_string()
        })?;
        if let Some(block_commit) = block_commit_res {
            return Ok(Some(BlockstackOperationType::LeaderBlockCommit(
                block_commit,
            )));
        }

        // user burn?
        let user_burn_sql = "SELECT * FROM user_burn_support WHERE txid = ?1 LIMIT 1".to_string();

        let user_burn_res = query_row_panic(conn, &user_burn_sql, &args, || {
            "Multiple user burns with same txid".to_string()
        })?;
        if let Some(user_burn) = user_burn_res {
            return Ok(Some(BlockstackOperationType::UserBurnSupport(user_burn)));
        }

        Ok(None)
    }

    /// Get the StacksEpoch for a given burn block height
    pub fn get_stacks_epoch(
        conn: &DBConn,
        burn_block_height: u64,
    ) -> Result<Option<StacksEpoch>, db_error> {
        let sql =
            "SELECT * FROM epochs WHERE start_block_height <= ?1 AND ?2 < end_block_height LIMIT 1";
        let args: &[&dyn ToSql] = &[
            &u64_to_sql(burn_block_height)?,
            &u64_to_sql(burn_block_height)?,
        ];
        query_row(conn, sql, args)
    }

    /// Get all sortition IDs at the given burnchain block height (including ones that aren't on
    /// the canonical PoX fork)
    pub fn get_sortition_ids_at_height(
        conn: &DBConn,
        height: u64,
    ) -> Result<Vec<SortitionId>, db_error> {
        query_rows(
            conn,
            "SELECT sortition_id FROM snapshots WHERE block_height = ?1",
            &[&u64_to_sql(height)?],
        )
    }

    /// Get all StacksEpochs, in order by ascending start height
    pub fn get_stacks_epochs(conn: &DBConn) -> Result<Vec<StacksEpoch>, db_error> {
        let sql = "SELECT * FROM epochs ORDER BY start_block_height ASC";
        query_rows(conn, sql, NO_PARAMS)
    }

    pub fn get_stacks_epoch_by_epoch_id(
        conn: &DBConn,
        epoch_id: &StacksEpochId,
    ) -> Result<Option<StacksEpoch>, db_error> {
        let sql = "SELECT * FROM epochs WHERE epoch_id = ?1 LIMIT 1";
        let args: &[&dyn ToSql] = &[&(*epoch_id as u32)];
        query_row(conn, sql, args)
    }

    /// Get the last reward cycle in epoch 2.05
    pub fn get_last_epoch_2_05_reward_cycle(&self) -> Result<u64, db_error> {
        Self::static_get_last_epoch_2_05_reward_cycle(
            self.conn(),
            self.first_block_height,
            &self.pox_constants,
        )
    }

    /// Get the last reward cycle in epoch 2.05
    pub fn static_get_last_epoch_2_05_reward_cycle(
        conn: &DBConn,
        first_block_height: u64,
        pox_constants: &PoxConstants,
    ) -> Result<u64, db_error> {
        let epochs = SortitionDB::get_stacks_epochs(conn)?;

        for epoch in epochs {
            if epoch.epoch_id == StacksEpochId::Epoch2_05 {
                return Ok(pox_constants
                    .block_height_to_reward_cycle(first_block_height, epoch.end_height)
                    .expect("FATAL: end block of epoch 2.05 is before system start height"));
            }
        }

        Ok(u64::MAX)
    }

    /// Get the latest block snapshot on this fork where a sortition occured.
    /// Search snapshots up to (but excluding) the given block height.
    /// Will always return a snapshot -- even if it's the initial sentinel snapshot.
    pub fn get_last_snapshot_with_sortition_tx(
        tx: &mut SortitionDBTx,
        burn_block_height: u64,
        chain_tip: &SortitionId,
    ) -> Result<BlockSnapshot, db_error> {
        assert!(burn_block_height < BLOCK_HEIGHT_MAX);
        test_debug!(
            "Get snapshot at from sortition tip {}, expect height {}",
            chain_tip,
            burn_block_height
        );
        let get_from = match get_ancestor_sort_id_tx(tx, burn_block_height, chain_tip)? {
            Some(sortition_id) => sortition_id,
            None => {
                error!(
                    "No blockheight {} ancestor at sortition identifier {}",
                    burn_block_height, &chain_tip
                );
                return Err(db_error::NotFoundError);
            }
        };

        let ancestor_hash = match tx.get_indexed(&get_from, &db_keys::last_sortition())? {
            Some(hex_str) => BurnchainHeaderHash::from_hex(&hex_str).expect(&format!(
                "FATAL: corrupt database: failed to parse {} into a hex string",
                &hex_str
            )),
            None => {
                // no prior sortitions, so get the first
                return SortitionDB::get_first_block_snapshot(tx);
            }
        };

        let sortition_identifier_key = db_keys::sortition_id_for_bhh(&ancestor_hash);
        let sortition_id = match tx.get_indexed(chain_tip, &sortition_identifier_key)? {
            None => return SortitionDB::get_first_block_snapshot(tx),
            Some(x) => SortitionId::from_hex(&x).expect("FATAL: bad Sortition ID stored in DB"),
        };

        SortitionDB::get_block_snapshot(tx, &sortition_id)
            .map(|x| x.expect("FATAL: no snapshot for MARF'ed sortition ID"))
    }
}

impl<'a> SortitionHandleTx<'a> {
    /// Append a snapshot to a chain tip, and update various chain tip statistics.
    /// Returns the new state root of this fork.
    /// `initialize_bonus` - if Some(..), then this snapshot is the first mined snapshot,
    ///    and this method should initialize the `initial_mining_bonus` fields in the sortition db.
    pub fn append_chain_tip_snapshot(
        &mut self,
        parent_snapshot: &BlockSnapshot,
        snapshot: &BlockSnapshot,
        block_ops: &Vec<BlockstackOperationType>,
        missed_commits: &Vec<MissedBlockCommit>,
        next_pox_info: Option<RewardCycleInfo>,
        reward_info: Option<&RewardSetInfo>,
        initialize_bonus: Option<InitialMiningBonus>,
    ) -> Result<TrieHash, db_error> {
        assert_eq!(
            snapshot.parent_burn_header_hash,
            parent_snapshot.burn_header_hash
        );
        assert_eq!(snapshot.parent_sortition_id, parent_snapshot.sortition_id);
        assert_eq!(parent_snapshot.block_height + 1, snapshot.block_height);
        if snapshot.sortition {
            assert_eq!(parent_snapshot.num_sortitions + 1, snapshot.num_sortitions);
        } else {
            assert_eq!(parent_snapshot.num_sortitions, snapshot.num_sortitions);
        }

        let mut parent_sn = parent_snapshot.clone();
        let (root_hash, pox_payout) = self.index_add_fork_info(
            &mut parent_sn,
            snapshot,
            block_ops,
            next_pox_info,
            reward_info,
            initialize_bonus,
        )?;

        let mut sn = snapshot.clone();
        sn.index_root = root_hash.clone();

        // preserve memoized stacks chain tip from this burn chain fork
        sn.canonical_stacks_tip_height = parent_sn.canonical_stacks_tip_height;
        sn.canonical_stacks_tip_hash = parent_sn.canonical_stacks_tip_hash;
        sn.canonical_stacks_tip_consensus_hash = parent_sn.canonical_stacks_tip_consensus_hash;

        self.insert_block_snapshot(&sn, pox_payout)?;

        for block_op in block_ops {
            self.store_burnchain_transaction(block_op, &sn.sortition_id)?;
        }

        for missed_commit in missed_commits {
            self.insert_missed_block_commit(missed_commit)?;
        }

        Ok(root_hash)
    }

    pub fn get_initial_mining_bonus_remaining(
        &mut self,
        chain_tip: &SortitionId,
    ) -> Result<u128, db_error> {
        self.get_indexed(&chain_tip, db_keys::initial_mining_bonus_remaining())?
            .map(|s| Ok(s.parse().expect("BUG: bad mining bonus stored in DB")))
            .unwrap_or(Ok(0))
    }

    pub fn get_initial_mining_bonus_per_block(
        &mut self,
        chain_tip: &SortitionId,
    ) -> Result<Option<u128>, db_error> {
        Ok(self
            .get_indexed(&chain_tip, db_keys::initial_mining_bonus_per_block())?
            .map(|s| s.parse().expect("BUG: bad mining bonus stored in DB")))
    }

    #[cfg(any(test, feature = "testing"))]
    fn store_burn_distribution(
        &mut self,
        new_sortition: &SortitionId,
        transition: &BurnchainStateTransition,
    ) {
        let create = "CREATE TABLE IF NOT EXISTS snapshot_burn_distributions (sortition_id TEXT PRIMARY KEY, data TEXT NOT NULL);";
        self.execute(create, NO_PARAMS).unwrap();
        let sql = "INSERT INTO snapshot_burn_distributions (sortition_id, data) VALUES (?, ?)";
        let args: &[&dyn ToSql] = &[
            new_sortition,
            &serde_json::to_string(&transition.burn_dist).unwrap(),
        ];
        self.execute(sql, args).unwrap();
    }

    #[cfg(not(any(test, feature = "testing")))]
    fn store_burn_distribution(
        &mut self,
        _new_sortition: &SortitionId,
        _transition: &BurnchainStateTransition,
    ) {
    }

    fn store_transition_ops(
        &mut self,
        new_sortition: &SortitionId,
        transition: &BurnchainStateTransition,
    ) -> Result<(), db_error> {
        let sql = "INSERT INTO snapshot_transition_ops (sortition_id, accepted_ops, consumed_keys) VALUES (?, ?, ?)";
        let args: &[&dyn ToSql] = &[
            new_sortition,
            &serde_json::to_string(&transition.accepted_ops).unwrap(),
            &serde_json::to_string(&transition.consumed_leader_keys).unwrap(),
        ];
        self.execute(sql, args)?;
        self.store_burn_distribution(new_sortition, transition);
        Ok(())
    }

    pub fn get_pox_id(&mut self) -> Result<PoxId, db_error> {
        let chain_tip = self.context.chain_tip.clone();
        let pox_id = self
            .get_indexed(&chain_tip, db_keys::pox_identifier())?
            .map(|s| s.parse().expect("BUG: Bad PoX identifier stored in DB"))
            .expect("BUG: No PoX identifier stored.");
        Ok(pox_id)
    }

    /// Store a blockstack burnchain operation
    fn store_burnchain_transaction(
        &mut self,
        blockstack_op: &BlockstackOperationType,
        sort_id: &SortitionId,
    ) -> Result<(), db_error> {
        match blockstack_op {
            BlockstackOperationType::LeaderKeyRegister(ref op) => {
                info!(
                    "ACCEPTED({}) leader key register {} at {},{}",
                    op.block_height, &op.txid, op.block_height, op.vtxindex
                );
                self.insert_leader_key(op, sort_id)
            }
            BlockstackOperationType::LeaderBlockCommit(ref op) => {
                info!(
                    "ACCEPTED({}) leader block commit {} at {},{}",
                    op.block_height, &op.txid, op.block_height, op.vtxindex;
                    "apparent_sender" => %op.apparent_sender
                );
                self.insert_block_commit(op, sort_id)
            }
            BlockstackOperationType::UserBurnSupport(ref op) => {
                info!(
                    "ACCEPTED({}) user burn support {} at {},{}",
                    op.block_height, &op.txid, op.block_height, op.vtxindex
                );
                self.insert_user_burn(op, sort_id)
            }
            BlockstackOperationType::StackStx(ref op) => {
                info!(
                    "ACCEPTED({}) stack stx opt {} at {},{}",
                    op.block_height, &op.txid, op.block_height, op.vtxindex
                );
                self.insert_stack_stx(op)
            }
            BlockstackOperationType::TransferStx(ref op) => {
                info!(
                    "ACCEPTED({}) transfer stx opt {} at {},{}",
                    op.block_height, &op.txid, op.block_height, op.vtxindex
                );
                self.insert_transfer_stx(op)
            }
            BlockstackOperationType::PreStx(ref op) => {
                info!(
                    "ACCEPTED({}) pre stack stx op {} at {},{}",
                    op.block_height, &op.txid, op.block_height, op.vtxindex
                );
                // no need to store this op in the sortition db.
                Ok(())
            }
            BlockstackOperationType::DelegateStx(ref op) => {
                info!(
                    "ACCEPTED({}) delegate stx opt {} at {},{}",
                    op.block_height, &op.txid, op.block_height, op.vtxindex
                );
                self.insert_delegate_stx(op)
            }
            BlockstackOperationType::PegIn(ref op) => {
                info!(
                    "ACCEPTED({}) sBTC peg in opt {} at {},{}",
                    op.block_height, &op.txid, op.block_height, op.vtxindex
                );
                self.insert_peg_in_sbtc(op)
            }
            BlockstackOperationType::PegOutRequest(ref op) => {
                info!(
                    "ACCEPTED({}) sBTC peg out request opt {} at {},{}",
                    op.block_height, &op.txid, op.block_height, op.vtxindex
                );
                self.insert_sbtc_peg_out_request(op)
            }
            BlockstackOperationType::PegOutFulfill(ref op) => {
                info!(
                    "ACCEPTED({}) sBTC peg out fulfill op {} at {},{}",
                    op.block_height, &op.txid, op.block_height, op.vtxindex
                );
                self.insert_sbtc_peg_out_fulfill(op)
            }
        }
    }

    /// Insert a leader key registration.
    /// No validity checking will be done, beyond what is encoded in the leader_keys table
    /// constraints.  That is, type mismatches and serialization issues will be caught, but nothing else.
    /// The corresponding snapshot must already be inserted
    fn insert_leader_key(
        &mut self,
        leader_key: &LeaderKeyRegisterOp,
        sort_id: &SortitionId,
    ) -> Result<(), db_error> {
        assert!(leader_key.block_height < BLOCK_HEIGHT_MAX);

        let args: &[&dyn ToSql] = &[
            &leader_key.txid,
            &leader_key.vtxindex,
            &u64_to_sql(leader_key.block_height)?,
            &leader_key.burn_header_hash,
            &leader_key.consensus_hash,
            &leader_key.public_key.to_hex(),
            &to_hex(&leader_key.memo),
            sort_id,
        ];

        self.execute("INSERT INTO leader_keys (txid, vtxindex, block_height, burn_header_hash, consensus_hash, public_key, memo, sortition_id) VALUES (?1, ?2, ?3, ?4, ?5, ?6, ?7, ?8)", args)?;

        Ok(())
    }

    /// Insert a stack-stx op
    fn insert_stack_stx(&mut self, op: &StackStxOp) -> Result<(), db_error> {
        let args: &[&dyn ToSql] = &[
            &op.txid,
            &op.vtxindex,
            &u64_to_sql(op.block_height)?,
            &op.burn_header_hash,
            &op.sender.to_string(),
            &op.reward_addr.to_db_string(),
            &op.stacked_ustx.to_string(),
            &op.num_cycles,
        ];

        self.execute("REPLACE INTO stack_stx (txid, vtxindex, block_height, burn_header_hash, sender_addr, reward_addr, stacked_ustx, num_cycles) VALUES (?1, ?2, ?3, ?4, ?5, ?6, ?7, ?8)", args)?;

        Ok(())
    }

    /// Insert a delegate-stx op
    fn insert_delegate_stx(&mut self, op: &DelegateStxOp) -> Result<(), db_error> {
        let args: &[&dyn ToSql] = &[
            &op.txid,
            &op.vtxindex,
            &u64_to_sql(op.block_height)?,
            &op.burn_header_hash,
            &op.sender.to_string(),
            &op.delegate_to.to_string(),
            &serde_json::to_string(&op.reward_addr).unwrap(),
            &op.delegated_ustx.to_string(),
            &opt_u64_to_sql(op.until_burn_height)?,
        ];

        self.execute("REPLACE INTO delegate_stx (txid, vtxindex, block_height, burn_header_hash, sender_addr, delegate_to, reward_addr, delegated_ustx, until_burn_height) VALUES (?1, ?2, ?3, ?4, ?5, ?6, ?7, ?8, ?9)", args)?;

        Ok(())
    }

    /// Insert a peg-in op
    fn insert_peg_in_sbtc(&mut self, op: &PegInOp) -> Result<(), db_error> {
        let args: &[&dyn ToSql] = &[
            &op.txid,
            &op.vtxindex,
            &u64_to_sql(op.block_height)?,
            &op.burn_header_hash,
            &op.recipient.to_string(),
            &op.peg_wallet_address.to_string(),
            &op.amount.to_string(),
            &to_hex(&op.memo),
        ];

        self.execute("REPLACE INTO peg_in (txid, vtxindex, block_height, burn_header_hash, recipient, peg_wallet_address, amount, memo) VALUES (?1, ?2, ?3, ?4, ?5, ?6, ?7, ?8)", args)?;

        Ok(())
    }

    /// Insert a peg-out request op
    fn insert_sbtc_peg_out_request(&mut self, op: &PegOutRequestOp) -> Result<(), db_error> {
        let args: &[&dyn ToSql] = &[
            &op.txid,
            &op.vtxindex,
            &u64_to_sql(op.block_height)?,
            &op.burn_header_hash,
            &op.amount.to_string(),
            &op.recipient.to_string(),
            &op.signature,
            &op.peg_wallet_address.to_string(),
            &op.fulfillment_fee.to_string(),
            &to_hex(&op.memo),
        ];

        self.execute("REPLACE INTO peg_out_requests (txid, vtxindex, block_height, burn_header_hash, amount, recipient, signature, peg_wallet_address, fulfillment_fee, memo) VALUES (?1, ?2, ?3, ?4, ?5, ?6, ?7, ?8, ?9, ?10)", args)?;

        Ok(())
    }

    /// Insert a peg-out fulfillment op
    fn insert_sbtc_peg_out_fulfill(&mut self, op: &PegOutFulfillOp) -> Result<(), db_error> {
        let args: &[&dyn ToSql] = &[
            &op.txid,
            &op.vtxindex,
            &u64_to_sql(op.block_height)?,
            &op.burn_header_hash,
            &op.chain_tip,
            &op.amount.to_string(),
            &op.recipient.to_string(),
            &op.request_ref.to_string(),
            &to_hex(&op.memo),
        ];

        self.execute("REPLACE INTO peg_out_fulfillments (txid, vtxindex, block_height, burn_header_hash, chain_tip, amount, recipient, request_ref, memo) VALUES (?1, ?2, ?3, ?4, ?5, ?6, ?7, ?8, ?9)", args)?;

        Ok(())
    }

    /// Insert a transfer-stx op
    fn insert_transfer_stx(&mut self, op: &TransferStxOp) -> Result<(), db_error> {
        let args: &[&dyn ToSql] = &[
            &op.txid,
            &op.vtxindex,
            &u64_to_sql(op.block_height)?,
            &op.burn_header_hash,
            &op.sender.to_string(),
            &op.recipient.to_string(),
            &op.transfered_ustx.to_string(),
            &to_hex(&op.memo),
        ];

        self.execute("REPLACE INTO transfer_stx (txid, vtxindex, block_height, burn_header_hash, sender_addr, recipient_addr, transfered_ustx, memo) VALUES (?1, ?2, ?3, ?4, ?5, ?6, ?7, ?8)", args)?;

        Ok(())
    }

    /// Insert a leader block commitment.
    /// No validity checking will be done, beyond what is encoded in the block_commits table
    /// constraints.  That is, type mismatches and serialization issues will be caught, but nothing else.
    /// The corresponding snapshot must already be inserted
    fn insert_block_commit(
        &mut self,
        block_commit: &LeaderBlockCommitOp,
        sort_id: &SortitionId,
    ) -> Result<(), db_error> {
        assert!(block_commit.block_height < BLOCK_HEIGHT_MAX);

        // serialize tx input to JSON
        let tx_input_str = serde_json::to_string(&block_commit.input)
            .map_err(|e| db_error::SerializationError(e))?;

        // serialize apparent sender to JSON
        let apparent_sender_str = serde_json::to_string(&block_commit.apparent_sender)
            .map_err(|e| db_error::SerializationError(e))?;

        // find parent block commit's snapshot's sortition ID.
        // If the parent_block_ptr doesn't point to a valid snapshot, then store an empty
        // sortition.  If we're not testing, then this should never happen.
        let parent_sortition_id = self
            .get_block_snapshot_by_height(block_commit.parent_block_ptr as u64)?
            .map(|parent_commit_sn| parent_commit_sn.sortition_id)
            .unwrap_or(SortitionId([0x00; 32]));

        if !cfg!(test) {
            if block_commit.parent_block_ptr != 0 || block_commit.parent_vtxindex != 0 {
                assert!(parent_sortition_id != SortitionId([0x00; 32]));
            }
        }

        let args: &[&dyn ToSql] = &[
            &block_commit.txid,
            &block_commit.vtxindex,
            &u64_to_sql(block_commit.block_height)?,
            &block_commit.burn_header_hash,
            &block_commit.block_header_hash,
            &block_commit.new_seed,
            &block_commit.parent_block_ptr,
            &block_commit.parent_vtxindex,
            &block_commit.key_block_ptr,
            &block_commit.key_vtxindex,
            &to_hex(&block_commit.memo[..]),
            &block_commit.burn_fee.to_string(),
            &tx_input_str,
            sort_id,
            &serde_json::to_value(&block_commit.commit_outs).unwrap(),
            &block_commit.sunset_burn.to_string(),
            &apparent_sender_str,
            &block_commit.burn_parent_modulus,
        ];

        self.execute("INSERT INTO block_commits (txid, vtxindex, block_height, burn_header_hash, block_header_hash, new_seed, parent_block_ptr, parent_vtxindex, key_block_ptr, key_vtxindex, memo, burn_fee, input, sortition_id, commit_outs, sunset_burn, apparent_sender, burn_parent_modulus) \
                      VALUES (?1, ?2, ?3, ?4, ?5, ?6, ?7, ?8, ?9, ?10, ?11, ?12, ?13, ?14, ?15, ?16, ?17, ?18)", args)?;

        let parent_args: &[&dyn ToSql] = &[sort_id, &block_commit.txid, &parent_sortition_id];

        debug!(
            "Parent sortition of {},{},{} is {} (parent at {},{})",
            &block_commit.txid,
            block_commit.block_height,
            block_commit.vtxindex,
            &parent_sortition_id,
            block_commit.parent_block_ptr,
            block_commit.parent_vtxindex
        );
        let res = self.execute("INSERT INTO block_commit_parents (block_commit_sortition_id, block_commit_txid, parent_sortition_id) VALUES (?1, ?2, ?3)", parent_args);

        // in tests, this table doesn't always exist.  Do nothing in that case, but in prod, error
        // out if this fails.
        if !cfg!(test) {
            res?;
        }

        Ok(())
    }

    /// Insert a user support burn.
    /// No validity checking will be done, beyond what is encoded in the user_burn_support table
    /// constraints.  That is, type mismatches and serialization errors will be caught, but nothing
    /// else.
    /// The corresponding snapshot must already be inserted
    fn insert_user_burn(
        &mut self,
        user_burn: &UserBurnSupportOp,
        sort_id: &SortitionId,
    ) -> Result<(), db_error> {
        assert!(user_burn.block_height < BLOCK_HEIGHT_MAX);

        // represent burn fee as TEXT
        let burn_fee_str = format!("{}", user_burn.burn_fee);

        let args: &[&dyn ToSql] = &[
            &user_burn.txid,
            &user_burn.vtxindex,
            &u64_to_sql(user_burn.block_height)?,
            &user_burn.burn_header_hash,
            &user_burn.address.to_string(),
            &user_burn.consensus_hash,
            &user_burn.public_key.to_hex(),
            &user_burn.key_block_ptr,
            &user_burn.key_vtxindex,
            &user_burn.block_header_hash_160,
            &burn_fee_str,
            sort_id,
        ];

        self.execute("INSERT INTO user_burn_support (txid, vtxindex, block_height, burn_header_hash, address, consensus_hash, public_key, key_block_ptr, key_vtxindex, block_header_hash_160, burn_fee, sortition_id) \
                      VALUES (?1, ?2, ?3, ?4, ?5, ?6, ?7, ?8, ?9, ?10, ?11, ?12)", args)?;

        Ok(())
    }

    /// Insert a missed block commit
    fn insert_missed_block_commit(&mut self, op: &MissedBlockCommit) -> Result<(), db_error> {
        // serialize tx input to JSON
        let tx_input_str =
            serde_json::to_string(&op.input).map_err(|e| db_error::SerializationError(e))?;

        let args: &[&dyn ToSql] = &[&op.txid, &op.intended_sortition, &tx_input_str];

        self.execute(
            "INSERT OR REPLACE INTO missed_commits (txid, intended_sortition_id, input) \
                      VALUES (?1, ?2, ?3)",
            args,
        )?;
        info!(
            "ACCEPTED missed block commit";
            "txid" => %op.txid,
            "intended_sortition" => %op.intended_sortition,
        );

        Ok(())
    }

    /// Insert a snapshots row from a block's-worth of operations.
    /// Do not call directly -- use append_chain_tip_snapshot to preserve the fork table structure.
    fn insert_block_snapshot(
        &self,
        snapshot: &BlockSnapshot,
        total_pox_payouts: (Vec<PoxAddress>, u128),
    ) -> Result<(), db_error> {
        assert!(snapshot.block_height < BLOCK_HEIGHT_MAX);
        assert!(snapshot.num_sortitions < BLOCK_HEIGHT_MAX);

        let pox_payouts_json = serde_json::to_string(&total_pox_payouts)
            .expect("FATAL: could not encode `total_pox_payouts` as JSON");

        test_debug!(
            "Insert block snapshot state {} for block {} ({},{}) {}, winner = {}",
            snapshot.index_root,
            snapshot.block_height,
            snapshot.burn_header_hash,
            snapshot.parent_burn_header_hash,
            snapshot.num_sortitions,
            &snapshot.winning_stacks_block_hash
        );

        // there had better not be any other valid snapshots for this block
        if snapshot.pox_valid {
            let all_valid_sortitions: Vec<i64> = query_rows(
                self,
                "SELECT 1 FROM snapshots WHERE burn_header_hash = ?1 AND pox_valid = 1 LIMIT 1",
                &[&snapshot.burn_header_hash],
            )?;
            if all_valid_sortitions.len() > 0 {
                error!("FATAL: Tried to insert snapshot {:?}, but already have pox-valid sortition for {:?}", &snapshot, &snapshot.burn_header_hash);
                panic!();
            }
        }

        let args: &[&dyn ToSql] = &[
            &u64_to_sql(snapshot.block_height)?,
            &snapshot.burn_header_hash,
            &u64_to_sql(snapshot.burn_header_timestamp)?,
            &snapshot.parent_burn_header_hash,
            &snapshot.consensus_hash,
            &snapshot.ops_hash,
            &snapshot.total_burn.to_string(),
            &snapshot.sortition,
            &snapshot.sortition_hash,
            &snapshot.winning_block_txid,
            &snapshot.winning_stacks_block_hash,
            &snapshot.index_root,
            &u64_to_sql(snapshot.num_sortitions)?,
            &snapshot.stacks_block_accepted,
            &u64_to_sql(snapshot.stacks_block_height)?,
            &u64_to_sql(snapshot.arrival_index)?,
            &u64_to_sql(snapshot.canonical_stacks_tip_height)?,
            &snapshot.canonical_stacks_tip_hash,
            &snapshot.canonical_stacks_tip_consensus_hash,
            &snapshot.sortition_id,
            &snapshot.parent_sortition_id,
            &snapshot.pox_valid,
            &snapshot.accumulated_coinbase_ustx.to_string(),
            &pox_payouts_json,
        ];

        self.execute("INSERT INTO snapshots \
                      (block_height, burn_header_hash, burn_header_timestamp, parent_burn_header_hash, consensus_hash, ops_hash, total_burn, sortition, sortition_hash, winning_block_txid, winning_stacks_block_hash, index_root, num_sortitions, \
                      stacks_block_accepted, stacks_block_height, arrival_index, canonical_stacks_tip_height, canonical_stacks_tip_hash, canonical_stacks_tip_consensus_hash, sortition_id, parent_sortition_id, pox_valid, accumulated_coinbase_ustx, \
                      pox_payouts) \
                      VALUES (?1, ?2, ?3, ?4, ?5, ?6, ?7, ?8, ?9, ?10, ?11, ?12, ?13, ?14, ?15, ?16, ?17, ?18, ?19, ?20, ?21, ?22, ?23, ?24)", args)
            .map_err(db_error::SqliteError)?;

        Ok(())
    }

    /// Get the expected number of PoX payouts per output
    fn get_num_pox_payouts(&self, burn_block_height: u64) -> usize {
        let op_num_outputs = if Burnchain::static_is_in_prepare_phase(
            self.context.first_block_height,
            self.context.pox_constants.reward_cycle_length as u64,
            self.context.pox_constants.prepare_length.into(),
            burn_block_height,
        ) {
            1
        } else {
            OUTPUTS_PER_COMMIT
        };
        op_num_outputs
    }

    /// Given all of a snapshot's block ops, calculate how many burnchain tokens were sent to each
    /// PoX payout.  Note that this value is *per payout*:
    /// * in a reward phase, multiply this by OUTPUTS_PER_COMMIT to get the total amount of tokens
    /// sent across all miners.
    /// * in a prepare phase, where there is only one output, this value is the total amount of
    /// tokens sent across all miners.
    fn get_pox_payout_per_output(&self, block_ops: &[BlockstackOperationType]) -> u128 {
        let mut total = 0u128;
        for block_op in block_ops.iter() {
            if let BlockstackOperationType::LeaderBlockCommit(ref op) = block_op {
                // burn_fee = pox_fee * OUTPUTS_PER_COMMIT
                // we're finding sum(pox_fee)
                let num_outputs = self.get_num_pox_payouts(op.block_height);
                total += (op.burn_fee as u128) / (num_outputs as u128);
            }
        }

        total
    }

    /// Record fork information to the index and calculate the new fork index root hash.
    /// * sortdb::vrf::${VRF_PUBLIC_KEY} --> 0 or 1 (1 if available, 0 if consumed), for each VRF public key we process
    /// * sortdb::last_sortition --> $BURN_BLOCK_HASH, for each block that had a sortition
    /// * sortdb::sortition_block_hash::${STACKS_BLOCK_HASH} --> $BURN_BLOCK_HASH for each winning block sortition
    /// * sortdb::stacks::block::${STACKS_BLOCK_HASH} --> ${STACKS_BLOCK_HEIGHT} for each block that has been accepted so far
    /// * sortdb::stacks::block::max_arrival_index --> ${ARRIVAL_INDEX} to set the maximum arrival index processed in this fork
    /// * sortdb::pox_reward_set::${n} --> recipient Bitcoin address, to track the reward set as the permutation progresses
    ///
    /// `recipient_info` is used to pass information to this function about which reward set addresses were consumed
    ///   during this sortition. this object will be None in the following cases:
    ///    * The reward cycle had an anchor block, but it isn't known by this node.
    ///    * The reward cycle did not have anchor block
    ///    * The Stacking recipient set is empty (either because this reward cycle has already exhausted the set of addresses or because no one ever Stacked).
    ///
    /// NOTE: the resulting index root must be globally unique.  This is guaranteed because each
    /// burn block hash is unique, no matter what fork it's on (and this index uses burn block
    /// hashes as its index's block hash data).
    fn index_add_fork_info(
        &mut self,
        parent_snapshot: &mut BlockSnapshot,
        snapshot: &BlockSnapshot,
        block_ops: &[BlockstackOperationType],
        next_pox_info: Option<RewardCycleInfo>,
        recipient_info: Option<&RewardSetInfo>,
        initialize_bonus: Option<InitialMiningBonus>,
    ) -> Result<(TrieHash, (Vec<PoxAddress>, u128)), db_error> {
        if !snapshot.is_initial() {
            assert_eq!(
                snapshot.parent_burn_header_hash,
                parent_snapshot.burn_header_hash
            );
            assert_eq!(&parent_snapshot.sortition_id, &self.context.chain_tip);
        }

        // data we want to store
        let mut keys = vec![];
        let mut values = vec![];

        // record each new VRF key, and each consumed VRF key
        for block_op in block_ops.iter() {
            if let BlockstackOperationType::LeaderKeyRegister(ref data) = block_op {
                keys.push(db_keys::vrf_key_status(&data.public_key));
                values.push("1".to_string()); // the value is no longer used, but the key needs to exist to figure whether a key was registered
            }
        }

        // map burnchain header hashes to sortition ids
        keys.push(db_keys::sortition_id_for_bhh(&snapshot.burn_header_hash));
        values.push(snapshot.sortition_id.to_hex());

        // if this commit has a sortition, record its burn block hash and stacks block hash
        if snapshot.sortition {
            keys.push(db_keys::last_sortition().to_string());
            values.push(snapshot.burn_header_hash.to_hex());

            keys.push(db_keys::stacks_block_present(
                &snapshot.winning_stacks_block_hash,
            ));
            values.push(snapshot.sortition_id.to_hex());
        }

        if let Some(initialize_bonus) = initialize_bonus {
            debug!("Add initial mining bonus: {:?}", &initialize_bonus);
            // first sortition with a winner, set the initial mining bonus fields
            keys.push(db_keys::initial_mining_bonus_per_block().into());
            values.push(initialize_bonus.per_block.to_string());

            let total_reward_remaining = initialize_bonus
                .total_reward
                .saturating_sub(initialize_bonus.per_block);
            keys.push(db_keys::initial_mining_bonus_remaining().into());
            values.push(total_reward_remaining.to_string());
        } else if parent_snapshot.total_burn > 0 {
            // mining has started, check if there's still any remaining bonus that this
            //  block consumed, and then decrement
            let prior_bonus_remaining =
                self.get_initial_mining_bonus_remaining(&parent_snapshot.sortition_id)?;
            if prior_bonus_remaining > 0 {
                let mining_bonus_per_block = self
                    .get_initial_mining_bonus_per_block(&parent_snapshot.sortition_id)?
                    .expect(
                        "BUG: initial mining bonus amount written, but not the per block amount.",
                    );
                let bonus_remaining = prior_bonus_remaining.saturating_sub(mining_bonus_per_block);
                keys.push(db_keys::initial_mining_bonus_remaining().into());
                values.push(bonus_remaining.to_string());
            }
        }

        // if this is the start of a reward cycle, store the new PoX keys.
        // Get the PoX payouts while doing so.
        let pox_payout = self.get_pox_payout_per_output(block_ops);
        let mut pox_payout_addrs = if !snapshot.is_initial() {
            if let Some(reward_info) = next_pox_info {
                let mut pox_id = self.get_pox_id()?;
                let pox_payout_addrs;

                // update the PoX bit vector with whether or not
                //  this reward cycle is aware of its anchor (if one wasn't selected,
                //   mark this as "known")
                if reward_info.is_reward_info_known() {
                    pox_id.extend_with_present_block();
                } else {
                    pox_id.extend_with_not_present_block();
                }

                let mut cur_affirmation_map = self.get_sortition_affirmation_map()?;
                let mut selected_anchor_block = false;

                // if we have selected an anchor block (known or unknown), write that info
                if let Some((anchor_block, anchor_block_txid)) = reward_info.selected_anchor_block()
                {
                    selected_anchor_block = true;

                    keys.push(db_keys::pox_anchor_to_prepare_end(anchor_block));
                    values.push(parent_snapshot.sortition_id.to_hex());

                    keys.push(db_keys::pox_last_anchor().to_string());
                    values.push(anchor_block.to_hex());

                    keys.push(db_keys::pox_last_anchor_txid().to_string());
                    values.push(anchor_block_txid.to_hex());

                    keys.push(db_keys::pox_affirmation_map().to_string());
                    values.push(cur_affirmation_map.encode());

                    keys.push(db_keys::pox_last_selected_anchor().to_string());
                    values.push(anchor_block.to_hex());

                    keys.push(db_keys::pox_last_selected_anchor_txid().to_string());
                    values.push(anchor_block_txid.to_hex());

                    debug!(
                        "Known anchor block {} txid {} at reward cycle starting at burn height {}",
                        anchor_block, anchor_block_txid, snapshot.block_height
                    );
                } else {
                    keys.push(db_keys::pox_last_anchor().to_string());
                    values.push("".to_string());

                    keys.push(db_keys::pox_last_anchor_txid().to_string());
                    values.push("".to_string());

                    cur_affirmation_map.push(AffirmationMapEntry::Nothing);

                    debug!(
                        "No anchor block at reward cycle starting at burn height {}",
                        snapshot.block_height
                    );
                }
                // if we've selected an anchor _and_ know of the anchor,
                //  write the reward set information
                if let Some(mut reward_set) = reward_info.known_selected_anchor_block_owned() {
                    // record payouts separately from the remaining addresses, since some of them
                    // could have just been consumed.
                    if reward_set.rewarded_addresses.len() > 0 {
                        // if we have a reward set, then we must also have produced a recipient
                        //   info for this block
                        let mut recipients_to_remove: Vec<_> = recipient_info
                            .unwrap()
                            .recipients
                            .iter()
                            .map(|(addr, ix)| (addr.clone(), *ix))
                            .collect();
                        recipients_to_remove.sort_unstable_by(|(_, a), (_, b)| b.cmp(a));
                        // remove from the reward set any consumed addresses in this first reward block
                        let mut addrs = vec![];
                        for (addr, ix) in recipients_to_remove.iter() {
                            addrs.push(addr.clone());
                            assert_eq!(reward_set.rewarded_addresses.remove(*ix as usize).to_burnchain_repr(), addr.to_burnchain_repr(),
                                       "BUG: Attempted to remove used address from reward set, but failed to do so safely");
                        }
                        pox_payout_addrs = addrs;
                    } else {
                        // no payouts
                        pox_payout_addrs = vec![];
                    }

                    keys.push(db_keys::pox_reward_set_size().to_string());
                    values.push(db_keys::reward_set_size_to_string(
                        reward_set.rewarded_addresses.len(),
                    ));

                    // NOTE: the pox_addr _must_ come from the reward set (i.e. from the PoX
                    // contract), since we _must_ know the hash modes for standard addresses.  This
                    // information cannot be learned from the burnchain alone.
                    for (ix, pox_addr) in reward_set.rewarded_addresses.iter().enumerate() {
                        keys.push(db_keys::pox_reward_set_entry(ix as u16));
                        values.push(pox_addr.to_db_string());
                    }
                    // if there are qualifying auto-unlocks, record them
                    if !reward_set.start_cycle_state.is_empty() {
                        let cycle_number = Burnchain::static_block_height_to_reward_cycle(
                            snapshot.block_height,
                            self.context.first_block_height,
                            self.context.pox_constants.reward_cycle_length.into(),
                        )
                        .expect("FATAL: PoX reward cycle started before first block height");

                        keys.push(db_keys::pox_reward_cycle_unlocks(cycle_number));
                        values.push(reward_set.start_cycle_state.serialize());
                    }

                    cur_affirmation_map.push(AffirmationMapEntry::PoxAnchorBlockPresent);
                } else {
                    // no anchor block; we're burning
                    keys.push(db_keys::pox_reward_set_size().to_string());
                    values.push(db_keys::reward_set_size_to_string(0));

                    if selected_anchor_block {
                        cur_affirmation_map.push(AffirmationMapEntry::PoxAnchorBlockAbsent);
                    }

                    pox_payout_addrs = vec![];
                }

                // in all cases, write the new PoX bit vector
                keys.push(db_keys::pox_identifier().to_string());
                values.push(pox_id.to_string());

                keys.push(db_keys::pox_affirmation_map().to_string());
                values.push(cur_affirmation_map.encode());

                pox_payout_addrs
            } else {
                // if this snapshot consumed some reward set entries AND
                //  this isn't the start of a new reward cycle,
                //   update the reward set
                if let Some(reward_info) = recipient_info {
                    let mut current_len = self.get_reward_set_size()?;
                    let payout_addrs: Vec<_> = reward_info
                        .recipients
                        .iter()
                        .map(|(addr, _)| addr.clone())
                        .collect();
                    let mut recipient_indexes: Vec<_> =
                        reward_info.recipients.iter().map(|(_, x)| *x).collect();
                    let mut remapped_entries = HashMap::new();
                    // sort in decrementing order
                    recipient_indexes.sort_unstable_by(|a, b| b.cmp(a));
                    for index in recipient_indexes.into_iter() {
                        // sanity check
                        if index >= current_len {
                            unreachable!(
                                "Supplied index should never be greater than recipient set size"
                            );
                        } else if index + 1 == current_len {
                            // selected index is the last element: no need to swap, just decrement len
                            current_len -= 1;
                        } else {
                            let replacement = current_len - 1; // if current_len were 0, we would already have panicked.
                            let replace_with = if let Some((_prior_ix, replace_with)) =
                                remapped_entries.remove_entry(&replacement)
                            {
                                // the entry to swap in was itself swapped, so let's use the new value instead
                                replace_with
                            } else {
                                self.get_reward_set_entry(replacement)?
                            };

                            // NOTE: we have to have a hash mode for the address -- i.e. we have to be
                            // able to conver it to a clarity tuple -- since this data must be available
                            // via `get-burn-block-info?`.
                            assert!(
                                replace_with.as_clarity_tuple().is_some(),
                                "FATAL: do not know hash mode for next PoX address"
                            );

                            // swap and decrement to remove from set
                            remapped_entries.insert(index, replace_with);
                            current_len -= 1;
                        }
                    }
                    // store the changes in the new trie
                    keys.push(db_keys::pox_reward_set_size().to_string());
                    values.push(db_keys::reward_set_size_to_string(current_len as usize));

                    for (recipient_index, replace_with) in remapped_entries.into_iter() {
                        keys.push(db_keys::pox_reward_set_entry(recipient_index));
                        values.push(replace_with.to_db_string());
                    }

                    // reward-phase PoX payout addresses
                    payout_addrs
                } else {
                    // in prepare phase (no recipient info), so no payouts
                    vec![]
                }
            }
        } else {
            // initial snapshot
            assert_eq!(next_pox_info, None);
            keys.push(db_keys::pox_identifier().to_string());
            values.push(PoxId::initial().to_string());
            keys.push(db_keys::pox_reward_set_size().to_string());
            values.push(db_keys::reward_set_size_to_string(0));
            keys.push(db_keys::pox_last_anchor().to_string());
            values.push("".to_string());
            keys.push(db_keys::pox_last_anchor_txid().to_string());
            values.push("".to_string());
            keys.push(db_keys::pox_last_selected_anchor().to_string());
            values.push("".to_string());
            keys.push(db_keys::pox_last_selected_anchor_txid().to_string());
            values.push("".to_string());

            // no payouts
            vec![]
        };

        // commit to all newly-arrived blocks
        let (mut block_arrival_keys, mut block_arrival_values) =
            self.process_new_block_arrivals(parent_snapshot)?;
        keys.append(&mut block_arrival_keys);
        values.append(&mut block_arrival_values);

        // store each indexed field
        let root_hash = self.put_indexed_all(
            &parent_snapshot.sortition_id,
            &snapshot.sortition_id,
            &keys,
            &values,
        )?;

        // pox payout addrs must include burn addresses
        let num_pox_payouts = self.get_num_pox_payouts(snapshot.block_height);
        while pox_payout_addrs.len() < num_pox_payouts {
            // NOTE: while this coerces mainnet, it's totally fine in practice because the address
            // version is not exposed to Clarity.  Clarity only sees a PoX-specific version and the
            // hash.
            pox_payout_addrs.push(PoxAddress::standard_burn_address(true));
        }

        self.context.chain_tip = snapshot.sortition_id.clone();
        Ok((root_hash, (pox_payout_addrs, pox_payout)))
    }

    /// Resolve ties between blocks at the same height.
    /// Hashes the given snapshot's sortition hash with the index block hash for each block
    /// (calculated from `new_block_arrivals`' consensus hash and block header hash), and chooses
    /// the block in `new_block_arrivals` whose resulting hash is lexographically the smallest.
    /// Returns the index into `new_block_arrivals` for the block whose hash is the smallest.
    fn break_canonical_stacks_tip_tie(
        tip: &BlockSnapshot,
        best_height: u64,
        new_block_arrivals: &[(ConsensusHash, BlockHeaderHash, u64)],
    ) -> Option<usize> {
        // if there's a tie, then randomly and deterministically pick one
        let mut tied = vec![];
        for (i, (consensus_hash, block_bhh, height)) in new_block_arrivals.iter().enumerate() {
            if best_height == *height {
                tied.push((StacksBlockId::new(consensus_hash, block_bhh), i));
            }
        }

        if tied.len() == 0 {
            return None;
        }
        if tied.len() == 1 {
            return Some(tied[0].1);
        }

        // break ties by hashing the index block hash with the snapshot's sortition hash, and
        // picking the lexicographically smallest one
        let mut hash_tied = vec![];
        let mut mapping = HashMap::new();
        for (block_id, arrival_idx) in tied.into_iter() {
            let mut buff = [0u8; 64];
            buff[0..32].copy_from_slice(&block_id.0);
            buff[32..64].copy_from_slice(&tip.sortition_hash.0);

            let hashed = Sha512Trunc256Sum::from_data(&buff);
            hash_tied.push(hashed.clone());
            mapping.insert(hashed, arrival_idx);
        }

        hash_tied.sort();
        let winner = hash_tied
            .first()
            .expect("FATAL: zero-length list of tied block IDs");
        let winner_index = *mapping
            .get(&winner)
            .expect("FATAL: winning block ID not mapped");

        Some(winner_index)
    }

    /// Find the new Stacks block arrivals as of the given tip `parent_tip`, and returns
    /// the highest Stacks chain tip and maximum arrival index.
    /// Used for both discovering the new arrivals and processing them with new snapshots.
    ///
    /// Returns Ok((
    ///     stacks tip consensus hash,
    ///     stacks tip block header hash,
    ///     stacks tip height,
    ///     max arrival index,
    ///     list of all blocks that have arrived since this parent_tip
    /// ))
    fn inner_find_new_block_arrivals(
        &mut self,
        parent_tip: &BlockSnapshot,
    ) -> Result<
        (
            ConsensusHash,
            BlockHeaderHash,
            u64,
            u64,
            Vec<(BlockHeaderHash, u64)>,
        ),
        db_error,
    > {
        let mut new_block_arrivals = vec![];

        let old_max_arrival_index = self
            .get_indexed(
                &parent_tip.sortition_id,
                &db_keys::stacks_block_max_arrival_index(),
            )?
            .unwrap_or("1".into())
            .parse::<u64>()
            .expect("BUG: max arrival index is not a u64");

        let max_arrival_index = SortitionDB::get_max_arrival_index(self.tx())?;

        // find all Stacks block hashes who arrived since this parent_tip was built.
        for ari in old_max_arrival_index..(max_arrival_index + 1) {
            test_debug!("Get block with arrival index {}", ari);
            let arrival_sn = match SortitionDB::get_snapshot_by_arrival_index(self.tx(), ari)? {
                Some(sn) => sn,
                None => {
                    continue;
                }
            };
            if !arrival_sn.pox_valid {
                continue;
            }

            // must be an ancestor of this tip, or must be this tip
            if let Some(sn) =
                self.get_block_snapshot(&arrival_sn.burn_header_hash, &parent_tip.sortition_id)?
            {
                if !sn.pox_valid || sn != arrival_sn {
                    continue;
                }

                debug!(
                    "New Stacks anchored block arrived: block {}/{} ({}) ari={} tip={}",
                    &sn.consensus_hash,
                    &sn.winning_stacks_block_hash,
                    sn.stacks_block_height,
                    ari,
                    &parent_tip.burn_header_hash
                );
                new_block_arrivals.push((
                    sn.consensus_hash,
                    sn.winning_stacks_block_hash,
                    sn.stacks_block_height,
                ));
            } else {
                // this block did not arrive on an ancestor block
                continue;
            }
        }

        let mut best_tip_block_bhh = parent_tip.canonical_stacks_tip_hash.clone();
        let mut best_tip_consensus_hash = parent_tip.canonical_stacks_tip_consensus_hash.clone();
        let mut best_tip_height = parent_tip.canonical_stacks_tip_height;
        let mut ret = vec![];

        debug!(
            "Current best tip is {}/{} (height {})",
            &best_tip_consensus_hash, &best_tip_block_bhh, best_tip_height
        );

        for (consensus_hash, block_bhh, height) in new_block_arrivals.iter() {
            ret.push((block_bhh.clone(), *height));

            // genesis blocks are incomparable -- it doesn't matter which one was "first."
            // everyone else must be higher than the highest known tip to supersede it.
            if *height > best_tip_height || (*height == 0 && best_tip_height == 0) {
                debug!(
                    "At tip {}: {}/{} (height {}) is superceded by {}/{} (height {})",
                    &parent_tip.burn_header_hash,
                    &best_tip_consensus_hash,
                    &best_tip_block_bhh,
                    best_tip_height,
                    consensus_hash,
                    block_bhh,
                    *height
                );

                best_tip_block_bhh = block_bhh.clone();
                best_tip_consensus_hash = consensus_hash.clone();
                best_tip_height = *height;
            }
        }

        // if there's a tie, then randomly and deterministically pick one
        let winning_index_opt = SortitionHandleTx::break_canonical_stacks_tip_tie(
            parent_tip,
            best_tip_height,
            &new_block_arrivals,
        );
        if let Some(winning_index) = winning_index_opt {
            best_tip_consensus_hash = new_block_arrivals[winning_index].0;
            best_tip_block_bhh = new_block_arrivals[winning_index].1;
        }

        debug!(
            "Max arrival for child of {} is {} (hash {} height {})",
            &best_tip_consensus_hash, &max_arrival_index, &best_tip_block_bhh, best_tip_height
        );

        Ok((
            best_tip_consensus_hash,
            best_tip_block_bhh,
            best_tip_height,
            max_arrival_index,
            ret,
        ))
    }

    /// Find the new Stacks block arrivals as of the given tip `tip`, and return the highest chain
    /// tip discovered.
    ///
    /// Used in conjunction with update_new_block_arrivals().
    ///
    /// Returns Ok((
    ///     stacks tip consensus hash,
    ///     stacks tip block header hash,
    ///     stacks tip height,
    /// ))
    fn find_new_block_arrivals(
        &mut self,
        tip: &BlockSnapshot,
    ) -> Result<(ConsensusHash, BlockHeaderHash, u64), db_error> {
        self.inner_find_new_block_arrivals(tip)
            .map(|(ch, bhh, height, _, _)| (ch, bhh, height))
    }

    /// Update the given tip's canonical Stacks block pointer
    fn update_new_block_arrivals(
        &mut self,
        tip: &BlockSnapshot,
        best_chh: ConsensusHash,
        best_bhh: BlockHeaderHash,
        best_height: u64,
    ) -> Result<(), db_error> {
        let args: &[&dyn ToSql] = &[
            &best_chh,
            &best_bhh,
            &u64_to_sql(best_height)?,
            &tip.sortition_id,
        ];

        debug!(
            "Canonical Stacks tip at ({},{}) is {}/{} (height {})",
            &tip.block_height, &tip.burn_header_hash, &best_chh, &best_bhh, best_height
        );
        self.execute("UPDATE snapshots SET canonical_stacks_tip_consensus_hash = ?1, canonical_stacks_tip_hash = ?2, canonical_stacks_tip_height = ?3
                    WHERE sortition_id = ?4", args)
            .map_err(db_error::SqliteError)?;

        Ok(())
    }

    /// Find all stacks blocks that were processed since parent_tip had been processed, and generate MARF
    /// key/value pairs for the subset that arrived on ancestor blocks of the parent.  Update the
    /// given parent chain tip to have the correct memoized canonical chain tip present in the fork
    /// it represents.
    fn process_new_block_arrivals(
        &mut self,
        parent_tip: &mut BlockSnapshot,
    ) -> Result<(Vec<String>, Vec<String>), db_error> {
        let mut keys = vec![];
        let mut values = vec![];

        let (
            best_tip_consensus_hash,
            best_tip_block_bhh,
            best_tip_height,
            max_arrival_index,
            new_arrivals,
        ) = self.inner_find_new_block_arrivals(parent_tip)?;

        // generate MARF key/value pairs for new arrivals
        for (block_bhh, height) in new_arrivals.into_iter() {
            keys.push(db_keys::stacks_block_index(&block_bhh));
            values.push(db_keys::stacks_block_index_value(height));
        }

        // update parent tip
        parent_tip.canonical_stacks_tip_consensus_hash = best_tip_consensus_hash;
        parent_tip.canonical_stacks_tip_hash = best_tip_block_bhh;
        parent_tip.canonical_stacks_tip_height = best_tip_height;

        // generate MARF key/value pairs for highest arrival
        keys.push(db_keys::stacks_block_max_arrival_index());
        values.push(db_keys::stacks_block_max_arrival_index_value(
            max_arrival_index,
        ));

        Ok((keys, values))
    }
}

impl ChainstateDB for SortitionDB {
    fn backup(_backup_path: &str) -> Result<(), db_error> {
        return Err(db_error::NotImplemented);
    }
}

#[cfg(test)]
pub mod tests {
    use std::sync::mpsc::sync_channel;
    use std::thread;

    use stacks_common::address::AddressHashMode;
    use stacks_common::util::get_epoch_time_secs;
    use stacks_common::util::hash::{hex_bytes, Hash160};
    use stacks_common::util::vrf::*;

    use super::*;
    use crate::burnchains::affirmation::AffirmationMap;
    use crate::burnchains::bitcoin::address::BitcoinAddress;
    use crate::burnchains::bitcoin::keys::BitcoinPublicKey;
    use crate::burnchains::bitcoin::BitcoinNetworkType;
    use crate::burnchains::tests::affirmation::{make_reward_cycle, make_simple_key_register};
    use crate::burnchains::*;
    use crate::chainstate::burn::operations::{
        leader_block_commit::BURN_BLOCK_MINED_AT_MODULUS, BlockstackOperationType,
        LeaderBlockCommitOp, LeaderKeyRegisterOp, UserBurnSupportOp,
    };
    use crate::chainstate::burn::ConsensusHash;
    use crate::chainstate::stacks::index::TrieHashExtension;
    use crate::chainstate::stacks::StacksPublicKey;
    use crate::core::StacksEpochExtension;
    use crate::core::*;
<<<<<<< HEAD
    use crate::types::chainstate::StacksAddress;
    use crate::types::chainstate::{BlockHeaderHash, VRFSeed};
    use crate::util_lib::db::Error as db_error;
=======
    use crate::util_lib::db::Error as db_error;

    use stacks_common::types::chainstate::StacksAddress;
    use stacks_common::types::chainstate::{BlockHeaderHash, VRFSeed};

    use super::*;
>>>>>>> 3e0ba615

    #[test]
    fn test_instantiate() {
        let first_burn_hash = BurnchainHeaderHash::from_hex(
            "0000000000000000000000000000000000000000000000000000000000000000",
        )
        .unwrap();
        let _db = SortitionDB::connect_test(123, &first_burn_hash).unwrap();
    }

    #[test]
    fn test_v1_to_v2_migration() {
        let mut rng = rand::thread_rng();
        let mut buf = [0u8; 32];
        rng.fill_bytes(&mut buf);
        let db_path_dir = format!(
            "/tmp/stacks-node-tests/unit-tests-sortdb/db-{}",
            to_hex(&buf)
        );

        let first_block_height = 123;
        let first_burn_hash = BurnchainHeaderHash::from_hex(
            "0000000000000000000000000000000000000000000000000000000000000000",
        )
        .unwrap();

        // create a v1 sortition DB
        let db = SortitionDB::connect_v1(
            &db_path_dir,
            first_block_height,
            &first_burn_hash,
            get_epoch_time_secs(),
            true,
        )
        .unwrap();
        let res = SortitionDB::get_stacks_epoch(db.conn(), first_block_height);
        assert!(res.is_err());
        assert!(format!("{:?}", res).contains("no such table: epochs"));

        assert!(SortitionDB::open(&db_path_dir, true, PoxConstants::test_default()).is_err());

        // create a v2 sortition DB at the same path as the v1 DB.
        // the schema migration should be successfully applied, and the epochs table should exist.
        let db = SortitionDB::connect(
            &db_path_dir,
            first_block_height,
            &first_burn_hash,
            get_epoch_time_secs(),
            &StacksEpoch::unit_test_2_05(first_block_height),
            PoxConstants::test_default(),
            true,
        )
        .unwrap();
        // assert that an epoch is returned
        SortitionDB::get_stacks_epoch(db.conn(), first_block_height)
            .expect("Database should not error querying epochs")
            .expect("Database should have an epoch entry");

        assert!(SortitionDB::open(&db_path_dir, true, PoxConstants::test_default()).is_ok());
    }

    #[test]
    fn test_tx_begin_end() {
        let first_burn_hash = BurnchainHeaderHash::from_hex(
            "0000000000000000000000000000000000000000000000000000000000000000",
        )
        .unwrap();
        let mut db = SortitionDB::connect_test(123, &first_burn_hash).unwrap();
        let tx = db.tx_begin().unwrap();
        tx.commit().unwrap();
    }

    pub fn test_append_snapshot_with_winner(
        db: &mut SortitionDB,
        next_hash: BurnchainHeaderHash,
        block_ops: &Vec<BlockstackOperationType>,
        parent_sn: Option<BlockSnapshot>,
        winning_block_commit: Option<LeaderBlockCommitOp>,
    ) -> BlockSnapshot {
        let mut sn = match parent_sn {
            Some(sn) => sn,
            None => SortitionDB::get_canonical_burn_chain_tip(db.conn()).unwrap(),
        };

        let mut tx = SortitionHandleTx::begin(db, &sn.sortition_id).unwrap();

        let sn_parent = sn.clone();
        sn.parent_burn_header_hash = sn.burn_header_hash.clone();
        sn.parent_sortition_id = sn.sortition_id.clone();
        sn.burn_header_hash = next_hash;
        sn.block_height += 1;
        sn.num_sortitions += 1;
        sn.sortition_id = SortitionId::stubbed(&sn.burn_header_hash);
        sn.consensus_hash = ConsensusHash(Hash160::from_data(&sn.consensus_hash.0).0);

        if let Some(cmt) = winning_block_commit {
            sn.sortition = true;
            sn.winning_stacks_block_hash = cmt.block_header_hash;
            sn.winning_block_txid = cmt.txid;
        }

        let index_root = tx
            .append_chain_tip_snapshot(&sn_parent, &sn, block_ops, &vec![], None, None, None)
            .unwrap();
        sn.index_root = index_root;

        tx.commit().unwrap();

        sn
    }

    pub fn test_append_snapshot(
        db: &mut SortitionDB,
        next_hash: BurnchainHeaderHash,
        block_ops: &Vec<BlockstackOperationType>,
    ) -> BlockSnapshot {
        test_append_snapshot_with_winner(db, next_hash, block_ops, None, None)
    }

    #[test]
    fn test_insert_leader_key() {
        let block_height = 123;
        let vtxindex = 456;
        let first_burn_hash = BurnchainHeaderHash::from_hex(
            "0000000000000000000000000000000000000000000000000000000000000000",
        )
        .unwrap();

        let leader_key = LeaderKeyRegisterOp {
            consensus_hash: ConsensusHash::from_bytes(
                &hex_bytes("2222222222222222222222222222222222222222").unwrap(),
            )
            .unwrap(),
            public_key: VRFPublicKey::from_bytes(
                &hex_bytes("a366b51292bef4edd64063d9145c617fec373bceb0758e98cd72becd84d54c7a")
                    .unwrap(),
            )
            .unwrap(),
            memo: vec![01, 02, 03, 04, 05],

            txid: Txid::from_bytes_be(
                &hex_bytes("1bfa831b5fc56c858198acb8e77e5863c1e9d8ac26d49ddb914e24d8d4083562")
                    .unwrap(),
            )
            .unwrap(),
            vtxindex: vtxindex,
            block_height: block_height + 1,
            burn_header_hash: BurnchainHeaderHash([0x01; 32]),
        };

        let mut db = SortitionDB::connect_test(block_height, &first_burn_hash).unwrap();

        let snapshot = test_append_snapshot(
            &mut db,
            BurnchainHeaderHash([0x01; 32]),
            &vec![BlockstackOperationType::LeaderKeyRegister(
                leader_key.clone(),
            )],
        );

        {
            let ic = db.index_conn();
            let leader_key_opt = SortitionDB::get_leader_key_at(
                &ic,
                block_height + 1,
                vtxindex,
                &snapshot.sortition_id,
            )
            .unwrap();
            assert!(leader_key_opt.is_some());
            assert_eq!(leader_key_opt.unwrap(), leader_key);
        }

        let new_snapshot = test_append_snapshot(&mut db, BurnchainHeaderHash([0x02; 32]), &vec![]);

        {
            let ic = db.index_conn();
            let leader_key_opt = SortitionDB::get_leader_key_at(
                &ic,
                block_height + 1,
                vtxindex,
                &new_snapshot.sortition_id,
            )
            .unwrap();
            assert!(leader_key_opt.is_some());
            assert_eq!(leader_key_opt.unwrap(), leader_key);

            let leader_key_none = SortitionDB::get_leader_key_at(
                &ic,
                block_height + 1,
                vtxindex + 1,
                &new_snapshot.sortition_id,
            )
            .unwrap();
            assert!(leader_key_none.is_none());
        }
    }

    #[test]
    fn test_insert_block_commit() {
        let block_height = 123;
        let vtxindex = 456;
        let first_burn_hash = BurnchainHeaderHash::from_hex(
            "0000000000000000000000000000000000000000000000000000000000000000",
        )
        .unwrap();

        let leader_key = LeaderKeyRegisterOp {
            consensus_hash: ConsensusHash::from_bytes(
                &hex_bytes("2222222222222222222222222222222222222222").unwrap(),
            )
            .unwrap(),
            public_key: VRFPublicKey::from_bytes(
                &hex_bytes("a366b51292bef4edd64063d9145c617fec373bceb0758e98cd72becd84d54c7a")
                    .unwrap(),
            )
            .unwrap(),
            memo: vec![01, 02, 03, 04, 05],

            txid: Txid::from_bytes_be(
                &hex_bytes("1bfa831b5fc56c858198acb8e77e5863c1e9d8ac26d49ddb914e24d8d4083562")
                    .unwrap(),
            )
            .unwrap(),
            vtxindex: vtxindex,
            block_height: block_height + 1,
            burn_header_hash: BurnchainHeaderHash([0x01; 32]),
        };

        let block_commit = LeaderBlockCommitOp {
            sunset_burn: 0,
            block_header_hash: BlockHeaderHash::from_bytes(
                &hex_bytes("2222222222222222222222222222222222222222222222222222222222222222")
                    .unwrap(),
            )
            .unwrap(),
            new_seed: VRFSeed::from_bytes(
                &hex_bytes("3333333333333333333333333333333333333333333333333333333333333333")
                    .unwrap(),
            )
            .unwrap(),
            parent_block_ptr: 0x43424140,
            parent_vtxindex: 0x5150,
            key_block_ptr: (block_height + 1) as u32,
            key_vtxindex: vtxindex as u16,
            memo: vec![0x80],

            commit_outs: vec![],
            burn_fee: 12345,
            input: (Txid([0; 32]), 0),
            apparent_sender: BurnchainSigner::mock_parts(
                AddressHashMode::SerializeP2PKH,
                1,
                vec![StacksPublicKey::from_hex(
                    "02d8015134d9db8178ac93acbc43170a2f20febba5087a5b0437058765ad5133d0",
                )
                .unwrap()],
            ),

            txid: Txid::from_bytes_be(
                &hex_bytes("3c07a0a93360bc85047bbaadd49e30c8af770f73a37e10fec400174d2e5f27cf")
                    .unwrap(),
            )
            .unwrap(),
            vtxindex: vtxindex,
            block_height: block_height + 2,
            burn_parent_modulus: ((block_height + 1) % BURN_BLOCK_MINED_AT_MODULUS) as u8,
            burn_header_hash: BurnchainHeaderHash([0x03; 32]),
        };

        let mut db = SortitionDB::connect_test(block_height, &first_burn_hash).unwrap();

        let snapshot = test_append_snapshot(
            &mut db,
            BurnchainHeaderHash([0x01; 32]),
            &vec![BlockstackOperationType::LeaderKeyRegister(
                leader_key.clone(),
            )],
        );

        // test get_consumed_leader_keys()
        {
            let mut ic = SortitionHandleTx::begin(&mut db, &snapshot.sortition_id).unwrap();
            let keys = ic
                .get_consumed_leader_keys(&snapshot, &vec![block_commit.clone()])
                .unwrap();
            assert_eq!(keys, vec![leader_key.clone()]);
        }

        let snapshot_consumed = test_append_snapshot(
            &mut db,
            BurnchainHeaderHash([0x03; 32]),
            &vec![BlockstackOperationType::LeaderBlockCommit(
                block_commit.clone(),
            )],
        );

        {
            let res_block_commits =
                SortitionDB::get_block_commits_by_block(db.conn(), &snapshot_consumed.sortition_id)
                    .unwrap();
            assert_eq!(res_block_commits.len(), 1);
            assert_eq!(res_block_commits[0], block_commit);
        }

        // advance and get parent
        let empty_snapshot =
            test_append_snapshot(&mut db, BurnchainHeaderHash([0x05; 32]), &vec![]);

        // test get_block_commit_parent()
        {
            let ic = db.index_conn();
            let parent = SortitionDB::get_block_commit_parent(
                &ic,
                block_height + 2,
                block_commit.vtxindex,
                &empty_snapshot.sortition_id,
            )
            .unwrap();
            assert!(parent.is_some());
            assert_eq!(parent.unwrap(), block_commit);

            let parent = SortitionDB::get_block_commit_parent(
                &ic,
                block_height + 3,
                block_commit.vtxindex,
                &empty_snapshot.sortition_id,
            )
            .unwrap();
            assert!(parent.is_none());

            let parent = SortitionDB::get_block_commit_parent(
                &ic,
                block_height + 2,
                block_commit.vtxindex + 1,
                &empty_snapshot.sortition_id,
            )
            .unwrap();
            assert!(parent.is_none());
        }

        // test get_block_commit()
        {
            let handle = db.index_handle(&empty_snapshot.sortition_id);
            let commit = handle
                .get_block_commit_by_txid(&snapshot_consumed.sortition_id, &block_commit.txid)
                .unwrap();
            assert!(commit.is_some());
            assert_eq!(commit.unwrap(), block_commit);

            let bad_txid = Txid::from_bytes_be(
                &hex_bytes("4c07a0a93360bc85047bbaadd49e30c8af770f73a37e10fec400174d2e5f27cf")
                    .unwrap(),
            )
            .unwrap();
            let commit = handle
                .get_block_commit_by_txid(&snapshot_consumed.sortition_id, &bad_txid)
                .unwrap();
            assert!(commit.is_none());
        }

        // sortition ID is memoized, or absent
        {
            assert_eq!(
                SortitionDB::get_block_commit_parent_sortition_id(
                    db.conn(),
                    &block_commit.txid,
                    &snapshot_consumed.sortition_id
                )
                .unwrap(),
                Some(SortitionId([0x00; 32]))
            );
        }

        // test get_consumed_leader_keys() (should be doable at any subsequent index root)
        {
            let mut ic = SortitionHandleTx::begin(&mut db, &snapshot.sortition_id).unwrap();
            let keys = ic
                .get_consumed_leader_keys(&empty_snapshot, &vec![block_commit.clone()])
                .unwrap();
            assert_eq!(keys, vec![leader_key.clone()]);
        }

        // make a fork between the leader key and block commit, and verify that the key is
        // unconsumed
        let fork_snapshot = {
            let mut sn = SortitionDB::get_block_snapshot(db.conn(), &snapshot.sortition_id)
                .unwrap()
                .unwrap();
            let next_hash = BurnchainHeaderHash([0x13; 32]);
            let mut tx = SortitionHandleTx::begin(&mut db, &sn.sortition_id).unwrap();

            let sn_parent = sn.clone();
            sn.parent_burn_header_hash = sn.burn_header_hash.clone();
            sn.sortition_id = SortitionId(next_hash.0.clone());
            sn.parent_sortition_id = sn_parent.sortition_id.clone();
            sn.burn_header_hash = next_hash;
            sn.block_height += 1;
            sn.num_sortitions += 1;
            sn.consensus_hash = ConsensusHash([0x23; 20]);

            let index_root = tx
                .append_chain_tip_snapshot(&sn_parent, &sn, &vec![], &vec![], None, None, None)
                .unwrap();
            sn.index_root = index_root;

            tx.commit().unwrap();

            sn
        };

        // test get_consumed_leader_keys() and is_leader_key_consumed() against this new fork
        {
            let mut ic = SortitionHandleTx::begin(&mut db, &snapshot.sortition_id).unwrap();
            let keys = ic
                .get_consumed_leader_keys(&fork_snapshot, &vec![block_commit.clone()])
                .unwrap();
            assert_eq!(keys, vec![leader_key.clone()]);
        }
    }

    #[test]
    fn test_insert_user_burn() {
        let block_height = 123;
        let vtxindex = 456;
        let first_burn_hash = BurnchainHeaderHash::from_hex(
            "0000000000000000000000000000000000000000000000000000000000000000",
        )
        .unwrap();

        let leader_key = LeaderKeyRegisterOp {
            consensus_hash: ConsensusHash::from_bytes(
                &hex_bytes("2222222222222222222222222222222222222222").unwrap(),
            )
            .unwrap(),
            public_key: VRFPublicKey::from_bytes(
                &hex_bytes("a366b51292bef4edd64063d9145c617fec373bceb0758e98cd72becd84d54c7a")
                    .unwrap(),
            )
            .unwrap(),
            memo: vec![01, 02, 03, 04, 05],

            txid: Txid::from_bytes_be(
                &hex_bytes("1bfa831b5fc56c858198acb8e77e5863c1e9d8ac26d49ddb914e24d8d4083562")
                    .unwrap(),
            )
            .unwrap(),
            vtxindex: vtxindex,
            block_height: block_height + 1,
            burn_header_hash: BurnchainHeaderHash([0x01; 32]),
        };

        let user_burn = UserBurnSupportOp {
            address: StacksAddress::new(1, Hash160([1u8; 20])),
            consensus_hash: ConsensusHash::from_bytes(
                &hex_bytes("2222222222222222222222222222222222222222").unwrap(),
            )
            .unwrap(),
            public_key: VRFPublicKey::from_bytes(
                &hex_bytes("a366b51292bef4edd64063d9145c617fec373bceb0758e98cd72becd84d54c7a")
                    .unwrap(),
            )
            .unwrap(),
            block_header_hash_160: Hash160::from_bytes(
                &hex_bytes("3333333333333333333333333333333333333333").unwrap(),
            )
            .unwrap(),
            key_block_ptr: (block_height + 1) as u32,
            key_vtxindex: vtxindex as u16,
            burn_fee: 12345,

            txid: Txid::from_bytes_be(
                &hex_bytes("1d5cbdd276495b07f0e0bf0181fa57c175b217bc35531b078d62fc20986c716c")
                    .unwrap(),
            )
            .unwrap(),
            vtxindex: vtxindex,
            block_height: block_height + 2,
            burn_header_hash: BurnchainHeaderHash([0x03; 32]),
        };

        let mut db = SortitionDB::connect_test(block_height, &first_burn_hash).unwrap();

        let snapshot = test_append_snapshot(
            &mut db,
            BurnchainHeaderHash([0x01; 32]),
            &vec![BlockstackOperationType::LeaderKeyRegister(
                leader_key.clone(),
            )],
        );

        let user_burn_snapshot = test_append_snapshot(
            &mut db,
            BurnchainHeaderHash([0x03; 32]),
            &vec![BlockstackOperationType::UserBurnSupport(user_burn.clone())],
        );

        {
            let res_user_burns =
                SortitionDB::get_user_burns_by_block(db.conn(), &user_burn_snapshot.sortition_id)
                    .unwrap();
            assert_eq!(res_user_burns.len(), 1);
            assert_eq!(res_user_burns[0], user_burn);

            let no_user_burns =
                SortitionDB::get_user_burns_by_block(db.conn(), &snapshot.sortition_id).unwrap();
            assert_eq!(no_user_burns.len(), 0);
        }
    }

    #[test]
    fn test_insert_peg_in() {
        let block_height = 123;

        let peg_in_op = |burn_header_hash, amount| {
            let txid = Txid([0; 32]);
            let vtxindex = 456;
            let recipient = StacksAddress::new(1, Hash160([1u8; 20])).into();
            let peg_wallet_address =
                PoxAddress::Addr32(false, address::PoxAddressType32::P2TR, [0; 32]);
            let memo = vec![1, 3, 3, 7];

            PegInOp {
                recipient,
                peg_wallet_address,
                amount,
                memo,

                txid,
                vtxindex,
                block_height,
                burn_header_hash,
            }
        };

        let burn_header_hash_1 = BurnchainHeaderHash([0x01; 32]);
        let burn_header_hash_2 = BurnchainHeaderHash([0x02; 32]);

        let peg_in_1 = peg_in_op(burn_header_hash_1, 1337);
        let peg_in_2 = peg_in_op(burn_header_hash_2, 42);

        let first_burn_hash = BurnchainHeaderHash::from_hex(
            "0000000000000000000000000000000000000000000000000000000000000000",
        )
        .unwrap();

        let epochs = StacksEpoch::unit_test(StacksEpochId::Epoch21, block_height);
        let mut db =
            SortitionDB::connect_test_with_epochs(block_height, &first_burn_hash, epochs).unwrap();

        let snapshot_1 = test_append_snapshot(
            &mut db,
            burn_header_hash_1,
            &vec![BlockstackOperationType::PegIn(peg_in_1.clone())],
        );

        let snapshot_2 = test_append_snapshot(
            &mut db,
            burn_header_hash_2,
            &vec![BlockstackOperationType::PegIn(peg_in_2.clone())],
        );

        let res_peg_ins_1 = SortitionDB::get_peg_in_ops(db.conn(), &snapshot_1.burn_header_hash)
            .expect("Failed to get peg-in ops from sortition DB");

        assert_eq!(res_peg_ins_1.len(), 1);
        assert_eq!(res_peg_ins_1[0], peg_in_1);

        let res_peg_ins_2 = SortitionDB::get_peg_in_ops(db.conn(), &snapshot_2.burn_header_hash)
            .expect("Failed to get peg-in ops from sortition DB");

        assert_eq!(res_peg_ins_2.len(), 1);
        assert_eq!(res_peg_ins_2[0], peg_in_2);
    }

    #[test]
    fn test_insert_peg_out_request() {
        let block_height = 123;

        let peg_out_request_op = |burn_header_hash, amount| {
            let txid = Txid([0; 32]);
            let vtxindex = 456;
            let amount = 1337;
            let recipient = PoxAddress::Addr32(false, address::PoxAddressType32::P2TR, [0; 32]);
            let signature = MessageSignature([0; 65]);
            let peg_wallet_address =
                PoxAddress::Addr32(false, address::PoxAddressType32::P2TR, [0; 32]);
            let fulfillment_fee = 3;
            let memo = vec![1, 3, 3, 7];

            PegOutRequestOp {
                recipient,
                amount,
                signature,
                peg_wallet_address,
                fulfillment_fee,
                memo,

                txid,
                vtxindex,
                block_height,
                burn_header_hash,
            }
        };

        let burn_header_hash_1 = BurnchainHeaderHash([0x01; 32]);
        let burn_header_hash_2 = BurnchainHeaderHash([0x02; 32]);

        let peg_out_request_1 = peg_out_request_op(burn_header_hash_1, 1337);
        let peg_out_request_2 = peg_out_request_op(burn_header_hash_2, 42);

        let first_burn_hash = BurnchainHeaderHash::from_hex(
            "0000000000000000000000000000000000000000000000000000000000000000",
        )
        .unwrap();

        let epochs = StacksEpoch::unit_test(StacksEpochId::Epoch21, block_height);
        let mut db =
            SortitionDB::connect_test_with_epochs(block_height, &first_burn_hash, epochs).unwrap();

        let snapshot_1 = test_append_snapshot(
            &mut db,
            burn_header_hash_1,
            &vec![BlockstackOperationType::PegOutRequest(
                peg_out_request_1.clone(),
            )],
        );

        let snapshot_2 = test_append_snapshot(
            &mut db,
            burn_header_hash_2,
            &vec![BlockstackOperationType::PegOutRequest(
                peg_out_request_2.clone(),
            )],
        );

        let res_peg_out_requests_1 =
            SortitionDB::get_peg_out_request_ops(db.conn(), &burn_header_hash_1)
                .expect("Failed to get peg-out request ops from sortition DB");

        assert_eq!(res_peg_out_requests_1.len(), 1);
        assert_eq!(res_peg_out_requests_1[0], peg_out_request_1);

        let res_peg_out_requests_2 =
            SortitionDB::get_peg_out_request_ops(db.conn(), &burn_header_hash_2)
                .expect("Failed to get peg-out request ops from sortition DB");

        assert_eq!(res_peg_out_requests_2.len(), 1);
        assert_eq!(res_peg_out_requests_2[0], peg_out_request_2);
    }

    #[test]
    fn test_insert_peg_out_fulfill() {
        let txid = Txid([0; 32]);

        let peg_out_fulfill_op = |burn_header_hash, amount| {
            let block_height = 123;
            let vtxindex = 456;
            let recipient = PoxAddress::Addr32(false, address::PoxAddressType32::P2TR, [0; 32]);
            let chain_tip = StacksBlockId([0; 32]);
            let request_ref = Txid([1; 32]);
            let memo = vec![1, 3, 3, 7];

            PegOutFulfillOp {
                recipient,
                amount,
                chain_tip,
                request_ref,
                memo,

                txid,
                vtxindex,
                block_height,
                burn_header_hash,
            }
        };

        let block_height = 123;
        let vtxindex = 456;
        let recipient = PoxAddress::Addr32(false, address::PoxAddressType32::P2TR, [0; 32]);
        let chain_tip = StacksBlockId([0; 32]);
        let burn_header_hash = BurnchainHeaderHash([0x03; 32]);

        let burn_header_hash_1 = BurnchainHeaderHash([0x01; 32]);
        let burn_header_hash_2 = BurnchainHeaderHash([0x02; 32]);

        let peg_out_fulfill_1 = peg_out_fulfill_op(burn_header_hash_1, 1337);
        let peg_out_fulfill_2 = peg_out_fulfill_op(burn_header_hash_2, 42);

        let first_burn_hash = BurnchainHeaderHash::from_hex(
            "0000000000000000000000000000000000000000000000000000000000000000",
        )
        .unwrap();

        let epochs = StacksEpoch::unit_test(StacksEpochId::Epoch21, block_height);
        let mut db =
            SortitionDB::connect_test_with_epochs(block_height, &first_burn_hash, epochs).unwrap();

        let snapshot_1 = test_append_snapshot(
            &mut db,
            burn_header_hash_1,
            &vec![BlockstackOperationType::PegOutFulfill(
                peg_out_fulfill_1.clone(),
            )],
        );

        let snapshot_2 = test_append_snapshot(
            &mut db,
            burn_header_hash_2,
            &vec![BlockstackOperationType::PegOutFulfill(
                peg_out_fulfill_2.clone(),
            )],
        );

        let res_peg_out_fulfillments_1 =
            SortitionDB::get_peg_out_fulfill_ops(db.conn(), &burn_header_hash_1)
                .expect("Failed to get peg-out fulfill ops from sortition DB");

        assert_eq!(res_peg_out_fulfillments_1.len(), 1);
        assert_eq!(res_peg_out_fulfillments_1[0], peg_out_fulfill_1);

        let res_peg_out_fulfillments_2 =
            SortitionDB::get_peg_out_fulfill_ops(db.conn(), &burn_header_hash_2)
                .expect("Failed to get peg-out fulfill ops from sortition DB");

        assert_eq!(res_peg_out_fulfillments_2.len(), 1);
        assert_eq!(res_peg_out_fulfillments_2[0], peg_out_fulfill_2);
    }

    #[test]
    fn has_VRF_public_key() {
        let public_key = VRFPublicKey::from_bytes(
            &hex_bytes("a366b51292bef4edd64063d9145c617fec373bceb0758e98cd72becd84d54c7a").unwrap(),
        )
        .unwrap();
        let block_height = 123;
        let vtxindex = 456;
        let first_burn_hash = BurnchainHeaderHash::from_hex(
            "0000000000000000000000000000000000000000000000000000000000000000",
        )
        .unwrap();

        let leader_key = LeaderKeyRegisterOp {
            consensus_hash: ConsensusHash::from_bytes(
                &hex_bytes("2222222222222222222222222222222222222222").unwrap(),
            )
            .unwrap(),
            public_key: public_key.clone(),
            memo: vec![01, 02, 03, 04, 05],

            txid: Txid::from_bytes_be(
                &hex_bytes("1bfa831b5fc56c858198acb8e77e5863c1e9d8ac26d49ddb914e24d8d4083562")
                    .unwrap(),
            )
            .unwrap(),
            vtxindex: vtxindex,
            block_height: block_height + 2,
            burn_header_hash: BurnchainHeaderHash([0x03; 32]),
        };

        let mut db = SortitionDB::connect_test(block_height, &first_burn_hash).unwrap();

        let no_key_snapshot =
            test_append_snapshot(&mut db, BurnchainHeaderHash([0x01; 32]), &vec![]);

        let has_key_before = {
            let mut ic = SortitionHandleTx::begin(&mut db, &no_key_snapshot.sortition_id).unwrap();
            ic.has_VRF_public_key(&public_key).unwrap()
        };

        assert!(!has_key_before);

        let key_snapshot = test_append_snapshot(
            &mut db,
            BurnchainHeaderHash([0x03; 32]),
            &vec![BlockstackOperationType::LeaderKeyRegister(
                leader_key.clone(),
            )],
        );

        let has_key_after = {
            let mut ic = SortitionHandleTx::begin(&mut db, &key_snapshot.sortition_id).unwrap();
            ic.has_VRF_public_key(&public_key).unwrap()
        };

        assert!(has_key_after);
    }

    #[test]
    fn is_fresh_consensus_hash() {
        let consensus_hash_lifetime = 24;
        let first_burn_hash = BurnchainHeaderHash::from_hex(
            "10000000000000000000000000000000000000000000000000000000000000ff",
        )
        .unwrap();
        let mut db = SortitionDB::connect_test(0, &first_burn_hash).unwrap();
        {
            let mut last_snapshot = SortitionDB::get_first_block_snapshot(db.conn()).unwrap();
            for i in 0..255 {
                let sortition_id = SortitionId([
                    0, 0, 0, 0, 0, 0, 0, 0, 0, 0, 0, 0, 0, 0, 0, 0, 0, 0, 0, 0, 0, 0, 0, 0, 0, 0,
                    0, 0, 0, 0, 0, i as u8,
                ]);
                let parent_sortition_id = if i == 0 {
                    last_snapshot.sortition_id.clone()
                } else {
                    SortitionId([
                        0,
                        0,
                        0,
                        0,
                        0,
                        0,
                        0,
                        0,
                        0,
                        0,
                        0,
                        0,
                        0,
                        0,
                        0,
                        0,
                        0,
                        0,
                        0,
                        0,
                        0,
                        0,
                        0,
                        0,
                        0,
                        0,
                        0,
                        0,
                        0,
                        0,
                        0,
                        i - 1 as u8,
                    ])
                };

                let mut tx = SortitionHandleTx::begin(&mut db, &parent_sortition_id).unwrap();
                let snapshot_row = BlockSnapshot {
                    accumulated_coinbase_ustx: 0,
                    pox_valid: true,
                    block_height: i as u64 + 1,
                    burn_header_timestamp: get_epoch_time_secs(),
                    burn_header_hash: BurnchainHeaderHash::from_bytes(&[
                        0, 0, 0, 0, 0, 0, 0, 0, 0, 0, 0, 0, 0, 0, 0, 0, 0, 0, 0, 0, 0, 0, 0, 0, 0,
                        0, 0, 0, 0, 0, 0, i as u8,
                    ])
                    .unwrap(),
                    sortition_id,
                    parent_sortition_id,
                    parent_burn_header_hash: BurnchainHeaderHash::from_bytes(&[
                        (if i == 0 { 0x10 } else { 0 }) as u8,
                        0,
                        0,
                        0,
                        0,
                        0,
                        0,
                        0,
                        0,
                        0,
                        0,
                        0,
                        0,
                        0,
                        0,
                        0,
                        0,
                        0,
                        0,
                        0,
                        0,
                        0,
                        0,
                        0,
                        0,
                        0,
                        0,
                        0,
                        0,
                        0,
                        0,
                        (if i == 0 { 0xff } else { i - 1 }) as u8,
                    ])
                    .unwrap(),
                    consensus_hash: ConsensusHash::from_bytes(&[
                        0,
                        0,
                        0,
                        0,
                        0,
                        0,
                        0,
                        0,
                        0,
                        0,
                        0,
                        0,
                        0,
                        0,
                        0,
                        0,
                        0,
                        0,
                        0,
                        (i + 1) as u8,
                    ])
                    .unwrap(),
                    ops_hash: OpsHash::from_bytes(&[
                        0, 0, 0, 0, 0, 0, 0, 0, 0, 0, 0, 0, 0, 0, 0, 0, 0, 0, 0, 0, 0, 0, 0, 0, 0,
                        0, 0, 0, 0, 0, 0, i as u8,
                    ])
                    .unwrap(),
                    total_burn: i as u64,
                    sortition: true,
                    sortition_hash: SortitionHash::initial(),
                    winning_block_txid: Txid::from_hex(
                        "0000000000000000000000000000000000000000000000000000000000000000",
                    )
                    .unwrap(),
                    winning_stacks_block_hash: BlockHeaderHash::from_hex(
                        "0000000000000000000000000000000000000000000000000000000000000000",
                    )
                    .unwrap(),
                    index_root: TrieHash::from_empty_data(),
                    num_sortitions: i as u64 + 1,
                    stacks_block_accepted: false,
                    stacks_block_height: 0,
                    arrival_index: 0,
                    canonical_stacks_tip_height: 0,
                    canonical_stacks_tip_hash: BlockHeaderHash([0u8; 32]),
                    canonical_stacks_tip_consensus_hash: ConsensusHash([0u8; 20]),
                };
                let index_root = tx
                    .append_chain_tip_snapshot(
                        &last_snapshot,
                        &snapshot_row,
                        &vec![],
                        &vec![],
                        None,
                        None,
                        None,
                    )
                    .unwrap();
                last_snapshot = snapshot_row;
                last_snapshot.index_root = index_root;
                tx.commit().unwrap();
            }
        }

        let tip = SortitionDB::get_canonical_burn_chain_tip(db.conn()).unwrap();

        let ch_fresh = ConsensusHash::from_bytes(&[
            0, 0, 0, 0, 0, 0, 0, 0, 0, 0, 0, 0, 0, 0, 0, 0, 0, 0, 0, 255,
        ])
        .unwrap();
        let ch_oldest_fresh = ConsensusHash::from_bytes(&[
            0,
            0,
            0,
            0,
            0,
            0,
            0,
            0,
            0,
            0,
            0,
            0,
            0,
            0,
            0,
            0,
            0,
            0,
            0,
            (255 - consensus_hash_lifetime) as u8,
        ])
        .unwrap();
        let ch_newest_stale = ConsensusHash::from_bytes(&[
            0,
            0,
            0,
            0,
            0,
            0,
            0,
            0,
            0,
            0,
            0,
            0,
            0,
            0,
            0,
            0,
            0,
            0,
            0,
            (255 - consensus_hash_lifetime - 1) as u8,
        ])
        .unwrap();
        let ch_missing = ConsensusHash::from_bytes(&[
            0, 0, 0, 0, 0, 0, 0, 0, 0, 0, 0, 0, 0, 0, 0, 0, 0, 0, 1, 255,
        ])
        .unwrap();

        let mut ic = SortitionHandleTx::begin(&mut db, &tip.sortition_id).unwrap();
        let fresh_check = ic
            .is_fresh_consensus_hash(consensus_hash_lifetime, &ch_fresh)
            .unwrap();

        assert!(fresh_check);

        let oldest_fresh_check = ic
            .is_fresh_consensus_hash(consensus_hash_lifetime, &ch_oldest_fresh)
            .unwrap();

        assert!(oldest_fresh_check);

        let newest_stale_check = ic
            .is_fresh_consensus_hash(consensus_hash_lifetime, &ch_newest_stale)
            .unwrap();

        assert!(!newest_stale_check);

        let missing_check = ic
            .is_fresh_consensus_hash(consensus_hash_lifetime, &ch_missing)
            .unwrap();

        assert!(!missing_check);
    }

    #[test]
    fn get_consensus_at() {
        let first_burn_hash = BurnchainHeaderHash::from_hex(
            "10000000000000000000000000000000000000000000000000000000000000ff",
        )
        .unwrap();
        let mut db = SortitionDB::connect_test(0, &first_burn_hash).unwrap();
        {
            let mut last_snapshot = SortitionDB::get_first_block_snapshot(db.conn()).unwrap();
            for i in 0..256u64 {
                let sortition_id = SortitionId([
                    0, 0, 0, 0, 0, 0, 0, 0, 0, 0, 0, 0, 0, 0, 0, 0, 0, 0, 0, 0, 0, 0, 0, 0, 0, 0,
                    0, 0, 0, 0, 0, i as u8,
                ]);
                let parent_sortition_id = if i == 0 {
                    last_snapshot.sortition_id.clone()
                } else {
                    SortitionId([
                        0,
                        0,
                        0,
                        0,
                        0,
                        0,
                        0,
                        0,
                        0,
                        0,
                        0,
                        0,
                        0,
                        0,
                        0,
                        0,
                        0,
                        0,
                        0,
                        0,
                        0,
                        0,
                        0,
                        0,
                        0,
                        0,
                        0,
                        0,
                        0,
                        0,
                        0,
                        (i - 1) as u8,
                    ])
                };

                let mut tx = SortitionHandleTx::begin(&mut db, &parent_sortition_id).unwrap();
                let snapshot_row = BlockSnapshot {
                    accumulated_coinbase_ustx: 0,
                    pox_valid: true,
                    block_height: i as u64 + 1,
                    burn_header_timestamp: get_epoch_time_secs(),
                    burn_header_hash: BurnchainHeaderHash::from_bytes(&[
                        0, 0, 0, 0, 0, 0, 0, 0, 0, 0, 0, 0, 0, 0, 0, 0, 0, 0, 0, 0, 0, 0, 0, 0, 0,
                        0, 0, 0, 0, 0, 0, i as u8,
                    ])
                    .unwrap(),
                    sortition_id,
                    parent_sortition_id,
                    parent_burn_header_hash: BurnchainHeaderHash::from_bytes(&[
                        (if i == 0 { 0x10 } else { 0 }) as u8,
                        0,
                        0,
                        0,
                        0,
                        0,
                        0,
                        0,
                        0,
                        0,
                        0,
                        0,
                        0,
                        0,
                        0,
                        0,
                        0,
                        0,
                        0,
                        0,
                        0,
                        0,
                        0,
                        0,
                        0,
                        0,
                        0,
                        0,
                        0,
                        0,
                        0,
                        (if i == 0 { 0xff } else { i - 1 }) as u8,
                    ])
                    .unwrap(),
                    consensus_hash: ConsensusHash::from_bytes(&[
                        0,
                        0,
                        0,
                        0,
                        0,
                        0,
                        0,
                        0,
                        0,
                        0,
                        0,
                        0,
                        0,
                        0,
                        0,
                        0,
                        0,
                        0,
                        ((i + 1) / 256) as u8,
                        (i + 1) as u8,
                    ])
                    .unwrap(),
                    ops_hash: OpsHash::from_bytes(&[
                        0, 0, 0, 0, 0, 0, 0, 0, 0, 0, 0, 0, 0, 0, 0, 0, 0, 0, 0, 0, 0, 0, 0, 0, 0,
                        0, 0, 0, 0, 0, 0, i as u8,
                    ])
                    .unwrap(),
                    total_burn: i as u64,
                    sortition: true,
                    sortition_hash: SortitionHash::initial(),
                    winning_block_txid: Txid::from_hex(
                        "0000000000000000000000000000000000000000000000000000000000000000",
                    )
                    .unwrap(),
                    winning_stacks_block_hash: BlockHeaderHash::from_hex(
                        "0000000000000000000000000000000000000000000000000000000000000000",
                    )
                    .unwrap(),
                    index_root: TrieHash::from_empty_data(),
                    num_sortitions: i as u64 + 1,
                    stacks_block_accepted: false,
                    stacks_block_height: 0,
                    arrival_index: 0,
                    canonical_stacks_tip_height: 0,
                    canonical_stacks_tip_hash: BlockHeaderHash([0u8; 32]),
                    canonical_stacks_tip_consensus_hash: ConsensusHash([0u8; 20]),
                };
                let index_root = tx
                    .append_chain_tip_snapshot(
                        &last_snapshot,
                        &snapshot_row,
                        &vec![],
                        &vec![],
                        None,
                        None,
                        None,
                    )
                    .unwrap();
                last_snapshot = snapshot_row;
                last_snapshot.index_root = index_root;
                // should succeed within the tx
                let ch = tx.get_consensus_at(i as u64 + 1).unwrap().unwrap();
                assert_eq!(ch, last_snapshot.consensus_hash);

                tx.commit().unwrap();
            }
        }

        let tip = SortitionDB::get_canonical_burn_chain_tip(db.conn()).unwrap();

        for i in 0..256 {
            // should succeed within the conn
            let ic = db.index_handle(&tip.sortition_id);
            let expected_ch = ConsensusHash::from_bytes(&[
                0, 0, 0, 0, 0, 0, 0, 0, 0, 0, 0, 0, 0, 0, 0, 0, 0, 0, 0, i as u8,
            ])
            .unwrap();
            let ch = ic.get_consensus_at(i).unwrap().unwrap();
            assert_eq!(ch, expected_ch);
        }
    }

    #[test]
    fn get_block_burn_amount() {
        let block_height = 123;
        let vtxindex = 456;
        let first_burn_hash = BurnchainHeaderHash::from_hex(
            "0000000000000000000000000000000000000000000000000000000000000000",
        )
        .unwrap();

        let leader_key = LeaderKeyRegisterOp {
            consensus_hash: ConsensusHash::from_bytes(
                &hex_bytes("2222222222222222222222222222222222222222").unwrap(),
            )
            .unwrap(),
            public_key: VRFPublicKey::from_bytes(
                &hex_bytes("a366b51292bef4edd64063d9145c617fec373bceb0758e98cd72becd84d54c7a")
                    .unwrap(),
            )
            .unwrap(),
            memo: vec![01, 02, 03, 04, 05],

            txid: Txid::from_bytes_be(
                &hex_bytes("1bfa831b5fc56c858198acb8e77e5863c1e9d8ac26d49ddb914e24d8d4083562")
                    .unwrap(),
            )
            .unwrap(),
            vtxindex: vtxindex,
            block_height: block_height + 1,
            burn_header_hash: BurnchainHeaderHash([0x01; 32]),
        };

        let block_commit = LeaderBlockCommitOp {
            sunset_burn: 0,
            block_header_hash: BlockHeaderHash::from_bytes(
                &hex_bytes("2222222222222222222222222222222222222222222222222222222222222222")
                    .unwrap(),
            )
            .unwrap(),
            new_seed: VRFSeed::from_bytes(
                &hex_bytes("3333333333333333333333333333333333333333333333333333333333333333")
                    .unwrap(),
            )
            .unwrap(),
            parent_block_ptr: 0x43424140,
            parent_vtxindex: 0x4342,
            key_block_ptr: (block_height + 1) as u32,
            key_vtxindex: vtxindex as u16,
            memo: vec![0x80],
            commit_outs: vec![],

            burn_fee: 12345,
            input: (Txid([0; 32]), 0),
            apparent_sender: BurnchainSigner::mock_parts(
                AddressHashMode::SerializeP2PKH,
                1,
                vec![StacksPublicKey::from_hex(
                    "02d8015134d9db8178ac93acbc43170a2f20febba5087a5b0437058765ad5133d0",
                )
                .unwrap()],
            ),

            txid: Txid::from_bytes_be(
                &hex_bytes("3c07a0a93360bc85047bbaadd49e30c8af770f73a37e10fec400174d2e5f27cf")
                    .unwrap(),
            )
            .unwrap(),
            vtxindex: vtxindex,
            block_height: block_height + 2,
            burn_parent_modulus: ((block_height + 1) % BURN_BLOCK_MINED_AT_MODULUS) as u8,
            burn_header_hash: BurnchainHeaderHash([0x03; 32]),
        };

        let user_burn = UserBurnSupportOp {
            address: StacksAddress::new(2, Hash160([2u8; 20])),
            consensus_hash: ConsensusHash::from_bytes(
                &hex_bytes("2222222222222222222222222222222222222222").unwrap(),
            )
            .unwrap(),
            public_key: VRFPublicKey::from_bytes(
                &hex_bytes("a366b51292bef4edd64063d9145c617fec373bceb0758e98cd72becd84d54c7a")
                    .unwrap(),
            )
            .unwrap(),
            block_header_hash_160: Hash160::from_bytes(
                &hex_bytes("3333333333333333333333333333333333333333").unwrap(),
            )
            .unwrap(),
            key_block_ptr: (block_height + 1) as u32,
            key_vtxindex: vtxindex as u16,
            burn_fee: 12345,

            txid: Txid::from_bytes_be(
                &hex_bytes("1d5cbdd276495b07f0e0bf0181fa57c175b217bc35531b078d62fc20986c716c")
                    .unwrap(),
            )
            .unwrap(),
            vtxindex: vtxindex + 1,
            block_height: block_height + 2,
            burn_header_hash: BurnchainHeaderHash([0x03; 32]),
        };

        let mut db = SortitionDB::connect_test(block_height, &first_burn_hash).unwrap();

        let key_snapshot = test_append_snapshot(
            &mut db,
            BurnchainHeaderHash([0x01; 32]),
            &vec![BlockstackOperationType::LeaderKeyRegister(
                leader_key.clone(),
            )],
        );

        let commit_snapshot = test_append_snapshot(
            &mut db,
            BurnchainHeaderHash([0x03; 32]),
            &vec![
                BlockstackOperationType::LeaderBlockCommit(block_commit.clone()),
                BlockstackOperationType::UserBurnSupport(user_burn.clone()),
            ],
        );

        {
            let burn_amt = SortitionDB::get_block_burn_amount(db.conn(), &commit_snapshot).unwrap();
            assert_eq!(burn_amt, block_commit.burn_fee + user_burn.burn_fee);

            let no_burn_amt = SortitionDB::get_block_burn_amount(db.conn(), &key_snapshot).unwrap();
            assert_eq!(no_burn_amt, 0);
        }
    }

    #[test]
    fn get_last_snapshot_with_sortition() {
        let block_height = 123;
        let total_burn_sortition = 100;
        let total_burn_no_sortition = 200;
        let first_burn_hash = BurnchainHeaderHash::from_hex(
            "0000000000000000000000000000000000000000000000000000000000000000",
        )
        .unwrap();

        let mut first_snapshot = BlockSnapshot {
            accumulated_coinbase_ustx: 0,
            pox_valid: true,
            block_height: block_height - 2,
            burn_header_timestamp: get_epoch_time_secs(),
            burn_header_hash: first_burn_hash.clone(),
            sortition_id: SortitionId(first_burn_hash.0.clone()),
            parent_sortition_id: SortitionId(first_burn_hash.0.clone()),
            parent_burn_header_hash: BurnchainHeaderHash([0xff; 32]),
            consensus_hash: ConsensusHash::from_hex("0000000000000000000000000000000000000000")
                .unwrap(),
            ops_hash: OpsHash::from_hex(
                "0000000000000000000000000000000000000000000000000000000000000000",
            )
            .unwrap(),
            total_burn: 0,
            sortition: true,
            sortition_hash: SortitionHash::initial(),
            winning_block_txid: Txid::from_hex(
                "0000000000000000000000000000000000000000000000000000000000000000",
            )
            .unwrap(),
            winning_stacks_block_hash: BlockHeaderHash::from_hex(
                "0000000000000000000000000000000000000000000000000000000000000000",
            )
            .unwrap(),
            index_root: TrieHash([0u8; 32]),
            num_sortitions: 0,
            stacks_block_accepted: false,
            stacks_block_height: 0,
            arrival_index: 0,
            canonical_stacks_tip_height: 0,
            canonical_stacks_tip_hash: BlockHeaderHash([0u8; 32]),
            canonical_stacks_tip_consensus_hash: ConsensusHash([0u8; 20]),
        };

        let mut snapshot_with_sortition = BlockSnapshot {
            accumulated_coinbase_ustx: 0,
            pox_valid: true,
            block_height: block_height,
            burn_header_timestamp: get_epoch_time_secs(),
            burn_header_hash: BurnchainHeaderHash::from_bytes(&[
                0, 0, 0, 0, 0, 0, 0, 0, 0, 0, 0, 0, 0, 0, 0, 0, 0, 0, 0, 0, 0, 0, 0, 0, 0, 0, 0, 0,
                0, 0, 0, 2,
            ])
            .unwrap(),
            sortition_id: SortitionId([
                0, 0, 0, 0, 0, 0, 0, 0, 0, 0, 0, 0, 0, 0, 0, 0, 0, 0, 0, 0, 0, 0, 0, 0, 0, 0, 0, 0,
                0, 0, 0, 2,
            ]),
            parent_sortition_id: SortitionId([
                0, 0, 0, 0, 0, 0, 0, 0, 0, 0, 0, 0, 0, 0, 0, 0, 0, 0, 0, 0, 0, 0, 0, 0, 0, 0, 0, 0,
                0, 0, 0, 1,
            ]),
            parent_burn_header_hash: BurnchainHeaderHash::from_bytes(&[
                0, 0, 0, 0, 0, 0, 0, 0, 0, 0, 0, 0, 0, 0, 0, 0, 0, 0, 0, 0, 0, 0, 0, 0, 0, 0, 0, 0,
                0, 0, 0, 1,
            ])
            .unwrap(),
            consensus_hash: ConsensusHash::from_bytes(&[
                0, 0, 0, 0, 0, 0, 0, 0, 0, 0, 0, 0, 0, 0, 0, 0, 0, 0, 0, 1,
            ])
            .unwrap(),
            ops_hash: OpsHash::from_bytes(&[
                0, 0, 0, 0, 0, 0, 0, 0, 0, 0, 0, 0, 0, 0, 0, 0, 0, 0, 0, 0, 0, 0, 0, 0, 0, 0, 0, 0,
                0, 0, 0, 1,
            ])
            .unwrap(),
            total_burn: total_burn_sortition,
            sortition: true,
            sortition_hash: SortitionHash::initial(),
            winning_block_txid: Txid::from_hex(
                "0000000000000000000000000000000000000000000000000000000000000001",
            )
            .unwrap(),
            winning_stacks_block_hash: BlockHeaderHash::from_hex(
                "0000000000000000000000000000000000000000000000000000000000000001",
            )
            .unwrap(),
            index_root: TrieHash([1u8; 32]),
            num_sortitions: 1,
            stacks_block_accepted: false,
            stacks_block_height: 0,
            arrival_index: 0,
            canonical_stacks_tip_height: 0,
            canonical_stacks_tip_hash: BlockHeaderHash([0u8; 32]),
            canonical_stacks_tip_consensus_hash: ConsensusHash([0u8; 20]),
        };

        let snapshot_without_sortition = BlockSnapshot {
            accumulated_coinbase_ustx: 0,
            pox_valid: true,
            block_height: block_height - 1,
            burn_header_timestamp: get_epoch_time_secs(),
            burn_header_hash: BurnchainHeaderHash::from_bytes(&[
                0, 0, 0, 0, 0, 0, 0, 0, 0, 0, 0, 0, 0, 0, 0, 0, 0, 0, 0, 0, 0, 0, 0, 0, 0, 0, 0, 0,
                0, 0, 0, 1,
            ])
            .unwrap(),
            sortition_id: SortitionId([
                0, 0, 0, 0, 0, 0, 0, 0, 0, 0, 0, 0, 0, 0, 0, 0, 0, 0, 0, 0, 0, 0, 0, 0, 0, 0, 0, 0,
                0, 0, 0, 1,
            ]),
            parent_sortition_id: SortitionId([
                0, 0, 0, 0, 0, 0, 0, 0, 0, 0, 0, 0, 0, 0, 0, 0, 0, 0, 0, 0, 0, 0, 0, 0, 0, 0, 0, 0,
                0, 0, 0, 0,
            ]),
            parent_burn_header_hash: BurnchainHeaderHash::from_bytes(&[
                0, 0, 0, 0, 0, 0, 0, 0, 0, 0, 0, 0, 0, 0, 0, 0, 0, 0, 0, 0, 0, 0, 0, 0, 0, 0, 0, 0,
                0, 0, 0, 0,
            ])
            .unwrap(),
            consensus_hash: ConsensusHash::from_bytes(&[
                0, 0, 0, 0, 0, 0, 0, 0, 0, 0, 0, 0, 0, 0, 0, 0, 0, 0, 0, 2,
            ])
            .unwrap(),
            ops_hash: OpsHash::from_bytes(&[
                0, 0, 0, 0, 0, 0, 0, 0, 0, 0, 0, 0, 0, 0, 0, 0, 0, 0, 0, 0, 0, 0, 0, 0, 0, 0, 0, 0,
                0, 0, 0, 2,
            ])
            .unwrap(),
            total_burn: total_burn_no_sortition,
            sortition: false,
            sortition_hash: SortitionHash::initial(),
            winning_block_txid: Txid::from_hex(
                "0000000000000000000000000000000000000000000000000000000000000002",
            )
            .unwrap(),
            winning_stacks_block_hash: BlockHeaderHash::from_hex(
                "0000000000000000000000000000000000000000000000000000000000000002",
            )
            .unwrap(),
            index_root: TrieHash([2u8; 32]),
            num_sortitions: 0,
            stacks_block_accepted: false,
            stacks_block_height: 0,
            arrival_index: 0,
            canonical_stacks_tip_height: 0,
            canonical_stacks_tip_hash: BlockHeaderHash([0u8; 32]),
            canonical_stacks_tip_consensus_hash: ConsensusHash([0u8; 20]),
        };

        let mut db = SortitionDB::connect_test(block_height - 2, &first_burn_hash).unwrap();

        let chain_tip = SortitionDB::get_canonical_burn_chain_tip(db.conn()).unwrap();

        let initial_snapshot = {
            let ic = db.index_handle(&chain_tip.sortition_id);
            ic.get_last_snapshot_with_sortition(block_height - 2)
                .unwrap()
        };

        first_snapshot.index_root = initial_snapshot.index_root.clone();
        first_snapshot.burn_header_timestamp = initial_snapshot.burn_header_timestamp;
        assert_eq!(initial_snapshot, first_snapshot);

        {
            let chain_tip = SortitionDB::get_canonical_burn_chain_tip(db.conn()).unwrap();
            let mut tx = SortitionHandleTx::begin(&mut db, &chain_tip.sortition_id).unwrap();

            tx.append_chain_tip_snapshot(
                &chain_tip,
                &snapshot_without_sortition,
                &vec![],
                &vec![],
                None,
                None,
                None,
            )
            .unwrap();
            tx.commit().unwrap();
        }

        let chain_tip = SortitionDB::get_canonical_burn_chain_tip(db.conn()).unwrap();

        let mut next_snapshot = {
            let ic = db.index_handle(&chain_tip.sortition_id);
            ic.get_last_snapshot_with_sortition(block_height - 1)
                .unwrap()
        };

        next_snapshot.index_root = initial_snapshot.index_root.clone();
        next_snapshot.burn_header_timestamp = initial_snapshot.burn_header_timestamp;
        assert_eq!(initial_snapshot, next_snapshot);

        {
            let chain_tip = SortitionDB::get_canonical_burn_chain_tip(db.conn()).unwrap();
            let mut tx = SortitionHandleTx::begin(&mut db, &chain_tip.sortition_id).unwrap();

            tx.append_chain_tip_snapshot(
                &chain_tip,
                &snapshot_with_sortition,
                &vec![],
                &vec![],
                None,
                None,
                None,
            )
            .unwrap();
            tx.commit().unwrap();
        }

        let chain_tip = SortitionDB::get_canonical_burn_chain_tip(db.conn()).unwrap();

        let next_snapshot_2 = {
            let ic = db.index_handle(&chain_tip.sortition_id);
            ic.get_last_snapshot_with_sortition(block_height).unwrap()
        };

        snapshot_with_sortition.index_root = next_snapshot_2.index_root.clone();
        snapshot_with_sortition.burn_header_timestamp = next_snapshot_2.burn_header_timestamp;
        assert_eq!(snapshot_with_sortition, next_snapshot_2);
    }

    /// Verify that the snapshots in a fork are well-formed -- i.e. the block heights are
    /// sequential and the parent block hash of the ith block is equal to the block hash of the
    /// (i-1)th block.
    fn verify_fork_integrity(db: &mut SortitionDB, tip: &SortitionId) {
        let mut child = SortitionDB::get_block_snapshot(db.conn(), tip)
            .unwrap()
            .unwrap();

        let initial = SortitionDB::get_first_block_snapshot(db.conn()).unwrap();

        test_debug!(
            "Verify from {},hash={},parent={} back to {},hash={},parent={}",
            child.block_height,
            child.burn_header_hash,
            child.parent_burn_header_hash,
            initial.block_height,
            initial.burn_header_hash,
            initial.parent_burn_header_hash
        );

        while child.block_height > initial.block_height {
            let parent = {
                let ic = db.index_conn();
                SortitionDB::get_ancestor_snapshot(&ic, child.block_height - 1, &child.sortition_id)
                    .unwrap()
                    .unwrap()
            };

            test_debug!(
                "Verify {} == {} - 1 and hash={},parent_hash={} == parent={}",
                parent.block_height,
                child.block_height,
                child.burn_header_hash,
                parent.burn_header_hash,
                child.parent_burn_header_hash
            );

            assert_eq!(parent.block_height, child.block_height - 1);
            assert_eq!(parent.burn_header_hash, child.parent_burn_header_hash);

            child = parent.clone();
        }

        assert_eq!(child, initial);
    }

    #[test]
    fn test_chain_reorg() {
        // Create a set of forks that looks like this:
        // 0-1-2-3-4-5-6-7-8-9 (fork 0)
        //  \
        //   1-2-3-4-5-6-7-8-9 (fork 1)
        //    \
        //     2-3-4-5-6-7-8-9 (fork 2)
        //      \
        //       3-4-5-6-7-8-9 (fork 3)
        //
        //    ...etc...
        //
        // Then, append a block to fork 9, and confirm that it switches places with fork 0.
        // Append 2 blocks to fork 8, and confirm that it switches places with fork 0.
        // Append 3 blocks to fork 7, and confirm that it switches places with fork 0.
        // ... etc.
        //
        let first_burn_hash = BurnchainHeaderHash([0x00; 32]);
        let first_block_height = 100;

        let mut db = SortitionDB::connect_test(first_block_height, &first_burn_hash).unwrap();

        // make an initial fork
        let mut last_snapshot = SortitionDB::get_first_block_snapshot(db.conn()).unwrap();

        for i in 0..10 {
            let mut next_snapshot = last_snapshot.clone();

            next_snapshot.block_height += 1;
            next_snapshot.num_sortitions += 1;
            next_snapshot.parent_burn_header_hash = next_snapshot.burn_header_hash.clone();
            next_snapshot.burn_header_hash = BurnchainHeaderHash([
                0,
                0,
                0,
                0,
                0,
                0,
                0,
                0,
                0,
                0,
                0,
                0,
                0,
                0,
                0,
                0,
                0,
                0,
                0,
                0,
                0,
                0,
                0,
                0,
                0,
                0,
                0,
                0,
                0,
                0,
                0,
                i + 1,
            ]);
            next_snapshot.sortition_id = SortitionId([
                0,
                0,
                0,
                0,
                0,
                0,
                0,
                0,
                0,
                0,
                0,
                0,
                0,
                0,
                0,
                0,
                0,
                0,
                0,
                0,
                0,
                0,
                0,
                0,
                0,
                0,
                0,
                0,
                0,
                0,
                0,
                i + 1,
            ]);
            next_snapshot.parent_sortition_id = last_snapshot.sortition_id.clone();
            next_snapshot.consensus_hash = ConsensusHash([
                0,
                0,
                0,
                0,
                0,
                0,
                0,
                0,
                0,
                0,
                0,
                0,
                0,
                0,
                0,
                0,
                0,
                0,
                0,
                i + 1,
            ]);

            let mut tx = SortitionHandleTx::begin(&mut db, &last_snapshot.sortition_id).unwrap();
            tx.append_chain_tip_snapshot(
                &last_snapshot,
                &next_snapshot,
                &vec![],
                &vec![],
                None,
                None,
                None,
            )
            .unwrap();
            tx.commit().unwrap();

            last_snapshot = next_snapshot.clone();
        }

        test_debug!("----- make forks -----");

        // make other forks
        for i in 0..9 {
            let parent_block_hash = if i == 0 {
                [0u8; 32]
            } else {
                let mut tmp = [
                    0,
                    0,
                    0,
                    0,
                    0,
                    0,
                    0,
                    0,
                    0,
                    0,
                    0,
                    0,
                    0,
                    0,
                    0,
                    0,
                    0,
                    0,
                    0,
                    0,
                    0,
                    0,
                    0,
                    0,
                    0,
                    0,
                    0,
                    0,
                    0,
                    0,
                    0,
                    (i + 1) as u8,
                ];
                tmp[i - 1] = 1;
                tmp
            };

            let parent_block = SortitionId(parent_block_hash);
            test_debug!(
                "----- build fork off of parent {} (i = {}) -----",
                &parent_block,
                i
            );

            let mut last_snapshot = SortitionDB::get_block_snapshot(db.conn(), &parent_block)
                .unwrap()
                .unwrap();

            let initial_block_height = last_snapshot.block_height;
            let initial_num_sortitions = last_snapshot.num_sortitions;

            let mut next_snapshot = last_snapshot.clone();

            for j in (i + 1)..10 {
                let mut block_hash = [
                    0,
                    0,
                    0,
                    0,
                    0,
                    0,
                    0,
                    0,
                    0,
                    0,
                    0,
                    0,
                    0,
                    0,
                    0,
                    0,
                    0,
                    0,
                    0,
                    0,
                    0,
                    0,
                    0,
                    0,
                    0,
                    0,
                    0,
                    0,
                    0,
                    0,
                    0,
                    (j + 1) as u8,
                ];
                block_hash[i] = (j - i) as u8;

                next_snapshot.block_height = initial_block_height + (j - i) as u64;
                next_snapshot.num_sortitions = initial_num_sortitions + (j - i) as u64;
                next_snapshot.parent_burn_header_hash = next_snapshot.burn_header_hash.clone();
                next_snapshot.sortition_id = SortitionId(block_hash.clone());
                next_snapshot.parent_sortition_id = last_snapshot.sortition_id.clone();
                next_snapshot.burn_header_hash = BurnchainHeaderHash(block_hash);
                next_snapshot.consensus_hash = ConsensusHash([
                    1,
                    0,
                    0,
                    0,
                    0,
                    0,
                    0,
                    0,
                    0,
                    0,
                    0,
                    0,
                    0,
                    0,
                    0,
                    0,
                    0,
                    0,
                    j as u8,
                    (i + 1) as u8,
                ]);

                let mut tx =
                    SortitionHandleTx::begin(&mut db, &last_snapshot.sortition_id).unwrap();
                let next_index_root = tx
                    .append_chain_tip_snapshot(
                        &last_snapshot,
                        &next_snapshot,
                        &vec![],
                        &vec![],
                        None,
                        None,
                        None,
                    )
                    .unwrap();
                tx.commit().unwrap();

                next_snapshot.index_root = next_index_root;
                last_snapshot = next_snapshot.clone();
            }

            test_debug!(
                "----- made fork {} (i = {}) -----",
                &next_snapshot.burn_header_hash,
                i
            );
        }

        test_debug!("----- grow forks -----");

        let mut all_chain_tips = vec![];

        // grow each fork so it overtakes the currently-canonical fork
        for i in 0..9 {
            let mut last_block_hash = [
                0, 0, 0, 0, 0, 0, 0, 0, 0, 0, 0, 0, 0, 0, 0, 0, 0, 0, 0, 0, 0, 0, 0, 0, 0, 0, 0, 0,
                0, 0, 0, 10,
            ];
            last_block_hash[i] = (9 - i) as u8;
            let last_block = SortitionId(last_block_hash);

            test_debug!("----- grow fork {} (i = {}) -----", &last_block, i);

            let mut last_snapshot = SortitionDB::get_block_snapshot(db.conn(), &last_block)
                .unwrap()
                .unwrap();

            let initial_block_height = last_snapshot.block_height;
            let mut next_snapshot = last_snapshot.clone();

            // grow the fork up to the length of the previous fork
            for j in 0..((i + 1) as u64) {
                next_snapshot = last_snapshot.clone();

                let mut next_block_hash_vec = last_snapshot.burn_header_hash.as_bytes().to_vec();
                next_block_hash_vec[0] += 1;
                let mut next_block_hash = [0u8; 32];
                next_block_hash.copy_from_slice(&next_block_hash_vec[..]);

                next_snapshot.block_height = last_snapshot.block_height + 1;
                next_snapshot.num_sortitions = last_snapshot.num_sortitions + 1;
                next_snapshot.parent_burn_header_hash = last_snapshot.burn_header_hash.clone();
                next_snapshot.sortition_id = SortitionId(next_block_hash.clone());
                next_snapshot.parent_sortition_id = last_snapshot.sortition_id.clone();
                next_snapshot.burn_header_hash = BurnchainHeaderHash(next_block_hash);
                next_snapshot.consensus_hash = ConsensusHash([
                    2,
                    0,
                    0,
                    0,
                    0,
                    0,
                    0,
                    0,
                    0,
                    0,
                    0,
                    0,
                    0,
                    0,
                    0,
                    0,
                    0,
                    0,
                    j as u8,
                    (i + 1) as u8,
                ]);

                let next_index_root = {
                    let mut tx =
                        SortitionHandleTx::begin(&mut db, &last_snapshot.sortition_id).unwrap();
                    let next_index_root = tx
                        .append_chain_tip_snapshot(
                            &last_snapshot,
                            &next_snapshot,
                            &vec![],
                            &vec![],
                            None,
                            None,
                            None,
                        )
                        .unwrap();
                    tx.commit().unwrap();
                    next_index_root
                };

                last_snapshot =
                    SortitionDB::get_block_snapshot(db.conn(), &next_snapshot.sortition_id)
                        .unwrap()
                        .unwrap();
            }

            // make the fork exceed the canonical chain tip
            next_snapshot = last_snapshot.clone();

            let mut next_block_hash_vec = last_snapshot.burn_header_hash.as_bytes().to_vec();
            next_block_hash_vec[0] = 0xff;
            let mut next_block_hash = [0u8; 32];
            next_block_hash.copy_from_slice(&next_block_hash_vec[..]);

            next_snapshot.block_height += 1;
            next_snapshot.num_sortitions += 1;
            next_snapshot.parent_burn_header_hash = next_snapshot.burn_header_hash.clone();
            next_snapshot.sortition_id = SortitionId(next_block_hash.clone());
            next_snapshot.parent_sortition_id = last_snapshot.sortition_id.clone();
            next_snapshot.burn_header_hash = BurnchainHeaderHash(next_block_hash);
            next_snapshot.consensus_hash =
                ConsensusHash(Hash160::from_data(&next_snapshot.consensus_hash.0).0);

            let next_index_root = {
                let mut tx =
                    SortitionHandleTx::begin(&mut db, &last_snapshot.sortition_id).unwrap();
                let next_index_root = tx
                    .append_chain_tip_snapshot(
                        &last_snapshot,
                        &next_snapshot,
                        &vec![],
                        &vec![],
                        None,
                        None,
                        None,
                    )
                    .unwrap();
                tx.commit().unwrap();
                next_index_root
            };

            next_snapshot.index_root = next_index_root;

            let mut expected_tip = next_snapshot.clone();
            expected_tip.index_root = next_index_root;

            let canonical_tip = SortitionDB::get_canonical_burn_chain_tip(db.conn()).unwrap();
            assert_eq!(canonical_tip, expected_tip);

            verify_fork_integrity(&mut db, &canonical_tip.sortition_id);
            all_chain_tips.push(canonical_tip.sortition_id.clone());
        }

        for tip_header_hash in all_chain_tips.iter() {
            verify_fork_integrity(&mut db, tip_header_hash);
        }
    }

    #[test]
    fn test_get_stacks_header_hashes() {
        let first_burn_hash = BurnchainHeaderHash::from_hex(
            "10000000000000000000000000000000000000000000000000000000000000ff",
        )
        .unwrap();
        let mut db = SortitionDB::connect_test(0, &first_burn_hash).unwrap();
        {
            let mut last_snapshot = SortitionDB::get_first_block_snapshot(db.conn()).unwrap();
            let mut total_burn = 0;
            let mut total_sortitions = 0;
            for i in 0..256 {
                let snapshot_row = if i % 3 == 0 {
                    BlockSnapshot {
                        accumulated_coinbase_ustx: 0,
                        pox_valid: true,
                        block_height: i + 1,
                        burn_header_timestamp: get_epoch_time_secs(),
                        burn_header_hash: BurnchainHeaderHash::from_bytes(&[
                            0, 0, 0, 0, 0, 0, 0, 0, 0, 0, 0, 0, 0, 0, 0, 0, 0, 0, 0, 0, 0, 0, 0, 0,
                            0, 0, 0, 0, 0, 0, 0, i as u8,
                        ])
                        .unwrap(),
                        sortition_id: SortitionId([
                            0, 0, 0, 0, 0, 0, 0, 0, 0, 0, 0, 0, 0, 0, 0, 0, 0, 0, 0, 0, 0, 0, 0, 0,
                            0, 0, 0, 0, 0, 0, 0, i as u8,
                        ]),
                        parent_sortition_id: last_snapshot.sortition_id.clone(),
                        parent_burn_header_hash: BurnchainHeaderHash::from_bytes(&[
                            (if i == 0 { 0x10 } else { 0 }) as u8,
                            0,
                            0,
                            0,
                            0,
                            0,
                            0,
                            0,
                            0,
                            0,
                            0,
                            0,
                            0,
                            0,
                            0,
                            0,
                            0,
                            0,
                            0,
                            0,
                            0,
                            0,
                            0,
                            0,
                            0,
                            0,
                            0,
                            0,
                            0,
                            0,
                            0,
                            (if i == 0 { 0xff } else { i - 1 }) as u8,
                        ])
                        .unwrap(),
                        consensus_hash: ConsensusHash::from_bytes(&[
                            1, 0, 0, 0, 0, 0, 0, 0, 0, 0, 0, 0, 0, 0, 0, 0, 0, 0, 0, i as u8,
                        ])
                        .unwrap(),
                        ops_hash: OpsHash::from_bytes(&[
                            0, 0, 0, 0, 0, 0, 0, 0, 0, 0, 0, 0, 0, 0, 0, 0, 0, 0, 0, 0, 0, 0, 0, 0,
                            0, 0, 0, 0, 0, 0, 0, i as u8,
                        ])
                        .unwrap(),
                        total_burn: total_burn,
                        sortition: false,
                        sortition_hash: SortitionHash([(i as u8); 32]),
                        winning_block_txid: Txid([(i as u8); 32]),
                        winning_stacks_block_hash: BlockHeaderHash([0u8; 32]),
                        index_root: TrieHash::from_empty_data(),
                        num_sortitions: total_sortitions,
                        stacks_block_accepted: false,
                        stacks_block_height: 0,
                        arrival_index: 0,
                        canonical_stacks_tip_height: 0,
                        canonical_stacks_tip_hash: BlockHeaderHash([0u8; 32]),
                        canonical_stacks_tip_consensus_hash: ConsensusHash([0u8; 20]),
                    }
                } else {
                    total_burn += 1;
                    total_sortitions += 1;
                    BlockSnapshot {
                        accumulated_coinbase_ustx: 0,
                        pox_valid: true,
                        block_height: i + 1,
                        burn_header_timestamp: get_epoch_time_secs(),
                        burn_header_hash: BurnchainHeaderHash::from_bytes(&[
                            0, 0, 0, 0, 0, 0, 0, 0, 0, 0, 0, 0, 0, 0, 0, 0, 0, 0, 0, 0, 0, 0, 0, 0,
                            0, 0, 0, 0, 0, 0, 0, i as u8,
                        ])
                        .unwrap(),
                        sortition_id: SortitionId([
                            0, 0, 0, 0, 0, 0, 0, 0, 0, 0, 0, 0, 0, 0, 0, 0, 0, 0, 0, 0, 0, 0, 0, 0,
                            0, 0, 0, 0, 0, 0, 0, i as u8,
                        ]),
                        parent_sortition_id: last_snapshot.sortition_id.clone(),
                        parent_burn_header_hash: BurnchainHeaderHash::from_bytes(&[
                            (if i == 0 { 0x10 } else { 0 }) as u8,
                            0,
                            0,
                            0,
                            0,
                            0,
                            0,
                            0,
                            0,
                            0,
                            0,
                            0,
                            0,
                            0,
                            0,
                            0,
                            0,
                            0,
                            0,
                            0,
                            0,
                            0,
                            0,
                            0,
                            0,
                            0,
                            0,
                            0,
                            0,
                            0,
                            0,
                            (if i == 0 { 0xff } else { i - 1 }) as u8,
                        ])
                        .unwrap(),
                        consensus_hash: ConsensusHash::from_bytes(&[
                            1, 0, 0, 0, 0, 0, 0, 0, 0, 0, 0, 0, 0, 0, 0, 0, 0, 0, 0, i as u8,
                        ])
                        .unwrap(),
                        ops_hash: OpsHash::from_bytes(&[
                            0, 0, 0, 0, 0, 0, 0, 0, 0, 0, 0, 0, 0, 0, 0, 0, 0, 0, 0, 0, 0, 0, 0, 0,
                            0, 0, 0, 0, 0, 0, 0, i as u8,
                        ])
                        .unwrap(),
                        total_burn: total_burn,
                        sortition: true,
                        sortition_hash: SortitionHash([(i as u8); 32]),
                        winning_block_txid: Txid([(i as u8); 32]),
                        winning_stacks_block_hash: BlockHeaderHash([(i as u8); 32]),
                        index_root: TrieHash::from_empty_data(),
                        num_sortitions: total_sortitions,
                        stacks_block_accepted: false,
                        stacks_block_height: 0,
                        arrival_index: 0,
                        canonical_stacks_tip_height: 0,
                        canonical_stacks_tip_hash: BlockHeaderHash([0u8; 32]),
                        canonical_stacks_tip_consensus_hash: ConsensusHash([0u8; 20]),
                    }
                };

                // NOTE: we don't care about VRF keys or block commits here

                let mut tx =
                    SortitionHandleTx::begin(&mut db, &last_snapshot.sortition_id).unwrap();

                let index_root = tx
                    .append_chain_tip_snapshot(
                        &last_snapshot,
                        &snapshot_row,
                        &vec![],
                        &vec![],
                        None,
                        None,
                        None,
                    )
                    .unwrap();
                last_snapshot = snapshot_row;
                last_snapshot.index_root = index_root;

                // should succeed within the tx
                let ch = tx
                    .get_consensus_at(i + 1)
                    .unwrap()
                    .unwrap_or(ConsensusHash::empty());
                assert_eq!(ch, last_snapshot.consensus_hash);

                tx.commit().unwrap();
            }
        }

        let canonical_tip = SortitionDB::get_canonical_burn_chain_tip(db.conn()).unwrap();
        let mut cache = BlockHeaderCache::new();

        {
            let ic = db.index_conn();
            let hashes = ic
                .get_stacks_header_hashes(256, &canonical_tip.consensus_hash, &cache)
                .unwrap();
            SortitionDB::merge_block_header_cache(&mut cache, &hashes);

            assert_eq!(hashes.len(), 256);
            for i in 0..256 {
                let (ref consensus_hash, ref block_hash_opt) = &hashes[i];
                if i % 3 == 0 {
                    assert!(block_hash_opt.is_none());
                } else {
                    assert!(block_hash_opt.is_some());
                    let block_hash = block_hash_opt.unwrap();
                    assert_eq!(block_hash, BlockHeaderHash([(i as u8); 32]));
                }
                assert_eq!(
                    *consensus_hash,
                    ConsensusHash::from_bytes(&[
                        1, 0, 0, 0, 0, 0, 0, 0, 0, 0, 0, 0, 0, 0, 0, 0, 0, 0, 0, i as u8
                    ])
                    .unwrap()
                );

                if i > 0 {
                    assert!(cache.contains_key(consensus_hash));
                    assert_eq!(cache.get(consensus_hash).unwrap().0, *block_hash_opt);
                }
            }
        }

        {
            let ic = db.index_conn();
            let hashes = ic
                .get_stacks_header_hashes(
                    256,
                    &canonical_tip.consensus_hash,
                    &mut BlockHeaderCache::new(),
                )
                .unwrap();
            SortitionDB::merge_block_header_cache(&mut cache, &hashes);

            let cached_hashes = ic
                .get_stacks_header_hashes(256, &canonical_tip.consensus_hash, &cache)
                .unwrap();

            assert_eq!(hashes.len(), 256);
            assert_eq!(cached_hashes.len(), 256);
            for i in 0..256 {
                assert_eq!(cached_hashes[i], hashes[i]);
                let (ref consensus_hash, ref block_hash_opt) = &hashes[i];
                if i % 3 == 0 {
                    assert!(block_hash_opt.is_none());
                } else {
                    assert!(block_hash_opt.is_some());
                    let block_hash = block_hash_opt.unwrap();
                    assert_eq!(block_hash, BlockHeaderHash([(i as u8); 32]));
                }
                assert_eq!(
                    *consensus_hash,
                    ConsensusHash::from_bytes(&[
                        1, 0, 0, 0, 0, 0, 0, 0, 0, 0, 0, 0, 0, 0, 0, 0, 0, 0, 0, i as u8
                    ])
                    .unwrap()
                );

                if i > 0 {
                    assert!(cache.contains_key(consensus_hash));
                    assert_eq!(cache.get(consensus_hash).unwrap().0, *block_hash_opt);
                }
            }
        }

        {
            let ic = db.index_conn();
            let hashes = ic
                .get_stacks_header_hashes(
                    192,
                    &canonical_tip.consensus_hash,
                    &mut BlockHeaderCache::new(),
                )
                .unwrap();
            SortitionDB::merge_block_header_cache(&mut cache, &hashes);

            let cached_hashes = ic
                .get_stacks_header_hashes(192, &canonical_tip.consensus_hash, &cache)
                .unwrap();

            assert_eq!(hashes.len(), 192);
            assert_eq!(cached_hashes.len(), 192);
            for i in 64..256 {
                assert_eq!(cached_hashes[i - 64], hashes[i - 64]);
                let (ref consensus_hash, ref block_hash_opt) = &hashes[i - 64];
                if i % 3 == 0 {
                    assert!(block_hash_opt.is_none());
                } else {
                    assert!(block_hash_opt.is_some());
                    let block_hash = block_hash_opt.unwrap();
                    assert_eq!(block_hash, BlockHeaderHash([(i as u8); 32]));
                }
                assert_eq!(
                    *consensus_hash,
                    ConsensusHash::from_bytes(&[
                        1, 0, 0, 0, 0, 0, 0, 0, 0, 0, 0, 0, 0, 0, 0, 0, 0, 0, 0, i as u8
                    ])
                    .unwrap()
                );

                assert!(cache.contains_key(consensus_hash));
                assert_eq!(cache.get(consensus_hash).unwrap().0, *block_hash_opt);
            }
        }

        {
            let ic = db.index_conn();
            let hashes = ic
                .get_stacks_header_hashes(
                    257,
                    &canonical_tip.consensus_hash,
                    &mut BlockHeaderCache::new(),
                )
                .unwrap();
            SortitionDB::merge_block_header_cache(&mut cache, &hashes);

            let cached_hashes = ic
                .get_stacks_header_hashes(257, &canonical_tip.consensus_hash, &cache)
                .unwrap();

            assert_eq!(hashes.len(), 256);
            assert_eq!(cached_hashes.len(), 256);
            for i in 0..256 {
                assert_eq!(cached_hashes[i], hashes[i]);
                let (ref consensus_hash, ref block_hash_opt) = &hashes[i];
                if i % 3 == 0 {
                    assert!(block_hash_opt.is_none());
                } else {
                    assert!(block_hash_opt.is_some());
                    let block_hash = block_hash_opt.unwrap();
                    assert_eq!(block_hash, BlockHeaderHash([(i as u8); 32]));
                }
                assert_eq!(
                    *consensus_hash,
                    ConsensusHash::from_bytes(&[
                        1, 0, 0, 0, 0, 0, 0, 0, 0, 0, 0, 0, 0, 0, 0, 0, 0, 0, 0, i as u8
                    ])
                    .unwrap()
                );

                if i > 0 {
                    assert!(cache.contains_key(consensus_hash));
                    assert_eq!(cache.get(consensus_hash).unwrap().0, *block_hash_opt);
                }
            }
        }

        {
            let ic = db.index_conn();
            let err = ic
                .get_stacks_header_hashes(256, &ConsensusHash([0x03; 20]), &BlockHeaderCache::new())
                .unwrap_err();
            match err {
                db_error::NotFoundError => {}
                _ => {
                    eprintln!("Got wrong error: {:?}", &err);
                    assert!(false);
                    unreachable!();
                }
            }

            let err = ic
                .get_stacks_header_hashes(256, &ConsensusHash([0x03; 20]), &cache)
                .unwrap_err();
            match err {
                db_error::NotFoundError => {}
                _ => {
                    eprintln!("Got wrong error: {:?}", &err);
                    assert!(false);
                    unreachable!();
                }
            }
        }
    }

    fn make_fork_run(
        db: &mut SortitionDB,
        start_snapshot: &BlockSnapshot,
        length: u64,
        bit_pattern: u8,
    ) -> () {
        let mut last_snapshot = start_snapshot.clone();
        for i in last_snapshot.block_height..(last_snapshot.block_height + length) {
            let snapshot = BlockSnapshot {
                accumulated_coinbase_ustx: 0,
                pox_valid: true,
                block_height: last_snapshot.block_height + 1,
                burn_header_timestamp: get_epoch_time_secs(),
                burn_header_hash: BurnchainHeaderHash([(i as u8) | bit_pattern; 32]),
                sortition_id: SortitionId([(i as u8) | bit_pattern; 32]),
                parent_sortition_id: last_snapshot.sortition_id.clone(),
                parent_burn_header_hash: last_snapshot.burn_header_hash.clone(),
                consensus_hash: ConsensusHash([((i + 1) as u8) | bit_pattern; 20]),
                ops_hash: OpsHash([(i as u8) | bit_pattern; 32]),
                total_burn: 0,
                sortition: true,
                sortition_hash: SortitionHash([(i as u8) | bit_pattern; 32]),
                winning_block_txid: Txid([(i as u8) | bit_pattern; 32]),
                winning_stacks_block_hash: BlockHeaderHash([(i as u8) | bit_pattern; 32]),
                index_root: TrieHash([0u8; 32]),
                num_sortitions: last_snapshot.num_sortitions + 1,
                stacks_block_accepted: false,
                stacks_block_height: 0,
                arrival_index: 0,
                canonical_stacks_tip_height: 0,
                canonical_stacks_tip_hash: BlockHeaderHash([0u8; 32]),
                canonical_stacks_tip_consensus_hash: ConsensusHash([0u8; 20]),
            };
            {
                let mut tx = SortitionHandleTx::begin(db, &last_snapshot.sortition_id).unwrap();
                let _index_root = tx
                    .append_chain_tip_snapshot(
                        &last_snapshot,
                        &snapshot,
                        &vec![],
                        &vec![],
                        None,
                        None,
                        None,
                    )
                    .unwrap();
                tx.commit().unwrap();
            }
            last_snapshot = SortitionDB::get_block_snapshot(db.conn(), &snapshot.sortition_id)
                .unwrap()
                .unwrap();
        }
    }

    #[test]
    fn test_set_stacks_block_accepted() {
        let first_burn_hash = BurnchainHeaderHash::from_hex(
            "10000000000000000000000000000000000000000000000000000000000000ff",
        )
        .unwrap();
        let mut db = SortitionDB::connect_test(0, &first_burn_hash).unwrap();

        let mut last_snapshot = SortitionDB::get_first_block_snapshot(db.conn()).unwrap();

        // seed a single fork
        make_fork_run(&mut db, &last_snapshot, 5, 0);

        // set some blocks as processed
        for i in 0..5 {
            let consensus_hash = ConsensusHash([(i + 1) as u8; 20]);

            let stacks_block_hash = BlockHeaderHash([i as u8; 32]);
            let height = i;

            {
                let mut tx = db.tx_begin_at_tip();

                debug!(
                    "test: set_stacks_block_accepted {}/{} height {}",
                    &consensus_hash, &stacks_block_hash, height
                );
                tx.set_stacks_block_accepted(&consensus_hash, &stacks_block_hash, height)
                    .unwrap();
                tx.commit().unwrap();
            }

            // chain tip is memoized to the current burn chain tip
            let (block_consensus_hash, block_bhh) =
                SortitionDB::get_canonical_stacks_chain_tip_hash(db.conn()).unwrap();
            assert_eq!(block_consensus_hash, consensus_hash);
            assert_eq!(block_bhh, stacks_block_hash);
        }

        last_snapshot = SortitionDB::get_block_snapshot(db.conn(), &SortitionId([0x04; 32]))
            .unwrap()
            .unwrap();

        // before materializing new arrivals to the MARF, we should still have the canonical tip
        assert_eq!(last_snapshot.canonical_stacks_tip_height, 4);
        assert_eq!(
            last_snapshot.canonical_stacks_tip_consensus_hash,
            ConsensusHash([0x05; 20])
        );
        assert_eq!(
            last_snapshot.canonical_stacks_tip_hash,
            BlockHeaderHash([0x04; 32])
        );

        // materialize all block arrivals in the MARF
        make_fork_run(&mut db, &last_snapshot, 1, 0);

        // verify that all Stacks block in this fork can be looked up from this chain tip
        last_snapshot = SortitionDB::get_canonical_burn_chain_tip(db.conn()).unwrap();
        {
            let ic = db.index_conn();
            for i in 0..5 {
                let parent_stacks_block_hash = BlockHeaderHash([i as u8; 32]);
                let parent_key = db_keys::stacks_block_index(&parent_stacks_block_hash);

                test_debug!(
                    "Look up '{}' off of {}",
                    &parent_key,
                    &last_snapshot.burn_header_hash
                );
                let value_opt = ic
                    .get_indexed(&last_snapshot.sortition_id, &parent_key)
                    .unwrap();
                assert!(value_opt.is_some());
                assert_eq!(value_opt.unwrap(), format!("{}", i));
            }
        }

        // make a burn fork off of the 5th block
        last_snapshot = SortitionDB::get_canonical_burn_chain_tip(db.conn()).unwrap();
        make_fork_run(&mut db, &last_snapshot, 5, 0x80);

        // chain tip is _still_ memoized to the last materialized chain tip
        last_snapshot = SortitionDB::get_canonical_burn_chain_tip(db.conn()).unwrap();
        assert_eq!(
            last_snapshot.burn_header_hash,
            BurnchainHeaderHash([0x8a; 32])
        );
        assert_eq!(last_snapshot.canonical_stacks_tip_height, 4);
        assert_eq!(
            last_snapshot.canonical_stacks_tip_hash,
            BlockHeaderHash([0x04; 32])
        );
        assert_eq!(
            last_snapshot.canonical_stacks_tip_consensus_hash,
            ConsensusHash([0x05; 20])
        );

        // accept blocks 5 and 7 in one fork, and 6, 8, 9 in another.
        // Stacks fork 1,2,3,4,5,7 will be the longest fork.
        // Stacks fork 1,2,3,4 will overtake it when blocks 6,8,9 are processed.
        for (i, height) in [7].iter().zip([6].iter()) {
            let consensus_hash = ConsensusHash([((i + 1) | 0x80) as u8; 20]);
            let stacks_block_hash = BlockHeaderHash([(i | 0x80) as u8; 32]);

            {
                let mut tx = db.tx_begin_at_tip();
                tx.set_stacks_block_accepted(&consensus_hash, &stacks_block_hash, *height)
                    .unwrap();
                tx.commit().unwrap();
            }

            // chain tip is memoized to the current burn chain tip, since it's the longest stacks fork
            let (block_consensus_hash, block_bhh) =
                SortitionDB::get_canonical_stacks_chain_tip_hash(db.conn()).unwrap();
            assert_eq!(block_consensus_hash, consensus_hash);
            assert_eq!(block_bhh, stacks_block_hash);
        }

        // chain tip is _still_ memoized to the last materialized chain tip (i.e. stacks block 7)
        last_snapshot = SortitionDB::get_canonical_burn_chain_tip(db.conn()).unwrap();
        assert_eq!(
            last_snapshot.burn_header_hash,
            BurnchainHeaderHash([0x8a; 32])
        );
        assert_eq!(
            last_snapshot.canonical_stacks_tip_consensus_hash,
            ConsensusHash([0x88; 20])
        );
        assert_eq!(
            last_snapshot.canonical_stacks_tip_hash,
            BlockHeaderHash([0x87; 32])
        );
        assert_eq!(last_snapshot.canonical_stacks_tip_height, 6);

        // when the blocks for burn blocks 6 and 8 arrive, the canonical fork is still at stacks
        // block 7.  The two stacks forks will be:
        // * 1,2,3,4,5,7
        // * 1,2,3,4,6,8
        for (i, height) in [6, 8].iter().zip([5, 6].iter()) {
            let consensus_hash = ConsensusHash([((i + 1) | 0x80) as u8; 20]);
            let stacks_block_hash = BlockHeaderHash([(i | 0x80) as u8; 32]);

            {
                let mut tx = db.tx_begin_at_tip();
                tx.set_stacks_block_accepted(&consensus_hash, &stacks_block_hash, *height)
                    .unwrap();
                tx.commit().unwrap();
            }

            // chain tip is memoized to the current burn chain tip, since it's the longest stacks fork.
            // BUT! the tie-breaking logic will cause the canonical fork to *flip*
            let (block_consensus_hash, block_bhh) =
                SortitionDB::get_canonical_stacks_chain_tip_hash(db.conn()).unwrap();

            if *i != 8 {
                assert_eq!(
                    block_consensus_hash,
                    last_snapshot.canonical_stacks_tip_consensus_hash
                );
                assert_eq!(block_bhh, last_snapshot.canonical_stacks_tip_hash);
            } else {
                // flip!
                let new_last_snapshot =
                    SortitionDB::get_canonical_burn_chain_tip(db.conn()).unwrap();
                assert_eq!(
                    block_consensus_hash,
                    new_last_snapshot.canonical_stacks_tip_consensus_hash
                );
                assert_eq!(block_bhh, new_last_snapshot.canonical_stacks_tip_hash);
                assert_ne!(
                    new_last_snapshot.canonical_stacks_tip_consensus_hash,
                    last_snapshot.canonical_stacks_tip_consensus_hash
                );
                assert_ne!(
                    new_last_snapshot.canonical_stacks_tip_hash,
                    last_snapshot.canonical_stacks_tip_hash
                );
            }
        }

        // when the block for burn block 9 arrives, the canonical stacks fork will be
        // 1,2,3,4,6,8,9.  It overtakes 1,2,3,4,5,7
        for (i, height) in [9].iter().zip([7].iter()) {
            let consensus_hash = ConsensusHash([((i + 1) | 0x80) as u8; 20]);
            let stacks_block_hash = BlockHeaderHash([(i | 0x80) as u8; 32]);

            {
                let mut tx = db.tx_begin_at_tip();
                tx.set_stacks_block_accepted(&consensus_hash, &stacks_block_hash, *height)
                    .unwrap();
                tx.commit().unwrap();
            }

            // we've overtaken the longest fork with a different longest fork on this burn chain fork
            let (block_consensus_hash, block_bhh) =
                SortitionDB::get_canonical_stacks_chain_tip_hash(db.conn()).unwrap();
            assert_eq!(block_consensus_hash, consensus_hash);
            assert_eq!(block_bhh, stacks_block_hash);
        }

        // canonical stacks chain tip is now stacks block 9
        last_snapshot = SortitionDB::get_canonical_burn_chain_tip(db.conn()).unwrap();
        assert_eq!(
            last_snapshot.burn_header_hash,
            BurnchainHeaderHash([0x8a; 32])
        );
        assert_eq!(
            last_snapshot.canonical_stacks_tip_consensus_hash,
            ConsensusHash([0x8a; 20])
        );
        assert_eq!(
            last_snapshot.canonical_stacks_tip_hash,
            BlockHeaderHash([0x89; 32])
        );
        assert_eq!(last_snapshot.canonical_stacks_tip_height, 7);

        // fork the burn chain at 0x4, producing a longer burnchain fork.  There are now two
        // burnchain forks, where the first one has two stacks forks:
        // stx:      1,    2,    3,    4,          6,          8,    9
        // stx:      1,    2,    3,    4,    5,          7,
        // burn:  0x01, 0x02, 0x03, 0x04, 0x85, 0x86, 0x87, 0x88, 0x89, 0x8a
        //
        // stx:      1,    2,    3,    4
        // burn:  0x01, 0x02, 0x03, 0x04, 0x45, 0x46, 0x47, 0x48, 0x49, 0x4a, 0x4b
        last_snapshot = SortitionDB::get_block_snapshot(db.conn(), &SortitionId([0x04; 32]))
            .unwrap()
            .unwrap();
        make_fork_run(&mut db, &last_snapshot, 7, 0x40);

        // canonical stacks chain tip is now stacks block 4, since the burn chain fork ending on
        // 0x4b has overtaken the burn chain fork ending on 0x8a
        last_snapshot = SortitionDB::get_canonical_burn_chain_tip(db.conn()).unwrap();
        assert_eq!(
            last_snapshot.burn_header_hash,
            BurnchainHeaderHash([0x4b; 32])
        );
        assert_eq!(
            last_snapshot.canonical_stacks_tip_consensus_hash,
            ConsensusHash([0x05; 20])
        );
        assert_eq!(
            last_snapshot.canonical_stacks_tip_hash,
            BlockHeaderHash([0x04; 32])
        );
        assert_eq!(last_snapshot.canonical_stacks_tip_height, 4);

        // set the stacks block at 0x4b as accepted as the 5th block
        {
            let mut tx = db.tx_begin_at_tip();
            tx.set_stacks_block_accepted(
                &ConsensusHash([0x4c; 20]),
                &BlockHeaderHash([0x4b; 32]),
                5,
            )
            .unwrap();
            tx.commit().unwrap();
        }

        last_snapshot = SortitionDB::get_canonical_burn_chain_tip(db.conn()).unwrap();
        assert_eq!(
            last_snapshot.burn_header_hash,
            BurnchainHeaderHash([0x4b; 32])
        );
        assert_eq!(
            last_snapshot.canonical_stacks_tip_consensus_hash,
            ConsensusHash([0x4c; 20])
        );
        assert_eq!(
            last_snapshot.canonical_stacks_tip_hash,
            BlockHeaderHash([0x4b; 32])
        );
        assert_eq!(last_snapshot.canonical_stacks_tip_height, 5);

        // fork the burn chain at 0x48, producing a shorter burnchain fork.  There are now three
        // burnchain forks:
        // stx:      1,    2,    3,    4,          6,          8,    9
        // stx:      1,    2,    3,    4,    5,          7,
        // burn:  0x01, 0x02, 0x03, 0x04, 0x85, 0x86, 0x87, 0x88, 0x89, 0x8a
        //
        // stx:      1,    2,    3,    4,                                        5
        // burn:  0x01, 0x02, 0x03, 0x04, 0x45, 0x46, 0x47, 0x48, 0x49, 0x4a, 0x4b
        //
        // stx:      1,    2,    3,    4,
        // burn:  0x01, 0x02, 0x03, 0x04, 0x45, 0x46, 0x47, 0x48, 0x29, 0x2a
        last_snapshot = SortitionDB::get_block_snapshot(db.conn(), &SortitionId([0x48; 32]))
            .unwrap()
            .unwrap();
        make_fork_run(&mut db, &last_snapshot, 2, 0x20);

        last_snapshot = SortitionDB::get_block_snapshot(db.conn(), &SortitionId([0x2a; 32]))
            .unwrap()
            .unwrap();
        assert_eq!(
            last_snapshot.burn_header_hash,
            BurnchainHeaderHash([0x2a; 32])
        );
        assert_eq!(
            last_snapshot.canonical_stacks_tip_consensus_hash,
            ConsensusHash([0x05; 20])
        );
        assert_eq!(
            last_snapshot.canonical_stacks_tip_hash,
            BlockHeaderHash([0x04; 32])
        );
        assert_eq!(last_snapshot.canonical_stacks_tip_height, 4);

        // doesn't affect canonical chain tip
        last_snapshot = SortitionDB::get_canonical_burn_chain_tip(db.conn()).unwrap();
        assert_eq!(
            last_snapshot.burn_header_hash,
            BurnchainHeaderHash([0x4b; 32])
        );
        assert_eq!(
            last_snapshot.canonical_stacks_tip_consensus_hash,
            ConsensusHash([0x4c; 20])
        );
        assert_eq!(
            last_snapshot.canonical_stacks_tip_hash,
            BlockHeaderHash([0x4b; 32])
        );
        assert_eq!(last_snapshot.canonical_stacks_tip_height, 5);

        // set the stacks block at 0x29 and 0x2a as accepted as the 5th and 6th blocks
        {
            let mut tx = db.tx_handle_begin(&SortitionId([0x2a; 32])).unwrap();
            tx.set_stacks_block_accepted(
                &ConsensusHash([0x2a; 20]),
                &BlockHeaderHash([0x29; 32]),
                5,
            )
            .unwrap();
            tx.set_stacks_block_accepted(
                &ConsensusHash([0x2b; 20]),
                &BlockHeaderHash([0x2a; 32]),
                6,
            )
            .unwrap();
            tx.commit().unwrap();
        }

        // new state of the world:
        // burnchain forks:
        // stx:      1,    2,    3,    4,          6,          8,    9
        // stx:      1,    2,    3,    4,    5,          7,
        // burn:  0x01, 0x02, 0x03, 0x04, 0x85, 0x86, 0x87, 0x88, 0x89, 0x8a
        //
        // stx:      1,    2,    3,    4,                                        5
        // burn:  0x01, 0x02, 0x03, 0x04, 0x45, 0x46, 0x47, 0x48, 0x49, 0x4a, 0x4b
        //
        // stx:      1,    2,    3,    4,                            5,    6
        // burn:  0x01, 0x02, 0x03, 0x04, 0x45, 0x46, 0x47, 0x48, 0x29, 0x2a

        // canonical stacks chain off of non-canonical burn chain fork 0x2a should have been updated
        last_snapshot = SortitionDB::get_block_snapshot(db.conn(), &SortitionId([0x2a; 32]))
            .unwrap()
            .unwrap();
        assert_eq!(
            last_snapshot.burn_header_hash,
            BurnchainHeaderHash([0x2a; 32])
        );
        assert_eq!(
            last_snapshot.canonical_stacks_tip_consensus_hash,
            ConsensusHash([0x2b; 20])
        );
        assert_eq!(
            last_snapshot.canonical_stacks_tip_hash,
            BlockHeaderHash([0x2a; 32])
        );
        assert_eq!(last_snapshot.canonical_stacks_tip_height, 6);

        // insertion on the non-canonical tip doesn't affect canonical chain tip
        last_snapshot = SortitionDB::get_canonical_burn_chain_tip(db.conn()).unwrap();
        assert_eq!(
            last_snapshot.burn_header_hash,
            BurnchainHeaderHash([0x4b; 32])
        );
        assert_eq!(
            last_snapshot.canonical_stacks_tip_consensus_hash,
            ConsensusHash([0x4c; 20])
        );
        assert_eq!(
            last_snapshot.canonical_stacks_tip_hash,
            BlockHeaderHash([0x4b; 32])
        );
        assert_eq!(last_snapshot.canonical_stacks_tip_height, 5);

        // insert stacks blocks #6, #7, #8, #9 off of the burn chain tip starting at 0x4b (i.e. the
        // canonical burn chain tip), on blocks 0x45, 0x46, and 0x47
        {
            let mut tx = db.tx_begin_at_tip();
            tx.set_stacks_block_accepted(
                &ConsensusHash([0x46; 20]),
                &BlockHeaderHash([0x45; 32]),
                5,
            )
            .unwrap();
            tx.set_stacks_block_accepted(
                &ConsensusHash([0x47; 20]),
                &BlockHeaderHash([0x46; 32]),
                6,
            )
            .unwrap();
            tx.set_stacks_block_accepted(
                &ConsensusHash([0x48; 20]),
                &BlockHeaderHash([0x47; 32]),
                7,
            )
            .unwrap();
            tx.set_stacks_block_accepted(
                &ConsensusHash([0x49; 20]),
                &BlockHeaderHash([0x48; 32]),
                8,
            )
            .unwrap();
            tx.commit().unwrap();
        }

        // new state of the world:
        // burnchain forks:
        // stx:      1,    2,    3,    4,          6,          8,    9
        // stx:      1,    2,    3,    4,    5,          7,
        // burn:  0x01, 0x02, 0x03, 0x04, 0x85, 0x86, 0x87, 0x88, 0x89, 0x8a
        //
        // stx:      1,    2,    3,    4,    6,    7,    8,   9
        // stx:      1,    2,    3,    4,                                        5
        // burn:  0x01, 0x02, 0x03, 0x04, 0x45, 0x46, 0x47, 0x48, 0x49, 0x4a, 0x4b
        //
        // stx:      1,    2,    3,    4,                            5,    6
        // burn:  0x01, 0x02, 0x03, 0x04, 0x45, 0x46, 0x47, 0x48, 0x29, 0x2a

        // new stacks tip is the 9th block added on burn chain tipped by 0x4b
        last_snapshot = SortitionDB::get_canonical_burn_chain_tip(db.conn()).unwrap();
        assert_eq!(
            last_snapshot.burn_header_hash,
            BurnchainHeaderHash([0x4b; 32])
        );
        assert_eq!(
            last_snapshot.canonical_stacks_tip_consensus_hash,
            ConsensusHash([0x49; 20])
        );
        assert_eq!(
            last_snapshot.canonical_stacks_tip_hash,
            BlockHeaderHash([0x48; 32])
        );
        assert_eq!(last_snapshot.canonical_stacks_tip_height, 8);

        // LIMITATION: the burn chain tipped at 0x2a will _not_ be updated, since it is not the
        // canonical burn chain tip.
        last_snapshot = SortitionDB::get_block_snapshot(db.conn(), &SortitionId([0x2a; 32]))
            .unwrap()
            .unwrap();
        assert_eq!(
            last_snapshot.burn_header_hash,
            BurnchainHeaderHash([0x2a; 32])
        );
        assert_eq!(
            last_snapshot.canonical_stacks_tip_consensus_hash,
            ConsensusHash([0x2b; 20])
        );
        assert_eq!(
            last_snapshot.canonical_stacks_tip_hash,
            BlockHeaderHash([0x2a; 32])
        );
        assert_eq!(last_snapshot.canonical_stacks_tip_height, 6);

        // BUT, when the burn chain tipped by 0x2a overtakes the one tipped by 0x4b, then all blocks
        // will show up.
        make_fork_run(&mut db, &last_snapshot, 2, 0x20);

        // new state of the world:
        // burnchain forks:
        // stx:      1,    2,    3,    4,          6,          8,    9
        // stx:      1,    2,    3,    4,    5,          7,
        // burn:  0x01, 0x02, 0x03, 0x04, 0x85, 0x86, 0x87, 0x88, 0x89, 0x8a
        //
        // stx:      1,    2,    3,    4,    6,    7,    8,    9
        // stx:      1,    2,    3,    4,                                        5
        // burn:  0x01, 0x02, 0x03, 0x04, 0x45, 0x46, 0x47, 0x48, 0x49, 0x4a, 0x4b
        //
        // stx:      1,    2,    3,    4,    7,    8,    9,   10
        // stx:      1,    2,    3,    4,                            5,    6
        // burn:  0x01, 0x02, 0x03, 0x04, 0x45, 0x46, 0x47, 0x48, 0x29, 0x2a, 0x2b, 0x2c

        last_snapshot = SortitionDB::get_canonical_burn_chain_tip(db.conn()).unwrap();
        assert_eq!(
            last_snapshot.burn_header_hash,
            BurnchainHeaderHash([0x2c; 32])
        );
        assert_eq!(
            last_snapshot.canonical_stacks_tip_consensus_hash,
            ConsensusHash([0x49; 20])
        );
        assert_eq!(
            last_snapshot.canonical_stacks_tip_hash,
            BlockHeaderHash([0x48; 32])
        );
        assert_eq!(last_snapshot.canonical_stacks_tip_height, 8);
    }

    /// Verify that the highest Stacks pointer written remains so, even if blocks from lower
    /// heights arrive. Verify that the pointer changes even if no new sortitions are added.
    #[test]
    fn test_stacks_block_accepted_out_of_order() {
        let first_burn_hash = BurnchainHeaderHash::from_hex(
            "10000000000000000000000000000000000000000000000000000000000000ff",
        )
        .unwrap();
        let mut db = SortitionDB::connect_test(0, &first_burn_hash).unwrap();

        let mut last_snapshot = SortitionDB::get_first_block_snapshot(db.conn()).unwrap();

        // seed a single fork
        make_fork_run(&mut db, &last_snapshot, 5, 0);

        // set some blocks as processed
        for i in (0..5).rev() {
            let consensus_hash = ConsensusHash([(i + 1) as u8; 20]);
            let stacks_block_hash = BlockHeaderHash([i as u8; 32]);
            let height = i;

            {
                let mut tx = db.tx_begin_at_tip();

                debug!(
                    "test: set_stacks_block_accepted {}/{} height {}",
                    &consensus_hash, &stacks_block_hash, height
                );
                tx.set_stacks_block_accepted(&consensus_hash, &stacks_block_hash, height)
                    .unwrap();
                tx.commit().unwrap();
            }

            // chain tip is memoized to the current burn chain tip
            let (block_consensus_hash, block_bhh) =
                SortitionDB::get_canonical_stacks_chain_tip_hash(db.conn()).unwrap();
            assert_eq!(block_consensus_hash, ConsensusHash([0x05; 20]));
            assert_eq!(block_bhh, BlockHeaderHash([0x04; 32]));
        }

        last_snapshot = SortitionDB::get_block_snapshot(db.conn(), &SortitionId([0x04; 32]))
            .unwrap()
            .unwrap();

        // before materializing new arrivals to the MARF, we should still have the canonical tip
        assert_eq!(last_snapshot.canonical_stacks_tip_height, 4);
        assert_eq!(
            last_snapshot.canonical_stacks_tip_consensus_hash,
            ConsensusHash([0x05; 20])
        );
        assert_eq!(
            last_snapshot.canonical_stacks_tip_hash,
            BlockHeaderHash([0x04; 32])
        );
    }

    #[test]
    fn test_stacks_tip_tiebreaker() {
        let snapshot = BlockSnapshot {
            accumulated_coinbase_ustx: 0,
            pox_valid: true,
            block_height: 123,
            burn_header_timestamp: get_epoch_time_secs(),
            burn_header_hash: BurnchainHeaderHash([0x01; 32]),
            sortition_id: SortitionId([0x02; 32]),
            parent_sortition_id: SortitionId([0x01; 32]),
            parent_burn_header_hash: BurnchainHeaderHash([0xff; 32]),
            consensus_hash: ConsensusHash([0x03; 20]),
            ops_hash: OpsHash([0x04; 32]),
            total_burn: 0,
            sortition: true,
            sortition_hash: SortitionHash([0x05; 32]),
            winning_block_txid: Txid([0x06; 32]),
            winning_stacks_block_hash: BlockHeaderHash([0x07; 32]),
            index_root: TrieHash([0x08; 32]),
            num_sortitions: 3,
            stacks_block_accepted: false,
            stacks_block_height: 0,
            arrival_index: 0,
            canonical_stacks_tip_height: 0,
            canonical_stacks_tip_hash: BlockHeaderHash([0x09; 32]),
            canonical_stacks_tip_consensus_hash: ConsensusHash([0x0a; 20]),
        };

        let best_height = 123;
        let new_block_arrivals = vec![
            (ConsensusHash([0x01; 20]), BlockHeaderHash([0x02; 32]), 123),
            (ConsensusHash([0x03; 20]), BlockHeaderHash([0x04; 32]), 123),
            (ConsensusHash([0x07; 20]), BlockHeaderHash([0x08; 32]), 122),
            (ConsensusHash([0x05; 20]), BlockHeaderHash([0x06; 32]), 123),
        ];

        assert_eq!(
            SortitionHandleTx::break_canonical_stacks_tip_tie(&snapshot, 121, &new_block_arrivals),
            None
        );
        assert_eq!(
            SortitionHandleTx::break_canonical_stacks_tip_tie(&snapshot, 122, &new_block_arrivals),
            Some(2)
        );
        assert_eq!(
            SortitionHandleTx::break_canonical_stacks_tip_tie(&snapshot, 123, &new_block_arrivals),
            Some(0)
        );
    }

    #[test]
    fn test_epoch_switch_205() {
        let mut rng = rand::thread_rng();
        let mut buf = [0u8; 32];
        rng.fill_bytes(&mut buf);
        let db_path_dir = format!(
            "/tmp/stacks-node-tests/unit-tests-sortdb/db-{}",
            to_hex(&buf)
        );

        let mut db = SortitionDB::connect(
            &db_path_dir,
            3,
            &BurnchainHeaderHash([0u8; 32]),
            0,
            &vec![
                StacksEpoch {
                    epoch_id: StacksEpochId::Epoch10,
                    start_height: 0,
                    end_height: 8,
                    block_limit: ExecutionCost::max_value(),
                    network_epoch: PEER_VERSION_EPOCH_1_0,
                },
                StacksEpoch {
                    epoch_id: StacksEpochId::Epoch20,
                    start_height: 8,
                    end_height: 12,
                    block_limit: ExecutionCost::max_value(),
                    network_epoch: PEER_VERSION_EPOCH_2_0,
                },
                StacksEpoch {
                    epoch_id: StacksEpochId::Epoch2_05,
                    start_height: 12,
                    end_height: STACKS_EPOCH_MAX,
                    block_limit: ExecutionCost::max_value(),
                    network_epoch: PEER_VERSION_EPOCH_2_05,
                },
            ],
            PoxConstants::test_default(),
            true,
        )
        .unwrap();

        let mut cur_snapshot = SortitionDB::get_canonical_burn_chain_tip(db.conn()).unwrap();
        // In this loop, we will advance the height, and check if the stacks epoch id is advancing as expected.
        for i in 0..20 {
            debug!("Get epoch for block height {}", cur_snapshot.block_height);
            let cur_epoch = SortitionDB::get_stacks_epoch(db.conn(), cur_snapshot.block_height)
                .unwrap()
                .unwrap();

            if cur_snapshot.block_height < 8 {
                assert_eq!(cur_epoch.epoch_id, StacksEpochId::Epoch10);
            } else if cur_snapshot.block_height < 12 {
                assert_eq!(cur_epoch.epoch_id, StacksEpochId::Epoch20);
            } else {
                assert_eq!(cur_epoch.epoch_id, StacksEpochId::Epoch2_05);
            }

            cur_snapshot =
                test_append_snapshot(&mut db, BurnchainHeaderHash([((i + 1) as u8); 32]), &vec![]);
        }
    }

    #[test]
    fn test_epoch_switch_21() {
        let mut rng = rand::thread_rng();
        let mut buf = [0u8; 32];
        rng.fill_bytes(&mut buf);
        let db_path_dir = format!("/tmp/test-blockstack-sortdb-{}", to_hex(&buf));

        let mut db = SortitionDB::connect(
            &db_path_dir,
            3,
            &BurnchainHeaderHash([0u8; 32]),
            0,
            &vec![
                StacksEpoch {
                    epoch_id: StacksEpochId::Epoch10,
                    start_height: 0,
                    end_height: 8,
                    block_limit: ExecutionCost::max_value(),
                    network_epoch: PEER_VERSION_EPOCH_1_0,
                },
                StacksEpoch {
                    epoch_id: StacksEpochId::Epoch20,
                    start_height: 8,
                    end_height: 12,
                    block_limit: ExecutionCost::max_value(),
                    network_epoch: PEER_VERSION_EPOCH_2_0,
                },
                StacksEpoch {
                    epoch_id: StacksEpochId::Epoch2_05,
                    start_height: 12,
                    end_height: 14,
                    block_limit: ExecutionCost::max_value(),
                    network_epoch: PEER_VERSION_EPOCH_2_05,
                },
                StacksEpoch {
                    epoch_id: StacksEpochId::Epoch21,
                    start_height: 14,
                    end_height: STACKS_EPOCH_MAX,
                    block_limit: ExecutionCost::max_value(),
                    network_epoch: PEER_VERSION_EPOCH_2_05,
                },
            ],
            PoxConstants::test_default(),
            true,
        )
        .unwrap();

        let mut cur_snapshot = SortitionDB::get_canonical_burn_chain_tip(db.conn()).unwrap();
        for i in 0..20 {
            debug!("Get epoch for block height {}", cur_snapshot.block_height);
            let cur_epoch = SortitionDB::get_stacks_epoch(db.conn(), cur_snapshot.block_height)
                .unwrap()
                .unwrap();

            if cur_snapshot.block_height < 8 {
                assert_eq!(cur_epoch.epoch_id, StacksEpochId::Epoch10);
            } else if cur_snapshot.block_height < 12 {
                assert_eq!(cur_epoch.epoch_id, StacksEpochId::Epoch20);
            } else if cur_snapshot.block_height < 14 {
                assert_eq!(cur_epoch.epoch_id, StacksEpochId::Epoch2_05);
            } else {
                assert_eq!(cur_epoch.epoch_id, StacksEpochId::Epoch21);
            }

            cur_snapshot =
                test_append_snapshot(&mut db, BurnchainHeaderHash([((i + 1) as u8); 32]), &vec![]);
        }
    }

    #[test]
    #[should_panic]
    fn test_bad_epochs_discontinuous() {
        let mut rng = rand::thread_rng();
        let mut buf = [0u8; 32];
        rng.fill_bytes(&mut buf);
        let db_path_dir = format!(
            "/tmp/stacks-node-tests/unit-tests-sortdb/db-{}",
            to_hex(&buf)
        );

        let db = SortitionDB::connect(
            &db_path_dir,
            3,
            &BurnchainHeaderHash([0u8; 32]),
            0,
            &vec![
                StacksEpoch {
                    epoch_id: StacksEpochId::Epoch10,
                    start_height: 0,
                    end_height: 8,
                    block_limit: ExecutionCost::max_value(),
                    network_epoch: PEER_VERSION_EPOCH_1_0,
                },
                StacksEpoch {
                    epoch_id: StacksEpochId::Epoch20,
                    start_height: 9,
                    end_height: 12,
                    block_limit: ExecutionCost::max_value(),
                    network_epoch: PEER_VERSION_EPOCH_2_0,
                }, // discontinuity
                StacksEpoch {
                    epoch_id: StacksEpochId::Epoch2_05,
                    start_height: 12,
                    end_height: STACKS_EPOCH_MAX,
                    block_limit: ExecutionCost::max_value(),
                    network_epoch: PEER_VERSION_EPOCH_2_05,
                },
            ],
            PoxConstants::test_default(),
            true,
        )
        .unwrap();
    }

    #[test]
    #[should_panic]
    fn test_bad_epochs_overlapping() {
        let mut rng = rand::thread_rng();
        let mut buf = [0u8; 32];
        rng.fill_bytes(&mut buf);
        let db_path_dir = format!(
            "/tmp/stacks-node-tests/unit-tests-sortdb/db-{}",
            to_hex(&buf)
        );

        let db = SortitionDB::connect(
            &db_path_dir,
            3,
            &BurnchainHeaderHash([0u8; 32]),
            0,
            &vec![
                StacksEpoch {
                    epoch_id: StacksEpochId::Epoch10,
                    start_height: 0,
                    end_height: 8,
                    block_limit: ExecutionCost::max_value(),
                    network_epoch: PEER_VERSION_EPOCH_1_0,
                },
                StacksEpoch {
                    epoch_id: StacksEpochId::Epoch20,
                    start_height: 7,
                    end_height: 12,
                    block_limit: ExecutionCost::max_value(),
                    network_epoch: PEER_VERSION_EPOCH_2_0,
                }, // overlap
                StacksEpoch {
                    epoch_id: StacksEpochId::Epoch2_05,
                    start_height: 12,
                    end_height: STACKS_EPOCH_MAX,
                    block_limit: ExecutionCost::max_value(),
                    network_epoch: PEER_VERSION_EPOCH_2_05,
                },
            ],
            PoxConstants::test_default(),
            true,
        )
        .unwrap();
    }

    #[test]
    #[should_panic]
    fn test_bad_epochs_missing_past() {
        let mut rng = rand::thread_rng();
        let mut buf = [0u8; 32];
        rng.fill_bytes(&mut buf);
        let db_path_dir = format!(
            "/tmp/stacks-node-tests/unit-tests-sortdb/db-{}",
            to_hex(&buf)
        );

        let db = SortitionDB::connect(
            &db_path_dir,
            3,
            &BurnchainHeaderHash([0u8; 32]),
            0,
            &vec![
                StacksEpoch {
                    epoch_id: StacksEpochId::Epoch10,
                    start_height: 1,
                    end_height: 8,
                    block_limit: ExecutionCost::max_value(),
                    network_epoch: PEER_VERSION_EPOCH_1_0,
                }, // should start at 0
                StacksEpoch {
                    epoch_id: StacksEpochId::Epoch20,
                    start_height: 8,
                    end_height: 12,
                    block_limit: ExecutionCost::max_value(),
                    network_epoch: PEER_VERSION_EPOCH_2_0,
                },
                StacksEpoch {
                    epoch_id: StacksEpochId::Epoch2_05,
                    start_height: 12,
                    end_height: STACKS_EPOCH_MAX,
                    block_limit: ExecutionCost::max_value(),
                    network_epoch: PEER_VERSION_EPOCH_2_05,
                },
            ],
            PoxConstants::test_default(),
            true,
        )
        .unwrap();
    }

    #[test]
    #[should_panic]
    fn test_bad_epochs_missing_future() {
        let mut rng = rand::thread_rng();
        let mut buf = [0u8; 32];
        rng.fill_bytes(&mut buf);
        let db_path_dir = format!(
            "/tmp/stacks-node-tests/unit-tests-sortdb/db-{}",
            to_hex(&buf)
        );

        let db = SortitionDB::connect(
            &db_path_dir,
            3,
            &BurnchainHeaderHash([0u8; 32]),
            0,
            &vec![
                StacksEpoch {
                    epoch_id: StacksEpochId::Epoch10,
                    start_height: 0,
                    end_height: 8,
                    block_limit: ExecutionCost::max_value(),
                    network_epoch: PEER_VERSION_EPOCH_1_0,
                },
                StacksEpoch {
                    epoch_id: StacksEpochId::Epoch20,
                    start_height: 8,
                    end_height: 12,
                    block_limit: ExecutionCost::max_value(),
                    network_epoch: PEER_VERSION_EPOCH_2_0,
                },
                StacksEpoch {
                    epoch_id: StacksEpochId::Epoch2_05,
                    start_height: 12,
                    end_height: 20,
                    block_limit: ExecutionCost::max_value(),
                    network_epoch: PEER_VERSION_EPOCH_2_05,
                }, // missing future
            ],
            PoxConstants::test_default(),
            true,
        )
        .unwrap();
    }

    #[test]
    #[should_panic]
    fn test_bad_epochs_invalid() {
        let mut rng = rand::thread_rng();
        let mut buf = [0u8; 32];
        rng.fill_bytes(&mut buf);
        let db_path_dir = format!(
            "/tmp/stacks-node-tests/unit-tests-sortdb/db-{}",
            to_hex(&buf)
        );

        let db = SortitionDB::connect(
            &db_path_dir,
            3,
            &BurnchainHeaderHash([0u8; 32]),
            0,
            &vec![
                StacksEpoch {
                    epoch_id: StacksEpochId::Epoch10,
                    start_height: 0,
                    end_height: 8,
                    block_limit: ExecutionCost::max_value(),
                    network_epoch: PEER_VERSION_EPOCH_1_0,
                },
                StacksEpoch {
                    epoch_id: StacksEpochId::Epoch20,
                    start_height: 8,
                    end_height: 7,
                    block_limit: ExecutionCost::max_value(),
                    network_epoch: PEER_VERSION_EPOCH_2_0,
                }, // invalid range
                StacksEpoch {
                    epoch_id: StacksEpochId::Epoch2_05,
                    start_height: 8,
                    end_height: STACKS_EPOCH_MAX,
                    block_limit: ExecutionCost::max_value(),
                    network_epoch: PEER_VERSION_EPOCH_2_05,
                },
            ],
            PoxConstants::test_default(),
            true,
        )
        .unwrap();
    }

    #[test]
    fn test_descended_from() {
        let block_height = 123;
        let vtxindex = 456;
        let first_burn_hash = BurnchainHeaderHash::from_hex(
            "0000000000000000000000000000000000000000000000000000000000000000",
        )
        .unwrap();

        let leader_key = LeaderKeyRegisterOp {
            consensus_hash: ConsensusHash::from_bytes(
                &hex_bytes("2222222222222222222222222222222222222222").unwrap(),
            )
            .unwrap(),
            public_key: VRFPublicKey::from_bytes(
                &hex_bytes("a366b51292bef4edd64063d9145c617fec373bceb0758e98cd72becd84d54c7a")
                    .unwrap(),
            )
            .unwrap(),
            memo: vec![01, 02, 03, 04, 05],

            txid: Txid::from_bytes_be(
                &hex_bytes("1bfa831b5fc56c858198acb8e77e5863c1e9d8ac26d49ddb914e24d8d4083562")
                    .unwrap(),
            )
            .unwrap(),
            vtxindex: vtxindex,
            block_height: block_height + 1,
            burn_header_hash: BurnchainHeaderHash([0x01; 32]),
        };

        let genesis_block_commit = LeaderBlockCommitOp {
            sunset_burn: 0,
            block_header_hash: BlockHeaderHash::from_bytes(
                &hex_bytes("2222222222222222222222222222222222222222222222222222222222222221")
                    .unwrap(),
            )
            .unwrap(),
            new_seed: VRFSeed::from_bytes(
                &hex_bytes("3333333333333333333333333333333333333333333333333333333333333333")
                    .unwrap(),
            )
            .unwrap(),
            // genesis
            parent_block_ptr: 0,
            parent_vtxindex: 0,
            key_block_ptr: (block_height + 1) as u32,
            key_vtxindex: vtxindex as u16,
            memo: vec![0x80],
            commit_outs: vec![],

            burn_fee: 12345,
            input: (Txid([0; 32]), 0),
            apparent_sender: BurnchainSigner::mock_parts(
                AddressHashMode::SerializeP2PKH,
                1,
                vec![StacksPublicKey::from_hex(
                    "02d8015134d9db8178ac93acbc43170a2f20febba5087a5b0437058765ad5133d0",
                )
                .unwrap()],
            ),

            txid: Txid::from_bytes_be(
                &hex_bytes("dec0489b200c05e3611c174a203da75bea86eb16d254afdec9d93a7d50623426")
                    .unwrap(),
            )
            .unwrap(),
            vtxindex: 1,
            block_height: block_height + 2,
            burn_parent_modulus: ((block_height + 1) % BURN_BLOCK_MINED_AT_MODULUS) as u8,
            burn_header_hash: BurnchainHeaderHash([0x03; 32]),
        };

        // descends from genesis
        let block_commit_1 = LeaderBlockCommitOp {
            sunset_burn: 0,
            block_header_hash: BlockHeaderHash::from_bytes(
                &hex_bytes("2222222222222222222222222222222222222222222222222222222222222222")
                    .unwrap(),
            )
            .unwrap(),
            new_seed: VRFSeed::from_bytes(
                &hex_bytes("3333333333333333333333333333333333333333333333333333333333333333")
                    .unwrap(),
            )
            .unwrap(),
            parent_block_ptr: genesis_block_commit.block_height as u32,
            parent_vtxindex: genesis_block_commit.vtxindex as u16,
            key_block_ptr: (block_height + 1) as u32,
            key_vtxindex: vtxindex as u16,
            memo: vec![0x80],
            commit_outs: vec![],

            burn_fee: 12345,
            input: (Txid([0; 32]), 0),
            apparent_sender: BurnchainSigner::mock_parts(
                AddressHashMode::SerializeP2PKH,
                1,
                vec![StacksPublicKey::from_hex(
                    "02d8015134d9db8178ac93acbc43170a2f20febba5087a5b0437058765ad5133d0",
                )
                .unwrap()],
            ),

            txid: Txid::from_bytes_be(
                &hex_bytes("c25b21f8c8d55f52cf67e1e7604ca243438df7753a06bea085e10a9957ce0f8e")
                    .unwrap(),
            )
            .unwrap(),
            vtxindex: 1,
            block_height: block_height + 3,
            burn_parent_modulus: ((block_height + 2) % BURN_BLOCK_MINED_AT_MODULUS) as u8,
            burn_header_hash: BurnchainHeaderHash([0x04; 32]),
        };

        // descends from block_commit_1
        let block_commit_1_1 = LeaderBlockCommitOp {
            sunset_burn: 0,
            block_header_hash: BlockHeaderHash::from_bytes(
                &hex_bytes("2222222222222222222222222222222222222222222222222222222222222224")
                    .unwrap(),
            )
            .unwrap(),
            new_seed: VRFSeed::from_bytes(
                &hex_bytes("3333333333333333333333333333333333333333333333333333333333333333")
                    .unwrap(),
            )
            .unwrap(),
            parent_block_ptr: block_commit_1.block_height as u32,
            parent_vtxindex: block_commit_1.vtxindex as u16,
            key_block_ptr: (block_height + 1) as u32,
            key_vtxindex: vtxindex as u16,
            memo: vec![0x80],
            commit_outs: vec![],

            burn_fee: 12345,
            input: (Txid([0; 32]), 0),
            apparent_sender: BurnchainSigner::mock_parts(
                AddressHashMode::SerializeP2PKH,
                1,
                vec![StacksPublicKey::from_hex(
                    "02d8015134d9db8178ac93acbc43170a2f20febba5087a5b0437058765ad5133d0",
                )
                .unwrap()],
            ),

            txid: Txid::from_bytes_be(
                &hex_bytes("a55f4f6afff0ba597a22a5d90bea2cd61b078518dbdf67f77588e3c0effb5c0f")
                    .unwrap(),
            )
            .unwrap(),
            vtxindex: 1,
            block_height: block_height + 4,
            burn_parent_modulus: ((block_height + 3) % BURN_BLOCK_MINED_AT_MODULUS) as u8,
            burn_header_hash: BurnchainHeaderHash([0x05; 32]),
        };

        // descends from genesis_block_commit
        let block_commit_2 = LeaderBlockCommitOp {
            sunset_burn: 0,
            block_header_hash: BlockHeaderHash::from_bytes(
                &hex_bytes("2222222222222222222222222222222222222222222222222222222222222223")
                    .unwrap(),
            )
            .unwrap(),
            new_seed: VRFSeed::from_bytes(
                &hex_bytes("3333333333333333333333333333333333333333333333333333333333333333")
                    .unwrap(),
            )
            .unwrap(),
            parent_block_ptr: genesis_block_commit.block_height as u32,
            parent_vtxindex: genesis_block_commit.vtxindex as u16,
            key_block_ptr: (block_height + 1) as u32,
            key_vtxindex: vtxindex as u16,
            memo: vec![0x80],
            commit_outs: vec![],

            burn_fee: 1,
            input: (Txid([0; 32]), 0),
            apparent_sender: BurnchainSigner::mock_parts(
                AddressHashMode::SerializeP2PKH,
                1,
                vec![StacksPublicKey::from_hex(
                    "02d8015134d9db8178ac93acbc43170a2f20febba5087a5b0437058765ad5133d0",
                )
                .unwrap()],
            ),

            txid: Txid::from_bytes_be(
                &hex_bytes("53bfa82f97ef65f0239ded2b4ed93cab1f9d72f9454ac5eb4d7d0f79ad9e0127")
                    .unwrap(),
            )
            .unwrap(),
            vtxindex: 2,
            block_height: block_height + 5,
            burn_parent_modulus: ((block_height + 4) % BURN_BLOCK_MINED_AT_MODULUS) as u8,
            burn_header_hash: BurnchainHeaderHash([0x06; 32]),
        };

        let mut db = SortitionDB::connect_test(block_height, &first_burn_hash).unwrap();

        let key_snapshot = test_append_snapshot(
            &mut db,
            BurnchainHeaderHash([0x01; 32]),
            &vec![BlockstackOperationType::LeaderKeyRegister(
                leader_key.clone(),
            )],
        );

        let genesis_commit_snapshot = test_append_snapshot_with_winner(
            &mut db,
            BurnchainHeaderHash([0x03; 32]),
            &vec![BlockstackOperationType::LeaderBlockCommit(
                genesis_block_commit.clone(),
            )],
            None,
            Some(genesis_block_commit.clone()),
        );

        let first_block_commit_snapshot = test_append_snapshot_with_winner(
            &mut db,
            BurnchainHeaderHash([0x04; 32]),
            &vec![BlockstackOperationType::LeaderBlockCommit(
                block_commit_1.clone(),
            )],
            None,
            Some(block_commit_1.clone()),
        );

        let second_block_commit_snapshot = test_append_snapshot_with_winner(
            &mut db,
            BurnchainHeaderHash([0x05; 32]),
            &vec![BlockstackOperationType::LeaderBlockCommit(
                block_commit_1_1.clone(),
            )],
            None,
            Some(block_commit_1_1.clone()),
        );

        let third_block_commit_snapshot = test_append_snapshot_with_winner(
            &mut db,
            BurnchainHeaderHash([0x06; 32]),
            &vec![BlockstackOperationType::LeaderBlockCommit(
                block_commit_2.clone(),
            )],
            None,
            Some(block_commit_2.clone()),
        );

        assert_eq!(
            genesis_commit_snapshot.winning_stacks_block_hash,
            genesis_block_commit.block_header_hash
        );
        assert_eq!(
            first_block_commit_snapshot.winning_stacks_block_hash,
            block_commit_1.block_header_hash
        );
        assert_eq!(
            second_block_commit_snapshot.winning_stacks_block_hash,
            block_commit_1_1.block_header_hash
        );
        assert_eq!(
            third_block_commit_snapshot.winning_stacks_block_hash,
            block_commit_2.block_header_hash
        );

        assert_eq!(
            SortitionDB::get_block_commit_parent_sortition_id(
                db.conn(),
                &block_commit_1.txid,
                &first_block_commit_snapshot.sortition_id
            )
            .unwrap(),
            Some(genesis_commit_snapshot.sortition_id.clone())
        );
        assert_eq!(
            SortitionDB::get_block_commit_parent_sortition_id(
                db.conn(),
                &block_commit_1_1.txid,
                &second_block_commit_snapshot.sortition_id
            )
            .unwrap(),
            Some(first_block_commit_snapshot.sortition_id.clone())
        );
        assert_eq!(
            SortitionDB::get_block_commit_parent_sortition_id(
                db.conn(),
                &block_commit_2.txid,
                &third_block_commit_snapshot.sortition_id
            )
            .unwrap(),
            Some(genesis_commit_snapshot.sortition_id.clone())
        );

        assert_eq!(
            SortitionDB::get_block_commit_parent_sortition_id(
                db.conn(),
                &block_commit_2.txid,
                &first_block_commit_snapshot.sortition_id
            )
            .unwrap(),
            None
        );

        for i in 0..2 {
            // do this battery of tests twice -- once with the block commit parent descendancy
            // information, and once without.
            if i == 0 {
                debug!("Test descended_from with block_commit_parents");
            } else {
                debug!("Test descended_from without block_commit_parents");
            }
            {
                let mut db_tx =
                    SortitionHandleTx::begin(&mut db, &third_block_commit_snapshot.sortition_id)
                        .unwrap();
                assert!(db_tx
                    .descended_from(
                        block_commit_1.block_height,
                        &block_commit_1.block_header_hash
                    )
                    .unwrap());
                assert!(db_tx
                    .descended_from(
                        block_commit_1.block_height,
                        &genesis_block_commit.block_header_hash
                    )
                    .unwrap());
                assert!(db_tx
                    .descended_from(
                        block_commit_2.block_height,
                        &genesis_block_commit.block_header_hash
                    )
                    .unwrap());

                assert!(!db_tx
                    .descended_from(
                        block_commit_2.block_height,
                        &block_commit_1.block_header_hash
                    )
                    .unwrap());

                // not possible, since block_commit_1 predates block_commit_2
                assert!(!db_tx
                    .descended_from(
                        block_commit_1.block_height,
                        &block_commit_2.block_header_hash
                    )
                    .unwrap());
            }
            {
                let mut db_tx =
                    SortitionHandleTx::begin(&mut db, &third_block_commit_snapshot.sortition_id)
                        .unwrap();
                assert!(db_tx
                    .descended_from(
                        block_commit_1_1.block_height,
                        &block_commit_1.block_header_hash
                    )
                    .unwrap());
                assert!(db_tx
                    .descended_from(
                        block_commit_1.block_height,
                        &genesis_block_commit.block_header_hash
                    )
                    .unwrap());

                // transitively...
                assert!(db_tx
                    .descended_from(
                        block_commit_1_1.block_height,
                        &genesis_block_commit.block_header_hash
                    )
                    .unwrap());
            }

            // drop descendancy information
            {
                let db_tx = db.tx_begin().unwrap();
                db_tx
                    .execute("DELETE FROM block_commit_parents", NO_PARAMS)
                    .unwrap();
                db_tx.commit().unwrap();
            }
        }
    }

    #[test]
    fn test_get_ancestor_burnchain_header_hashes() {
        let block_height = 100;
        let first_burn_hash = BurnchainHeaderHash([0x00; 32]);
        let mut db = SortitionDB::connect_test(block_height, &first_burn_hash).unwrap();
        for i in 1..11 {
            test_append_snapshot(&mut db, BurnchainHeaderHash([i as u8; 32]), &vec![]);
        }

        // typical
        let ancestors = SortitionDB::get_ancestor_burnchain_header_hashes(
            db.conn(),
            &BurnchainHeaderHash([0x09; 32]),
            6,
        )
        .unwrap();
        assert_eq!(
            ancestors,
            vec![
                BurnchainHeaderHash([0x09; 32]),
                BurnchainHeaderHash([0x08; 32]),
                BurnchainHeaderHash([0x07; 32]),
                BurnchainHeaderHash([0x06; 32]),
                BurnchainHeaderHash([0x05; 32]),
                BurnchainHeaderHash([0x04; 32]),
                BurnchainHeaderHash([0x03; 32])
            ]
        );

        // edge case -- get too many
        let ancestors = SortitionDB::get_ancestor_burnchain_header_hashes(
            db.conn(),
            &BurnchainHeaderHash([0x09; 32]),
            20,
        )
        .unwrap();
        assert_eq!(
            ancestors,
            vec![
                BurnchainHeaderHash([0x09; 32]),
                BurnchainHeaderHash([0x08; 32]),
                BurnchainHeaderHash([0x07; 32]),
                BurnchainHeaderHash([0x06; 32]),
                BurnchainHeaderHash([0x05; 32]),
                BurnchainHeaderHash([0x04; 32]),
                BurnchainHeaderHash([0x03; 32]),
                BurnchainHeaderHash([0x02; 32]),
                BurnchainHeaderHash([0x01; 32]),
                BurnchainHeaderHash([0x00; 32]),
                BurnchainHeaderHash([0xff; 32]),
            ]
        );

        // edge case -- get none
        let ancestors = SortitionDB::get_ancestor_burnchain_header_hashes(
            db.conn(),
            &BurnchainHeaderHash([0x09; 32]),
            0,
        )
        .unwrap();
        assert_eq!(ancestors, vec![BurnchainHeaderHash([0x09; 32])]);

        // edge case -- get one that doesn't exist
        let ancestors = SortitionDB::get_ancestor_burnchain_header_hashes(
            db.conn(),
            &BurnchainHeaderHash([0xfe; 32]),
            0,
        )
        .unwrap();
        assert_eq!(ancestors, vec![BurnchainHeaderHash([0xfe; 32])]);
    }

    #[test]
    fn test_get_set_ast_rules() {
        let block_height = 123;
        let first_burn_hash = BurnchainHeaderHash::from_hex(
            "0000000000000000000000000000000000000000000000000000000000000000",
        )
        .unwrap();
        let mut db = SortitionDB::connect_test(block_height, &first_burn_hash).unwrap();

        assert_eq!(
            SortitionDB::get_ast_rules(db.conn(), 0).unwrap(),
            ASTRules::Typical
        );
        assert_eq!(
            SortitionDB::get_ast_rules(db.conn(), 1).unwrap(),
            ASTRules::Typical
        );
        assert_eq!(
            SortitionDB::get_ast_rules(db.conn(), AST_RULES_PRECHECK_SIZE - 1).unwrap(),
            ASTRules::Typical
        );
        assert_eq!(
            SortitionDB::get_ast_rules(db.conn(), AST_RULES_PRECHECK_SIZE).unwrap(),
            ASTRules::PrecheckSize
        );
        assert_eq!(
            SortitionDB::get_ast_rules(db.conn(), AST_RULES_PRECHECK_SIZE + 1).unwrap(),
            ASTRules::PrecheckSize
        );

        {
            let mut tx = db.tx_begin().unwrap();
            SortitionDB::override_ast_rule_height(&mut tx, ASTRules::PrecheckSize, 1).unwrap();
            tx.commit().unwrap();
        }

        assert_eq!(
            SortitionDB::get_ast_rules(db.conn(), 0).unwrap(),
            ASTRules::Typical
        );
        assert_eq!(
            SortitionDB::get_ast_rules(db.conn(), 1).unwrap(),
            ASTRules::PrecheckSize
        );
        assert_eq!(
            SortitionDB::get_ast_rules(db.conn(), 2).unwrap(),
            ASTRules::PrecheckSize
        );
    }

    #[test]
    fn test_get_chosen_pox_anchor() {
        let path_root = "/tmp/test_get_chosen_pox_anchor";
        if fs::metadata(path_root).is_ok() {
            fs::remove_dir_all(path_root).unwrap();
        }

        fs::create_dir_all(path_root).unwrap();

        let pox_consts = PoxConstants::new(
            10,
            3,
            3,
            25,
            5,
            u64::MAX,
            u64::MAX,
            u32::MAX,
            u32::MAX,
            u32::MAX,
        );

        let mut burnchain = Burnchain::regtest(path_root);
        burnchain.pox_constants = pox_consts.clone();

        let mut burnchain_db =
            BurnchainDB::connect(&burnchain.get_burnchaindb_path(), &burnchain, true).unwrap();
        let first_block_header = burnchain_db.get_canonical_chain_tip().unwrap();
        let first_block_height = first_block_header.block_height;

        let mut headers = vec![first_block_header.clone()];
        let key_register = make_simple_key_register(&first_block_header.block_hash, 0, 1);

        let (next_headers, commits) = make_reward_cycle(
            &mut burnchain_db,
            &burnchain,
            &key_register,
            &mut headers,
            vec![None, None],
        );

        assert!(headers.len() > commits.len());

        let mut db = SortitionDB::connect_test_with_epochs(
            first_block_height,
            &first_block_header.block_hash,
            StacksEpoch::all(0, 0, 0),
        )
        .unwrap();

        // make snapshot for each block-commit.
        // make the first run of commits always win.
        for (i, commit_set) in commits.iter().enumerate() {
            let commit_ops: Vec<BlockstackOperationType> = commit_set
                .iter()
                .filter_map(|op| {
                    op.as_ref()
                        .map(|op| BlockstackOperationType::LeaderBlockCommit(op.clone()))
                })
                .collect();
            let winner = if commit_set.len() > 0 {
                commit_set[0].clone()
            } else {
                None
            };
            let burn_header_hash = headers[i + 1].block_hash.clone();
            let burn_block_height = headers[i + 1].block_height;

            Burnchain::process_affirmation_maps(
                &burnchain,
                &mut burnchain_db,
                &headers,
                burn_block_height,
            )
            .unwrap();
            test_append_snapshot_with_winner(&mut db, burn_header_hash, &commit_ops, None, winner);
        }

        let tip = SortitionDB::get_canonical_burn_chain_tip(db.conn()).unwrap();
        {
            let ic = db.index_handle(&tip.sortition_id);
            let anchor_2_05 = ic
                .get_chosen_pox_anchor(None, &tip.burn_header_hash, &pox_consts)
                .unwrap()
                .unwrap();
            let anchor_2_1 = ic
                .get_chosen_pox_anchor(
                    Some(burnchain_db.conn()),
                    &tip.burn_header_hash,
                    &pox_consts,
                )
                .unwrap()
                .unwrap();

            let ic = db.index_conn();
            let expected_anchor_ch = SortitionDB::get_ancestor_snapshot(&ic, 7, &tip.sortition_id)
                .unwrap()
                .unwrap()
                .consensus_hash;
            assert_eq!(
                anchor_2_05,
                (
                    expected_anchor_ch.clone(),
                    commits[6][0].as_ref().unwrap().block_header_hash.clone(),
                    commits[6][0].as_ref().unwrap().txid.clone(),
                )
            );
            assert_eq!(
                anchor_2_1,
                (
                    expected_anchor_ch,
                    commits[6][1].as_ref().unwrap().block_header_hash.clone(),
                    commits[6][1].as_ref().unwrap().txid.clone(),
                )
            );
        }
    }

    #[test]
    fn test_load_store_burnchain_ops() {
        let block_height = 123;
        let first_burn_hash = BurnchainHeaderHash::from_hex(
            "0000000000000000000000000000000000000000000000000000000000000000",
        )
        .unwrap();
        let fork_burn_hash = BurnchainHeaderHash::from_hex(
            "0000000000000000000000000000000000000000000000000000000000000001",
        )
        .unwrap();
        let mut db = SortitionDB::connect_test(block_height, &first_burn_hash).unwrap();

        let good_ops = vec![
            BlockstackOperationType::TransferStx(TransferStxOp {
                sender: StacksAddress::new(1, Hash160([1u8; 20])),
                recipient: StacksAddress::new(2, Hash160([2u8; 20])),
                transfered_ustx: 123,
                memo: vec![0x00, 0x01, 0x02, 0x03, 0x04],

                txid: Txid([0x01; 32]),
                vtxindex: 1,
                block_height,
                burn_header_hash: first_burn_hash.clone(),
            }),
            BlockstackOperationType::StackStx(StackStxOp {
                sender: StacksAddress::new(3, Hash160([3u8; 20])),
                reward_addr: PoxAddress::Standard(StacksAddress::new(4, Hash160([4u8; 20])), None),
                stacked_ustx: 456,
                num_cycles: 6,

                txid: Txid([0x02; 32]),
                vtxindex: 2,
                block_height,
                burn_header_hash: first_burn_hash.clone(),
            }),
            BlockstackOperationType::DelegateStx(DelegateStxOp {
                sender: StacksAddress::new(6, Hash160([6u8; 20])),
                delegate_to: StacksAddress::new(7, Hash160([7u8; 20])),
                reward_addr: Some((
                    123,
                    PoxAddress::Standard(
                        StacksAddress::new(8, Hash160([8u8; 20])),
                        Some(AddressHashMode::SerializeP2PKH),
                    ),
                )),
                delegated_ustx: 789,
                until_burn_height: Some(1000),

                txid: Txid([0x04; 32]),
                vtxindex: 3,
                block_height,
                burn_header_hash: first_burn_hash.clone(),
            }),
        ];

        let mut tx = db.tx_begin_at_tip();
        for op in good_ops.iter() {
            tx.store_burnchain_transaction(op, &SortitionId::stubbed(&first_burn_hash))
                .unwrap();
        }
        tx.commit().unwrap();

        let ops = SortitionDB::get_transfer_stx_ops(db.conn(), &first_burn_hash).unwrap();
        assert_eq!(ops.len(), 1);
        assert_eq!(
            BlockstackOperationType::TransferStx(ops[0].clone()),
            good_ops[0]
        );

        let ops = SortitionDB::get_stack_stx_ops(db.conn(), &first_burn_hash).unwrap();
        assert_eq!(ops.len(), 1);
        assert_eq!(
            BlockstackOperationType::StackStx(ops[0].clone()),
            good_ops[1]
        );

        let ops = SortitionDB::get_delegate_stx_ops(db.conn(), &first_burn_hash).unwrap();
        assert_eq!(ops.len(), 1);
        assert_eq!(
            BlockstackOperationType::DelegateStx(ops[0].clone()),
            good_ops[2]
        );

        // if the same ops get mined in a different burnchain block, they will still be available
        let good_ops_2 = vec![
            BlockstackOperationType::TransferStx(TransferStxOp {
                sender: StacksAddress::new(1, Hash160([1u8; 20])),
                recipient: StacksAddress::new(2, Hash160([2u8; 20])),
                transfered_ustx: 123,
                memo: vec![0x00, 0x01, 0x02, 0x03, 0x04],

                txid: Txid([0x01; 32]),
                vtxindex: 1,
                block_height,
                burn_header_hash: fork_burn_hash.clone(),
            }),
            BlockstackOperationType::StackStx(StackStxOp {
                sender: StacksAddress::new(3, Hash160([3u8; 20])),
                reward_addr: PoxAddress::Standard(StacksAddress::new(4, Hash160([4u8; 20])), None),
                stacked_ustx: 456,
                num_cycles: 6,

                txid: Txid([0x02; 32]),
                vtxindex: 2,
                block_height,
                burn_header_hash: fork_burn_hash.clone(),
            }),
            BlockstackOperationType::DelegateStx(DelegateStxOp {
                sender: StacksAddress::new(6, Hash160([6u8; 20])),
                delegate_to: StacksAddress::new(7, Hash160([7u8; 20])),
                reward_addr: Some((
                    123,
                    PoxAddress::Standard(StacksAddress::new(8, Hash160([8u8; 20])), None),
                )),
                delegated_ustx: 789,
                until_burn_height: Some(1000),

                txid: Txid([0x04; 32]),
                vtxindex: 3,
                block_height,
                burn_header_hash: fork_burn_hash.clone(),
            }),
        ];

        let mut tx = db.tx_begin_at_tip();
        for op in good_ops_2.iter() {
            tx.store_burnchain_transaction(op, &SortitionId::stubbed(&fork_burn_hash))
                .unwrap();
        }
        tx.commit().unwrap();

        // old ones are still there
        let ops = SortitionDB::get_transfer_stx_ops(db.conn(), &first_burn_hash).unwrap();
        assert_eq!(ops.len(), 1);
        assert_eq!(
            BlockstackOperationType::TransferStx(ops[0].clone()),
            good_ops[0]
        );

        let ops = SortitionDB::get_stack_stx_ops(db.conn(), &first_burn_hash).unwrap();
        assert_eq!(ops.len(), 1);
        assert_eq!(
            BlockstackOperationType::StackStx(ops[0].clone()),
            good_ops[1]
        );

        let ops = SortitionDB::get_delegate_stx_ops(db.conn(), &first_burn_hash).unwrap();
        assert_eq!(ops.len(), 1);
        assert_eq!(
            BlockstackOperationType::DelegateStx(ops[0].clone()),
            good_ops[2]
        );

        // and so are the new ones
        let ops = SortitionDB::get_transfer_stx_ops(db.conn(), &fork_burn_hash).unwrap();
        assert_eq!(ops.len(), 1);
        assert_eq!(
            BlockstackOperationType::TransferStx(ops[0].clone()),
            good_ops_2[0]
        );

        let ops = SortitionDB::get_stack_stx_ops(db.conn(), &fork_burn_hash).unwrap();
        assert_eq!(ops.len(), 1);
        assert_eq!(
            BlockstackOperationType::StackStx(ops[0].clone()),
            good_ops_2[1]
        );

        let ops = SortitionDB::get_delegate_stx_ops(db.conn(), &fork_burn_hash).unwrap();
        assert_eq!(ops.len(), 1);
        assert_eq!(
            BlockstackOperationType::DelegateStx(ops[0].clone()),
            good_ops_2[2]
        );
    }
}<|MERGE_RESOLUTION|>--- conflicted
+++ resolved
@@ -6134,18 +6134,12 @@
     use crate::chainstate::stacks::StacksPublicKey;
     use crate::core::StacksEpochExtension;
     use crate::core::*;
-<<<<<<< HEAD
-    use crate::types::chainstate::StacksAddress;
-    use crate::types::chainstate::{BlockHeaderHash, VRFSeed};
-    use crate::util_lib::db::Error as db_error;
-=======
     use crate::util_lib::db::Error as db_error;
 
     use stacks_common::types::chainstate::StacksAddress;
     use stacks_common::types::chainstate::{BlockHeaderHash, VRFSeed};
 
     use super::*;
->>>>>>> 3e0ba615
 
     #[test]
     fn test_instantiate() {
