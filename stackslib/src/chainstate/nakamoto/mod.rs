// Copyright (C) 2013-2020 Blockstack PBC, a public benefit corporation
// Copyright (C) 2020-2024 Stacks Open Internet Foundation
//
// This program is free software: you can redistribute it and/or modify
// it under the terms of the GNU General Public License as published by
// the Free Software Foundation, either version 3 of the License, or
// (at your option) any later version.
//
// This program is distributed in the hope that it will be useful,
// but WITHOUT ANY WARRANTY; without even the implied warranty of
// MERCHANTABILITY or FITNESS FOR A PARTICULAR PURPOSE.  See the
// GNU General Public License for more details.
//
// You should have received a copy of the GNU General Public License
// along with this program.  If not, see <http://www.gnu.org/licenses/>.

use std::collections::{HashMap, HashSet};
use std::ops::{Deref, DerefMut, Range};

use clarity::util::secp256k1::Secp256k1PublicKey;
use clarity::vm::costs::ExecutionCost;
use clarity::vm::events::{STXEventType, STXMintEventData, StacksTransactionEvent};
use clarity::vm::types::PrincipalData;
use clarity::vm::{ClarityVersion, Value};
use lazy_static::lazy_static;
use rusqlite::types::{FromSql, FromSqlError, FromSqlResult, ToSql, ToSqlOutput};
use rusqlite::{params, Connection, OptionalExtension};
use sha2::{Digest as Sha2Digest, Sha512_256};
use stacks_common::bitvec::BitVec;
use stacks_common::codec::{
    read_next, write_next, Error as CodecError, StacksMessageCodec, MAX_MESSAGE_LEN,
    MAX_PAYLOAD_LEN,
};
use stacks_common::consts::{FIRST_BURNCHAIN_CONSENSUS_HASH, FIRST_STACKS_BLOCK_HASH};
use stacks_common::types::chainstate::{
    BlockHeaderHash, BurnchainHeaderHash, ConsensusHash, SortitionId, StacksAddress, StacksBlockId,
    StacksPrivateKey, StacksPublicKey, TrieHash, VRFSeed,
};
use stacks_common::types::{PrivateKey, SIP031EmissionInterval, StacksEpochId};
use stacks_common::util::hash::{to_hex, Hash160, MerkleHashFunc, MerkleTree, Sha512Trunc256Sum};
use stacks_common::util::retry::BoundReader;
use stacks_common::util::secp256k1::MessageSignature;
use stacks_common::util::vrf::{VRFProof, VRFPublicKey, VRF};
use stacks_common::util::{get_epoch_time_secs, sleep_ms};

use self::signer_set::SignerCalculation;
use super::burn::db::sortdb::{
    get_ancestor_sort_id, get_block_commit_by_txid, SortitionHandle, SortitionHandleConn,
};
use super::burn::operations::{DelegateStxOp, StackStxOp, TransferStxOp, VoteForAggregateKeyOp};
use super::stacks::boot::{
    RewardSet, RewardSetData, BOOT_TEST_POX_4_AGG_KEY_CONTRACT, BOOT_TEST_POX_4_AGG_KEY_FNAME,
};
use super::stacks::db::accounts::MinerReward;
use super::stacks::db::{
    ChainstateTx, ClarityTx, MinerPaymentSchedule, MinerRewardInfo, StacksBlockHeaderTypes,
    StacksEpochReceipt, StacksHeaderInfo,
};
use super::stacks::events::StacksTransactionReceipt;
use super::stacks::{
    Error as ChainstateError, StacksBlock, StacksTransaction, TenureChangePayload,
    TokenTransferMemo, TransactionPayload, TransactionVersion,
};
use crate::burnchains::{PoxConstants, Txid};
use crate::chainstate::burn::db::sortdb::SortitionDB;
use crate::chainstate::burn::operations::LeaderBlockCommitOp;
use crate::chainstate::burn::{BlockSnapshot, SortitionHash};
use crate::chainstate::coordinator::{BlockEventDispatcher, OnChainRewardSetProvider};
use crate::chainstate::nakamoto::keys as nakamoto_keys;
use crate::chainstate::nakamoto::miner::MinerTenureInfoCause;
use crate::chainstate::nakamoto::signer_set::NakamotoSigners;
use crate::chainstate::nakamoto::staging_blocks::NakamotoBlockObtainMethod;
use crate::chainstate::nakamoto::tenure::{
    NakamotoTenureEventId, NAKAMOTO_TENURES_SCHEMA_1, NAKAMOTO_TENURES_SCHEMA_2,
    NAKAMOTO_TENURES_SCHEMA_3,
};
use crate::chainstate::stacks::boot::SIP_031_NAME;
use crate::chainstate::stacks::db::blocks::DummyEventDispatcher;
use crate::chainstate::stacks::db::{
    DBConfig as ChainstateConfig, StacksChainState, StacksDBConn, StacksDBTx,
};
use crate::chainstate::stacks::{
    TenureChangeCause, MINER_BLOCK_CONSENSUS_HASH, MINER_BLOCK_HEADER_HASH,
};
use crate::clarity::vm::clarity::TransactionConnection;
use crate::clarity_vm::clarity::{ClarityInstance, PreCommitClarityBlock};
use crate::clarity_vm::database::SortitionDBRef;
use crate::core::{
    BOOT_BLOCK_HASH, BURNCHAIN_TX_SEARCH_WINDOW, NAKAMOTO_SIGNER_BLOCK_APPROVAL_THRESHOLD,
};
use crate::monitoring;
use crate::net::stackerdb::{StackerDBConfig, MINER_SLOT_COUNT};
use crate::net::Error as net_error;
use crate::util_lib::boot::{boot_code_addr, boot_code_id, boot_code_tx_auth};
use crate::util_lib::db::{
    query_row, query_row_columns, query_row_panic, query_rows, u64_to_sql, Error as DBError,
    FromRow,
};

pub mod coordinator;
pub mod keys;
pub mod miner;
pub mod shadow;
pub mod signer_set;
pub mod staging_blocks;
pub mod tenure;
pub mod test_signers;
#[cfg(test)]
pub mod tests;

pub use self::staging_blocks::{
    NakamotoStagingBlocksConn, NakamotoStagingBlocksConnRef, NakamotoStagingBlocksTx,
};

pub const NAKAMOTO_BLOCK_VERSION: u8 = 0;

define_named_enum!(HeaderTypeNames {
    Nakamoto("nakamoto"),
    Epoch2("epoch2"),
});

impl ToSql for HeaderTypeNames {
    fn to_sql(&self) -> rusqlite::Result<ToSqlOutput<'_>> {
        self.get_name_str().to_sql()
    }
}

impl FromSql for HeaderTypeNames {
    fn column_result(value: rusqlite::types::ValueRef<'_>) -> FromSqlResult<Self> {
        Self::lookup_by_name(value.as_str()?).ok_or_else(|| FromSqlError::InvalidType)
    }
}

lazy_static! {
    pub static ref FIRST_STACKS_BLOCK_ID: StacksBlockId = StacksBlockId::new(&FIRST_BURNCHAIN_CONSENSUS_HASH, &FIRST_STACKS_BLOCK_HASH);

    pub static ref NAKAMOTO_CHAINSTATE_SCHEMA_1: Vec<String> = vec![
    r#"
    -- Table for storing calculated reward sets. This must be in the Chainstate DB because calculation occurs
    --   during block processing.
    CREATE TABLE nakamoto_reward_sets (
                     index_block_hash TEXT NOT NULL,
                     reward_set TEXT NOT NULL,
                     PRIMARY KEY (index_block_hash)
    );"#.into(),
    NAKAMOTO_TENURES_SCHEMA_1.into(),
    r#"
      -- Table for Nakamoto block headers
      CREATE TABLE nakamoto_block_headers (
          -- The following fields all correspond to entries in the StacksHeaderInfo struct
                     block_height INTEGER NOT NULL,
                     -- root hash of the internal, not-consensus-critical MARF that allows us to track chainstate/fork metadata
                     index_root TEXT NOT NULL,
                     -- burn header hash corresponding to the consensus hash (NOT guaranteed to be unique, since we can
                     --    have 2+ blocks per burn block if there's a PoX fork)
                     burn_header_hash TEXT NOT NULL,
                     -- height of the burnchain block header that generated this consensus hash
                     burn_header_height INT NOT NULL,
                     -- timestamp from burnchain block header that generated this consensus hash
                     burn_header_timestamp INT NOT NULL,
                     -- size of this block, in bytes.
                     -- encoded as TEXT for compatibility
                     block_size TEXT NOT NULL,
          -- The following fields all correspond to entries in the NakamotoBlockHeader struct
                     version INTEGER NOT NULL,
                     -- this field is the total number of blocks in the chain history (including this block)
                     chain_length INTEGER NOT NULL,
                     -- this field is the total amount of BTC spent in the chain history (including this block)
                     burn_spent INTEGER NOT NULL,
                     -- the consensus hash of the burnchain block that selected this block's miner's block-commit
                     consensus_hash TEXT NOT NULL,
                     -- the parent StacksBlockId
                     parent_block_id TEXT NOT NULL,
                     -- Merkle root of a Merkle tree constructed out of all the block's transactions
                     tx_merkle_root TEXT NOT NULL,
                     -- root hash of the Stacks chainstate MARF
                     state_index_root TEXT NOT NULL,
                     -- miner's signature over the block
                     miner_signature TEXT NOT NULL,
                     -- signers' signatures over the block
                     signer_signature TEXT NOT NULL,
                     -- bitvec capturing stacker participation in signature
                     signer_bitvec TEXT NOT NULL,
          -- The following fields are not part of either the StacksHeaderInfo struct
          --   or its contained NakamotoBlockHeader struct, but are used for querying
                     -- what kind of header this is (nakamoto or stacks 2.x)
                     header_type TEXT NOT NULL,
                     -- hash of the block
                     block_hash TEXT NOT NULL,
                     -- index_block_hash is the hash of the block hash and consensus hash of the burn block that selected it,
                     -- and is guaranteed to be globally unique (across all Stacks forks and across all PoX forks).
                     -- index_block_hash is the block hash fed into the MARF index.
                     index_block_hash TEXT NOT NULL,
                     -- the ExecutionCost of the block
                     cost TEXT NOT NULL,
                     -- the total cost up to and including this block in the current tenure
                     total_tenure_cost TEXT NOT NULL,
                     -- this field is true if this is the first block of a new tenure
                     tenure_changed INTEGER NOT NULL,
                     -- this field tracks the total tx fees so far in this tenure. it is a text-serialized u128
                     tenure_tx_fees TEXT NOT NULL,
                     -- nakamoto block's VRF proof, if this is a tenure-start block
                     vrf_proof TEXT,

              PRIMARY KEY(consensus_hash,block_hash)
          );
          CREATE INDEX nakamoto_block_headers_by_consensus_hash ON nakamoto_block_headers(consensus_hash);
    "#.into(),
    format!(
        r#"ALTER TABLE payments
            ADD COLUMN schedule_type TEXT NOT NULL DEFAULT "{}";
        "#,
        HeaderTypeNames::Epoch2.get_name_str()),
    r#"
    UPDATE db_config SET version = "4";
    "#.into(),
    ];
}

pub static NAKAMOTO_CHAINSTATE_SCHEMA_2: &[&str] = &[
    NAKAMOTO_TENURES_SCHEMA_2,
    r#"
    ALTER TABLE nakamoto_block_headers
      ADD COLUMN timestamp INTEGER NOT NULL;
    "#,
    r#"
    UPDATE db_config SET version = "5";
    "#,
    // make burn_view NULLable. We could use a default value, but NULL should be safer (because it will error).
    // there should be no entries in nakamoto_block_headers with a NULL entry when this column is added, because
    // nakamoto blocks have not been produced yet.
    r#"
    ALTER TABLE nakamoto_block_headers
    ADD COLUMN burn_view TEXT;
    "#,
];

pub static NAKAMOTO_CHAINSTATE_SCHEMA_3: &[&str] = &[
    NAKAMOTO_TENURES_SCHEMA_3,
    r#"
    UPDATE db_config SET version = "6";
    "#,
    // Add a `height_in_tenure` field to the block header row, so we know how high this block is
    // within its tenure.  This is needed to process malleablized Nakamoto blocks with the same
    // height, as well as accidental forks that can arise from slow miners.
    //
    //
    //
    // No default value is needed because at the time of this writing, this table is actually empty.
    r#"
    ALTER TABLE nakamoto_block_headers
    ADD COLUMN height_in_tenure;
    "#,
];

pub static NAKAMOTO_CHAINSTATE_SCHEMA_4: &[&str] = &[
    r#"
        UPDATE db_config SET version = "7";
    "#,
    // Add a `signer_stats` table to keep track of how many blocks have been signed by each signer
    r#"
        -- Table for signer stats
        CREATE TABLE signer_stats (
            -- Signers public key
            public_key TEXT NOT NULL,
            -- Stacking rewards cycle ID
            reward_cycle INTEGER NOT NULL,
            -- Number of blocks signed during reward cycle
            blocks_signed INTEGER DEFAULT 1 NOT NULL,

            PRIMARY KEY(public_key,reward_cycle)
        );
    "#,
];

pub static NAKAMOTO_CHAINSTATE_SCHEMA_5: &[&str] = &[
    r#"
        UPDATE db_config SET version = "8";
    "#,
    // Add an index for index block hash in nakamoto block headers
    "CREATE INDEX IF NOT EXISTS index_block_hash ON nakamoto_block_headers(index_block_hash);",
];

pub static NAKAMOTO_CHAINSTATE_SCHEMA_6: &[&str] = &[
    // schema change is JUST a new index, but the index is on a table
    //  created by a migration, so don't add the index to the CHAINSTATE_INDEXES
    r#"UPDATE db_config SET version = "10";"#,
    "CREATE INDEX IF NOT EXISTS nakamoto_block_headers_by_ch_bv ON nakamoto_block_headers(consensus_hash, burn_view);"
];

pub static NAKAMOTO_CHAINSTATE_SCHEMA_7: &[&str] = &[
<<<<<<< HEAD
    // schema change is JUST a new index, but the index is on a table
    //  created by a migration, so don't add the index to the CHAINSTATE_INDEXES
    r#"UPDATE db_config SET version = "12";"#,
    "CREATE INDEX IF NOT EXISTS naka_block_headers_by_burn_hash ON nakamoto_block_headers(burn_header_hash);",
    "CREATE INDEX IF NOT EXISTS naka_block_headers_by_burn_ht ON nakamoto_block_headers(burn_header_height);"
=======
    r#"
    UPDATE db_config SET version = "12";
    "#,
    // Add a `total_tenure_size` field to the block header row, so we can keep track
    // of the whole tenure size (and eventually limit it)
    //
    //
    //
    // Default to 0.
    r#"
    -- total_tenure_size cannot be consensus critical as existing nodes which migrate will report a 0 size while
    -- nodes booting from genesis sync will get the true tenure size
    ALTER TABLE nakamoto_block_headers
    ADD COLUMN total_tenure_size NOT NULL DEFAULT 0;
    "#,
>>>>>>> ae76b4f7
];

#[cfg(test)]
mod fault_injection {
    static PROCESS_BLOCK_STALL: std::sync::Mutex<bool> = std::sync::Mutex::new(false);

    pub fn stall_block_processing() {
        if *PROCESS_BLOCK_STALL.lock().unwrap() {
            // Do an extra check just so we don't log EVERY time.
            warn!("Block processing is stalled due to testing directive.");
            while *PROCESS_BLOCK_STALL.lock().unwrap() {
                std::thread::sleep(std::time::Duration::from_millis(10));
            }
            info!("Block processing is no longer stalled due to testing directive.");
        }
    }

    pub fn enable_process_block_stall() {
        *PROCESS_BLOCK_STALL.lock().unwrap() = true;
    }

    pub fn disable_process_block_stall() {
        *PROCESS_BLOCK_STALL.lock().unwrap() = false;
    }
}

/// Trait for common MARF getters between StacksDBConn and StacksDBTx
pub trait StacksDBIndexed {
    fn get(&mut self, tip: &StacksBlockId, key: &str) -> Result<Option<String>, DBError>;
    fn sqlite(&self) -> &Connection;

    /// Get the ancestor block hash given a coinbase height
    fn get_ancestor_block_id(
        &mut self,
        coinbase_height: u64,
        tip_index_hash: &StacksBlockId,
    ) -> Result<Option<StacksBlockId>, DBError>;

    /// Get the block ID for a specific coinbase height in the fork identified by `tip`
    fn get_nakamoto_block_id_at_coinbase_height(
        &mut self,
        tip: &StacksBlockId,
        coinbase_height: u64,
    ) -> Result<Option<StacksBlockId>, DBError> {
        Ok(self
            .get(
                tip,
                &nakamoto_keys::ongoing_tenure_coinbase_height(coinbase_height),
            )?
            .and_then(|id_str| nakamoto_keys::parse_block_id(&id_str)))
    }

    /// Get the first block in the tenure for a given tenure ID consensus hash in the fork
    /// identified by `tip`
    fn get_tenure_start_block_id(
        &mut self,
        tip: &StacksBlockId,
        tenure_id_consensus_hash: &ConsensusHash,
    ) -> Result<Option<StacksBlockId>, DBError> {
        Ok(self
            .get(
                tip,
                &nakamoto_keys::tenure_start_block_id(tenure_id_consensus_hash),
            )?
            .and_then(|id_str| nakamoto_keys::parse_block_id(&id_str)))
    }

    /// Get the coinbase height of a tenure (identified by its consensus hash) in a fork identified
    /// by `tip`
    fn get_coinbase_height(
        &mut self,
        tip: &StacksBlockId,
        tenure_id_consensus_hash: &ConsensusHash,
    ) -> Result<Option<u64>, DBError> {
        Ok(self
            .get(
                tip,
                &nakamoto_keys::coinbase_height(tenure_id_consensus_hash),
            )?
            .and_then(|height_str| nakamoto_keys::parse_u64(&height_str)))
    }

    /// Get the ongoing tenure ID in the fork identified by `tip`
    fn get_ongoing_tenure_id(
        &mut self,
        tip: &StacksBlockId,
    ) -> Result<Option<NakamotoTenureEventId>, DBError> {
        Ok(self
            .get(tip, nakamoto_keys::ongoing_tenure_id())?
            .and_then(|id_str| nakamoto_keys::parse_tenure_id_value(&id_str)))
    }

    /// Get the highest block ID in a tenure identified by its consensus hash in the Stacks fork
    /// identified by `tip`
    fn get_highest_block_id_in_tenure(
        &mut self,
        tip: &StacksBlockId,
        tenure_id_consensus_hash: &ConsensusHash,
    ) -> Result<Option<StacksBlockId>, DBError> {
        Ok(self
            .get(
                tip,
                &nakamoto_keys::highest_block_in_tenure(tenure_id_consensus_hash),
            )?
            .and_then(|id_str| nakamoto_keys::parse_block_id(&id_str)))
    }

    /// Get the block-found tenure ID for a given tenure's consensus hash (if defined) in a given
    /// Stacks fork identified by `tip`
    fn get_block_found_tenure_id(
        &mut self,
        tip: &StacksBlockId,
        tenure_id_consensus_hash: &ConsensusHash,
    ) -> Result<Option<NakamotoTenureEventId>, DBError> {
        Ok(self
            .get(
                tip,
                &nakamoto_keys::block_found_tenure_id(tenure_id_consensus_hash),
            )?
            .and_then(|id_str| nakamoto_keys::parse_tenure_id_value(&id_str)))
    }

    /// Determine if a tenure, identified by its consensus hash, has finished in a fork identified
    /// by `tip`
    fn is_tenure_finished(
        &mut self,
        tip: &StacksBlockId,
        tenure_id_consensus_hash: &ConsensusHash,
    ) -> Result<Option<bool>, DBError> {
        if self
            .get_tenure_start_block_id(tip, tenure_id_consensus_hash)?
            .is_none()
        {
            // tenure not started
            debug!(
                "No tenure-start block for {} off of {}",
                tenure_id_consensus_hash, tip
            );
            return Ok(None);
        }
        if self
            .get(
                tip,
                &nakamoto_keys::finished_tenure_consensus_hash(tenure_id_consensus_hash),
            )?
            .is_none()
        {
            // tenure has started, but is not done yet
            debug!(
                "Tenure {} not finished off of {}",
                tenure_id_consensus_hash, tip
            );
            return Ok(Some(false));
        }

        // tenure started and finished
        Ok(Some(true))
    }

    /// Get the parent tenure consensus hash of a given tenure (identified by its own consensus
    /// hash) within a Stacks fork identified by `tip`
    fn get_parent_tenure_consensus_hash(
        &mut self,
        tip: &StacksBlockId,
        tenure_id_consensus_hash: &ConsensusHash,
    ) -> Result<Option<ConsensusHash>, DBError> {
        Ok(self
            .get(
                tip,
                &nakamoto_keys::parent_tenure_consensus_hash(tenure_id_consensus_hash),
            )?
            .and_then(|ch_str| nakamoto_keys::parse_consensus_hash(&ch_str)))
    }
}

impl StacksDBIndexed for StacksDBConn<'_> {
    fn get(&mut self, tip: &StacksBlockId, key: &str) -> Result<Option<String>, DBError> {
        self.get_indexed(tip, key)
    }

    fn sqlite(&self) -> &Connection {
        self.conn()
    }

    fn get_ancestor_block_id(
        &mut self,
        coinbase_height: u64,
        tip_index_hash: &StacksBlockId,
    ) -> Result<Option<StacksBlockId>, DBError> {
        self.get_ancestor_block_hash(coinbase_height, tip_index_hash)
    }
}

impl StacksDBIndexed for StacksDBTx<'_> {
    fn get(&mut self, tip: &StacksBlockId, key: &str) -> Result<Option<String>, DBError> {
        self.get_indexed(tip, key)
    }

    fn sqlite(&self) -> &Connection {
        self.tx().deref()
    }

    fn get_ancestor_block_id(
        &mut self,
        coinbase_height: u64,
        tip_index_hash: &StacksBlockId,
    ) -> Result<Option<StacksBlockId>, DBError> {
        self.get_ancestor_block_hash(coinbase_height, tip_index_hash)
    }
}

impl<'a> ChainstateTx<'a> {
    pub fn as_tx(&mut self) -> &mut StacksDBTx<'a> {
        &mut self.tx
    }
}

/// Matured miner reward schedules
#[derive(Debug, Clone)]
pub struct MaturedMinerPaymentSchedules {
    /// miners whose rewards matured
    pub latest_miners: Vec<MinerPaymentSchedule>,
    /// parent to be paid (epoch2 only)
    pub parent_miner: MinerPaymentSchedule,
}

impl MaturedMinerPaymentSchedules {
    pub fn genesis(mainnet: bool) -> Self {
        Self {
            latest_miners: vec![],
            parent_miner: MinerPaymentSchedule::genesis(mainnet),
        }
    }
}

/// Struct for the transaction events associated with
/// any operations handled in finish_block()
pub struct FinishBlockEvents {
    pub lockup_events: Vec<StacksTransactionEvent>,
    pub sip31_event: Option<StacksTransactionEvent>,
}

/// Struct containing information about the miners assigned in the
/// .miners stackerdb config
pub struct MinersDBInformation {
    signer_0_sortition: ConsensusHash,
    signer_1_sortition: ConsensusHash,
    latest_winner: u16,
}

impl MinersDBInformation {
    /// What index in the `.miners` stackerdb is the miner who won
    /// `sortition`?
    pub fn get_signer_index(&self, sortition: &ConsensusHash) -> Option<u16> {
        if sortition == &self.signer_0_sortition {
            Some(0)
        } else if sortition == &self.signer_1_sortition {
            Some(1)
        } else {
            None
        }
    }

    /// Get all of the sortitions whose winners are included in .miners
    pub fn get_sortitions(&self) -> [&ConsensusHash; 2] {
        [&self.signer_0_sortition, &self.signer_1_sortition]
    }

    /// Get the index of the latest sortition winner in .miners
    pub fn get_latest_winner_index(&self) -> u16 {
        self.latest_winner
    }
}

/// Calculated matured miner rewards, from scheduled rewards
#[derive(Debug, Clone)]
pub struct MaturedMinerRewards {
    /// this block's reward recipient
    /// NOTE: in epoch2, if a PoisonMicroblock report was successful, then the recipient is the
    /// reporter, not the miner.
    pub recipient: MinerReward,
    /// the parent block's reward.
    /// this is all of the fees they accumulated during their tenure.
    pub parent_reward: MinerReward,
    /// metadata about the block miner's reward
    pub reward_info: MinerRewardInfo,
}

impl MaturedMinerRewards {
    /// Get the list of miner rewards this struct represents
    pub fn consolidate(&self) -> Vec<MinerReward> {
        vec![self.recipient.clone(), self.parent_reward.clone()]
    }
}

/// Result of preparing to produce or validate a block
pub struct SetupBlockResult<'a, 'b> {
    /// Handle to the ClarityVM
    pub clarity_tx: ClarityTx<'a, 'b>,
    /// Transaction receipts from any Stacks-on-Bitcoin transactions and epoch transition events
    pub tx_receipts: Vec<StacksTransactionReceipt>,
    /// Miner rewards that can be paid now
    pub matured_miner_rewards_opt: Option<MaturedMinerRewards>,
    /// Epoch in which this block was set up
    pub evaluated_epoch: StacksEpochId,
    /// Whether or not we applied an epoch transition in this block
    pub applied_epoch_transition: bool,
    /// stack-stx Stacks-on-Bitcoin txs
    pub burn_stack_stx_ops: Vec<StackStxOp>,
    /// transfer-stx Stacks-on-Bitcoin txs
    pub burn_transfer_stx_ops: Vec<TransferStxOp>,
    /// delegate-stx Stacks-on-Bitcoin txs
    pub burn_delegate_stx_ops: Vec<DelegateStxOp>,
    /// STX auto-unlock events from PoX
    pub auto_unlock_events: Vec<StacksTransactionEvent>,
    /// Result of a signer set calculation if one occurred
    pub signer_set_calc: Option<SignerCalculation>,
    /// vote-for-aggregate-key Stacks-on-Bitcoin txs
    pub burn_vote_for_aggregate_key_ops: Vec<VoteForAggregateKeyOp>,
}

#[derive(Debug, Clone, PartialEq, Serialize, Deserialize)]
pub struct NakamotoBlockHeader {
    pub version: u8,
    /// The total number of StacksBlock and NakamotoBlocks preceding
    /// this block in this block's history.
    pub chain_length: u64,
    /// Total amount of BTC spent producing the sortition that
    /// selected this block's miner.
    pub burn_spent: u64,
    /// The consensus hash of the burnchain block that selected this tenure.  The consensus hash
    /// uniquely identifies this tenure, including across all Bitcoin forks.
    pub consensus_hash: ConsensusHash,
    /// The index block hash of the immediate parent of this block.
    /// This is the hash of the parent block's hash and consensus hash.
    pub parent_block_id: StacksBlockId,
    /// The root of a SHA512/256 merkle tree over all this block's
    /// contained transactions
    pub tx_merkle_root: Sha512Trunc256Sum,
    /// The MARF trie root hash after this block has been processed
    pub state_index_root: TrieHash,
    /// A Unix time timestamp of when this block was mined, according to the miner.
    /// For the signers to consider a block valid, this timestamp must be:
    ///  * Greater than the timestamp of its parent block
    ///  * At most 15 seconds into the future
    pub timestamp: u64,
    /// Recoverable ECDSA signature from the tenure's miner.
    pub miner_signature: MessageSignature,
    /// The set of recoverable ECDSA signatures over
    /// the block header from the signer set active during the tenure.
    /// (ordered by reward set order)
    pub signer_signature: Vec<MessageSignature>,
    /// A bitvec which conveys whether reward addresses should be punished (by burning their PoX rewards)
    ///  or not in this block.
    ///
    /// The maximum number of entries in the bitvec is 4000.
    pub pox_treatment: BitVec<4000>,
}

impl FromRow<NakamotoBlockHeader> for NakamotoBlockHeader {
    fn from_row(row: &rusqlite::Row) -> Result<NakamotoBlockHeader, DBError> {
        let version = row.get("version")?;
        let chain_length_i64: i64 = row.get("chain_length")?;
        let chain_length = chain_length_i64
            .try_into()
            .map_err(|_| DBError::ParseError)?;
        let burn_spent_i64: i64 = row.get("burn_spent")?;
        let burn_spent = burn_spent_i64.try_into().map_err(|_| DBError::ParseError)?;
        let consensus_hash = row.get("consensus_hash")?;
        let parent_block_id = row.get("parent_block_id")?;
        let tx_merkle_root = row.get("tx_merkle_root")?;
        let state_index_root = row.get("state_index_root")?;
        let timestamp_i64: i64 = row.get("timestamp")?;
        let timestamp = timestamp_i64.try_into().map_err(|_| DBError::ParseError)?;
        let miner_signature = row.get("miner_signature")?;
        let signer_bitvec = row.get("signer_bitvec")?;
        let signer_signature_json: String = row.get("signer_signature")?;
        let signer_signature: Vec<MessageSignature> =
            serde_json::from_str(&signer_signature_json).map_err(|_e| DBError::ParseError)?;

        Ok(NakamotoBlockHeader {
            version,
            chain_length,
            burn_spent,
            consensus_hash,
            parent_block_id,
            tx_merkle_root,
            state_index_root,
            timestamp,
            signer_signature,
            miner_signature,
            pox_treatment: signer_bitvec,
        })
    }
}

#[derive(Debug, Clone, PartialEq, Serialize, Deserialize)]
pub struct NakamotoBlock {
    pub header: NakamotoBlockHeader,
    pub txs: Vec<StacksTransaction>,
}

pub struct NakamotoChainState;

impl StacksMessageCodec for NakamotoBlockHeader {
    fn consensus_serialize<W: std::io::Write>(&self, fd: &mut W) -> Result<(), CodecError> {
        write_next(fd, &self.version)?;
        write_next(fd, &self.chain_length)?;
        write_next(fd, &self.burn_spent)?;
        write_next(fd, &self.consensus_hash)?;
        write_next(fd, &self.parent_block_id)?;
        write_next(fd, &self.tx_merkle_root)?;
        write_next(fd, &self.state_index_root)?;
        write_next(fd, &self.timestamp)?;
        write_next(fd, &self.miner_signature)?;
        write_next(fd, &self.signer_signature)?;
        write_next(fd, &self.pox_treatment)?;

        Ok(())
    }

    fn consensus_deserialize<R: std::io::Read>(fd: &mut R) -> Result<Self, CodecError> {
        Ok(NakamotoBlockHeader {
            version: read_next(fd)?,
            chain_length: read_next(fd)?,
            burn_spent: read_next(fd)?,
            consensus_hash: read_next(fd)?,
            parent_block_id: read_next(fd)?,
            tx_merkle_root: read_next(fd)?,
            state_index_root: read_next(fd)?,
            timestamp: read_next(fd)?,
            miner_signature: read_next(fd)?,
            signer_signature: read_next(fd)?,
            pox_treatment: read_next(fd)?,
        })
    }
}

impl NakamotoBlockHeader {
    /// Calculate the message digest for miners to sign.
    /// This includes all fields _except_ the signatures.
    pub fn miner_signature_hash(&self) -> Sha512Trunc256Sum {
        self.miner_signature_hash_inner()
            .expect("BUG: failed to calculate miner signature hash")
    }

    /// Calculate the message digest for signers to sign.
    /// This includes all fields _except_ the signer signature.
    pub fn signer_signature_hash(&self) -> Sha512Trunc256Sum {
        self.signer_signature_hash_inner()
            .expect("BUG: failed to calculate signer signature hash")
    }

    /// Inner calculation of the message digest for miners to sign.
    /// This includes all fields _except_ the signatures.
    fn miner_signature_hash_inner(&self) -> Result<Sha512Trunc256Sum, CodecError> {
        let mut hasher = Sha512_256::new();
        let fd = &mut hasher;
        write_next(fd, &self.version)?;
        write_next(fd, &self.chain_length)?;
        write_next(fd, &self.burn_spent)?;
        write_next(fd, &self.consensus_hash)?;
        write_next(fd, &self.parent_block_id)?;
        write_next(fd, &self.tx_merkle_root)?;
        write_next(fd, &self.state_index_root)?;
        write_next(fd, &self.timestamp)?;
        write_next(fd, &self.pox_treatment)?;
        Ok(Sha512Trunc256Sum::from_hasher(hasher))
    }

    /// Inner calculation of the message digest for stackers to sign.
    /// This includes all fields _except_ the stacker signature.
    fn signer_signature_hash_inner(&self) -> Result<Sha512Trunc256Sum, CodecError> {
        let mut hasher = Sha512_256::new();
        let fd = &mut hasher;
        write_next(fd, &self.version)?;
        write_next(fd, &self.chain_length)?;
        write_next(fd, &self.burn_spent)?;
        write_next(fd, &self.consensus_hash)?;
        write_next(fd, &self.parent_block_id)?;
        write_next(fd, &self.tx_merkle_root)?;
        write_next(fd, &self.state_index_root)?;
        write_next(fd, &self.timestamp)?;
        write_next(fd, &self.miner_signature)?;
        write_next(fd, &self.pox_treatment)?;
        Ok(Sha512Trunc256Sum::from_hasher(hasher))
    }

    pub fn recover_miner_pk(&self) -> Option<StacksPublicKey> {
        let signed_hash = self.miner_signature_hash();
        let recovered_pk =
            StacksPublicKey::recover_to_pubkey(signed_hash.bits(), &self.miner_signature).ok()?;

        Some(recovered_pk)
    }

    pub fn block_hash(&self) -> BlockHeaderHash {
        // same as sighash -- we don't commit to signatures
        BlockHeaderHash(
            self.signer_signature_hash_inner()
                .expect("BUG: failed to serialize block header hash struct")
                .0,
        )
    }

    pub fn block_id(&self) -> StacksBlockId {
        StacksBlockId::new(&self.consensus_hash, &self.block_hash())
    }

    pub fn is_first_mined(&self) -> bool {
        self.parent_block_id == StacksBlockId::first_mined()
    }

    /// Sign the block header by the miner
    pub fn sign_miner(&mut self, privk: &StacksPrivateKey) -> Result<(), ChainstateError> {
        let sighash = self.miner_signature_hash().0;
        let sig = privk
            .sign(&sighash)
            .map_err(|se| net_error::SigningError(se.to_string()))?;
        self.miner_signature = sig;
        Ok(())
    }

    /// Verify the block header against the list of signer signatures
    ///
    /// Validate against:
    /// - Any invalid signatures (eg not recoverable or not from a signer)
    /// - Any duplicate signatures
    /// - At least the minimum number of signatures (based on total signer weight
    /// and a 70% threshold)
    /// - Order of signatures is maintained vs signer set
    ///
    /// Returns the signing weight on success.
    /// Returns ChainstateError::InvalidStacksBlock on error
    #[cfg_attr(test, mutants::skip)]
    pub fn verify_signer_signatures(&self, reward_set: &RewardSet) -> Result<u32, ChainstateError> {
        let message = self.signer_signature_hash();
        let Some(signers) = &reward_set.signers else {
            return Err(ChainstateError::InvalidStacksBlock(
                "No signers in the reward set".to_string(),
            ));
        };

        // if this is a shadow block, then its signing weight is as if every signer signed it, even
        // though the signature vector is undefined.
        if self.is_shadow_block() {
            return Ok(self.get_shadow_signer_weight(reward_set)?);
        }

        let mut total_weight_signed: u32 = 0;
        // `last_index` is used to prevent out-of-order signatures
        let mut last_index = None;

        let total_weight = reward_set
            .total_signing_weight()
            .map_err(|_| ChainstateError::NoRegisteredSigners(0))?;

        // HashMap of <PublicKey, (Signer, Index)>
        let mut signers_by_pk: HashMap<_, _> = signers
            .iter()
            .enumerate()
            .map(|(i, signer)| (&signer.signing_key, (signer, i)))
            .collect();

        for signature in self.signer_signature.iter() {
            let public_key = Secp256k1PublicKey::recover_to_pubkey(message.bits(), signature)
                .map_err(|_| {
                    ChainstateError::InvalidStacksBlock(format!(
                        "Unable to recover public key from signature {}",
                        signature.to_hex()
                    ))
                })?;

            let mut public_key_bytes = [0u8; 33];
            public_key_bytes.copy_from_slice(&public_key.to_bytes_compressed()[..]);

            let (signer, signer_index) = signers_by_pk.remove(&public_key_bytes).ok_or_else(|| {
                warn!(
                    "Found an invalid public key. Reward set has {} signers. Chain length {}. Signatures length {}",
                    signers.len(),
                    self.chain_length,
                    self.signer_signature.len(),
                );
                ChainstateError::InvalidStacksBlock(format!(
                    "Public key {} not found in the reward set",
                    public_key.to_hex()
                ))
            })?;

            // Enforce order of signatures
            if let Some(index) = last_index.as_ref() {
                if *index >= signer_index {
                    return Err(ChainstateError::InvalidStacksBlock(
                        "Signatures are out of order".to_string(),
                    ));
                }
            } else {
                last_index = Some(signer_index);
            }

            total_weight_signed = total_weight_signed
                .checked_add(signer.weight)
                .expect("FATAL: overflow while computing signer set threshold");
        }

        let threshold = Self::compute_voting_weight_threshold(total_weight)?;

        if total_weight_signed < threshold {
            return Err(ChainstateError::InvalidStacksBlock(format!(
                "Not enough signatures. Needed at least {} but got {} (out of {})",
                threshold, total_weight_signed, total_weight,
            )));
        }

        return Ok(total_weight_signed);
    }

    /// Compute the threshold for the minimum number of signers (by weight) required
    /// to approve a Nakamoto block.
    pub fn compute_voting_weight_threshold(total_weight: u32) -> Result<u32, ChainstateError> {
        let threshold = NAKAMOTO_SIGNER_BLOCK_APPROVAL_THRESHOLD;
        let total_weight = u64::from(total_weight);
        let ceil = if (total_weight * threshold) % 10 == 0 {
            0
        } else {
            1
        };
        u32::try_from((total_weight * threshold) / 10 + ceil).map_err(|_| {
            ChainstateError::InvalidStacksBlock(
                "Overflow when computing nakamoto block approval threshold".to_string(),
            )
        })
    }

    /// Make an "empty" header whose block data needs to be filled in.
    /// This is used by the miner code. The block's timestamp is set here, at
    /// the time of creation.
    pub fn from_parent_empty(
        chain_length: u64,
        burn_spent: u64,
        consensus_hash: ConsensusHash,
        parent_block_id: StacksBlockId,
        bitvec_len: u16,
        parent_timestamp: u64,
        timestamp: u64,
    ) -> NakamotoBlockHeader {
        NakamotoBlockHeader {
            version: NAKAMOTO_BLOCK_VERSION,
            chain_length,
            burn_spent,
            consensus_hash,
            parent_block_id,
            tx_merkle_root: Sha512Trunc256Sum([0u8; 32]),
            state_index_root: TrieHash([0u8; 32]),
            timestamp: std::cmp::max(parent_timestamp, timestamp),
            miner_signature: MessageSignature::empty(),
            signer_signature: vec![],
            pox_treatment: BitVec::ones(bitvec_len)
                .expect("BUG: bitvec of length-1 failed to construct"),
        }
    }

    /// Make a completely empty header
    pub fn empty() -> NakamotoBlockHeader {
        NakamotoBlockHeader {
            version: 0,
            chain_length: 0,
            burn_spent: 0,
            consensus_hash: ConsensusHash([0u8; 20]),
            parent_block_id: StacksBlockId([0u8; 32]),
            tx_merkle_root: Sha512Trunc256Sum([0u8; 32]),
            state_index_root: TrieHash([0u8; 32]),
            timestamp: 0,
            miner_signature: MessageSignature::empty(),
            signer_signature: vec![],
            pox_treatment: BitVec::zeros(1).expect("BUG: bitvec of length-1 failed to construct"),
        }
    }

    /// Make a genesis header (testing only)
    pub fn genesis() -> NakamotoBlockHeader {
        NakamotoBlockHeader {
            version: 0,
            chain_length: 0,
            burn_spent: 0,
            consensus_hash: FIRST_BURNCHAIN_CONSENSUS_HASH.clone(),
            parent_block_id: StacksBlockId(BOOT_BLOCK_HASH.0),
            tx_merkle_root: Sha512Trunc256Sum([0u8; 32]),
            state_index_root: TrieHash([0u8; 32]),
            timestamp: get_epoch_time_secs(),
            miner_signature: MessageSignature::empty(),
            signer_signature: vec![],
            pox_treatment: BitVec::zeros(1).expect("BUG: bitvec of length-1 failed to construct"),
        }
    }
}

impl NakamotoBlock {
    /// Find all positionally-valid tenure changes in this block.
    /// They must be the first transactions.
    /// Return their indexes into self.txs
    fn find_tenure_changes(&self) -> Vec<usize> {
        let mut ret = vec![];
        for (i, tx) in self.txs.iter().enumerate() {
            if let TransactionPayload::TenureChange(..) = &tx.payload {
                ret.push(i);
            } else {
                break;
            }
        }
        ret
    }

    pub fn is_first_mined(&self) -> bool {
        self.header.is_first_mined()
    }

    /// Get the tenure-change transaction in Nakamoto.
    /// If it's present, then it's the first transaction (i.e. tx 0).
    /// NOTE: this does _not_ return a tenure-extend transaction payload.
    pub fn get_tenure_change_tx_payload(&self) -> Option<&TenureChangePayload> {
        let Ok(true) = self.is_wellformed_tenure_start_block() else {
            // no tenure-change, or invalid
            return None;
        };

        // if it exists, it's the first
        self.txs.first().and_then(|tx| {
            if let TransactionPayload::TenureChange(ref tc) = &tx.payload {
                Some(tc)
            } else {
                None
            }
        })
    }

    /// Get the tenure-extend transaction in Nakamoto.
    /// If it's present, then it's the first transaction (i.e. tx 0)
    /// NOTE: this does _not_ return a tenure-change transaction payload.
    /// NOTE: the tenure-extend can be a SIP-034 tenure extend.
    pub fn get_tenure_extend_tx_payload(&self) -> Option<&TenureChangePayload> {
        let Ok(true) = self.is_wellformed_tenure_extend_block() else {
            // no tenure-extend, or invalid
            return None;
        };

        // if it exists, it's the first
        self.txs.first().and_then(|tx| {
            if let TransactionPayload::TenureChange(ref tc) = &tx.payload {
                Some(tc)
            } else {
                None
            }
        })
    }

    /// Get the tenure-change or tenure-extend transaction in Nakamoto, if it exists.
    /// At most one will exist.  It may be a SIP-034 tenure extend.
    pub fn get_tenure_tx_payload(&self) -> Option<&TenureChangePayload> {
        if let Some(payload) = self.get_tenure_change_tx_payload() {
            return Some(payload);
        }
        if let Some(payload) = self.get_tenure_extend_tx_payload() {
            return Some(payload);
        }
        None
    }

    /// Get the coinbase transaction in Nakamoto.
    /// It's the first non-TenureChange transaction (i.e. tx 1)
    pub fn get_coinbase_tx(&self) -> Option<&StacksTransaction> {
        let Ok(true) = self.is_wellformed_tenure_start_block() else {
            // not a tenure-change block, or invalid
            return None;
        };

        // there is one coinbase.
        // go find it.
        self.txs
            .iter()
            .find(|tx| matches!(tx.payload, TransactionPayload::Coinbase(..)))
    }

    /// Get the VRF proof from this block.
    /// It's Some(..) only if there's a coinbase
    pub fn get_vrf_proof(&self) -> Option<&VRFProof> {
        self.get_coinbase_tx().and_then(|coinbase_tx| {
            if let TransactionPayload::Coinbase(_, _, vrf_proof) = &coinbase_tx.payload {
                vrf_proof.as_ref()
            } else {
                // actually unreachable
                None
            }
        })
    }

    /// Try to get the first transaction in the block as a tenure-change
    /// Return Some(tenure-change-payload) if it's a tenure change
    /// Return None if not
    pub fn try_get_tenure_change_payload(&self) -> Option<&TenureChangePayload> {
        if let TransactionPayload::TenureChange(ref tc) = &self.txs.first()?.payload {
            Some(tc)
        } else {
            None
        }
    }

    /// Determine if this is a well-formed tenure-extend block.
    /// * It has exactly one TenureChange, and it does _not_ require a sortiton (it's `cause` is
    /// `Extended`)
    /// * Its consensus hash and previous consensus hash values point to this block.
    /// * There is no coinbase
    /// * There are no other TenureChange transactions
    /// * The TenureChangeCause is _any_ Extended* variant (including new variants added in
    /// SIP-034)
    ///
    /// Returns Ok(true) if the above are true
    /// Returns Ok(false) if it is not a tenure-extend block
    /// Returns Err(ChainstateError::InvalidStacksBlock) if this block cannot be a valid block
    pub fn is_wellformed_tenure_extend_block(&self) -> Result<bool, ChainstateError> {
        let err = ChainstateError::InvalidStacksBlock("Malformed tenure-extend block".into());
        // find coinbases
        let has_coinbase = self
            .txs
            .iter()
            .any(|tx| matches!(&tx.payload, TransactionPayload::Coinbase(..)));

        if has_coinbase {
            // can't be
            return Ok(false);
        }

        // find all tenure changes, even if they're not sortition-induced
        let tenure_change_positions = self
            .txs
            .iter()
            .enumerate()
            .filter_map(|(i, tx)| {
                if let TransactionPayload::TenureChange(..) = &tx.payload {
                    Some(i)
                } else {
                    None
                }
            })
            .collect::<Vec<_>>();

        if tenure_change_positions.is_empty() {
            return Ok(false);
        }

        if tenure_change_positions.len() > 1 {
            // invalid
            warn!(
                "Invalid block -- {} tenure txs",
                tenure_change_positions.len()
            );
            return Err(err);
        }

        let Some(tc_payload) = self.try_get_tenure_change_payload() else {
            warn!("Invalid block -- tx at index 0 is not a tenure tx";
                "consensus_hash" => %self.header.consensus_hash,
                "stacks_block_hash" => %self.header.block_hash(),
                "stacks_block_id" => %self.header.block_id()
            );
            return Err(err);
        };
        let is_tenure_extension = match tc_payload.cause {
            TenureChangeCause::BlockFound => false,
            TenureChangeCause::Extended
            | TenureChangeCause::ExtendedReadCount
            | TenureChangeCause::ExtendedReadLength
            | TenureChangeCause::ExtendedWriteCount
            | TenureChangeCause::ExtendedWriteLength
            | TenureChangeCause::ExtendedRuntime => true,
        };

        if !is_tenure_extension {
            // not a tenure-extend, and can't be valid since all other tenure-change types require
            // a coinbase (which is not present)
            warn!("Invalid block -- tenure tx cause is not an extension";
                "consensus_hash" => %self.header.consensus_hash,
                "stacks_block_hash" => %self.header.block_hash(),
                "stacks_block_id" => %self.header.block_id()
            );
            return Err(err);
        }

        if tc_payload.previous_tenure_end != self.header.parent_block_id {
            // discontinuous
            warn!(
                "Invalid block -- discontiguous";
                "previous_tenure_end" => %tc_payload.previous_tenure_end,
                "parent_block_id" => %self.header.parent_block_id,
                "consensus_hash" => %self.header.consensus_hash,
                "stacks_block_hash" => %self.header.block_hash(),
                "stacks_block_id" => %self.header.block_id()
            );
            return Err(err);
        }

        if tc_payload.tenure_consensus_hash != self.header.consensus_hash
            || tc_payload.prev_tenure_consensus_hash != self.header.consensus_hash
        {
            // tenure-extends don't change the current miner
            warn!(
                "Invalid block -- tenure extend tx must have the same consensus hash and previous consensus hash as the block header";
                "tenure_consensus_hash" => %tc_payload.tenure_consensus_hash,
                "prev_tenure_consensus_hash" => %tc_payload.prev_tenure_consensus_hash,
                "consensus_hash" => %self.header.consensus_hash,
                "stacks_block_hash" => %self.header.block_hash(),
                "stacks_block_id" => %self.header.block_id()
            );
            return Err(err);
        }

        Ok(true)
    }

    /// Determine if this is a well-formed first block in a tenure.
    /// * It has exactly one TenureChange, and it requires a sortition and points to the parent of
    /// this block (this checks `cause` and `previous_tenure_end`)
    /// * It then has a Nakamoto coinbase
    /// * Coinbases and TenureChanges do not occur anywhere else
    ///
    /// Returns Ok(true) if the above are true
    /// Returns Ok(false) if this is not a tenure-start block
    /// Returns Err(ChainstateError::InvalidStacksBlock) if this block cannot be a valid block
    pub fn is_wellformed_tenure_start_block(&self) -> Result<bool, ChainstateError> {
        // sanity check -- this may contain no coinbases or tenure-changes
        let err = ChainstateError::InvalidStacksBlock("Malformed tenure-start block".into());
        let coinbase_positions = self
            .txs
            .iter()
            .enumerate()
            .filter_map(|(i, tx)| {
                if let TransactionPayload::Coinbase(..) = &tx.payload {
                    Some(i)
                } else {
                    None
                }
            })
            .collect::<Vec<_>>();

        // find all tenure changes, even if they're not sortition-induced
        let tenure_change_positions = self
            .txs
            .iter()
            .enumerate()
            .filter_map(|(i, tx)| {
                if let TransactionPayload::TenureChange(..) = &tx.payload {
                    Some(i)
                } else {
                    None
                }
            })
            .collect::<Vec<_>>();

        if coinbase_positions.is_empty() && tenure_change_positions.is_empty() {
            // can't be a first block in a tenure
            return Ok(false);
        }

        if coinbase_positions.len() > 1 || tenure_change_positions.len() > 1 {
            // never valid to have more than one of each
            warn!(
                "Invalid block -- have {} coinbases and {} tenure txs",
                coinbase_positions.len(),
                tenure_change_positions.len();
                "consensus_hash" => %self.header.consensus_hash,
                "stacks_block_hash" => %self.header.block_hash(),
                "stacks_block_id" => %self.header.block_id()
            );
            return Err(err);
        }

        let coinbase_position = coinbase_positions.first().copied();
        let tenure_change_position = tenure_change_positions.first().copied();

        if coinbase_position.is_some() && tenure_change_position.is_none() {
            // coinbase unaccompanied by a tenure change
            warn!("Invalid block -- have coinbase without tenure change";
                "consensus_hash" => %self.header.consensus_hash,
                "stacks_block_hash" => %self.header.block_hash(),
                "stacks_block_id" => %self.header.block_id()
            );
            return Err(err);
        }

        if let (None, Some(tenure_change_position)) = (coinbase_position, tenure_change_position) {
            // this is possibly a block with a tenure-extend transaction.
            // It must be the first tx
            if tenure_change_position != 0 {
                // wrong position
                warn!(
                    "Invalid block -- tenure change positions = {tenure_change_positions:?}, expected [0]";
                    "consensus_hash" => %self.header.consensus_hash,
                    "stacks_block_hash" => %self.header.block_hash(),
                    "stacks_block_id" => %self.header.block_id()
                );
                return Err(err);
            }

            // must be a non-sortition-triggered tenure change
            let Some(TransactionPayload::TenureChange(tc_payload)) =
                self.txs.get(0).map(|x| &x.payload)
            else {
                // this transaction is not a tenure change
                // (should be unreachable)
                warn!("Invalid block -- first transaction is not a tenure change";
                    "consensus_hash" => %self.header.consensus_hash,
                    "stacks_block_hash" => %self.header.block_hash(),
                    "stacks_block_id" => %self.header.block_id()
                );
                return Err(err);
            };

            if tc_payload.cause.expects_sortition() {
                // not valid
                warn!("Invalid block -- no coinbase, but tenure change expects sortition";
                    "consensus_hash" => %self.header.consensus_hash,
                    "stacks_block_hash" => %self.header.block_hash(),
                    "stacks_block_id" => %self.header.block_id()
                );
                return Err(err);
            }

            // not a tenure-start block, but syntactically valid w.r.t. tenure changes
            return Ok(false);
        }

        // have both a coinbase and a tenure-change
        let coinbase_idx = 1;
        let tc_idx = 0;
        if coinbase_position != Some(coinbase_idx) && tenure_change_position != Some(tc_idx) {
            // invalid -- expect exactly one sortition-induced tenure change and exactly one coinbase expected,
            // and the tenure change must be the first transaction and the coinbase must be the second transaction
            warn!("Invalid block -- coinbase and/or tenure change txs are in the wrong position -- ({coinbase_positions:?}, {tenure_change_positions:?}) != [{coinbase_idx}], [{tc_idx}]";
                "consensus_hash" => %self.header.consensus_hash,
                "stacks_block_hash" => %self.header.block_hash(),
                "stacks_block_id" => %self.header.block_id()
            );
            return Err(err);
        }
        let Some(tc_payload) = self.try_get_tenure_change_payload() else {
            warn!("Invalid block -- tx at index 0 is not a tenure tx";
                "consensus_hash" => %self.header.consensus_hash,
                "stacks_block_hash" => %self.header.block_hash(),
                "stacks_block_id" => %self.header.block_id()
            );
            return Err(err);
        };
        if !tc_payload.cause.expects_sortition() {
            // the only tenure change allowed in a block with a coinbase is a sortition-triggered
            // tenure change
            warn!("Invalid block -- tenure change does not expect a sortition";
                "consensus_hash" => %self.header.consensus_hash,
                "stacks_block_hash" => %self.header.block_hash(),
                "stacks_block_id" => %self.header.block_id()
            );
            return Err(err);
        }
        if tc_payload.previous_tenure_end != self.header.parent_block_id {
            // discontinuous
            warn!(
                "Invalid block -- discontiguous -- {} != {}",
                &tc_payload.previous_tenure_end, &self.header.parent_block_id;
                "consensus_hash" => %self.header.consensus_hash,
                "stacks_block_hash" => %self.header.block_hash(),
                "stacks_block_id" => %self.header.block_id()
            );
            return Err(err);
        }

        // must be a Nakamoto coinbase
        let Some(TransactionPayload::Coinbase(_, _, vrf_proof_opt)) =
            self.txs.get(coinbase_idx).map(|x| &x.payload)
        else {
            // this transaction is not a coinbase (but this should be unreachable)
            warn!(
                "Invalid block -- tx index {coinbase_idx} is not a coinbase";
                "consensus_hash" => %self.header.consensus_hash,
                "stacks_block_hash" => %self.header.block_hash(),
                "stacks_block_id" => %self.header.block_id()
            );
            return Err(err);
        };
        if vrf_proof_opt.is_none() {
            // not a Nakamoto coinbase
            warn!("Invalid block -- no VRF proof in coinbase";
                "consensus_hash" => %self.header.consensus_hash,
                "stacks_block_hash" => %self.header.block_hash(),
                "stacks_block_id" => %self.header.block_id()
            );
            return Err(err);
        }

        Ok(true)
    }

    /// Verify that the VRF seed of this block's block-commit is the hash of the parent tenure's
    /// VRF seed.
    pub fn validate_vrf_seed<SDBI: StacksDBIndexed>(
        &self,
        sortdb_conn: &Connection,
        chainstate_conn: &mut SDBI,
        block_commit: &LeaderBlockCommitOp,
    ) -> Result<(), ChainstateError> {
        // the block-commit from the miner who created this coinbase must have a VRF seed that
        // is the hash of the parent tenure's VRF proof.
        // Do the query relative to the parent block ID, since this block may not be processed yet.
        let parent_vrf_proof = NakamotoChainState::get_parent_vrf_proof(
            chainstate_conn,
            &self.header.parent_block_id,
            sortdb_conn,
            &self.header.consensus_hash,
            &block_commit.txid,
        )?;
        if !block_commit.new_seed.is_from_proof(&parent_vrf_proof) {
            warn!("Invalid Nakamoto block-commit: seed does not match parent VRF proof";
                  "consensus_hash" => %self.header.consensus_hash,
                  "stacks_block_hash" => %self.header.block_hash(),
                  "stacks_block_id" => %self.block_id(),
                  "parent_block_id" => %self.header.parent_block_id,
                  "commit_seed" => %block_commit.new_seed,
                  "proof_seed" => %VRFSeed::from_proof(&parent_vrf_proof),
                  "parent_vrf_proof" => %parent_vrf_proof.to_hex(),
                  "block_commit" => format!("{:?}", &block_commit)
            );
            return Err(ChainstateError::InvalidStacksBlock(
                "Invalid Nakamoto block: bad VRF proof".into(),
            ));
        }
        Ok(())
    }

    pub fn block_id(&self) -> StacksBlockId {
        self.header.block_id()
    }

    /// Get the miner's public key hash160 from this signature
    pub(crate) fn recover_miner_pubkh(&self) -> Result<Hash160, ChainstateError> {
        let recovered_miner_pubk = self.header.recover_miner_pk().ok_or_else(|| {
            warn!(
                "Nakamoto Stacks block downloaded with unrecoverable miner public key";
                "consensus_hash" => %self.header.consensus_hash,
                "stacks_block_hash" => %self.header.block_hash(),
                "stacks_block_id" => %self.header.block_id()
            );
            return ChainstateError::InvalidStacksBlock("Unrecoverable miner public key".into());
        })?;

        let recovered_miner_hash160 = Hash160::from_node_public_key(&recovered_miner_pubk);
        Ok(recovered_miner_hash160)
    }

    /// Verify the miner signature over this block.
    /// If this is a shadow block, then this is always Ok(())
    pub(crate) fn check_miner_signature(
        &self,
        miner_pubkey_hash160: &Hash160,
    ) -> Result<(), ChainstateError> {
        if self.is_shadow_block() {
            return Ok(());
        }

        let recovered_miner_hash160 = self.recover_miner_pubkh()?;
        if &recovered_miner_hash160 != miner_pubkey_hash160 {
            warn!(
                "Nakamoto Stacks block signature mismatch: {recovered_miner_hash160} != {miner_pubkey_hash160} from leader-key";
                "consensus_hash" => %self.header.consensus_hash,
                "stacks_block_hash" => %self.header.block_hash(),
                "stacks_block_id" => %self.header.block_id()
            );
            return Err(ChainstateError::InvalidStacksBlock(
                "Invalid miner signature".into(),
            ));
        }

        Ok(())
    }

    /// Verify that if this block has a tenure-change, that it is consistent with our header's
    /// consensus_hash and miner_signature.  If there is no tenure change tx in this block, then
    /// this is a no-op.
    ///
    /// This check applies to both tenure-changes and tenure-extends
    pub(crate) fn check_tenure_tx(&self) -> Result<(), ChainstateError> {
        // If this block has a tenure-change, then verify that the miner public key is the same as
        // the leader key.  This is required for all tenure-change causes.
        let Some(tc_payload) = self.get_tenure_tx_payload() else {
            return Ok(());
        };

        // in all cases, the miner public key must match that of the tenure change
        let recovered_miner_hash160 = self.recover_miner_pubkh()?;
        if tc_payload.pubkey_hash != recovered_miner_hash160 {
            warn!(
                "Invalid tenure-change transaction -- bad miner pubkey hash160";
                "consensus_hash" => %self.header.consensus_hash,
                "stacks_block_hash" => %self.header.block_hash(),
                "stacks_block_id" => %self.header.block_id(),
                "pubkey_hash" => %tc_payload.pubkey_hash,
                "recovered_miner_hash160" => %recovered_miner_hash160
            );
            return Err(ChainstateError::InvalidStacksBlock(
                "Invalid tenure change -- bad miner pubkey hash160".into(),
            ));
        }

        // in all cases, the tenure change's consensus hash must match the block's consensus
        // hash
        if tc_payload.tenure_consensus_hash != self.header.consensus_hash {
            warn!(
                "Invalid tenure-change transaction -- bad consensus hash";
                "consensus_hash" => %self.header.consensus_hash,
                "stacks_block_hash" => %self.header.block_hash(),
                "stacks_block_id" => %self.header.block_id(),
                "tc_payload.tenure_consensus_hash" => %tc_payload.tenure_consensus_hash
            );
            return Err(ChainstateError::InvalidStacksBlock(
                "Invalid tenure change -- bad consensus hash".into(),
            ));
        }

        Ok(())
    }

    /// Verify that if this block has a coinbase, that its VRF proof is consistent with the leader
    /// public key's VRF key. If there is no coinbase tx, then this is a no-op.
    fn check_normal_coinbase_tx(
        &self,
        leader_vrf_key: &VRFPublicKey,
        sortition_hash: &SortitionHash,
    ) -> Result<(), ChainstateError> {
        assert!(!self.is_shadow_block());

        // If this block has a coinbase, then verify that its VRF proof was generated by this
        // block's miner.  We'll verify that the seed of this block-commit was generated from the
        // parnet tenure's VRF proof via the `validate_vrf_seed()` method, which requires that we
        // already have the parent block.
        if let Some(coinbase_tx) = self.get_coinbase_tx() {
            let (_, _, vrf_proof_opt) = coinbase_tx
                .try_as_coinbase()
                .expect("FATAL: `get_coinbase_tx()` did not return a coinbase");

            let vrf_proof = vrf_proof_opt.ok_or(ChainstateError::InvalidStacksBlock(
                "Nakamoto coinbase must have a VRF proof".into(),
            ))?;

            // this block's VRF proof must have been generated from the last sortition's sortition
            // hash (which includes the last commit's VRF seed)
            let valid = match VRF::verify(leader_vrf_key, vrf_proof, sortition_hash.as_bytes()) {
                Ok(v) => v,
                Err(e) => {
                    warn!(
                        "Invalid Stacks block header {}: failed to verify VRF proof: {}",
                        self.header.block_hash(),
                        e
                    );
                    false
                }
            };

            if !valid {
                warn!("Invalid Nakamoto block: leader VRF key did not produce a valid proof";
                    "consensus_hash" => %self.header.consensus_hash,
                    "stacks_block_hash" => %self.header.block_hash(),
                    "stacks_block_id" => %self.header.block_id(),
                    "leader_public_key" => %leader_vrf_key.to_hex(),
                    "sortition_hash" => %sortition_hash
                );
                return Err(ChainstateError::InvalidStacksBlock(
                    "Invalid Nakamoto block: leader VRF key did not produce a valid proof".into(),
                ));
            }
        }
        Ok(())
    }

    /// Verify properties of blocks against the burnchain that are common to both normal and shadow
    /// blocks.
    ///
    /// -- (self.header.consensus_hash) that this block falls into this block-commit's tenure
    /// -- (self.header.burn_spent) that this block's burn total matches `burn_tip`'s total burn
    fn common_validate_against_burnchain(
        &self,
        tenure_burn_chain_tip: &BlockSnapshot,
        expected_burn: Option<u64>,
    ) -> Result<(), ChainstateError> {
        // this block's consensus hash must match the sortition that selected it
        if tenure_burn_chain_tip.consensus_hash != self.header.consensus_hash {
            warn!("Invalid Nakamoto block: consensus hash does not match sortition";
                "sortition.consensus_hash" => %tenure_burn_chain_tip.consensus_hash,
                "consensus_hash" => %self.header.consensus_hash,
                "stacks_block_hash" => %self.header.block_hash(),
                "stacks_block_id" => %self.header.block_id(),
            );
            return Err(ChainstateError::InvalidStacksBlock(
                "Invalid Nakamoto block: invalid consensus hash".into(),
            ));
        }

        // this block must commit to all of the work seen so far
        if let Some(expected_burn) = expected_burn {
            if self.header.burn_spent != expected_burn {
                warn!("Invalid Nakamoto block header: invalid total burns";
                    "header.burn_spent" => self.header.burn_spent,
                    "expected_burn" => expected_burn,
                    "consensus_hash" => %self.header.consensus_hash,
                    "stacks_block_hash" => %self.header.block_hash(),
                    "stacks_block_id" => %self.header.block_id()
                );
                return Err(ChainstateError::InvalidStacksBlock(
                    "Invalid Nakamoto block: invalid total burns".into(),
                ));
            }
        }

        Ok(())
    }

    /// Validate this Nakamoto block header against burnchain state.
    /// Used to determine whether or not we'll keep a block around (even if we don't yet have its parent).
    ///
    /// Arguments
    /// -- `mainnet`: whether or not the chain is mainnet
    /// -- `tenure_burn_chain_tip` is the BlockSnapshot containing the block-commit for this block's
    /// tenure.  It is not always the tip of the burnchain.
    /// -- `expected_burn` is the total number of burnchain tokens spent, if known.
    /// -- `leader_key` is the miner's leader key registration transaction
    ///
    /// Verifies the following:
    /// -- (self.header.consensus_hash) that this block falls into this block-commit's tenure
    /// -- (self.header.burn_spent) that this block's burn total matches `burn_tip`'s total burn
    /// -- (self.header.miner_signature) that this miner signed this block
    /// -- if this block has a tenure change, then it's consistent with the miner's public key and
    /// self.header.consensus_hash
    /// -- if this block has a coinbase, then that it's VRF proof was generated by this miner
    fn validate_normal_against_burnchain(
        &self,
        tenure_burn_chain_tip: &BlockSnapshot,
        expected_burn: Option<u64>,
        miner_pubkey_hash160: &Hash160,
        vrf_public_key: &VRFPublicKey,
    ) -> Result<(), ChainstateError> {
        self.common_validate_against_burnchain(tenure_burn_chain_tip, expected_burn)?;
        self.check_miner_signature(miner_pubkey_hash160)?;
        self.check_tenure_tx()?;
        self.check_normal_coinbase_tx(vrf_public_key, &tenure_burn_chain_tip.sortition_hash)?;

        // not verified by this method:
        // * chain_length       (need parent block header)
        // * parent_block_id    (need parent block header)
        // * block-commit seed  (need parent block)
        // * tx_merkle_root     (already verified; validated on deserialization)
        // * state_index_root   (validated on process_block())
        // * stacker signature  (validated on accept_block())
        Ok(())
    }

    /// Static sanity checks on transactions.
    /// Verifies:
    /// * the block is non-empty
    /// * that all txs are unique
    /// * that all txs use the given network
    /// * that all txs use the given chain ID
    /// * if this is a tenure-start tx, that:
    ///    * it has a well-formed coinbase
    ///    * it has a sortition-induced tenure change transaction
    /// * that only epoch-permitted transactions are present
    pub fn validate_transactions_static(
        &self,
        mainnet: bool,
        chain_id: u32,
        epoch_id: StacksEpochId,
    ) -> bool {
        if self.txs.is_empty() {
            warn!("Block with zero transactions is invalid";
                "consensus_hash" => %self.header.consensus_hash,
                "stacks_block_hash" => %self.header.block_hash(),
                "stacks_block_id" => %self.header.block_id()
            );
            return false;
        }
        if !StacksBlock::validate_transactions_unique(&self.txs)
            || !StacksBlock::validate_transactions_network(&self.txs, mainnet)
            || !StacksBlock::validate_transactions_chain_id(&self.txs, chain_id)
        {
            warn!("Block has duplicate transactions, invalid network, and/or invalid chain_id";
                "consensus_hash" => %self.header.consensus_hash,
                "stacks_block_hash" => %self.header.block_hash(),
                "stacks_block_id" => %self.header.block_id()
            );
            return false;
        }
        if self.is_wellformed_tenure_start_block().is_err() {
            // bad tenure change
            warn!("Not a well-formed tenure-start block";
                "consensus_hash" => %self.header.consensus_hash,
                "stacks_block_hash" => %self.header.block_hash(),
                "stacks_block_id" => %self.header.block_id()
            );
            return false;
        }
        if self.is_wellformed_tenure_extend_block().is_err() {
            // bad tenure extend
            warn!("Not a well-formed tenure-extend block";
                "consensus_hash" => %self.header.consensus_hash,
                "stacks_block_hash" => %self.header.block_hash(),
                "stacks_block_id" => %self.header.block_id()
            );
            return false;
        };
        if !StacksBlock::validate_transactions_static_epoch(&self.txs, epoch_id) {
            warn!("Block has a transaction that is not supporteed in this epoch";
                "consensus_hash" => %self.header.consensus_hash,
                "stacks_block_hash" => %self.header.block_hash(),
                "stacks_block_id" => %self.header.block_id(),
                "epoch_id" => %epoch_id
            );
            return false;
        }
        true
    }
}

impl NakamotoChainState {
    /// Infallibly set a block as processed.
    /// Does not return until it succeeds.
    fn infallible_set_block_processed(
        stacks_chain_state: &mut StacksChainState,
        block_id: &StacksBlockId,
    ) {
        loop {
            let Ok(staging_block_tx) = stacks_chain_state
                .staging_db_tx_begin()
                .inspect_err(|e| warn!("Failed to begin staging DB tx: {e:?}"))
            else {
                sleep_ms(1000);
                continue;
            };

            let Ok(_) = staging_block_tx
                .set_block_processed(block_id)
                .inspect_err(|e| warn!("Failed to mark {block_id} as processed: {e:?}"))
            else {
                sleep_ms(1000);
                continue;
            };

            let Ok(_) = staging_block_tx
                .commit()
                .inspect_err(|e| warn!("Failed to commit staging block tx for {block_id}: {e:?}"))
            else {
                sleep_ms(1000);
                continue;
            };

            break;
        }
    }

    /// Infallibly set a block as orphaned.
    /// Does not return until it succeeds.
    fn infallible_set_block_orphaned(
        stacks_chain_state: &mut StacksChainState,
        block_id: &StacksBlockId,
    ) {
        loop {
            let Ok(staging_block_tx) = stacks_chain_state
                .staging_db_tx_begin()
                .inspect_err(|e| warn!("Failed to begin staging DB tx: {e:?}"))
            else {
                sleep_ms(1000);
                continue;
            };

            let Ok(_) = staging_block_tx
                .set_block_orphaned(block_id)
                .inspect_err(|e| warn!("Failed to mark {block_id} as orphaned: {e:?}"))
            else {
                sleep_ms(1000);
                continue;
            };

            let Ok(_) = staging_block_tx
                .commit()
                .inspect_err(|e| warn!("Failed to commit staging block tx for {block_id}: {e:?}"))
            else {
                sleep_ms(1000);
                continue;
            };

            break;
        }
    }

    /// Get the current burnchain view
    /// This is either:
    ///    (1)  set by the tenure change tx if one exists
    ///    (2)  the same as parent block id
    pub fn get_block_burn_view(
        sort_db: &SortitionDB,
        next_ready_block: &NakamotoBlock,
        parent_header_info: &StacksHeaderInfo,
    ) -> Result<ConsensusHash, ChainstateError> {
        let burnchain_view = if let Some(tenure_change) = next_ready_block.get_tenure_tx_payload() {
            if let Some(ref parent_burn_view) = parent_header_info.burn_view {
                // check that the tenure_change's burn view descends from the parent
                let parent_burn_view_sn = SortitionDB::get_block_snapshot_consensus(
                    sort_db.conn(),
                    parent_burn_view,
                )?
                .ok_or_else(|| {
                    warn!(
                        "Cannot process Nakamoto block: could not find parent block's burnchain view";
                        "consensus_hash" => %next_ready_block.header.consensus_hash,
                        "stacks_block_hash" => %next_ready_block.header.block_hash(),
                        "stacks_block_id" => %next_ready_block.header.block_id(),
                        "parent_block_id" => %next_ready_block.header.parent_block_id
                    );
                    ChainstateError::InvalidStacksBlock("Failed to load burn view of parent block ID".into())
                })?;
                let handle = sort_db.index_handle_at_ch(&tenure_change.burn_view_consensus_hash)?;
                let connected_sort_id = get_ancestor_sort_id(&handle, parent_burn_view_sn.block_height, &handle.context.chain_tip)?
                    .ok_or_else(|| {
                        warn!(
                            "Cannot process Nakamoto block: could not find parent block's burnchain view";
                            "consensus_hash" => %next_ready_block.header.consensus_hash,
                            "stacks_block_hash" => %next_ready_block.header.block_hash(),
                            "stacks_block_id" => %next_ready_block.header.block_id(),
                            "parent_block_id" => %next_ready_block.header.parent_block_id
                        );
                        ChainstateError::InvalidStacksBlock("Failed to load burn view of parent block ID".into())
                    })?;
                if connected_sort_id != parent_burn_view_sn.sortition_id {
                    warn!(
                        "Cannot process Nakamoto block: parent block's burnchain view does not connect to own burn view";
                        "consensus_hash" => %next_ready_block.header.consensus_hash,
                        "stacks_block_hash" => %next_ready_block.header.block_hash(),
                        "stacks_block_id" => %next_ready_block.header.block_id(),
                        "parent_block_id" => %next_ready_block.header.parent_block_id
                    );
                    return Err(ChainstateError::InvalidStacksBlock(
                        "Does not connect to burn view of parent block ID".into(),
                    ));
                }
            }
            tenure_change.burn_view_consensus_hash.clone()
        } else {
            parent_header_info.burn_view.clone().ok_or_else(|| {
                warn!(
                    "Cannot process Nakamoto block: parent block does not have a burnchain view and current block has no tenure tx";
                    "consensus_hash" => %next_ready_block.header.consensus_hash,
                    "stacks_block_hash" => %next_ready_block.header.block_hash(),
                    "stacks_block_id" => %next_ready_block.header.block_id(),
                    "parent_block_id" => %next_ready_block.header.parent_block_id
                );
                ChainstateError::InvalidStacksBlock("Failed to load burn view of parent block ID".into())
            })?
        };
        Ok(burnchain_view)
    }

    /// Process the next ready block.
    /// If there exists a ready Nakamoto block, then this method returns Ok(Some(..)) with the
    /// receipt.  Otherwise, it returns Ok(None).
    ///
    /// Canonical sortition tip is a pointer to the current canonical sortition tip.
    ///  this is used to store block processed information in the sortition db.
    ///
    /// It returns Err(..) on DB error, or if the child block does not connect to the parent.
    /// The caller should keep calling this until it gets Ok(None)
    pub fn process_next_nakamoto_block<T: BlockEventDispatcher>(
        stacks_chain_state: &mut StacksChainState,
        sort_db: &mut SortitionDB,
        canonical_sortition_tip: &SortitionId,
        dispatcher_opt: Option<&T>,
        txindex: bool,
    ) -> Result<Option<StacksEpochReceipt>, ChainstateError> {
        #[cfg(test)]
        fault_injection::stall_block_processing();

        let nakamoto_blocks_db = stacks_chain_state.nakamoto_blocks_db();
        let Some((next_ready_block, block_size)) =
            nakamoto_blocks_db.next_ready_nakamoto_block(stacks_chain_state.db())?
        else {
            // no more blocks
            test_debug!("No more Nakamoto blocks to process");
            return Ok(None);
        };

        let block_id = next_ready_block.block_id();

        // find corresponding snapshot
        let Some(next_ready_block_snapshot) = SortitionDB::get_block_snapshot_consensus(
            sort_db.conn(),
            &next_ready_block.header.consensus_hash,
        )?
        else {
            // might not have snapshot yet, even if the block is burn-attachable, because it could
            // be a shadow block
            if next_ready_block.is_shadow_block() {
                test_debug!(
                    "Stop processing Nakamoto blocks at shadow block {}",
                    &next_ready_block.block_id()
                );
                return Ok(None);
            }

            // but this isn't allowed for non-shadow blocks, which must be marked burn-attachable
            // separately
            panic!(
                "CORRUPTION: staging Nakamoto block {}/{} does not correspond to a burn block",
                &next_ready_block.header.consensus_hash,
                &next_ready_block.header.block_hash()
            );
        };

        debug!("Process staging Nakamoto block";
               "consensus_hash" => %next_ready_block.header.consensus_hash,
               "stacks_block_hash" => %next_ready_block.header.block_hash(),
               "stacks_block_id" => %next_ready_block.header.block_id(),
               "burn_block_hash" => %next_ready_block_snapshot.burn_header_hash,
               "parent_block_id" => %next_ready_block.header.parent_block_id,
        );

        let elected_height = sort_db
            .get_consensus_hash_height(&next_ready_block.header.consensus_hash)?
            .ok_or_else(|| ChainstateError::NoSuchBlockError)?;
        let elected_in_cycle = sort_db
            .pox_constants
            .block_height_to_reward_cycle(sort_db.first_block_height, elected_height)
            .ok_or_else(|| {
                ChainstateError::InvalidStacksBlock(
                    "Elected in block height before first_block_height".into(),
                )
            })?;
        let active_reward_set = OnChainRewardSetProvider::<DummyEventDispatcher>(None).read_reward_set_nakamoto_of_cycle(
            elected_in_cycle,
            stacks_chain_state,
            sort_db,
            &next_ready_block.header.parent_block_id,
            true,
        ).map_err(|e| {
            warn!(
                "Cannot process Nakamoto block: could not load reward set that elected the block";
                "err" => ?e,
                "consensus_hash" => %next_ready_block.header.consensus_hash,
                "stacks_block_hash" => %next_ready_block.header.block_hash(),
                "stacks_block_id" => %next_ready_block.header.block_id(),
                "parent_block_id" => %next_ready_block.header.parent_block_id,
            );
            ChainstateError::NoSuchBlockError
        })?;
        let (mut chainstate_tx, clarity_instance) = stacks_chain_state.chainstate_tx_begin()?;

        // find parent header
        let Some(parent_header_info) =
            Self::get_block_header(&chainstate_tx.tx, &next_ready_block.header.parent_block_id)?
        else {
            // no parent; cannot process yet
            debug!("Cannot process Nakamoto block: missing parent header";
                   "consensus_hash" => %next_ready_block.header.consensus_hash,
                   "stacks_block_hash" => %next_ready_block.header.block_hash(),
                   "stacks_block_id" => %next_ready_block.header.block_id(),
                   "parent_block_id" => %next_ready_block.header.parent_block_id
            );
            return Ok(None);
        };

        // sanity check -- must attach to parent
        let parent_block_id = StacksBlockId::new(
            &parent_header_info.consensus_hash,
            &parent_header_info.anchored_header.block_hash(),
        );
        if parent_block_id != next_ready_block.header.parent_block_id {
            drop(chainstate_tx);

            let msg = "Discontinuous Nakamoto Stacks block";
            warn!("{}", &msg;
                  "child parent_block_id" => %next_ready_block.header.parent_block_id,
                  "expected parent_block_id" => %parent_block_id,
                  "consensus_hash" => %next_ready_block.header.consensus_hash,
                  "stacks_block_hash" => %next_ready_block.header.block_hash(),
                  "stacks_block_id" => %next_ready_block.header.block_id()
            );
            let staging_block_tx = stacks_chain_state.staging_db_tx_begin()?;
            staging_block_tx.set_block_orphaned(&block_id)?;
            staging_block_tx.commit()?;
            return Err(ChainstateError::InvalidStacksBlock(msg.into()));
        }

        // set the sortition handle's pointer to the block's burnchain view.
        //   this is either:
        //    (1)  set by the tenure change tx if one exists
        //    (2)  the same as parent block id
        let burnchain_view =
            Self::get_block_burn_view(sort_db, &next_ready_block, &parent_header_info)?;
        let Some(burnchain_view_sn) =
            SortitionDB::get_block_snapshot_consensus(sort_db.conn(), &burnchain_view)?
        else {
            // This should be checked already during block acceptance and parent block processing
            //   - The check for expected burns returns `NoSuchBlockError` if the burnchain view
            //      could not be found for a block with a tenure tx.
            // We error here anyways, but the check during block acceptance makes sure that the staging
            //  db doesn't get into a situation where it continuously tries to retry such a block (because
            //  such a block shouldn't land in the staging db).
            warn!(
                "Cannot process Nakamoto block: failed to find Sortition ID associated with burnchain view";
                "consensus_hash" => %next_ready_block.header.consensus_hash,
                "stacks_block_hash" => %next_ready_block.header.block_hash(),
                "stacks_block_id" => %next_ready_block.header.block_id(),
                "burn_view_consensus_hash" => %burnchain_view,
            );
            return Ok(None);
        };

        // find commit and sortition burns if this is a tenure-start block
        let new_tenure = next_ready_block.is_wellformed_tenure_start_block()?;

        let (commit_burn, sortition_burn) = if new_tenure && !next_ready_block.is_shadow_block() {
            // find block-commit to get commit-burn
            let block_commit = SortitionDB::get_block_commit(
                sort_db.conn(),
                &next_ready_block_snapshot.winning_block_txid,
                &next_ready_block_snapshot.sortition_id,
            )?
            .expect("FATAL: no block-commit for tenure-start block");

            let sort_burn =
                SortitionDB::get_block_burn_amount(sort_db.conn(), &next_ready_block_snapshot)?;
            (block_commit.burn_fee, sort_burn)
        } else {
            // non-tenure-change blocks and shadow blocks both have zero additional spends
            (0, 0)
        };

        // attach the block to the chain state and calculate the next chain tip.
        let pox_constants = sort_db.pox_constants.clone();

        // NOTE: because block status is updated in a separate transaction, we need `chainstate_tx`
        // and `clarity_instance` to go out of scope before we can issue the it (since we need a
        // mutable reference to `stacks_chain_state` to start it).  This means ensuring that, in the
        // `Ok(..)` case, the `clarity_commit` gets dropped beforehand.  In order to do this, we first
        // run `::append_block()` here, and capture both the Ok(..) and Err(..) results as
        // Option<..>'s.  Then, if we errored, we can explicitly drop the `Ok(..)` option (even
        // though it will always be None), which gets the borrow-checker to believe that it's safe
        // to access `stacks_chain_state` again.  In the `Ok(..)` case, it's instead sufficient so
        // simply commit the block before beginning the second transaction to mark it processed.

        let mut burn_view_handle = sort_db.index_handle(&burnchain_view_sn.sortition_id);
        let (ok_opt, err_opt) = match NakamotoChainState::append_block(
            &mut chainstate_tx,
            clarity_instance,
            &mut burn_view_handle,
            &burnchain_view,
            &pox_constants,
            &parent_header_info,
            &next_ready_block_snapshot.burn_header_hash,
            next_ready_block_snapshot
                .block_height
                .try_into()
                .expect("Failed to downcast u64 to u32"),
            next_ready_block_snapshot.burn_header_timestamp,
            &next_ready_block,
            block_size,
            commit_burn,
            sortition_burn,
            &active_reward_set,
            false,
        ) {
            Ok(next_chain_tip_info) => (Some(next_chain_tip_info), None),
            Err(e) => (None, Some(e)),
        };

        if let Some(e) = err_opt {
            // force rollback
            drop(ok_opt);
            drop(chainstate_tx);

            warn!(
                "Failed to append {}/{}: {:?}",
                &next_ready_block.header.consensus_hash,
                &next_ready_block.header.block_hash(),
                &e;
                "stacks_block_id" => %next_ready_block.header.block_id()
            );

            // as a separate transaction, mark this block as processed and orphaned.
            // This is done separately so that the staging blocks DB, which receives writes
            // from the network to store blocks, will be available for writes while a block is
            // being processed. Therefore, it's *very important* that block-processing happens
            // within the same, single thread.  Also, it's *very important* that this update
            // succeeds, since *we have already processed* the block.
            Self::infallible_set_block_orphaned(stacks_chain_state, &block_id);
            return Err(e);
        };

        let (mut receipt, clarity_commit, reward_set_data, phantom_unlock_events) =
            ok_opt.expect("FATAL: unreachable");

        assert_eq!(
            receipt.header.anchored_header.block_hash(),
            next_ready_block.header.block_hash()
        );
        assert_eq!(
            receipt.header.consensus_hash,
            next_ready_block.header.consensus_hash
        );

        // this will panic if the Clarity commit fails.
        clarity_commit.commit();
        chainstate_tx.commit()
        .unwrap_or_else(|e| {
            error!("Failed to commit chainstate transaction after committing Clarity block. The chainstate database is now corrupted.";
            "error" => ?e);
            panic!()
        });

        // as a separate transaction, mark this block as processed.
        // This is done separately so that the staging blocks DB, which receives writes
        // from the network to store blocks, will be available for writes while a block is
        // being processed. Therefore, it's *very important* that block-processing happens
        // within the same, single thread.  Also, it's *very important* that this update
        // succeeds, since *we have already processed* the block.
        Self::infallible_set_block_processed(stacks_chain_state, &block_id);

        let signer_bitvec = (next_ready_block).header.pox_treatment.clone();

        let block_timestamp = next_ready_block.header.timestamp;

        // set stacks block accepted
        let mut sort_tx = sort_db.tx_handle_begin(canonical_sortition_tip)?;
        sort_tx.set_stacks_block_accepted(
            &next_ready_block.header.consensus_hash,
            &next_ready_block.header.block_hash(),
            next_ready_block.header.chain_length,
        )?;

        sort_tx
            .commit()
            .unwrap_or_else(|e| {
                error!("Failed to commit sortition db transaction after committing chainstate and clarity block. The chainstate database is now corrupted.";
                       "error" => ?e);
                panic!()
            });

        info!(
            "Advanced to new tip! {}/{}",
            &receipt.header.consensus_hash,
            &receipt.header.anchored_header.block_hash()
        );

        let tx_receipts = &mut receipt.tx_receipts;
        if let Some(unlock_receipt) =
            // For the event dispatcher, attach any STXMintEvents that
            // could not be included in the block (e.g. because the
            // block didn't have a Coinbase transaction).
            Self::generate_phantom_unlock_tx(
                phantom_unlock_events,
                &stacks_chain_state.config(),
                next_ready_block.header.chain_length,
            )
        {
            tx_receipts.push(unlock_receipt);
        }

        // if txindex is enabled, let's record each transaction in the transactions table
        if txindex {
            let block_id = next_ready_block.block_id();
            let stacks_db_tx = stacks_chain_state.index_tx_begin();
            for tx_receipt in tx_receipts.iter() {
                Self::record_transaction(&stacks_db_tx, &block_id, tx_receipt);
            }

            let _ = stacks_db_tx.commit().inspect_err(|e| {
                error!("Could not index transactions: {}", e);
            });
        }

        // announce the block, if we're connected to an event dispatcher
        if let Some(dispatcher) = dispatcher_opt {
            let block_event = (
                next_ready_block,
                parent_header_info.anchored_header.block_hash(),
            )
                .into();
            dispatcher.announce_block(
                &block_event,
                &receipt.header.clone(),
                tx_receipts,
                &parent_block_id,
                &next_ready_block_snapshot.winning_block_txid,
                &receipt.matured_rewards,
                receipt.matured_rewards_info.as_ref(),
                &receipt.parent_burn_block_hash,
                receipt.parent_burn_block_height,
                receipt.parent_burn_block_timestamp,
                &receipt.anchored_block_cost,
                &receipt.parent_microblocks_cost,
                &pox_constants,
                &reward_set_data,
                &Some(signer_bitvec),
                Some(block_timestamp),
                receipt.coinbase_height,
            );
        }

        Ok(Some(receipt))
    }

    /// Get the expected total burnchain tokens spent so far for a given block.
    /// * if the block has a tenure-change tx, then this is the tx's sortition consensus hash's
    /// snapshot's burn total (since the miner will have produced this tenure-change tx in reaction
    /// to the arrival of this new sortition)
    /// * otherwise, it's the highest processed tenure's sortition consensus hash's snapshot's burn
    /// total.
    ///
    /// This function will return Ok(None) if the given block's parent is not yet processed.  This
    /// by itself is not necessarily an error, because a block can be stored for subsequent
    /// processing before its parent has been processed.  The `Self::append_block()` function,
    /// however, will flag a block as invalid in this case, because the parent must be available in
    /// order to process a block.
    pub(crate) fn get_expected_burns<SH: SortitionHandle>(
        sort_handle: &SH,
        chainstate_conn: &Connection,
        block: &NakamotoBlock,
    ) -> Result<Option<u64>, ChainstateError> {
        let burn_view_ch = if let Some(tenure_payload) = block.get_tenure_tx_payload() {
            &tenure_payload.burn_view_consensus_hash
        } else {
            // if there's no new tenure for this block, the burn total should be the same as its parent
            let parent_burns_opt =
                Self::get_block_header(chainstate_conn, &block.header.parent_block_id)?
                    .map(|parent| parent.anchored_header.total_burns());
            return Ok(parent_burns_opt);
        };
        let burn_view_sn =
            SortitionDB::get_block_snapshot_consensus(sort_handle.sqlite(), burn_view_ch)?
                .ok_or_else(|| {
                    warn!("Could not load expected burns -- no such burn view";
                          "burn_view_consensus_hash" => %burn_view_ch
                    );
                    ChainstateError::NoSuchBlockError
                })?;
        Ok(Some(burn_view_sn.total_burn))
    }

    /// Verify that the given Nakamoto block attaches to the canonical burnchain fork.
    /// Return Ok(snapshot) on success, where `snapshot` is the sortition corresponding to this
    /// block's tenure.
    /// Return Err(..) otherwise
    fn validate_nakamoto_tenure_snapshot(
        db_handle: &SortitionHandleConn,
        block: &NakamotoBlock,
    ) -> Result<BlockSnapshot, ChainstateError> {
        // find the sortition-winning block commit for this block, as well as the block snapshot
        // containing the parent block-commit.  This is the snapshot that corresponds to when the
        // miner begain its tenure; it may not be the burnchain tip.
        let consensus_hash = &block.header.consensus_hash;

        let sort_tip = SortitionDB::get_canonical_burn_chain_tip(db_handle)?;

        // burn chain tip that selected this commit's block (the tenure sortition)
        let Some(tenure_burn_chain_tip) =
            SortitionDB::get_block_snapshot_consensus(db_handle, consensus_hash)?
        else {
            warn!("No sortition for {}", consensus_hash);
            return Err(ChainstateError::InvalidStacksBlock(
                "No sortition for block's consensus hash".into(),
            ));
        };

        // tenure sortition is canonical
        let Some(ancestor_sort_id) = get_ancestor_sort_id(
            db_handle,
            tenure_burn_chain_tip.block_height,
            &sort_tip.sortition_id,
        )?
        else {
            // not canonical
            warn!("Invalid consensus hash: snapshot is not canonical"; "consensus_hash" => %consensus_hash);
            return Err(ChainstateError::InvalidStacksBlock(
                "No sortition for block's consensus hash -- not canonical".into(),
            ));
        };
        if ancestor_sort_id != tenure_burn_chain_tip.sortition_id {
            // not canonical
            warn!("Invalid consensus hash: snapshot is not canonical"; "consensus_hash" => %consensus_hash);
            return Err(ChainstateError::InvalidStacksBlock(
                "No sortition for block's consensus hash -- not canonical".into(),
            ));
        };

        Ok(tenure_burn_chain_tip)
    }

    /// Statically validate the block's transactions against the burnchain epoch.
    /// Return Ok(()) if they pass all static checks
    /// Return Err(..) if not.
    fn validate_nakamoto_block_transactions_static(
        mainnet: bool,
        chain_id: u32,
        sortdb_conn: &Connection,
        block: &NakamotoBlock,
        block_tenure_burn_height: u64,
    ) -> Result<(), ChainstateError> {
        // check the _next_ block's tenure, since when Nakamoto's miner activates, the current chain tip
        // will be in epoch 2.5 (the next block will be epoch 3.0)
        let cur_epoch = SortitionDB::get_stacks_epoch(sortdb_conn, block_tenure_burn_height + 1)?
            .expect("FATAL: no epoch defined for current Stacks block");

        // static checks on transactions all pass
        let valid = block.validate_transactions_static(mainnet, chain_id, cur_epoch.epoch_id);
        if !valid {
            warn!(
                "Invalid Nakamoto block, transactions failed static checks: {}/{} (epoch {})",
                &block.header.consensus_hash,
                &block.header.block_hash(),
                cur_epoch.epoch_id
            );
            return Err(ChainstateError::InvalidStacksBlock(
                "Invalid Nakamoto block: failed static transaction checks".into(),
            ));
        }

        Ok(())
    }

    /// Validate that a normal Nakamoto block attaches to the burn chain state.
    /// Called before inserting the block into the staging DB.
    /// Wraps `NakamotoBlock::validate_against_burnchain()`, and
    /// verifies that all transactions in the block are allowed in this epoch.
    pub(crate) fn validate_normal_nakamoto_block_burnchain(
        staging_db: NakamotoStagingBlocksConnRef,
        db_handle: &SortitionHandleConn,
        expected_burn: Option<u64>,
        block: &NakamotoBlock,
        mainnet: bool,
        chain_id: u32,
    ) -> Result<(), ChainstateError> {
        assert!(!block.is_shadow_block());

        let tenure_burn_chain_tip = Self::validate_nakamoto_tenure_snapshot(db_handle, block)?;

        // block-commit of this sortition
        let Some(block_commit) = db_handle.get_block_commit_by_txid(
            &tenure_burn_chain_tip.sortition_id,
            &tenure_burn_chain_tip.winning_block_txid,
        )?
        else {
            warn!(
                "No block commit for {} in sortition for {}",
                &tenure_burn_chain_tip.winning_block_txid, &block.header.consensus_hash
            );
            return Err(ChainstateError::InvalidStacksBlock(
                "No block-commit in sortition for block's consensus hash".into(),
            ));
        };

        // if the *parent* of this block is a shadow block, then the block-commit's
        // parent_vtxindex *MUST* be 0 and the parent_block_ptr *MUST* be the tenure of the
        // shadow block.
        //
        // if the parent is not a shadow block, then this is a no-op.
        Self::validate_shadow_parent_burnchain(staging_db, db_handle, block, &block_commit)?;

        // key register of the winning miner
        let leader_key = db_handle
            .get_leader_key_at(
                u64::from(block_commit.key_block_ptr),
                u32::from(block_commit.key_vtxindex),
            )?
            .expect("FATAL: have block commit but no leader key");

        // miner key hash160.
        let miner_pubkey_hash160 = leader_key
            .interpret_nakamoto_signing_key()
            .ok_or(ChainstateError::NoSuchBlockError)
            .inspect_err(|_e| {
                warn!(
                    "Leader key did not contain a hash160 of the miner signing public key";
                    "leader_key" => ?leader_key,
                );
            })?;

        // attaches to burn chain
        if let Err(e) = block.validate_normal_against_burnchain(
            &tenure_burn_chain_tip,
            expected_burn,
            &miner_pubkey_hash160,
            &leader_key.public_key,
        ) {
            warn!(
                "Invalid Nakamoto block, could not validate on burnchain";
                "consensus_hash" => %block.header.consensus_hash,
                "stacks_block_hash" => %block.header.block_hash(),
                "error" => ?e
            );

            return Err(e);
        }

        Self::validate_nakamoto_block_transactions_static(
            mainnet,
            chain_id,
            db_handle.deref(),
            block,
            tenure_burn_chain_tip.block_height,
        )?;
        Ok(())
    }

    /// Accept a Nakamoto block into the staging blocks DB.
    /// Fails if:
    /// * the public key cannot be recovered from the miner's signature
    /// * the stackers during the tenure didn't sign it
    /// * a DB error occurs
    /// Does nothing if:
    /// * we already have the block
    /// Returns true if we stored the block; false if not.
    pub fn accept_block(
        chainstate: &mut StacksChainState,
        block: &NakamotoBlock,
        db_handle: &mut SortitionHandleConn,
        reward_set: &RewardSet,
        obtain_method: NakamotoBlockObtainMethod,
    ) -> Result<bool, ChainstateError> {
        let block_id = block.block_id();
        test_debug!("Consider Nakamoto block {block_id}");
        let config = chainstate.config();
        // do nothing if we already have this block
        let (headers_conn, staging_db_tx) = chainstate.headers_conn_and_staging_tx_begin()?;
        if Self::get_block_header(headers_conn, &block_id)?.is_some() {
            debug!("Already have block {block_id}");
            return Ok(false);
        }

        // if this is the first tenure block, then make sure it's well-formed
        block.is_wellformed_tenure_start_block().inspect_err(|_| {
            warn!("Block {block_id} is not a well-formed first tenure block");
        })?;

        // if this is a tenure-extend block, then make sure it's well-formed
        block.is_wellformed_tenure_extend_block().inspect_err(|_| {
            warn!("Block {block_id} is not a well-formed tenure-extend block");
        })?;

        // it's okay if this fails because we might not have the parent block yet.  It will be
        // checked on `::append_block()`
        let expected_burn_opt = Self::get_expected_burns(db_handle, headers_conn, block)?;

        if block.is_shadow_block() {
            // this block is already present in the staging DB, so just perform some prefunctory
            // validation (since they're constructed a priori to be valid)
            Self::validate_shadow_nakamoto_block_burnchain(
                staging_db_tx.conn(),
                db_handle,
                expected_burn_opt,
                block,
                config.mainnet,
                config.chain_id,
            )
            .unwrap_or_else(|e| {
                error!("Unacceptable shadow Nakamoto block";
                    "stacks_block_id" => %block_id,
                    "error" => ?e
                );
                panic!("Unacceptable shadow Nakamoto block");
            });
            return Ok(false);
        }

        // this block must be consistent with its miner's leader-key and block-commit, and must
        // contain only transactions that are valid in this epoch.
        Self::validate_normal_nakamoto_block_burnchain(
            staging_db_tx.conn(),
            db_handle,
            expected_burn_opt,
            block,
            config.mainnet,
            config.chain_id,
        )
        .inspect_err(|e| {
            warn!("Unacceptable Nakamoto block; will not store";
                "stacks_block_id" => %block_id,
                "error" => ?e
            );
        })?;

        let signing_weight = block
            .header
            .verify_signer_signatures(reward_set)
            .inspect_err(|e| {
                warn!("Received block, but the signer signatures are invalid";
                    "block_id" => %block_id,
                    "error" => ?e,
                );
            })?;

        // if we pass all the tests, then along the way, we will have verified (in
        // Self::validate_nakamoto_block_burnchain) that the consensus hash of this block is on the
        // same sortition history as `db_handle` (and thus it must be burn_attachable)
        let burn_attachable = true;

        let ret = staging_db_tx.store_block_if_better(
            block,
            burn_attachable,
            signing_weight,
            obtain_method,
        )?;
        staging_db_tx.commit()?;
        if ret {
            test_debug!("Stored Nakamoto block {block_id}");
        } else {
            test_debug!("Did NOT store Nakamoto block {block_id}");
        }
        Ok(ret)
    }

    /// Return the total ExecutionCost consumed during the tenure up to and including
    ///  `block`
    pub fn get_total_tenure_cost_at(
        chainstate_conn: &Connection,
        block: &StacksBlockId,
    ) -> Result<Option<ExecutionCost>, ChainstateError> {
        let qry = "SELECT total_tenure_cost FROM nakamoto_block_headers WHERE index_block_hash = ?";
        chainstate_conn
            .query_row(qry, &[block], |row| row.get(0))
            .optional()
            .map_err(ChainstateError::from)
    }

    /// Return the ExecutionCost of `block`
    pub fn get_block_cost(
        chainstate_conn: &Connection,
        block: &StacksBlockId,
    ) -> Result<Option<ExecutionCost>, ChainstateError> {
        let qry = "SELECT total_tenure_cost FROM nakamoto_block_headers WHERE index_block_hash = ?";
        chainstate_conn
            .query_row(qry, &[block], |row| row.get(0))
            .optional()
            .map_err(ChainstateError::from)
    }

    /// Return the total transactions fees during the tenure up to and including
    ///  `block`
    pub fn get_total_tenure_tx_fees_at(
        chainstate_conn: &Connection,
        block: &StacksBlockId,
    ) -> Result<Option<u128>, ChainstateError> {
        let qry = "SELECT tenure_tx_fees FROM nakamoto_block_headers WHERE index_block_hash = ?";
        let tx_fees_str: Option<String> = chainstate_conn
            .query_row(qry, &[block], |row| row.get(0))
            .optional()?;
        tx_fees_str
            .map(|x| x.parse())
            .transpose()
            .map_err(|_| ChainstateError::DBError(DBError::ParseError))
    }

    /// Return a Nakamoto StacksHeaderInfo at a given coinbase height in the fork identified by `tip_index_hash`.
    /// * For Stacks 2.x, this is the Stacks block's header
    /// * For Stacks 3.x (Nakamoto), this is the first block in the miner's tenure.
    pub fn get_header_by_coinbase_height<SDBI: StacksDBIndexed>(
        conn: &mut SDBI,
        tip_index_hash: &StacksBlockId,
        coinbase_height: u64,
    ) -> Result<Option<StacksHeaderInfo>, ChainstateError> {
        // nakamoto block?
        if let Some(block_id) =
            conn.get_nakamoto_block_id_at_coinbase_height(tip_index_hash, coinbase_height)?
        {
            return Self::get_block_header_nakamoto(conn.sqlite(), &block_id);
        }

        // epcoh2 block?
        let Some(ancestor_at_height) = conn
            .get_ancestor_block_id(coinbase_height, tip_index_hash)?
            .map(|ancestor| Self::get_block_header(conn.sqlite(), &ancestor))
            .transpose()?
            .flatten()
        else {
            warn!("No such epoch2 ancestor";
                  "coinbase_height" => coinbase_height,
                  "tip_index_hash" => %tip_index_hash,
            );
            return Ok(None);
        };
        // only return if it is an epoch-2 block, because that's
        // the only case where block_height can be interpreted as
        // tenure height.
        if ancestor_at_height.is_epoch_2_block() {
            return Ok(Some(ancestor_at_height));
        }

        Ok(None)
    }

    /// Load the block version of a Nakamoto blocok
    pub fn get_nakamoto_block_version(
        chainstate_conn: &Connection,
        index_block_hash: &StacksBlockId,
    ) -> Result<Option<u8>, ChainstateError> {
        let sql = "SELECT version FROM nakamoto_block_headers WHERE index_block_hash = ?1";
        let args = rusqlite::params![index_block_hash];
        let mut stmt = chainstate_conn.prepare(sql)?;
        let result = stmt
            .query_row(args, |row| {
                let version: u8 = row.get(0)?;
                Ok(version)
            })
            .optional()?;

        Ok(result)
    }

    /// Load the parent block ID of a Nakamoto block
    pub fn get_nakamoto_parent_block_id(
        chainstate_conn: &Connection,
        index_block_hash: &StacksBlockId,
    ) -> Result<Option<StacksBlockId>, ChainstateError> {
        let sql = "SELECT parent_block_id FROM nakamoto_block_headers WHERE index_block_hash = ?1";
        let mut result = query_row_columns(
            chainstate_conn,
            sql,
            &[&index_block_hash],
            "parent_block_id",
        )?;
        if result.len() > 1 {
            // even though `(consensus_hash,block_hash)` is the primary key, these are hashed to
            // produce `index_block_hash`.  So, `index_block_hash` is also unique w.h.p.
            unreachable!("FATAL: multiple instances of index_block_hash");
        }
        Ok(result.pop())
    }

    /// Load a Nakamoto header
    pub fn get_block_header_nakamoto(
        chainstate_conn: &Connection,
        index_block_hash: &StacksBlockId,
    ) -> Result<Option<StacksHeaderInfo>, ChainstateError> {
        let sql = "SELECT * FROM nakamoto_block_headers WHERE index_block_hash = ?1";
        let result = query_row_panic(chainstate_conn, sql, &[&index_block_hash], || {
            "FATAL: multiple rows for the same block hash".to_string()
        })?;
        Ok(result)
    }

    /// Load a consensus hash for a Nakamoto header
    pub fn get_block_header_nakamoto_tenure_id(
        chainstate_conn: &Connection,
        index_block_hash: &StacksBlockId,
    ) -> Result<Option<ConsensusHash>, ChainstateError> {
        let sql = "SELECT consensus_hash FROM nakamoto_block_headers WHERE index_block_hash = ?1";
        let result = query_row_panic(chainstate_conn, sql, &[&index_block_hash], || {
            "FATAL: multiple rows for the same block hash".to_string()
        })?;
        Ok(result)
    }

    /// Load the total_tenure_size for a Nakamoto header
    pub fn get_block_header_nakamoto_total_tenure_size(
        chainstate_conn: &Connection,
        index_block_hash: &StacksBlockId,
    ) -> Result<Option<u64>, ChainstateError> {
        let sql =
            "SELECT total_tenure_size FROM nakamoto_block_headers WHERE index_block_hash = ?1";
        let result = query_row_panic(chainstate_conn, sql, &[&index_block_hash], || {
            "FATAL: multiple rows for the same block hash".to_string()
        })?;
        Ok(result)
    }

    /// Load an epoch2 header
    pub fn get_block_header_epoch2(
        chainstate_conn: &Connection,
        index_block_hash: &StacksBlockId,
    ) -> Result<Option<StacksHeaderInfo>, ChainstateError> {
        let sql = "SELECT * FROM block_headers WHERE index_block_hash = ?1";
        let result = query_row_panic(chainstate_conn, sql, &[&index_block_hash], || {
            "FATAL: multiple rows for the same block hash".to_string()
        })?;

        Ok(result)
    }

    /// Load block header (either Epoch-2 rules or Nakamoto) by `index_block_hash`
    pub fn get_block_header(
        chainstate_conn: &Connection,
        index_block_hash: &StacksBlockId,
    ) -> Result<Option<StacksHeaderInfo>, ChainstateError> {
        if let Some(header) = Self::get_block_header_nakamoto(chainstate_conn, index_block_hash)? {
            return Ok(Some(header));
        }

        Self::get_block_header_epoch2(chainstate_conn, index_block_hash)
    }

    /// Does a block header exist?
    /// Works for both Nakamoto and epoch2 blocks, as long as check_epoch2 is true
    pub fn has_block_header(
        chainstate_conn: &Connection,
        index_block_hash: &StacksBlockId,
        check_epoch2: bool,
    ) -> Result<bool, ChainstateError> {
        let sql = "SELECT 1 FROM nakamoto_block_headers WHERE index_block_hash = ?1";
        let result: Option<i64> =
            query_row_panic(chainstate_conn, sql, &[&index_block_hash], || {
                "FATAL: multiple rows for the same block hash".to_string()
            })?;
        if result.is_some() {
            return Ok(true);
        }

        if !check_epoch2 {
            return Ok(false);
        }

        // check epoch 2
        let sql = "SELECT 1 FROM block_headers WHERE index_block_hash = ?1";
        let result: Option<i64> =
            query_row_panic(chainstate_conn, sql, &[&index_block_hash], || {
                "FATAL: multiple rows for the same block hash".to_string()
            })?;

        Ok(result.is_some())
    }

    /// Does an epoch2 block header exist?
    pub fn has_block_header_epoch2(
        chainstate_conn: &Connection,
        index_block_hash: &StacksBlockId,
    ) -> Result<bool, ChainstateError> {
        let sql = "SELECT 1 FROM block_headers WHERE index_block_hash = ?1";
        let result: Option<i64> =
            query_row_panic(chainstate_conn, sql, &[&index_block_hash], || {
                "FATAL: multiple rows for the same block hash".to_string()
            })?;

        Ok(result.is_some())
    }

    /// DO NOT CALL IN CONSENSUS CODE, such as during Stacks block processing
    /// (including during Clarity VM evaluation). This function returns the latest data
    /// known to the node, which may not have been at the time of original block assembly.
    /// Load the canonical Stacks block header (either epoch-2 rules or Nakamoto)
    pub fn get_canonical_block_header(
        chainstate_conn: &Connection,
        sortdb: &SortitionDB,
    ) -> Result<Option<StacksHeaderInfo>, ChainstateError> {
        let (consensus_hash, block_hash) =
            SortitionDB::get_canonical_stacks_chain_tip_hash(sortdb.conn())?;
        Self::get_block_header(
            chainstate_conn,
            &StacksBlockId::new(&consensus_hash, &block_hash),
        )
    }

    /// Get the tenure-start block header of a given consensus hash.
    /// For Nakamoto blocks, this is the first block in the tenure identified by the consensus
    /// hash.
    /// For epoch2 blocks, this is simply the block whose winning sortition happened in the
    /// sortition identified by the consensus hash.
    ///
    /// `tip_block_id` is the chain tip from which to perform the query.
    pub fn get_tenure_start_block_header<SDBI: StacksDBIndexed>(
        chainstate_conn: &mut SDBI,
        tip_block_id: &StacksBlockId,
        consensus_hash: &ConsensusHash,
    ) -> Result<Option<StacksHeaderInfo>, ChainstateError> {
        // nakamoto?
        if let Some(hdr) = Self::get_nakamoto_tenure_start_block_header(
            chainstate_conn,
            tip_block_id,
            consensus_hash,
        )? {
            return Ok(Some(hdr));
        }

        // epoch2?
        let epoch2_header_info = StacksChainState::get_stacks_block_header_info_by_consensus_hash(
            chainstate_conn.sqlite(),
            consensus_hash,
        )?;
        Ok(epoch2_header_info)
    }

    /// Get the first block header in a Nakamoto tenure
    pub fn get_nakamoto_tenure_start_block_header<SDBI: StacksDBIndexed>(
        chainstate_conn: &mut SDBI,
        tip_block_id: &StacksBlockId,
        consensus_hash: &ConsensusHash,
    ) -> Result<Option<StacksHeaderInfo>, ChainstateError> {
        let Some(block_id) =
            chainstate_conn.get_tenure_start_block_id(tip_block_id, consensus_hash)?
        else {
            return Ok(None);
        };
        Self::get_block_header_nakamoto(chainstate_conn.sqlite(), &block_id)
    }

    /// Get the first canonical block header in a vector of height-ordered candidates
    fn get_highest_canonical_block_header_from_candidates(
        sort_db: &SortitionDB,
        candidates: Vec<StacksHeaderInfo>,
    ) -> Result<Option<StacksHeaderInfo>, ChainstateError> {
        let canonical_sortition_handle = sort_db.index_handle_at_tip();
        for candidate in candidates.into_iter() {
            let Some(ref candidate_ch) = candidate.burn_view else {
                // this is an epoch 2.x header, no burn view to check
                return Ok(Some(candidate));
            };
            let in_canonical_fork = canonical_sortition_handle.processed_block(&candidate_ch)?;
            if in_canonical_fork {
                return Ok(Some(candidate));
            }
        }

        // did not find any blocks in candidates
        Ok(None)
    }

    /// Get the highest block in the given tenure on a given fork.
    /// Only works on Nakamoto blocks.
    /// TODO: unit test
    pub fn get_highest_block_header_in_tenure<SDBI: StacksDBIndexed>(
        chainstate_conn: &mut SDBI,
        tip_block_id: &StacksBlockId,
        consensus_hash: &ConsensusHash,
    ) -> Result<Option<StacksHeaderInfo>, ChainstateError> {
        let Some(block_id) =
            chainstate_conn.get_highest_block_id_in_tenure(tip_block_id, consensus_hash)?
        else {
            return Ok(None);
        };
        Self::get_block_header_nakamoto(chainstate_conn.sqlite(), &block_id)
    }

    /// DO NOT USE IN CONSENSUS CODE.  Different nodes can have different blocks for the same
    /// tenure.
    ///
    /// Get the highest block in a given tenure (identified by its consensus hash) with a canonical
    ///  burn_view (i.e., burn_view on the canonical sortition fork)
    pub fn find_highest_known_block_header_in_tenure(
        chainstate: &StacksChainState,
        sort_db: &SortitionDB,
        tenure_id: &ConsensusHash,
    ) -> Result<Option<StacksHeaderInfo>, ChainstateError> {
        let chainstate_db_conn = chainstate.db();

        let candidates = Self::get_highest_known_block_header_in_tenure_at_each_burnview(
            chainstate_db_conn,
            tenure_id,
        )?;

        Self::get_highest_canonical_block_header_from_candidates(sort_db, candidates)
    }

    /// DO NOT USE IN CONSENSUS CODE.  Different nodes can have different blocks for the same
    /// tenure.
    ///
    /// Get the highest blocks in a given tenure (identified by its consensus hash) at each burn view
    ///  active in that tenure. If there are ties at a given burn view, they will both be returned
    fn get_highest_known_block_header_in_tenure_at_each_burnview(
        db: &Connection,
        tenure_id: &ConsensusHash,
    ) -> Result<Vec<StacksHeaderInfo>, ChainstateError> {
        // see if we have a nakamoto block in this tenure
        let qry = "
        SELECT h.*
        FROM nakamoto_block_headers h
        JOIN (
            SELECT burn_view, MAX(block_height) AS max_height
            FROM nakamoto_block_headers
            WHERE consensus_hash = ?1
            GROUP BY burn_view
        ) maxed
        ON h.burn_view = maxed.burn_view
        AND h.block_height = maxed.max_height
        WHERE h.consensus_hash = ?1
        ORDER BY h.block_height DESC, h.timestamp
        ";
        let args = params![tenure_id];
        let out = query_rows(db, qry, args)?;
        if !out.is_empty() {
            return Ok(out);
        }

        // see if this is an epoch2 header. If it exists, then there will only be one.
        let epoch2_x =
            StacksChainState::get_stacks_block_header_info_by_consensus_hash(db, tenure_id)?;
        Ok(Vec::from_iter(epoch2_x))
    }

    /// DO NOT USE IN CONSENSUS CODE.  Different nodes can have different blocks for the same
    /// tenure.
    ///
    /// Get the highest block in a given tenure (identified by burnchain block height) with a canonical
    ///  burn_view (i.e., burn_view on the canonical sortition fork). This covers only Nakamoto blocks.
    /// Epoch2 blocks will not be checked.
    pub fn find_highest_known_block_header_in_tenure_by_block_height(
        chainstate: &StacksChainState,
        sort_db: &SortitionDB,
        tenure_height: u64,
    ) -> Result<Option<StacksHeaderInfo>, ChainstateError> {
        let chainstate_db_conn = chainstate.db();

        let candidates =
            Self::get_highest_known_block_header_in_tenure_by_block_height_at_each_burnview(
                chainstate_db_conn,
                tenure_height,
            )?;

        Self::get_highest_canonical_block_header_from_candidates(sort_db, candidates)
    }

    /// DO NOT USE IN CONSENSUS CODE.  Different nodes can have different blocks for the same
    /// tenure.
    ///
    /// Get the highest block in a given tenure (identified by burnchain block hash) with a canonical
    ///  burn_view (i.e., burn_view on the canonical sortition fork). This covers only Nakamoto blocks.
    /// Epoch2 blocks will not be checked.
    pub fn find_highest_known_block_header_in_tenure_by_block_hash(
        chainstate: &StacksChainState,
        sort_db: &SortitionDB,
        tenure_block_hash: &BurnchainHeaderHash,
    ) -> Result<Option<StacksHeaderInfo>, ChainstateError> {
        let chainstate_db_conn = chainstate.db();

        let candidates =
            Self::get_highest_known_block_header_in_tenure_by_block_hash_at_each_burnview(
                chainstate_db_conn,
                tenure_block_hash,
            )?;

        Self::get_highest_canonical_block_header_from_candidates(sort_db, candidates)
    }

    /// DO NOT USE IN CONSENSUS CODE.  Different nodes can have different blocks for the same
    /// tenure.
    ///
    /// Get the highest blocks in a given tenure (identified by burnchain block height) at each burn view
    ///  active in that tenure. If there are ties at a given burn view, they will both be returned
    fn get_highest_known_block_header_in_tenure_by_block_height_at_each_burnview(
        db: &Connection,
        tenure_height: u64,
    ) -> Result<Vec<StacksHeaderInfo>, ChainstateError> {
        // see if we have a nakamoto block in this tenure
        let qry = "
        SELECT h.*
        FROM nakamoto_block_headers h
        JOIN (
            SELECT burn_view, MAX(block_height) AS max_height
            FROM nakamoto_block_headers
            WHERE burn_header_height = ?1
            GROUP BY burn_view
        ) maxed
        ON h.burn_view = maxed.burn_view
        AND h.block_height = maxed.max_height
        WHERE h.burn_header_height = ?1
        ORDER BY h.block_height DESC, h.timestamp
        ";
        let args = params![tenure_height];
        let out = query_rows(db, qry, args)?;
        if !out.is_empty() {
            return Ok(out);
        }

        Err(ChainstateError::NoSuchBlockError)
    }

    /// DO NOT USE IN CONSENSUS CODE.  Different nodes can have different blocks for the same
    /// tenure.
    ///
    /// Get the highest blocks in a given tenure (identified by burnchain block hash) at each burn view
    ///  active in that tenure. If there are ties at a given burn view, they will both be returned
    fn get_highest_known_block_header_in_tenure_by_block_hash_at_each_burnview(
        db: &Connection,
        tenure_block_hash: &BurnchainHeaderHash,
    ) -> Result<Vec<StacksHeaderInfo>, ChainstateError> {
        // see if we have a nakamoto block in this tenure
        let qry = "
        SELECT h.*
        FROM nakamoto_block_headers h
        JOIN (
            SELECT burn_view, MAX(block_height) AS max_height
            FROM nakamoto_block_headers
            WHERE burn_header_hash = ?1
            GROUP BY burn_view
        ) maxed
        ON h.burn_view = maxed.burn_view
        AND h.block_height = maxed.max_height
        WHERE h.burn_header_hash = ?1
        ORDER BY h.block_height DESC, h.timestamp
        ";
        let args = params![tenure_block_hash];
        let out = query_rows(db, qry, args)?;
        if !out.is_empty() {
            return Ok(out);
        }

        Err(ChainstateError::NoSuchBlockError)
    }

    /// Get the VRF proof for a Stacks block.
    /// For Nakamoto blocks, this is the VRF proof contained in the coinbase of the tenure-start
    /// block of the given tenure identified by the consensus hash.
    ///
    /// For epoch 2.x blocks, this is the VRF proof in the block header itself, whose sortition is
    /// identified by the consensus hash.
    pub fn get_block_vrf_proof<SDBI: StacksDBIndexed>(
        chainstate_conn: &mut SDBI,
        tip_block_id: &StacksBlockId,
        consensus_hash: &ConsensusHash,
    ) -> Result<Option<VRFProof>, ChainstateError> {
        let Some(start_header) = NakamotoChainState::get_tenure_start_block_header(
            chainstate_conn,
            tip_block_id,
            consensus_hash,
        )?
        else {
            warn!("No tenure-start block";
                  "consensus_hash" => %consensus_hash,
                  "tip_block_id" => %tip_block_id);
            return Ok(None);
        };

        let vrf_proof = match start_header.anchored_header {
            StacksBlockHeaderTypes::Epoch2(epoch2_header) => Some(epoch2_header.proof),
            StacksBlockHeaderTypes::Nakamoto(..) => {
                NakamotoChainState::get_nakamoto_tenure_vrf_proof(
                    chainstate_conn.sqlite(),
                    &start_header.index_block_hash(),
                )?
            }
        };

        Ok(vrf_proof)
    }

    /// Get the VRF proof of the parent tenure (either Nakamoto or epoch 2.x) of the tenure
    /// identified by the given consensus hash.
    /// The parent tenure's tenure-start block must already have been processed.
    ///
    /// `tip_block_id` identifies the tip of the chain history to search. It can be the child
    /// block's block ID, or any descendant.
    /// `consensus_hash` identifies the child block's tenure.
    /// `block_commit_txid` identifies the child block's tenure's block-commit tx, which in turn
    /// contains the hash of the start-block of the tenure prior to the child's tenure.
    ///
    /// Returns the proof of this block's parent tenure on success.
    ///
    /// Returns InvalidStacksBlock if the sortition for `consensus_hash` does not exist, or if its
    /// parent sortition doesn't exist (i.e. the sortition DB is missing something)
    ///
    /// Returns NoSuchBlockError if the block header for `consensus_hash` does not exist, or if the
    /// parent block header info does not exist (i.e. the chainstate DB is missing something)
    pub fn get_parent_vrf_proof<SDBI: StacksDBIndexed>(
        chainstate_conn: &mut SDBI,
        tip_block_id: &StacksBlockId,
        sortdb_conn: &Connection,
        consensus_hash: &ConsensusHash,
        block_commit_txid: &Txid,
    ) -> Result<VRFProof, ChainstateError> {
        // is the tip a shadow block (and necessarily a Nakamoto block)?
        if let Some(shadow_vrf_proof) = Self::get_shadow_vrf_proof(chainstate_conn, tip_block_id)? {
            return Ok(shadow_vrf_proof);
        }

        // parent tenure is a normal tenure
        let sn = SortitionDB::get_block_snapshot_consensus(sortdb_conn, consensus_hash)?.ok_or(
            ChainstateError::InvalidStacksBlock("No sortition for consensus hash".into()),
        )?;

        let parent_sortition_id = SortitionDB::get_block_commit_parent_sortition_id(
            sortdb_conn,
            block_commit_txid,
            &sn.sortition_id,
        )?
        .ok_or(ChainstateError::InvalidStacksBlock(
            "Parent block-commit is not in this block's sortition history".into(),
        ))?;

        let parent_sn = SortitionDB::get_block_snapshot(sortdb_conn, &parent_sortition_id)?.ok_or(
            ChainstateError::InvalidStacksBlock(
                "Parent block-commit does not have a sortition".into(),
            ),
        )?;

        let parent_vrf_proof =
            Self::get_block_vrf_proof(chainstate_conn, tip_block_id, &parent_sn.consensus_hash)?
                .ok_or_else(|| {
                    warn!("No VRF proof for {}", &parent_sn.consensus_hash);
                    ChainstateError::NoSuchBlockError
                })
                .inspect_err(|_e| {
                    warn!("Could not find parent VRF proof";
                      "tip_block_id" => %tip_block_id,
                      "parent consensus_hash" => %parent_sn.consensus_hash,
                      "block consensus_hash" => %consensus_hash);
                })?;

        Ok(parent_vrf_proof)
    }

    /// Get the status of a Nakamoto block.
    /// Returns Some(accepted?, orphaned?) on success
    /// Returns None if there's no such block
    /// Returns Err on DBError
    pub fn get_nakamoto_block_status(
        staging_blocks_conn: NakamotoStagingBlocksConnRef,
        headers_conn: &Connection,
        consensus_hash: &ConsensusHash,
        block_hash: &BlockHeaderHash,
    ) -> Result<Option<(bool, bool)>, ChainstateError> {
        let sql = "SELECT processed, orphaned FROM nakamoto_staging_blocks WHERE consensus_hash = ?1 AND block_hash = ?2";
        let args = params![consensus_hash, block_hash];
        let Some((processed, orphaned)) = query_row_panic(&staging_blocks_conn, sql, args, || {
            "FATAL: multiple rows for the same consensus hash and block hash".to_string()
        })
        .map_err(ChainstateError::DBError)?
        .map(|(processed, orphaned): (u32, u32)| (processed != 0, orphaned != 0)) else {
            // not present
            return Ok(None);
        };

        if processed || orphaned {
            return Ok(Some((processed, orphaned)));
        }

        // this can report a false negative since we set the `processed` and `orphaned` flags in a
        // separate transaction after processing a block, so handle that here
        // look for the block
        if Self::has_block_header(
            headers_conn,
            &StacksBlockId::new(consensus_hash, block_hash),
            false,
        )? {
            // was processed, but the staging DB has not yet been updated.
            return Ok(Some((true, false)));
        } else {
            // not processed yet, so return whatever was in the staging DB
            return Ok(Some((processed, orphaned)));
        }
    }

    /// Get the VRF proof for a Nakamoto block, if it exists.
    /// This must be the tenure-start Nakamoto block ID
    /// Returns None if the Nakamoto block's VRF proof is not found (e.g. because there is no
    /// Nakamoto block, or becuase this isn't a tenure-start block)
    pub fn get_nakamoto_tenure_vrf_proof(
        chainstate_conn: &Connection,
        tenure_start_block_id: &StacksBlockId,
    ) -> Result<Option<VRFProof>, ChainstateError> {
        let sql = r#"SELECT IFNULL(vrf_proof,"") FROM nakamoto_block_headers WHERE index_block_hash = ?1"#;
        let args = params![tenure_start_block_id];
        let proof_bytes: Option<String> = query_row(chainstate_conn, sql, args)?;
        if let Some(bytes) = proof_bytes {
            if bytes.is_empty() {
                // no VRF proof
                return Ok(None);
            }
            let proof = VRFProof::from_hex(&bytes)
                .ok_or(DBError::Corruption)
                .inspect_err(|_e| {
                    warn!("Failed to load VRF proof: could not decode";
                          "vrf_proof" => %bytes,
                          "tenure_start_block_id" => %tenure_start_block_id,
                    );
                })?;
            Ok(Some(proof))
        } else {
            Ok(None)
        }
    }

    /// Return the coinbase height of `block` if it was a nakamoto block, or the
    /// Stacks block height of `block` if it was an epoch-2 block
    ///
    /// In Stacks 2.x, the coinbase height and block height are the
    /// same. A miner's tenure in Stacks 2.x is entirely encompassed
    /// in the single Bitcoin-anchored Stacks block they produce, as
    /// well as the microblock stream they append to it.  But in Nakamoto,
    /// the coinbase height and block height are decoupled.
    pub fn get_coinbase_height<SDBI: StacksDBIndexed>(
        chainstate_conn: &mut SDBI,
        block: &StacksBlockId,
    ) -> Result<Option<u64>, ChainstateError> {
        // nakamoto header?
        if let Some(hdr) = Self::get_block_header_nakamoto(chainstate_conn.sqlite(), block)? {
            return Ok(chainstate_conn.get_coinbase_height(block, &hdr.consensus_hash)?);
        }

        // epoch2 header
        let epoch_2_qry = "SELECT block_height FROM block_headers WHERE index_block_hash = ?1";
        let opt_height: Option<i64> = chainstate_conn
            .sqlite()
            .query_row(epoch_2_qry, &[block], |row| row.get(0))
            .optional()?;
        opt_height
            .map(u64::try_from)
            .transpose()
            .map_err(|_| ChainstateError::DBError(DBError::ParseError))
    }

    /// Verify that a nakamoto block's block-commit's VRF seed is consistent with the VRF proof.
    /// Specifically, it must be the hash of the parent tenure's VRF proof.
    pub(crate) fn check_block_commit_vrf_seed<SDBI: StacksDBIndexed>(
        chainstate_conn: &mut SDBI,
        sortdb_conn: &Connection,
        block: &NakamotoBlock,
    ) -> Result<(), ChainstateError> {
        if block.is_shadow_block() {
            // no-op
            return Ok(());
        }

        // get the block-commit for this block
        let sn =
            SortitionDB::get_block_snapshot_consensus(sortdb_conn, &block.header.consensus_hash)?
                .ok_or(ChainstateError::NoSuchBlockError)
                .inspect_err(|_e| {
                    warn!("No block-commit for block";
                        "consensus_hash" => %block.header.consensus_hash,
                        "stacks_block_hash" => %block.header.block_hash(),
                        "stacks_block_id" => %block.header.block_id()
                    );
                })?;

        let block_commit =
            get_block_commit_by_txid(sortdb_conn, &sn.sortition_id, &sn.winning_block_txid)?
                .ok_or(ChainstateError::NoSuchBlockError)
                .inspect_err(|_e| {
                    warn!("No block-commit for block";
                        "consensus_hash" => %block.header.consensus_hash,
                        "stacks_block_hash" => %block.header.block_hash(),
                        "stacks_block_id" => %block.header.block_id()
                    );
                })?;

        // N.B. passing block.block_id() here means that we'll look into the parent tenure
        block.validate_vrf_seed(sortdb_conn, chainstate_conn, &block_commit)
    }

    /// Insert a nakamoto block header that is paired with an
    /// already-existing block commit and snapshot
    ///
    /// `header` should be a pointer to the header in `tip_info`.
    pub(crate) fn insert_stacks_block_header(
        chainstate_tx: &Connection,
        tip_info: &StacksHeaderInfo,
        header: &NakamotoBlockHeader,
        vrf_proof: Option<&VRFProof>,
        block_cost: &ExecutionCost,
        total_tenure_cost: &ExecutionCost,
        tenure_changed: bool,
        height_in_tenure: u32,
        tenure_tx_fees: u128,
    ) -> Result<(), ChainstateError> {
        assert_eq!(tip_info.stacks_block_height, header.chain_length,);
        assert!(tip_info.burn_header_timestamp < u64::try_from(i64::MAX).unwrap());

        let StacksHeaderInfo {
            index_root,
            consensus_hash,
            burn_header_hash,
            stacks_block_height,
            burn_header_height,
            burn_header_timestamp,
            total_tenure_size,
            ..
        } = tip_info;

        let block_size_str = format!("{}", tip_info.anchored_block_size);

        let block_hash = header.block_hash();

        let index_block_hash = StacksBlockId::new(consensus_hash, &block_hash);

        assert!(*stacks_block_height < u64::try_from(i64::MAX).unwrap());

        let vrf_proof_bytes = vrf_proof.map(|proof| proof.to_hex());

        let signer_signature = serde_json::to_string(&header.signer_signature).map_err(|_| {
            ChainstateError::InvalidStacksBlock(format!(
                "Failed to serialize signer signature for block {}",
                block_hash
            ))
        })?;

        let args = params![
            u64_to_sql(*stacks_block_height)?,
            index_root,
            consensus_hash,
            burn_header_hash,
            burn_header_height,
            u64_to_sql(*burn_header_timestamp)?,
            block_size_str,
            HeaderTypeNames::Nakamoto,
            header.version,
            u64_to_sql(header.chain_length)?,
            u64_to_sql(header.burn_spent)?,
            header.miner_signature,
            signer_signature,
            header.tx_merkle_root,
            header.state_index_root,
            u64_to_sql(header.timestamp)?,
            block_hash,
            index_block_hash,
            block_cost,
            total_tenure_cost,
            &tenure_tx_fees.to_string(),
            &header.parent_block_id,
            if tenure_changed { &1i64 } else { &0i64 },
            &vrf_proof_bytes.as_ref(),
            &header.pox_treatment,
            &height_in_tenure,
            tip_info.burn_view.as_ref().ok_or_else(|| {
                error!(
                    "Attempted to store nakamoto block header information without burnchain view";
                    "block_id" => %index_block_hash,
                );
                ChainstateError::DBError(DBError::Other(
                    "Nakamoto block StacksHeaderInfo did not set burnchain view".into(),
                ))
            })?,
            total_tenure_size
        ];

        chainstate_tx.execute(
            "INSERT INTO nakamoto_block_headers
                    (block_height,
                    index_root,
                    consensus_hash,
                    burn_header_hash,
                    burn_header_height,
                    burn_header_timestamp,
                    block_size,

                    header_type,
                    version,
                    chain_length,
                    burn_spent,
                    miner_signature,
                    signer_signature,
                    tx_merkle_root,
                    state_index_root,
                    timestamp,

                    block_hash,
                    index_block_hash,
                    cost,
                    total_tenure_cost,
                    tenure_tx_fees,
                    parent_block_id,
                    tenure_changed,
                    vrf_proof,
                    signer_bitvec,
                    height_in_tenure,
                    burn_view,
                    total_tenure_size)
                    VALUES (?1, ?2, ?3, ?4, ?5, ?6, ?7, ?8, ?9, ?10, ?11, ?12, ?13, ?14, ?15, ?16, ?17, ?18, ?19, ?20, ?21, ?22, ?23, ?24, ?25, ?26, ?27, ?28)",
            args
        )?;

        Ok(())
    }

    /// Append a Stacks block to an existing Stacks block, and grant the miner the block reward.
    /// Return the new Stacks header info.
    fn advance_tip(
        headers_tx: &mut StacksDBTx,
        parent_tip: &StacksBlockHeaderTypes,
        parent_consensus_hash: &ConsensusHash,
        new_block: &NakamotoBlock,
        new_vrf_proof: Option<&VRFProof>,
        new_burn_header_hash: &BurnchainHeaderHash,
        new_burnchain_height: u32,
        new_burnchain_timestamp: u64,
        block_reward: Option<&MinerPaymentSchedule>,
        mature_miner_payouts_opt: Option<MaturedMinerRewards>,
        anchor_block_cost: &ExecutionCost,
        total_tenure_cost: &ExecutionCost,
        block_size: u64,
        applied_epoch_transition: bool,
        burn_stack_stx_ops: Vec<StackStxOp>,
        burn_transfer_stx_ops: Vec<TransferStxOp>,
        burn_delegate_stx_ops: Vec<DelegateStxOp>,
        burn_vote_for_aggregate_key_ops: Vec<VoteForAggregateKeyOp>,
        new_tenure: bool,
        coinbase_height: u64,
        block_fees: u128,
        burn_view: &ConsensusHash,
    ) -> Result<StacksHeaderInfo, ChainstateError> {
        let new_tip = &new_block.header;
        if new_tip.parent_block_id
            != StacksBlockId::new(&FIRST_BURNCHAIN_CONSENSUS_HASH, &FIRST_STACKS_BLOCK_HASH)
        {
            // not the first-ever block, so linkage must occur
            match parent_tip {
                StacksBlockHeaderTypes::Epoch2(..) => {
                    assert_eq!(
                        new_tip.parent_block_id,
                        StacksBlockId::new(parent_consensus_hash, &parent_tip.block_hash())
                    );
                }
                StacksBlockHeaderTypes::Nakamoto(nakamoto_header) => {
                    // nakamoto blocks link to their parent via index block hashes
                    assert_eq!(new_tip.parent_block_id, nakamoto_header.block_id());
                }
            }
        }

        assert_eq!(
            parent_tip
                .height()
                .checked_add(1)
                .expect("Block height overflow"),
            new_tip.chain_length
        );

        let parent_hash = new_tip.parent_block_id.clone();
        let index_block_hash = new_tip.block_id();

        let mut marf_keys = vec![];
        let mut marf_values = vec![];

        // assume a new tenure (we will eventually add the parent accumulated size later)
        let mut total_tenure_size = block_size;

        if new_tenure {
            // make the coinbase height point to this tenure-start block
            marf_keys.push(nakamoto_keys::ongoing_tenure_coinbase_height(
                coinbase_height,
            ));
            marf_values.push(nakamoto_keys::make_block_id_value(&new_tip.block_id()));

            // point this tenure to its start block
            marf_keys.push(nakamoto_keys::tenure_start_block_id(
                &new_tip.consensus_hash,
            ));
            marf_values.push(nakamoto_keys::make_block_id_value(&new_tip.block_id()));

            // record coinbase height of this tenure
            marf_keys.push(nakamoto_keys::coinbase_height(&new_tip.consensus_hash));
            marf_values.push(nakamoto_keys::make_u64_value(coinbase_height));

            // record that this previous tenure is done
            let Some(tenure_change_tx) = new_block.get_tenure_change_tx_payload() else {
                // should be unreachable
                error!(
                    "Block {} is a tenure-change block, but does not contain a tenure-change tx",
                    new_tip.block_id()
                );
                return Err(ChainstateError::InvalidStacksBlock(
                    "Tenure-change block does not have a tenure-change tx".into(),
                ));
            };

            marf_keys.push(nakamoto_keys::finished_tenure_consensus_hash(
                &tenure_change_tx.prev_tenure_consensus_hash,
            ));
            marf_values.push(nakamoto_keys::make_bool_value(true));

            // record parent tenure linkage
            marf_keys.push(nakamoto_keys::parent_tenure_consensus_hash(
                &tenure_change_tx.tenure_consensus_hash,
            ));
            marf_values.push(nakamoto_keys::make_consensus_hash_value(
                &tenure_change_tx.prev_tenure_consensus_hash,
            ));

            // record last block-found tenure
            let block_found_tenure_id = NakamotoTenureEventId {
                burn_view_consensus_hash: tenure_change_tx.burn_view_consensus_hash.clone(),
                block_id: new_tip.block_id(),
            };

            marf_keys.push(nakamoto_keys::block_found_tenure_id(
                &tenure_change_tx.tenure_consensus_hash,
            ));
            marf_values.push(nakamoto_keys::make_tenure_id_value(&block_found_tenure_id));
        }

        if let Some(tenure_tx) = new_block.get_tenure_tx_payload() {
            // either a block-found or a tenure-extend, but we have a new tenure ID in this fork
            let tenure_id = NakamotoTenureEventId {
                burn_view_consensus_hash: tenure_tx.burn_view_consensus_hash.clone(),
                block_id: new_tip.block_id(),
            };

            marf_keys.push(nakamoto_keys::ongoing_tenure_id().to_string());
            marf_values.push(nakamoto_keys::make_tenure_id_value(&tenure_id));
        } else {
            // if we are here (no new tenure or tenure_extend) we need to accumulate the parent total tenure size
            if let Some(current_total_tenure_size) =
                NakamotoChainState::get_block_header_nakamoto_total_tenure_size(
                    &headers_tx,
                    &new_tip.parent_block_id,
                )?
            {
                total_tenure_size = match total_tenure_size.checked_add(current_total_tenure_size) {
                    Some(total_tenure_size) => total_tenure_size,
                    // in the extremely improbable case of overflow, just throw the tenure too big error
                    None => {
                        return Err(ChainstateError::TenureTooBigError);
                    }
                };
            } else {
                warn!(
                    "Unable to retrieve total tenure size";
                    "consensus_hash" => %new_tip.consensus_hash,
                    "parent_block_id" => %new_tip.parent_block_id,
                );
            }
        }

        // record the highest block in this tenure
        marf_keys.push(nakamoto_keys::highest_block_in_tenure(
            &new_block.header.consensus_hash,
        ));
        marf_values.push(nakamoto_keys::make_block_id_value(&new_tip.block_id()));

        debug!("Set Nakamoto headers MARF"; "keys" => ?marf_keys, "values" => ?marf_values);

        // store each indexed field
        test_debug!("Headers index_put_begin {parent_hash}-{index_block_hash}");
        let root_hash = headers_tx.put_indexed_all(
            &parent_hash,
            &index_block_hash,
            &marf_keys,
            &marf_values,
        )?;
        test_debug!("Headers index_indexed_all finished {parent_hash}-{index_block_hash}");

        let new_tip_info = StacksHeaderInfo {
            anchored_header: new_tip.clone().into(),
            microblock_tail: None,
            index_root: root_hash,
            stacks_block_height: new_tip.chain_length,
            consensus_hash: new_tip.consensus_hash.clone(),
            burn_header_hash: new_burn_header_hash.clone(),
            burn_header_height: new_burnchain_height,
            burn_header_timestamp: new_burnchain_timestamp,
            anchored_block_size: block_size,
            burn_view: Some(burn_view.clone()),
            total_tenure_size,
        };

        let tenure_fees = block_fees
            + if new_tenure {
                0
            } else {
                Self::get_total_tenure_tx_fees_at(headers_tx, &parent_hash)?.ok_or_else(|| {
                    warn!(
                        "Failed to fetch parent block's total tx fees";
                        "parent_block_id" => %parent_hash,
                        "stacks_block_id" => %index_block_hash,
                    );
                    ChainstateError::NoSuchBlockError
                })?
            };

        let height_in_tenure = if new_tenure {
            1
        } else {
            let parent_height_in_tenure =
                Self::get_nakamoto_tenure_length(headers_tx.sqlite(), &parent_hash)?;
            if parent_height_in_tenure == 0 {
                // means that there's no parent -- every tenure stored in the DB has length of at least 1
                warn!("Failed to fetch parent block's tenure height";
                      "parent_block_id" => %parent_hash,
                      "block_id" => %index_block_hash,
                );
                return Err(ChainstateError::NoSuchBlockError);
            }
            parent_height_in_tenure.checked_add(1).ok_or_else(|| {
                ChainstateError::InvalidStacksBlock("Tenure height exceeds maximum".into())
            })?
        };

        Self::insert_stacks_block_header(
            headers_tx.deref_mut(),
            &new_tip_info,
            new_tip,
            new_vrf_proof,
            anchor_block_cost,
            total_tenure_cost,
            new_tenure,
            height_in_tenure,
            tenure_fees,
        )?;
        if let Some(block_reward) = block_reward {
            StacksChainState::insert_miner_payment_schedule(headers_tx.deref_mut(), block_reward)?;
        }

        // NOTE: this is a no-op if the block isn't a tenure-start block
        if new_tenure {
            StacksChainState::store_burnchain_txids(
                headers_tx.deref(),
                &index_block_hash,
                burn_stack_stx_ops,
                burn_transfer_stx_ops,
                burn_delegate_stx_ops,
                burn_vote_for_aggregate_key_ops,
            )?;
        }

        if let Some(matured_miner_payouts) = mature_miner_payouts_opt {
            let rewarded_miner_block_id = StacksBlockId::new(
                &matured_miner_payouts.reward_info.from_block_consensus_hash,
                &matured_miner_payouts.reward_info.from_stacks_block_hash,
            );
            let rewarded_parent_miner_block_id = StacksBlockId::new(
                &matured_miner_payouts
                    .reward_info
                    .from_parent_block_consensus_hash,
                &matured_miner_payouts
                    .reward_info
                    .from_parent_stacks_block_hash,
            );

            StacksChainState::insert_matured_child_miner_reward(
                headers_tx.deref_mut(),
                &rewarded_parent_miner_block_id,
                &rewarded_miner_block_id,
                &matured_miner_payouts.recipient,
            )?;
            StacksChainState::insert_matured_parent_miner_reward(
                headers_tx.deref_mut(),
                &rewarded_parent_miner_block_id,
                &rewarded_miner_block_id,
                &matured_miner_payouts.parent_reward,
            )?;
        }

        if applied_epoch_transition {
            debug!("Block {} applied an epoch transition", &index_block_hash);
            let sql = "INSERT INTO epoch_transitions (block_id) VALUES (?)";
            let args = params![index_block_hash];
            headers_tx.deref_mut().execute(sql, args)?;
        }

        Ok(new_tip_info)
    }

    pub fn write_reward_set(
        tx: &mut ChainstateTx,
        block_id: &StacksBlockId,
        reward_set: &RewardSet,
    ) -> Result<(), ChainstateError> {
        let sql = "INSERT INTO nakamoto_reward_sets (index_block_hash, reward_set) VALUES (?, ?)";
        let args = params![block_id, reward_set.metadata_serialize(),];
        tx.execute(sql, args)?;
        Ok(())
    }

    pub fn get_reward_set(
        chainstate_db: &Connection,
        block_id: &StacksBlockId,
    ) -> Result<Option<RewardSet>, ChainstateError> {
        let sql = "SELECT reward_set FROM nakamoto_reward_sets WHERE index_block_hash = ?";
        chainstate_db
            .query_row(sql, &[block_id], |row| {
                let reward_set: String = row.get(0)?;
                let reward_set = RewardSet::metadata_deserialize(&reward_set)
                    .map_err(|s| FromSqlError::Other(s.into()))?;
                Ok(reward_set)
            })
            .optional()
            .map_err(ChainstateError::from)
    }

    /// Keep track of how many blocks each signer is signing
    fn record_block_signers(
        tx: &mut ChainstateTx,
        block: &NakamotoBlock,
        reward_cycle: u64,
    ) -> Result<(), ChainstateError> {
        let signer_sighash = block.header.signer_signature_hash();
        for signer_signature in &block.header.signer_signature {
            let signer_pubkey =
                StacksPublicKey::recover_to_pubkey(signer_sighash.bits(), signer_signature)
                    .map_err(|e| ChainstateError::InvalidStacksBlock(e.to_string()))?;
            let sql = "INSERT INTO signer_stats(public_key,reward_cycle) VALUES(?1,?2) ON CONFLICT(public_key,reward_cycle) DO UPDATE SET blocks_signed=blocks_signed+1";
            let params = params![signer_pubkey.to_hex(), reward_cycle];
            tx.execute(sql, params)?;
        }
        Ok(())
    }

    /// Index a transaction in the transactions table (used by txindex)
    pub fn record_transaction(
        stacks_db_tx: &StacksDBTx,
        block_id: &StacksBlockId,
        tx_receipt: &StacksTransactionReceipt,
    ) {
        let insert =
            "INSERT INTO transactions (txid, index_block_hash, tx_hex, result) VALUES (?, ?, ?, ?)";
        let txid = tx_receipt.transaction.txid();
        let tx_hex = tx_receipt.transaction.serialize_to_dbstring();
        let result = tx_receipt.result.to_string();
        let params = params![txid, block_id, tx_hex, result];
        if let Err(e) = stacks_db_tx.execute(insert, params) {
            warn!("Failed to record TX: {}", e);
        }
    }

    /// Get index_block_hash and transaction payload hex by txid from the transactions table
    pub fn get_tx_info_from_txid(
        conn: &Connection,
        txid: &Txid,
    ) -> Result<Option<(StacksBlockId, String, String)>, ChainstateError> {
        let sql = "SELECT index_block_hash, tx_hex, result FROM transactions WHERE txid = ?";
        let args = params![txid];

        let mut stmt = conn.prepare(sql)?;
        Ok(stmt
            .query_row(args, |row| {
                let index_block_hash: StacksBlockId = row.get(0)?;
                let tx_hex: String = row.get(1)?;
                let result: String = row.get(2)?;
                Ok((index_block_hash, tx_hex, result))
            })
            .optional()?)
    }

    /// Fetch number of blocks signed for a given signer and reward cycle
    /// This is the data tracked by `record_block_signers()`
    pub fn get_signer_block_count(
        chainstate_db: &Connection,
        signer_pubkey: &Secp256k1PublicKey,
        reward_cycle: u64,
    ) -> Result<u64, ChainstateError> {
        let sql =
            "SELECT blocks_signed FROM signer_stats WHERE public_key = ?1 AND reward_cycle = ?2";
        let params = params![signer_pubkey.to_hex(), reward_cycle];
        chainstate_db
            .query_row(sql, params, |row| row.get("blocks_signed"))
            .optional()
            .map(Option::unwrap_or_default) // It's fine to map `NONE` to `0`, because it's impossible to have `Some(0)`
            .map_err(ChainstateError::from)
    }

    /// Find all of the TXIDs of Stacks-on-burnchain operations processed in the given Stacks fork.
    /// In Nakamoto, we index these TXIDs by the tenure-start block ID
    pub(crate) fn get_burnchain_txids_in_ancestor_tenures<SDBI: StacksDBIndexed>(
        conn: &mut SDBI,
        tip_consensus_hash: &ConsensusHash,
        tip_block_hash: &BlockHeaderHash,
        search_window: u64,
    ) -> Result<HashSet<Txid>, ChainstateError> {
        let tip = StacksBlockId::new(tip_consensus_hash, tip_block_hash);
        let mut cursor = tip_consensus_hash.clone();
        let mut ret = HashSet::new();
        for _ in 0..search_window {
            let Some(tenure_start_block_id) = conn.get_tenure_start_block_id(&tip, &cursor)? else {
                break;
            };
            let txids = StacksChainState::get_burnchain_txids_for_block(
                conn.sqlite(),
                &tenure_start_block_id,
            )?;
            ret.extend(txids.into_iter());

            let Some(parent_tenure_id) = conn.get_parent_tenure_consensus_hash(&tip, &cursor)?
            else {
                break;
            };

            cursor = parent_tenure_id;
        }
        Ok(ret)
    }

    /// Get all Stacks-on-burnchain operations that we haven't processed yet
    pub(crate) fn get_stacks_on_burnchain_operations<SDBI: StacksDBIndexed>(
        conn: &mut SDBI,
        parent_consensus_hash: &ConsensusHash,
        parent_block_hash: &BlockHeaderHash,
        sortdb_conn: &Connection,
        burn_tip: &BurnchainHeaderHash,
        burn_tip_height: u64,
    ) -> Result<
        (
            Vec<StackStxOp>,
            Vec<TransferStxOp>,
            Vec<DelegateStxOp>,
            Vec<VoteForAggregateKeyOp>,
        ),
        ChainstateError,
    > {
        let cur_epoch = SortitionDB::get_stacks_epoch(sortdb_conn, burn_tip_height)?
            .expect("FATAL: no epoch defined for current burnchain tip height");

        // only consider transactions in Stacks 3.0
        if cur_epoch.epoch_id < StacksEpochId::Epoch30 {
            return Ok((vec![], vec![], vec![], vec![]));
        }

        let epoch_start_height = cur_epoch.start_height;

        let search_window: u8 =
            if epoch_start_height + u64::from(BURNCHAIN_TX_SEARCH_WINDOW) > burn_tip_height {
                burn_tip_height
                    .saturating_sub(epoch_start_height)
                    .try_into()
                    .expect("FATAL: search window exceeds u8")
            } else {
                BURNCHAIN_TX_SEARCH_WINDOW
            };

        debug!(
            "Search the last {} sortitions for burnchain-hosted stacks operations before {} ({})",
            search_window, burn_tip, burn_tip_height
        );
        let ancestor_burnchain_header_hashes = SortitionDB::get_ancestor_burnchain_header_hashes(
            sortdb_conn,
            burn_tip,
            search_window.into(),
        )?;
        let processed_burnchain_txids =
            NakamotoChainState::get_burnchain_txids_in_ancestor_tenures(
                conn,
                parent_consensus_hash,
                parent_block_hash,
                search_window.into(),
            )?;

        // Find the *new* transactions -- the ones that we *haven't* seen in this Stacks
        // fork yet.  Note that we search for the ones that we have seen by searching back
        // `BURNCHAIN_TX_SEARCH_WINDOW` tenures, whose sortitions may span more
        // than `BURNCHAIN_TX_SEARCH_WINDOW` burnchain blocks.  The inclusion of txids for
        // burnchain transactions in the latter query is not a problem, because these txids
        // are used to *exclude* transactions from the last `BURNCHAIN_TX_SEARCH_WINDOW`
        // burnchain blocks.  These excluded txids, if they were mined outside of this
        // window, are *already* excluded.

        let mut all_stacking_burn_ops = vec![];
        let mut all_transfer_burn_ops = vec![];
        let mut all_delegate_burn_ops = vec![];
        let mut all_vote_for_aggregate_key_ops = vec![];

        // go from oldest burn header hash to newest
        for ancestor_bhh in ancestor_burnchain_header_hashes.iter().rev() {
            let stacking_ops = SortitionDB::get_stack_stx_ops(sortdb_conn, ancestor_bhh)?;
            let transfer_ops = SortitionDB::get_transfer_stx_ops(sortdb_conn, ancestor_bhh)?;
            let delegate_ops = SortitionDB::get_delegate_stx_ops(sortdb_conn, ancestor_bhh)?;
            let vote_for_aggregate_key_ops =
                SortitionDB::get_vote_for_aggregate_key_ops(sortdb_conn, ancestor_bhh)?;

            for stacking_op in stacking_ops.into_iter() {
                if !processed_burnchain_txids.contains(&stacking_op.txid) {
                    all_stacking_burn_ops.push(stacking_op);
                }
            }

            for transfer_op in transfer_ops.into_iter() {
                if !processed_burnchain_txids.contains(&transfer_op.txid) {
                    all_transfer_burn_ops.push(transfer_op);
                }
            }

            for delegate_op in delegate_ops.into_iter() {
                if !processed_burnchain_txids.contains(&delegate_op.txid) {
                    all_delegate_burn_ops.push(delegate_op);
                }
            }

            for vote_op in vote_for_aggregate_key_ops.into_iter() {
                if !processed_burnchain_txids.contains(&vote_op.txid) {
                    all_vote_for_aggregate_key_ops.push(vote_op);
                }
            }
        }
        Ok((
            all_stacking_burn_ops,
            all_transfer_burn_ops,
            all_delegate_burn_ops,
            all_vote_for_aggregate_key_ops,
        ))
    }

    /// Begin block-processing for a normal block and return all of the pre-processed state within a
    /// `SetupBlockResult`.  Used by the Nakamoto miner, and called by
    /// Self::setup_normal_block_processing()
    pub fn setup_block<'a, 'b>(
        chainstate_tx: &'b mut ChainstateTx,
        clarity_instance: &'a mut ClarityInstance,
        sortition_dbconn: &'b dyn SortitionDBRef,
        first_block_height: u64,
        pox_constants: &PoxConstants,
        parent_consensus_hash: &ConsensusHash,
        parent_header_hash: &BlockHeaderHash,
        parent_burn_height: u32,
        burn_header_hash: &BurnchainHeaderHash,
        burn_header_height: u32,
        coinbase_height: u64,
        tenure_cause: MinerTenureInfoCause,
        block_bitvec: &BitVec<4000>,
        tenure_block_commit: &LeaderBlockCommitOp,
        active_reward_set: &RewardSet,
        timestamp: Option<u64>,
    ) -> Result<SetupBlockResult<'a, 'b>, ChainstateError> {
        // this block's bitvec header must match the miner's block commit punishments
        Self::check_pox_bitvector(block_bitvec, tenure_block_commit, active_reward_set)?;
        Self::inner_setup_block(
            chainstate_tx,
            clarity_instance,
            sortition_dbconn,
            first_block_height,
            pox_constants,
            parent_consensus_hash,
            parent_header_hash,
            parent_burn_height,
            burn_header_hash,
            burn_header_height,
            coinbase_height,
            tenure_cause,
            timestamp,
            false,
        )
    }

    /// Begin block-processing for a replay of a normal block and return all of the pre-processed state within a
    /// `SetupBlockResult`.  Used by the block replay logic, and called by Self::setup_normal_block_processing()
    pub fn setup_ephemeral_block<'a, 'b>(
        chainstate_tx: &'b mut ChainstateTx,
        clarity_instance: &'a mut ClarityInstance,
        sortition_dbconn: &'b dyn SortitionDBRef,
        first_block_height: u64,
        pox_constants: &PoxConstants,
        parent_consensus_hash: &ConsensusHash,
        parent_header_hash: &BlockHeaderHash,
        parent_burn_height: u32,
        burn_header_hash: &BurnchainHeaderHash,
        burn_header_height: u32,
        coinbase_height: u64,
        tenure_cause: MinerTenureInfoCause,
        block_bitvec: &BitVec<4000>,
        tenure_block_commit: &LeaderBlockCommitOp,
        active_reward_set: &RewardSet,
        timestamp: Option<u64>,
    ) -> Result<SetupBlockResult<'a, 'b>, ChainstateError> {
        // this block's bitvec header must match the miner's block commit punishments
        Self::check_pox_bitvector(block_bitvec, tenure_block_commit, active_reward_set)?;
        Self::inner_setup_block(
            chainstate_tx,
            clarity_instance,
            sortition_dbconn,
            first_block_height,
            pox_constants,
            parent_consensus_hash,
            parent_header_hash,
            parent_burn_height,
            burn_header_hash,
            burn_header_height,
            coinbase_height,
            tenure_cause,
            timestamp,
            true,
        )
    }

    /// Begin block-processing for a normal block and return all of the pre-processed state within a
    /// `SetupBlockResult`.
    ///
    /// Called as part of block processing
    fn setup_normal_block_processing<'a, 'b>(
        chainstate_tx: &'b mut ChainstateTx,
        clarity_instance: &'a mut ClarityInstance,
        sortition_dbconn: &'b dyn SortitionDBRef,
        first_block_height: u64,
        pox_constants: &PoxConstants,
        parent_chain_tip: &StacksHeaderInfo,
        parent_consensus_hash: &ConsensusHash,
        parent_header_hash: &BlockHeaderHash,
        parent_burn_height: u32,
        tenure_block_snapshot: &BlockSnapshot,
        block: &NakamotoBlock,
        coinbase_height: u64,
        tenure_cause: MinerTenureInfoCause,
        block_bitvec: &BitVec<4000>,
        active_reward_set: &RewardSet,
    ) -> Result<SetupBlockResult<'a, 'b>, ChainstateError> {
        let burn_header_hash = &tenure_block_snapshot.burn_header_hash;
        let burn_header_height =
            u32::try_from(tenure_block_snapshot.block_height).map_err(|_| {
                ChainstateError::InvalidStacksBlock(
                    "Could not downcast burn block height to u32".into(),
                )
            })?;
        let tenure_block_commit = SortitionDB::get_block_commit(
            sortition_dbconn.sqlite_conn(),
            &tenure_block_snapshot.winning_block_txid,
            &tenure_block_snapshot.sortition_id,
        )?
        .ok_or_else(|| {
            warn!("Invalid Nakamoto block: has no block-commit in its sortition";
                "consensus_hash" => %block.header.consensus_hash,
                "stacks_block_hash" => %block.header.block_hash(),
                "stacks_block_id" => %block.header.block_id(),
                "sortition_id" => %tenure_block_snapshot.sortition_id,
                "block_commit_txid" => %tenure_block_snapshot.winning_block_txid
            );
            ChainstateError::NoSuchBlockError
        })?;

        // this block's tenure's block-commit contains the hash of the parent tenure's tenure-start
        // block.
        // (note that we can't check this earlier, since we need the parent tenure to have been
        // processed)
        if tenure_cause.is_new_tenure()
            && parent_chain_tip.is_nakamoto_block()
            && !block.is_first_mined()
        {
            let parent_block_id = StacksBlockId::new(&parent_consensus_hash, &parent_header_hash);
            let parent_tenure_start_header = Self::get_nakamoto_tenure_start_block_header(
                chainstate_tx.as_tx(),
                &parent_block_id,
                &parent_consensus_hash,
            )?
            .ok_or_else(|| {
                warn!("Invalid Nakamoto block: no start-tenure block for parent";
                      "parent_consensus_hash" => %parent_consensus_hash,
                      "consensus_hash" => %block.header.consensus_hash,
                      "stacks_block_hash" => %block.header.block_hash(),
                      "stacks_block_id" => %block.header.block_id());
                ChainstateError::NoSuchBlockError
            })?;

            if parent_tenure_start_header.index_block_hash() != tenure_block_commit.last_tenure_id()
            {
                warn!("Invalid Nakamoto block: its tenure's block-commit's block ID hash does not match its parent tenure's start block";
                    "parent_consensus_hash" => %parent_consensus_hash,
                    "parent_tenure_start_block_id" => %parent_tenure_start_header.index_block_hash(),
                    "block_commit.last_tenure_id" => %tenure_block_commit.last_tenure_id(),
                    "parent_tip" => %parent_block_id,
                );
                test_debug!("Faulty commit: {:?}", &tenure_block_commit);

                return Err(ChainstateError::NoSuchBlockError);
            }
        }
        Self::setup_block(
            chainstate_tx,
            clarity_instance,
            sortition_dbconn,
            first_block_height,
            pox_constants,
            parent_consensus_hash,
            parent_header_hash,
            parent_burn_height,
            burn_header_hash,
            burn_header_height,
            coinbase_height,
            tenure_cause,
            block_bitvec,
            &tenure_block_commit,
            active_reward_set,
            Some(block.header.timestamp),
        )
    }

    /// Begin block-processing and return all of the pre-processed state within a
    /// `SetupBlockResult`.
    ///
    /// * Find the matured miner rewards that must be applied in this block
    /// * Begin the Clarity transaction
    /// * Load up the tenure's execution cost thus far
    /// * Apply an epoch transition, if necessary
    /// * Handle auto-unlock for PoX
    /// * Process any new Stacks-on-Bitcoin transactions
    ///
    /// Called in both follower and miner block assembly paths.
    /// Arguments:
    /// * chainstate_tx: transaction against the chainstate MARF
    /// * clarity_instance: connection to the chainstate Clarity instance
    /// * sortition_dbconn: connection to the sortition DB MARF
    /// * pox_constants: PoX parameters
    /// * parent_consensus_hash, parent_header_hash, parent_stacks_height, parent_burn_height:
    /// pointer to the already-processed parent Stacks block
    /// * burn_header_hash, burn_header_height: pointer to the Bitcoin block that identifies the
    /// tenure of this block to be processed
    /// * coinbase_height: the number of tenures that this block confirms (including epoch2 blocks)
    ///   (this is equivalent to the number of coinbases)
    /// * tenure_cause: what caused this tenure, if anything
    /// * ephemeral: whether or not to begin an ephemeral block (i.e. which won't hit disk)
    ///
    /// Returns clarity_tx, list of receipts, microblock execution cost,
    /// microblock fees, microblock burns, list of microblock tx receipts,
    /// miner rewards tuples, the stacks epoch id, and a boolean that
    /// represents whether the epoch transition has been applied.
    fn inner_setup_block<'a, 'b>(
        chainstate_tx: &'b mut ChainstateTx,
        clarity_instance: &'a mut ClarityInstance,
        sortition_dbconn: &'b dyn SortitionDBRef,
        first_block_height: u64,
        pox_constants: &PoxConstants,
        parent_consensus_hash: &ConsensusHash,
        parent_header_hash: &BlockHeaderHash,
        parent_burn_height: u32,
        burn_header_hash: &BurnchainHeaderHash,
        burn_header_height: u32,
        coinbase_height: u64,
        tenure_cause: MinerTenureInfoCause,
        timestamp: Option<u64>,
        ephemeral: bool,
    ) -> Result<SetupBlockResult<'a, 'b>, ChainstateError> {
        let parent_index_hash = StacksBlockId::new(parent_consensus_hash, parent_header_hash);
        let parent_sortition_id = sortition_dbconn
            .get_sortition_id_from_consensus_hash(parent_consensus_hash)
            .expect("Failed to get parent SortitionID from ConsensusHash");
        let tip_index_hash = StacksBlockId::new(parent_consensus_hash, parent_header_hash);

        // find matured miner rewards, so we can grant them within the Clarity DB tx.
        let matured_rewards_schedule_opt = if tenure_cause.is_new_tenure() {
            Self::get_matured_miner_reward_schedules(
                chainstate_tx,
                &tip_index_hash,
                coinbase_height,
            )?
        } else {
            // no rewards if mid-tenure
            None
        };

        let (stacking_burn_ops, transfer_burn_ops, delegate_burn_ops, vote_for_agg_key_ops) =
            if tenure_cause.is_new_tenure() {
                NakamotoChainState::get_stacks_on_burnchain_operations(
                    chainstate_tx.as_tx(),
                    parent_consensus_hash,
                    parent_header_hash,
                    sortition_dbconn.sqlite_conn(),
                    burn_header_hash,
                    burn_header_height.into(),
                )?
            } else {
                (vec![], vec![], vec![], vec![])
            };

        // Nakamoto must load block cost from parent if this block isn't a tenure change.
        // If this is a tenure-extend, then the execution cost is reset.
        let initial_cost = if tenure_cause.is_new_tenure() || tenure_cause.is_tenure_extension_all()
        {
            ExecutionCost::ZERO
        } else {
            let mut parent_cost_total =
                Self::get_total_tenure_cost_at(chainstate_tx.as_tx(), &parent_index_hash)?
                    .ok_or_else(|| {
                        ChainstateError::InvalidStacksBlock(format!(
                    "Failed to load total tenure cost from parent. parent_stacks_block_id = {}",
                    &parent_index_hash
                ))
                    })?;
            if tenure_cause.is_sip034_tenure_extension() {
                // we have to be in an epoch where SIP-034 tenure extensions are supported
                let epoch = sortition_dbconn
                    .get_stacks_epoch(burn_header_height)
                    .ok_or_else(|| {
                        ChainstateError::InvalidStacksBlock(format!(
                            "Failed to load epoch at height = {}",
                            burn_header_height
                        ))
                    })?;
                if !epoch.epoch_id.supports_specific_budget_extends() {
                    return Err(ChainstateError::InvalidStacksBlock(format!(
                        "Included tenure change cause {tenure_cause:?} with specific extend budget dimension, but unsupported by epoch {}", &epoch.epoch_id
                    )));
                }
            }
            match tenure_cause {
                MinerTenureInfoCause::BlockFound | MinerTenureInfoCause::Extended => {
                    parent_cost_total = ExecutionCost::ZERO
                }
                MinerTenureInfoCause::ExtendedReadCount => {
                    parent_cost_total.read_count = 0;
                }
                MinerTenureInfoCause::ExtendedWriteCount => {
                    parent_cost_total.write_count = 0;
                }
                MinerTenureInfoCause::ExtendedRuntime => {
                    parent_cost_total.runtime = 0;
                }
                MinerTenureInfoCause::ExtendedReadLength => {
                    parent_cost_total.read_length = 0;
                }
                MinerTenureInfoCause::ExtendedWriteLength => {
                    parent_cost_total.write_length = 0;
                }
                MinerTenureInfoCause::NoTenureChange => {}
            }
            parent_cost_total
        };

        let mut clarity_tx = if ephemeral {
            StacksChainState::chainstate_ephemeral_block_begin(
                chainstate_tx,
                clarity_instance,
                sortition_dbconn.as_burn_state_db(),
                &parent_consensus_hash,
                &parent_header_hash,
                &MINER_BLOCK_CONSENSUS_HASH,
                &MINER_BLOCK_HEADER_HASH,
            )
        } else {
            StacksChainState::chainstate_block_begin(
                chainstate_tx,
                clarity_instance,
                sortition_dbconn.as_burn_state_db(),
                &parent_consensus_hash,
                &parent_header_hash,
                &MINER_BLOCK_CONSENSUS_HASH,
                &MINER_BLOCK_HEADER_HASH,
            )
        };

        // now that we have access to the ClarityVM, we can account for reward deductions from
        // PoisonMicroblocks if we have new rewards scheduled
        let matured_rewards_opt = matured_rewards_schedule_opt
            .map(|matured_rewards_schedule| {
                Self::calculate_matured_miner_rewards(
                    &mut clarity_tx,
                    sortition_dbconn.sqlite_conn(),
                    coinbase_height,
                    matured_rewards_schedule,
                )
            })
            .transpose()?
            .flatten();

        clarity_tx.reset_cost(initial_cost);

        // Setup block metadata in Clarity storage
        clarity_tx
            .connection()
            .as_free_transaction(|clarity_tx_conn| {
                clarity_tx_conn.with_clarity_db(|db| {
                    db.setup_block_metadata(timestamp)?;
                    Ok(())
                })
            })
            .inspect_err(|e| {
                error!("Failed to setup block metadata during block setup";
                    "error" => ?e,
                    "timestamp" => timestamp,
                );
            })?;

        // is this stacks block the first of a new epoch?
        let (applied_epoch_transition, mut tx_receipts) =
            StacksChainState::process_epoch_transition(
                &mut clarity_tx,
                sortition_dbconn.as_burn_state_db(),
                burn_header_height,
            )?;

        debug!(
            "Setup block: Processed epoch transition";
            "parent_consensus_hash" => %parent_consensus_hash,
            "parent_header_hash" => %parent_header_hash,
        );

        if tenure_cause.is_new_tenure() {
            clarity_tx
                .connection()
                .as_free_transaction(|clarity_tx_conn| {
                    clarity_tx_conn.with_clarity_db(|db| {
                        db.set_tenure_height(
                            coinbase_height
                                .try_into()
                                .expect("Tenure height overflowed 32-bit range"),
                        )?;
                        Ok(())
                    })
                })
                .inspect_err(|e| {
                    error!("Failed to set tenure height during block setup";
                        "error" => ?e,
                    );
                })?;
        }

        let evaluated_epoch = clarity_tx.get_epoch();

        let auto_unlock_events = if evaluated_epoch >= StacksEpochId::Epoch21 {
            let unlock_events = StacksChainState::check_and_handle_reward_start(
                burn_header_height.into(),
                sortition_dbconn.as_burn_state_db(),
                sortition_dbconn,
                &mut clarity_tx,
                parent_burn_height,
                &parent_sortition_id,
            )?;
            debug!(
                "Setup block: Processed unlock events";
                "parent_consensus_hash" => %parent_consensus_hash,
                "parent_header_hash" => %parent_header_hash,
            );
            unlock_events
        } else {
            vec![]
        };

        let active_pox_contract = pox_constants.active_pox_contract(burn_header_height.into());

        // process stacking & transfer operations from burnchain ops
        tx_receipts.extend(StacksChainState::process_stacking_ops(
            &mut clarity_tx,
            stacking_burn_ops.clone(),
            active_pox_contract,
        ));
        tx_receipts.extend(StacksChainState::process_transfer_ops(
            &mut clarity_tx,
            transfer_burn_ops.clone(),
        ));
        debug!(
            "Setup block: Processed burnchain stacking and transfer ops";
            "parent_consensus_hash" => %parent_consensus_hash,
            "parent_header_hash" => %parent_header_hash,
        );

        // DelegateStx ops are allowed from epoch 2.1 onward.
        // The query for the delegate ops only returns anything in and after Epoch 2.1,
        // but we do a second check here just to be safe.
        if evaluated_epoch >= StacksEpochId::Epoch21 {
            tx_receipts.extend(StacksChainState::process_delegate_ops(
                &mut clarity_tx,
                delegate_burn_ops.clone(),
                active_pox_contract,
            ));
            debug!(
                "Setup block: Processed burnchain delegate ops";
                "parent_consensus_hash" => %parent_consensus_hash,
                "parent_header_hash" => %parent_header_hash,
            );
        }

        // Handle signer stackerdb updates
        let signer_set_calc;
        if evaluated_epoch >= StacksEpochId::Epoch25 {
            signer_set_calc = NakamotoSigners::check_and_handle_prepare_phase_start(
                &mut clarity_tx,
                first_block_height,
                pox_constants,
                burn_header_height.into(),
                coinbase_height,
            )?;
            tx_receipts.extend(StacksChainState::process_vote_for_aggregate_key_ops(
                &mut clarity_tx,
                vote_for_agg_key_ops.clone(),
            ));

            if signer_set_calc.is_some() {
                debug!("Setup block: computed reward set for the next reward cycle";
                       "anchor_block_height" => coinbase_height,
                       "burn_header_height" => burn_header_height);
            }
        } else {
            signer_set_calc = None;
        }

        debug!(
            "Setup block: completed setup";
            "parent_consensus_hash" => %parent_consensus_hash,
            "parent_header_hash" => %parent_header_hash,
        );

        Ok(SetupBlockResult {
            clarity_tx,
            tx_receipts,
            matured_miner_rewards_opt: matured_rewards_opt,
            evaluated_epoch,
            applied_epoch_transition,
            burn_stack_stx_ops: stacking_burn_ops,
            burn_transfer_stx_ops: transfer_burn_ops,
            auto_unlock_events,
            burn_delegate_stx_ops: delegate_burn_ops,
            signer_set_calc,
            burn_vote_for_aggregate_key_ops: vote_for_agg_key_ops,
        })
    }

    /// This function is called in both `append_block` in blocks.rs (follower) and
    /// `mine_anchored_block` in miner.rs.
    /// Processes matured miner rewards, alters liquid supply of ustx, processes
    /// stx lock events, and marks the microblock public key as used
    /// Returns stx lockup events.
    pub fn finish_block(
        clarity_tx: &mut ClarityTx,
        miner_payouts: Option<&MaturedMinerRewards>,
        new_tenure: bool,
        chain_tip_burn_header_height: u32,
    ) -> Result<FinishBlockEvents, ChainstateError> {
        // add miner payments
        if let Some(rewards) = miner_payouts {
            // grant in order by miner, then users
            let matured_ustx = StacksChainState::process_matured_miner_rewards(
                clarity_tx,
                &rewards.recipient,
                &[],
                &rewards.parent_reward,
            )?;

            clarity_tx.increment_ustx_liquid_supply(matured_ustx);
        }

        // process unlocks
        let (new_unlocked_ustx, lockup_events) = StacksChainState::process_stx_unlocks(clarity_tx)?;

        clarity_tx.increment_ustx_liquid_supply(new_unlocked_ustx);

        // process SIP-031 mint/transfers
        let sip31_event = if new_tenure {
            Self::sip_031_mint_and_transfer_on_new_tenure(clarity_tx, chain_tip_burn_header_height)
        } else {
            None
        };

        Ok(FinishBlockEvents {
            lockup_events,
            sip31_event,
        })
    }

    /// Verify that the PoX bitvector from the block header is consistent with the block-commit's
    /// PoX outputs, as determined by the active reward set and whether or not the 0's in the
    /// bitvector correspond to signers' PoX outputs.
    fn check_pox_bitvector(
        block_bitvec: &BitVec<4000>,
        tenure_block_commit: &LeaderBlockCommitOp,
        active_reward_set: &RewardSet,
    ) -> Result<(), ChainstateError> {
        if tenure_block_commit.treatment.is_empty() {
            return Ok(());
        }

        let address_to_indeces: HashMap<_, Vec<_>> = active_reward_set
            .rewarded_addresses
            .iter()
            .enumerate()
            .fold(HashMap::new(), |mut map, (ix, addr)| {
                map.entry(addr).or_default().push(ix);
                map
            });

        // our block commit issued a punishment, check the reward set and bitvector
        //  to ensure that this was valid.
        for treated_addr in tenure_block_commit.treatment.iter() {
            if treated_addr.is_burn() {
                // Don't need to assert anything about burn addresses.
                // If they were in the reward set, "punishing" them is meaningless.
                continue;
            }
            // otherwise, we need to find the indices in the rewarded_addresses
            //  corresponding to this address.
            let empty_vec = vec![];
            let address_indices = address_to_indeces
                .get(treated_addr.deref())
                .unwrap_or(&empty_vec);

            // if any of them are 0, punishment is okay.
            // if all of them are 1, punishment is not okay.
            // if all of them are 0, *must* have punished
            let bitvec_values: Result<Vec<_>, ChainstateError> = address_indices
                .iter()
                .map(
                    |ix| {
                        let ix = u16::try_from(*ix)
                            .map_err(|_| ChainstateError::InvalidStacksBlock("Reward set index outside of u16".into()))?;
                        let bitvec_value = block_bitvec.get(ix)
                            .unwrap_or_else(|| {
                                warn!("Block header's bitvec is smaller than the reward set, defaulting higher indexes to 1");
                                true
                            });
                        Ok(bitvec_value)
                    }
                )
                .collect();
            let bitvec_values = bitvec_values?;
            let all_1 = bitvec_values.iter().all(|x| *x);
            let all_0 = bitvec_values.iter().all(|x| !x);
            if all_1 {
                if treated_addr.is_punish() {
                    warn!(
                        "Invalid Nakamoto block: punished PoX address when bitvec contained 1s for the address";
                        "reward_address" => %treated_addr.deref(),
                        "bitvec_values" => ?bitvec_values,
                    );
                    return Err(ChainstateError::InvalidStacksBlock(
                        "Bitvec does not match the block commit's PoX handling".into(),
                    ));
                }
            } else if all_0 && treated_addr.is_reward() {
                warn!(
                    "Invalid Nakamoto block: rewarded PoX address when bitvec contained 0s for the address";
                    "reward_address" => %treated_addr.deref(),
                    "bitvec_values" => ?bitvec_values,
                );
                return Err(ChainstateError::InvalidStacksBlock(
                    "Bitvec does not match the block commit's PoX handling".into(),
                ));
            }
        }

        Ok(())
    }

    pub(crate) fn make_non_advancing_receipt<'a>(
        clarity_commit: PreCommitClarityBlock<'a>,
        burn_dbconn: &SortitionHandleConn,
        parent_ch: &ConsensusHash,
        evaluated_epoch: StacksEpochId,
        matured_rewards: Vec<MinerReward>,
        tx_receipts: Vec<StacksTransactionReceipt>,
        matured_rewards_info_opt: Option<MinerRewardInfo>,
        block_execution_cost: ExecutionCost,
        applied_epoch_transition: bool,
        signers_updated: bool,
        coinbase_height: u64,
        phantom_lockup_events: Vec<StacksTransactionEvent>,
    ) -> Result<
        (
            StacksEpochReceipt,
            PreCommitClarityBlock<'a>,
            Option<RewardSetData>,
            Vec<StacksTransactionEvent>,
        ),
        ChainstateError,
    > {
        // get burn block stats, for the transaction receipt

        let parent_sn = SortitionDB::get_block_snapshot_consensus(burn_dbconn, parent_ch)?
            .ok_or_else(|| {
                // shouldn't happen
                warn!(
                    "CORRUPTION: {} does not correspond to a burn block",
                    &parent_ch
                );
                ChainstateError::InvalidStacksBlock("No parent consensus hash".into())
            })?;
        let (parent_burn_block_hash, parent_burn_block_height, parent_burn_block_timestamp) = (
            parent_sn.burn_header_hash,
            parent_sn.block_height,
            parent_sn.burn_header_timestamp,
        );

        let epoch_receipt = StacksEpochReceipt {
            header: StacksHeaderInfo::regtest_genesis(),
            tx_receipts,
            matured_rewards,
            matured_rewards_info: matured_rewards_info_opt,
            parent_microblocks_cost: ExecutionCost::ZERO,
            anchored_block_cost: block_execution_cost,
            parent_burn_block_hash,
            parent_burn_block_height: u32::try_from(parent_burn_block_height).unwrap_or(0), // shouldn't be fatal
            parent_burn_block_timestamp,
            evaluated_epoch,
            epoch_transition: applied_epoch_transition,
            signers_updated,
            coinbase_height,
        };

        return Ok((epoch_receipt, clarity_commit, None, phantom_lockup_events));
    }

    /// Append a Nakamoto Stacks block to the Stacks chain state.
    /// NOTE: This does _not_ set the block as processed!  The caller must do this.
    pub fn append_block<'a>(
        chainstate_tx: &mut ChainstateTx,
        clarity_instance: &'a mut ClarityInstance,
        burn_dbconn: &mut SortitionHandleConn,
        burnchain_view: &ConsensusHash,
        pox_constants: &PoxConstants,
        parent_chain_tip: &StacksHeaderInfo,
        chain_tip_burn_header_hash: &BurnchainHeaderHash,
        chain_tip_burn_header_height: u32,
        chain_tip_burn_header_timestamp: u64,
        block: &NakamotoBlock,
        block_size: u64,
        burnchain_commit_burn: u64,
        burnchain_sortition_burn: u64,
        active_reward_set: &RewardSet,
        do_not_advance: bool,
    ) -> Result<
        (
            StacksEpochReceipt,
            PreCommitClarityBlock<'a>,
            Option<RewardSetData>,
            Vec<StacksTransactionEvent>,
        ),
        ChainstateError,
    > {
        debug!(
            "Process Nakamoto block {:?} with {} transactions",
            &block.header.block_hash().to_hex(),
            block.txs.len()
        );

        let next_block_height = block.header.chain_length;
        let first_block_height = burn_dbconn.context.first_block_height;

        // check that this block attaches to the `parent_chain_tip`
        let (parent_ch, parent_block_hash) = if block.is_first_mined() {
            (
                FIRST_BURNCHAIN_CONSENSUS_HASH.clone(),
                FIRST_STACKS_BLOCK_HASH.clone(),
            )
        } else {
            (
                parent_chain_tip.consensus_hash.clone(),
                parent_chain_tip.anchored_header.block_hash(),
            )
        };

        let parent_block_id = StacksBlockId::new(&parent_ch, &parent_block_hash);
        if parent_block_id != block.header.parent_block_id {
            warn!("Error processing nakamoto block: Parent consensus hash does not match db view";
                  "db.parent_block_id" => %parent_block_id,
                  "header.parent_block_id" => %block.header.parent_block_id);
            return Err(ChainstateError::InvalidStacksBlock(
                "Parent block does not match".into(),
            ));
        }

        // look up this block's sortition's burnchain block hash and height.
        // It must exist in the same Bitcoin fork as our `burn_dbconn`.
        let tenure_block_snapshot =
            Self::check_sortition_exists(burn_dbconn, &block.header.consensus_hash)?;
        let block_hash = block.header.block_hash();

        let is_new_tenure = block.is_wellformed_tenure_start_block()?;
        // this block is mined in the ongoing tenure.
        if !is_new_tenure
            && !Self::check_tenure_continuity(chainstate_tx.as_tx(), &parent_ch, &block.header)?
        {
            // this block is not part of the ongoing tenure; it's invalid
            return Err(ChainstateError::ExpectedTenureChange);
        }
        let is_tenure_extend = block.is_wellformed_tenure_extend_block()?;
        if is_tenure_extend && is_new_tenure {
            return Err(ChainstateError::InvalidStacksBlock(
                "Both started and extended tenure".into(),
            ));
        }

        let tenure_cause = block
            .try_get_tenure_change_payload()
            .map(|payload| MinerTenureInfoCause::from(payload.cause))
            .unwrap_or(MinerTenureInfoCause::NoTenureChange);

        let parent_coinbase_height = if block.is_first_mined() {
            0
        } else {
            Self::get_coinbase_height(chainstate_tx.as_tx(), &parent_block_id)?.ok_or_else(
                || {
                    warn!(
                        "Parent of Nakamoto block is not in block headers DB yet";
                        "consensus_hash" => %block.header.consensus_hash,
                        "stacks_block_hash" => %block.header.block_hash(),
                        "stacks_block_id" => %block.header.block_id(),
                        "parent_block_hash" => %parent_block_hash,
                        "parent_block_id" => %parent_block_id
                    );
                    ChainstateError::NoSuchBlockError
                },
            )?
        };

        let expected_burn_opt = Self::get_expected_burns(burn_dbconn, chainstate_tx, block)
            .map_err(|e| {
                warn!("Unacceptable Nakamoto block: could not load expected burns (unable to find its paired sortition)";
                    "consensus_hash" => %block.header.consensus_hash,
                    "stacks_block_hash" => %block.header.block_hash(),
                    "stacks_block_id" => %block.block_id(),
                    "parent_block_id" => %block.header.parent_block_id,
                    "error" => e.to_string(),
                );
                ChainstateError::InvalidStacksBlock("Invalid Nakamoto block: could not find sortition burns".into())
            })?;

        let Some(expected_burn) = expected_burn_opt else {
            warn!("Unacceptable Nakamoto block: unable to find parent block's burns";
                "consensus_hash" => %block.header.consensus_hash,
                "stacks_block_hash" => %block.header.block_hash(),
                "stacks_block_id" => %block.block_id(),
                "parent_block_id" => %block.header.parent_block_id,
            );
            return Err(ChainstateError::InvalidStacksBlock(
                "Invalid Nakamoto block: could not find sortition burns".into(),
            ));
        };

        // this block must commit to all of the burnchain spends seen so far
        if block.header.burn_spent != expected_burn {
            warn!("Invalid Nakamoto block header: invalid total burns";
                  "header.burn_spent" => block.header.burn_spent,
                  "expected_burn" => expected_burn,
            );
            return Err(ChainstateError::InvalidStacksBlock(
                "Invalid Nakamoto block: invalid total burns".into(),
            ));
        }

        // verify VRF proof, if present
        // only need to do this once per tenure
        // get the resulting vrf proof bytes
        let vrf_proof_opt = if is_new_tenure {
            Self::check_block_commit_vrf_seed(chainstate_tx.as_tx(), burn_dbconn, block)?;
            Some(
                block
                    .get_vrf_proof()
                    .ok_or(ChainstateError::InvalidStacksBlock(
                        "Invalid Nakamoto block: has coinbase but no VRF proof".into(),
                    ))?,
            )
        } else {
            None
        };

        // process the tenure-change if it happened, so that when block-processing begins, it happens in whatever the
        // current tenure is
        let coinbase_height = Self::advance_nakamoto_tenure(
            chainstate_tx,
            burn_dbconn,
            block,
            parent_coinbase_height,
            do_not_advance,
        )?;
        if is_new_tenure {
            // tenure height must have advanced
            if coinbase_height
                != parent_coinbase_height
                    .checked_add(1)
                    .expect("Too many tenures")
            {
                // this should be unreachable
                return Err(ChainstateError::InvalidStacksBlock(
                    "Could not advance tenure, even though tenure changed".into(),
                ));
            }
        } else if coinbase_height != parent_coinbase_height {
            // this should be unreachable
            return Err(ChainstateError::InvalidStacksBlock(
                "Advanced tenure even though a new tenure did not happen".into(),
            ));
        }

        // begin processing this block
        let SetupBlockResult {
            mut clarity_tx,
            mut tx_receipts,
            matured_miner_rewards_opt,
            evaluated_epoch,
            applied_epoch_transition,
            burn_stack_stx_ops,
            burn_transfer_stx_ops,
            burn_delegate_stx_ops,
            mut auto_unlock_events,
            signer_set_calc,
            burn_vote_for_aggregate_key_ops,
        } = if block.is_shadow_block() {
            // shadow block
            Self::setup_shadow_block_processing(
                chainstate_tx,
                clarity_instance,
                burn_dbconn,
                first_block_height,
                pox_constants,
                &parent_ch,
                &parent_block_hash,
                parent_chain_tip.burn_header_height,
                &tenure_block_snapshot,
                coinbase_height,
                tenure_cause,
            )?
        } else {
            // normal block
            Self::setup_normal_block_processing(
                chainstate_tx,
                clarity_instance,
                burn_dbconn,
                first_block_height,
                pox_constants,
                parent_chain_tip,
                &parent_ch,
                &parent_block_hash,
                parent_chain_tip.burn_header_height,
                &tenure_block_snapshot,
                block,
                coinbase_height,
                tenure_cause,
                &block.header.pox_treatment,
                active_reward_set,
            )?
        };

        let starting_cost = clarity_tx.cost_so_far();

        debug!(
            "Append nakamoto block";
            "block" => format!("{}/{block_hash}", block.header.consensus_hash),
            "block_id" => %block.header.block_id(),
            "parent_block" => %block.header.parent_block_id,
            "stacks_height" => next_block_height,
            "total_burns" => block.header.burn_spent,
            "evaluated_epoch" => %evaluated_epoch,
            "tenure_cause" => ?tenure_cause,
        );

        // process anchored block
        let (block_fees, txs_receipts) =
            match StacksChainState::process_block_transactions(&mut clarity_tx, &block.txs, 0) {
                Err(e) => {
                    let msg = format!("Invalid Stacks block {block_hash}: {e:?}");
                    warn!("{msg}");

                    clarity_tx.rollback_block();
                    return Err(ChainstateError::InvalidStacksBlock(msg));
                }
                Ok((block_fees, _block_burns, txs_receipts)) => (block_fees, txs_receipts),
            };

        tx_receipts.extend(txs_receipts);

        let total_tenure_cost = clarity_tx.cost_so_far();
        let mut block_execution_cost = total_tenure_cost.clone();
        block_execution_cost.sub(&starting_cost).map_err(|_e| {
            ChainstateError::InvalidStacksBlock("Block execution cost was negative".into())
        })?;

        // obtain reward info for receipt -- consolidate miner, user, and parent rewards into a
        // single list, but keep the miner/user/parent/info tuple for advancing the chain tip
        let matured_rewards = matured_miner_rewards_opt
            .as_ref()
            .map(|matured_miner_rewards| matured_miner_rewards.consolidate())
            .unwrap_or_default();

        let FinishBlockEvents {
            mut lockup_events,
            sip31_event,
        } = match Self::finish_block(
            &mut clarity_tx,
            matured_miner_rewards_opt.as_ref(),
            is_new_tenure,
            chain_tip_burn_header_height,
        ) {
            Err(ChainstateError::InvalidStacksBlock(e)) => {
                clarity_tx.rollback_block();
                return Err(ChainstateError::InvalidStacksBlock(e));
            }
            Err(e) => return Err(e),
            Ok(finish_events) => finish_events,
        };

        // If any, append lockups events to the coinbase receipt
        if let Some(receipt) = tx_receipts.get_mut(0) {
            // Receipts are appended in order, so the first receipt should be
            // the one of the coinbase transaction
            if receipt.is_coinbase_tx() {
                receipt.events.append(&mut lockup_events);
            }
        }

        // If lockup_events still contains items, it means they weren't attached
        if !lockup_events.is_empty() {
            info!("Unable to attach lockup events, block's first transaction is not a coinbase transaction. Will attach as a phantom tx.");
        }

        // if any, append auto unlock events to the coinbase receipt
        if !auto_unlock_events.is_empty() {
            // Receipts are appended in order, so the first receipt should be
            // the one of the coinbase transaction
            if let Some(receipt) = tx_receipts.get_mut(0) {
                if receipt.is_coinbase_tx() {
                    receipt.events.append(&mut auto_unlock_events);
                }
            } else {
                warn!("Unable to attach auto unlock events, block's first transaction is not a coinbase transaction")
            }
        }

        // for sip-031 we append the mint event to the coinbase
        // note that the above coinbase checks are left with index assumptions (get_mut(0))
        // for backward compatibility (even if since nakamoto the coinbase is at index 1)
        if let Some(event) = sip31_event {
            if let Some(coinbase_receipt) = tx_receipts
                .iter_mut()
                .find(|tx_receipt| tx_receipt.is_coinbase_tx())
            {
                coinbase_receipt.events.push(event);
            } else {
                error!("Unable to attach SIP-031 mint events, block's coinbase transaction not available")
            }
        }

        // verify that the resulting chainstate matches the block's state root
        let root_hash = clarity_tx.seal();
        if root_hash != block.header.state_index_root {
            let msg = format!(
                "Block {} state root mismatch: expected {}, got {}",
                &block_hash, block.header.state_index_root, root_hash,
            );
            warn!("{}", &msg);

            clarity_tx.rollback_block();
            return Err(ChainstateError::InvalidStacksBlock(msg));
        }

        debug!("Reached state root {}", root_hash;
               "block_cost" => %block_execution_cost);

        // good to go!
        let block_limit = clarity_tx
            .block_limit()
            .ok_or_else(|| ChainstateError::InvalidChainstateDB)?;
        let clarity_commit =
            clarity_tx.precommit_to_block(&block.header.consensus_hash, &block_hash);

        // calculate the reward for this tenure
        let scheduled_miner_reward = if is_new_tenure {
            Some(Self::calculate_scheduled_tenure_reward(
                chainstate_tx,
                burn_dbconn,
                block,
                evaluated_epoch,
                parent_coinbase_height,
                chain_tip_burn_header_height.into(),
                burnchain_commit_burn,
                burnchain_sortition_burn,
            )?)
        } else {
            None
        };

        // extract matured rewards info -- we'll need it for the receipt
        let matured_rewards_info_opt = matured_miner_rewards_opt
            .as_ref()
            .map(|rewards| rewards.reward_info.clone());

        if do_not_advance {
            // if we're performing a block replay, and we don't want to advance any
            //  of the db state, return a fake receipt
            return Self::make_non_advancing_receipt(
                clarity_commit,
                burn_dbconn,
                &parent_ch,
                evaluated_epoch,
                matured_rewards,
                tx_receipts,
                matured_rewards_info_opt,
                block_execution_cost,
                applied_epoch_transition,
                signer_set_calc.is_some(),
                coinbase_height,
                lockup_events,
            );
        }

        let new_tip = Self::advance_tip(
            &mut chainstate_tx.tx,
            &parent_chain_tip.anchored_header,
            &parent_chain_tip.consensus_hash,
            block,
            vrf_proof_opt,
            chain_tip_burn_header_hash,
            chain_tip_burn_header_height,
            chain_tip_burn_header_timestamp,
            scheduled_miner_reward.as_ref(),
            matured_miner_rewards_opt,
            &block_execution_cost,
            &total_tenure_cost,
            block_size,
            applied_epoch_transition,
            burn_stack_stx_ops,
            burn_transfer_stx_ops,
            burn_delegate_stx_ops,
            burn_vote_for_aggregate_key_ops,
            is_new_tenure,
            coinbase_height,
            block_fees,
            burnchain_view,
        )
        .expect("FATAL: failed to advance chain tip");

        let new_block_id = new_tip.index_block_hash();
        chainstate_tx.log_transactions_processed(&tx_receipts);

        let reward_cycle = pox_constants
            .block_height_to_reward_cycle(first_block_height, chain_tip_burn_header_height.into());

        // store the reward set calculated during this block if it happened
        // NOTE: miner and proposal evaluation should not invoke this because
        //  it depends on knowing the StacksBlockId.
        let signers_updated = signer_set_calc.is_some();
        let mut reward_set_data = None;
        if let Some(signer_calculation) = signer_set_calc {
            Self::write_reward_set(chainstate_tx, &new_block_id, &signer_calculation.reward_set)?;

            let cycle_number = if let Some(cycle) = pox_constants.reward_cycle_of_prepare_phase(
                first_block_height,
                chain_tip_burn_header_height.into(),
            ) {
                Some(cycle)
            } else {
                pox_constants
                    .block_height_to_reward_cycle(
                        first_block_height,
                        chain_tip_burn_header_height.into(),
                    )
                    .map(|cycle| cycle + 1)
            };

            if let Some(cycle) = cycle_number {
                reward_set_data = Some(RewardSetData::new(
                    signer_calculation.reward_set.clone(),
                    cycle,
                ));
            }
        }

        if let Some(reward_cycle) = reward_cycle {
            Self::record_block_signers(chainstate_tx, block, reward_cycle)?;
        } else {
            warn!("No reward cycle found, skipping record_block_signers()");
        }

        monitoring::set_last_block_transaction_count(u64::try_from(block.txs.len()).unwrap());
        monitoring::set_last_execution_cost_observed(&block_execution_cost, &block_limit);

        // get burn block stats, for the transaction receipt
        let (parent_burn_block_hash, parent_burn_block_height, parent_burn_block_timestamp) =
            if block.is_first_mined() {
                (BurnchainHeaderHash([0; 32]), 0, 0)
            } else {
                let sn = SortitionDB::get_block_snapshot_consensus(burn_dbconn, &parent_ch)?
                    .ok_or_else(|| {
                        // shouldn't happen
                        warn!(
                            "CORRUPTION: {} does not correspond to a burn block",
                            &parent_ch
                        );
                        ChainstateError::InvalidStacksBlock("No parent consensus hash".into())
                    })?;
                (
                    sn.burn_header_hash,
                    sn.block_height,
                    sn.burn_header_timestamp,
                )
            };

        let epoch_receipt = StacksEpochReceipt {
            header: new_tip,
            tx_receipts,
            matured_rewards,
            matured_rewards_info: matured_rewards_info_opt,
            parent_microblocks_cost: ExecutionCost::ZERO,
            anchored_block_cost: block_execution_cost,
            parent_burn_block_hash,
            parent_burn_block_height: u32::try_from(parent_burn_block_height).unwrap_or(0), // shouldn't be fatal
            parent_burn_block_timestamp,
            evaluated_epoch,
            epoch_transition: applied_epoch_transition,
            signers_updated,
            coinbase_height,
        };

        Ok((
            epoch_receipt,
            clarity_commit,
            reward_set_data,
            lockup_events,
        ))
    }

    pub fn sip_031_mint_and_transfer_on_new_tenure(
        clarity_tx: &mut ClarityTx,
        chain_tip_burn_header_height: u32,
    ) -> Option<StacksTransactionEvent> {
        let evaluated_epoch = clarity_tx.get_epoch();
        if evaluated_epoch.includes_sip_031() {
            let mainnet = clarity_tx.config.mainnet;

            let sip_031_mint_and_transfer_amount =
                SIP031EmissionInterval::get_sip_031_emission_at_height(
                    chain_tip_burn_header_height.into(),
                    mainnet,
                );

            if sip_031_mint_and_transfer_amount > 0 {
                let recipient = PrincipalData::Contract(boot_code_id(SIP_031_NAME, mainnet));

                info!(
                    "SIP-031 minting and transferring on new tenure";
                    "mint_and_transfer_amount" => sip_031_mint_and_transfer_amount,
                    "recipient" => recipient.to_string(),
                    "burnchain_height" => chain_tip_burn_header_height
                );

                clarity_tx.connection().as_transaction(|tx_conn| {
                    tx_conn
                        .with_clarity_db(|db| {
                            db.increment_ustx_liquid_supply(sip_031_mint_and_transfer_amount)
                                .map_err(|e| e.into())
                        })
                        .expect("FATAL: `SIP-031 mint` overflowed");
                    StacksChainState::account_credit(
                        tx_conn,
                        &recipient,
                        u64::try_from(sip_031_mint_and_transfer_amount)
                            .expect("FATAL: transferred more STX than exist"),
                    );
                });

                return Some(StacksTransactionEvent::STXEvent(
                    STXEventType::STXMintEvent(STXMintEventData {
                        recipient,
                        amount: sip_031_mint_and_transfer_amount,
                    }),
                ));
            }
        }
        None
    }

    /// Create a StackerDB config for the .miners contract.
    /// It has two slots -- one for the past two sortition winners.
    pub fn make_miners_stackerdb_config(
        sortdb: &SortitionDB,
        tip: &BlockSnapshot,
    ) -> Result<(StackerDBConfig, MinersDBInformation), ChainstateError> {
        let ih = sortdb.index_handle(&tip.sortition_id);
        let last_winner_snapshot = ih.get_last_snapshot_with_sortition(tip.block_height)?;
        let parent_winner_snapshot = ih.get_last_snapshot_with_sortition(
            last_winner_snapshot.block_height.saturating_sub(1),
        )?;

        let mut miner_key_hash160s = vec![];

        // go get their corresponding leader keys, but preserve the miner's relative position in
        // the stackerdb signer list -- if a miner was in slot 0, then it should stay in slot 0
        // after a sortition (and vice versa for 1)
        let (latest_winner_idx, sns) = if last_winner_snapshot.num_sortitions % 2 == 0 {
            (0, [last_winner_snapshot, parent_winner_snapshot])
        } else {
            (1, [parent_winner_snapshot, last_winner_snapshot])
        };

        for sn in sns.iter() {
            // find the commit
            let Some(block_commit) =
                ih.get_block_commit_by_txid(&sn.sortition_id, &sn.winning_block_txid)?
            else {
                warn!(
                    "No block commit for {} in sortition for {}",
                    &sn.winning_block_txid, &sn.consensus_hash
                );
                return Err(ChainstateError::InvalidStacksBlock(
                    "No block-commit in sortition for block's consensus hash".into(),
                ));
            };

            // key register of the winning miner
            let leader_key = ih
                .get_leader_key_at(
                    u64::from(block_commit.key_block_ptr),
                    u32::from(block_commit.key_vtxindex),
                )?
                .expect("FATAL: have block commit but no leader key");

            // the leader key should always be valid (i.e. the unwrap_or() should be unreachable),
            // but be defensive and just use the "null" address
            miner_key_hash160s.push(
                leader_key
                    .interpret_nakamoto_signing_key()
                    .unwrap_or(Hash160([0x00; 20])),
            );
        }

        let miners_db_info = MinersDBInformation {
            signer_0_sortition: sns[0].consensus_hash.clone(),
            signer_1_sortition: sns[1].consensus_hash.clone(),
            latest_winner: latest_winner_idx,
        };

        let signers = miner_key_hash160s
            .into_iter()
            .map(|hash160|
                // each miner gets two slots
                (
                    StacksAddress::new(
                        1, // NOTE: the version is ignored in stackerdb; we only care about the hashbytes
                        hash160
                    ).expect("FATAL: infallible: 1 is not a valid address version byte"),
                    MINER_SLOT_COUNT,
                ))
            .collect();

        Ok((
            StackerDBConfig {
                chunk_size: MAX_PAYLOAD_LEN.into(),
                signers,
                write_freq: 0,
                max_writes: u32::MAX,  // no limit on number of writes
                max_neighbors: 200, // TODO: const -- just has to be equal to or greater than the number of signers
                hint_replicas: vec![], // TODO: is there a way to get the IP addresses of stackers' preferred nodes?
            },
            miners_db_info,
        ))
    }

    /// Get the slot range for the given miner's public key.
    /// Returns Some(Range<u32>) if the miner is in the StackerDB config, where the range of slots for the miner is [start, end).
    ///   i.e., inclusive of `start`, exclusive of `end`.
    /// Returns None if the miner is not in the StackerDB config.
    /// Returns an error if the miner is in the StackerDB config but the slot number is invalid.
    pub fn get_miner_slot(
        sortdb: &SortitionDB,
        tip: &BlockSnapshot,
        election_sortition: &ConsensusHash,
    ) -> Result<Option<Range<u32>>, ChainstateError> {
        let (stackerdb_config, miners_info) = Self::make_miners_stackerdb_config(sortdb, tip)?;

        // find out which slot we're in
        let Some(signer_ix) = miners_info
            .get_signer_index(election_sortition)
            .map(usize::from)
        else {
            warn!("Miner is not in the miners StackerDB config";
                  "stackerdb_slots" => ?stackerdb_config.signers,
                  "queried_sortition" => %election_sortition,
                  "sortition_hashes" => ?miners_info.get_sortitions());
            return Ok(None);
        };
        let mut signer_ranges = stackerdb_config.signer_ranges();
        if signer_ix >= signer_ranges.len() {
            // should be unreachable, but always good to be careful
            warn!("Miner is not in the miners StackerDB config";
                  "stackerdb_slots" => ?stackerdb_config.signers,
                  "queried_sortition" => %election_sortition,
                  "sortition_hashes" => ?miners_info.get_sortitions());
            return Ok(None);
        }
        let slot_id_range = signer_ranges.swap_remove(signer_ix);

        Ok(Some(slot_id_range))
    }

    /// DO NOT USE IN MAINNET
    /// Boot code instantiation for the aggregate public key.
    /// TODO: This should be removed once it's possible for stackers to vote on the aggregate
    /// public key
    pub fn aggregate_public_key_bootcode(clarity_tx: &mut ClarityTx, apk: Vec<u8>) {
        let agg_pub_key = to_hex(&apk);
        let contract_content = format!(
            "(define-read-only ({}) 0x{})",
            BOOT_TEST_POX_4_AGG_KEY_FNAME, agg_pub_key
        );
        // NOTE: this defaults to a testnet address to prevent it from ever working on
        // mainnet
        let contract_id = boot_code_id(BOOT_TEST_POX_4_AGG_KEY_CONTRACT, false);
        clarity_tx.connection().as_transaction(|clarity| {
            let (ast, analysis) = clarity
                .analyze_smart_contract(&contract_id, ClarityVersion::Clarity2, &contract_content)
                .unwrap();
            clarity
                .initialize_smart_contract(
                    &contract_id,
                    ClarityVersion::Clarity2,
                    &ast,
                    &contract_content,
                    None,
                    |_, _| None,
                    None,
                )
                .unwrap();
            clarity.save_analysis(&contract_id, &analysis).unwrap();
        })
    }

    /// Generate a "phantom" transaction to include STXMintEvents for
    /// lockups that could not be attached to a Coinbase transaction
    /// (because the block doesn't have a Coinbase transaction).
    fn generate_phantom_unlock_tx(
        events: Vec<StacksTransactionEvent>,
        config: &ChainstateConfig,
        stacks_block_height: u64,
    ) -> Option<StacksTransactionReceipt> {
        if events.is_empty() {
            return None;
        }
        info!("Generating phantom unlock tx");
        let version = if config.mainnet {
            TransactionVersion::Mainnet
        } else {
            TransactionVersion::Testnet
        };

        // Make the txid unique -- the phantom tx payload should include something block-specific otherwise
        // they will always have the same txid. In this case we use the block height in the memo. This also
        // happens to give some indication of the purpose of this phantom tx, for anyone looking.
        let memo = TokenTransferMemo({
            let memo_bytes = format!("Block {stacks_block_height} token unlocks").into_bytes();
            let mut buf = [0u8; 34];
            let memo_len = memo_bytes.len().min(34);
            buf.get_mut(..memo_len)?
                .copy_from_slice(memo_bytes.get(..memo_len)?);
            buf
        });
        let boot_code_address = boot_code_addr(config.mainnet);
        let boot_code_auth = boot_code_tx_auth(boot_code_address.clone());
        let unlock_tx = StacksTransaction::new(
            version,
            boot_code_auth,
            TransactionPayload::TokenTransfer(
                PrincipalData::Standard(boot_code_address.into()),
                0,
                memo,
            ),
        );
        let unlock_receipt = StacksTransactionReceipt::from_stx_transfer(
            unlock_tx,
            events,
            Value::okay_true(),
            ExecutionCost::ZERO,
        );
        Some(unlock_receipt)
    }
}

impl StacksMessageCodec for NakamotoBlock {
    fn consensus_serialize<W: std::io::Write>(&self, fd: &mut W) -> Result<(), CodecError> {
        write_next(fd, &self.header)?;
        write_next(fd, &self.txs)
    }

    fn consensus_deserialize<R: std::io::Read>(fd: &mut R) -> Result<Self, CodecError> {
        let (header, txs) = {
            let mut bound_read = BoundReader::from_reader(fd, u64::from(MAX_MESSAGE_LEN));
            let header: NakamotoBlockHeader = read_next(&mut bound_read)?;
            let txs: Vec<_> = read_next(&mut bound_read)?;
            (header, txs)
        };

        // all transactions are unique
        if !StacksBlock::validate_transactions_unique(&txs) {
            warn!("Invalid block: Found duplicate transaction";
                "consensus_hash" => %header.consensus_hash,
                "stacks_block_hash" => %header.block_hash(),
                "stacks_block_id" => %header.block_id()
            );
            return Err(CodecError::DeserializeError(
                "Invalid block: found duplicate transaction".to_string(),
            ));
        }

        // header and transactions must be consistent
        let txid_vecs: Vec<_> = txs.iter().map(|tx| tx.txid().as_bytes().to_vec()).collect();

        let merkle_tree = MerkleTree::new(&txid_vecs);
        let tx_merkle_root: Sha512Trunc256Sum = merkle_tree.root();

        if tx_merkle_root != header.tx_merkle_root {
            warn!("Invalid block: Tx Merkle root mismatch";
                "consensus_hash" => %header.consensus_hash,
                "stacks_block_hash" => %header.block_hash(),
                "stacks_block_id" => %header.block_id()
            );
            return Err(CodecError::DeserializeError(
                "Invalid block: tx Merkle root mismatch".to_string(),
            ));
        }

        Ok(NakamotoBlock { header, txs })
    }
}<|MERGE_RESOLUTION|>--- conflicted
+++ resolved
@@ -289,20 +289,17 @@
 ];
 
 pub static NAKAMOTO_CHAINSTATE_SCHEMA_7: &[&str] = &[
-<<<<<<< HEAD
     // schema change is JUST a new index, but the index is on a table
     //  created by a migration, so don't add the index to the CHAINSTATE_INDEXES
     r#"UPDATE db_config SET version = "12";"#,
     "CREATE INDEX IF NOT EXISTS naka_block_headers_by_burn_hash ON nakamoto_block_headers(burn_header_hash);",
     "CREATE INDEX IF NOT EXISTS naka_block_headers_by_burn_ht ON nakamoto_block_headers(burn_header_height);"
-=======
-    r#"
-    UPDATE db_config SET version = "12";
-    "#,
+];
+
+pub static NAKAMOTO_CHAINSTATE_SCHEMA_8: &[&str] = &[
+    r#"UPDATE db_config SET version = "13";"#,
     // Add a `total_tenure_size` field to the block header row, so we can keep track
     // of the whole tenure size (and eventually limit it)
-    //
-    //
     //
     // Default to 0.
     r#"
@@ -311,7 +308,6 @@
     ALTER TABLE nakamoto_block_headers
     ADD COLUMN total_tenure_size NOT NULL DEFAULT 0;
     "#,
->>>>>>> ae76b4f7
 ];
 
 #[cfg(test)]
