// Copyright (C) 2013-2020 Blockstack PBC, a public benefit corporation
// Copyright (C) 2020-2023 Stacks Open Internet Foundation
//
// This program is free software: you can redistribute it and/or modify
// it under the terms of the GNU General Public License as published by
// the Free Software Foundation, either version 3 of the License, or
// (at your option) any later version.
//
// This program is distributed in the hope that it will be useful,
// but WITHOUT ANY WARRANTY; without even the implied warranty of
// MERCHANTABILITY or FITNESS FOR A PARTICULAR PURPOSE.  See the
// GNU General Public License for more details.
//
// You should have received a copy of the GNU General Public License
// along with this program.  If not, see <http://www.gnu.org/licenses/>.

use std::collections::HashSet;
use std::ops::DerefMut;

use clarity::vm::ast::ASTRules;
use clarity::vm::costs::{ExecutionCost, LimitedCostTracker};
use clarity::vm::database::BurnStateDB;
use clarity::vm::events::StacksTransactionEvent;
use clarity::vm::types::StacksAddressExtensions;
use clarity::vm::{ClarityVersion, SymbolicExpression, Value};
use lazy_static::{__Deref, lazy_static};
use rusqlite::types::{FromSql, FromSqlError};
use rusqlite::{params, Connection, OptionalExtension, ToSql, NO_PARAMS};
use sha2::{Digest as Sha2Digest, Sha512_256};
use stacks_common::codec::{
<<<<<<< HEAD
    read_next, read_next_at_most_with_epoch, write_next, DeserializeWithEpoch, Error as CodecError,
    StacksMessageCodec, MAX_MESSAGE_LEN,
=======
    read_next, write_next, Error as CodecError, StacksMessageCodec, MAX_MESSAGE_LEN,
    MAX_PAYLOAD_LEN,
>>>>>>> 15e76e59
};
use stacks_common::consts::{
    FIRST_BURNCHAIN_CONSENSUS_HASH, FIRST_STACKS_BLOCK_HASH, MINER_REWARD_MATURITY,
};
use stacks_common::types::chainstate::{
    BlockHeaderHash, BurnchainHeaderHash, ConsensusHash, StacksAddress, StacksBlockId,
    StacksPrivateKey, StacksPublicKey, TrieHash, VRFSeed,
};
use stacks_common::types::{PrivateKey, StacksEpochId};
use stacks_common::util::get_epoch_time_secs;
use stacks_common::util::hash::{to_hex, Hash160, MerkleHashFunc, MerkleTree, Sha512Trunc256Sum};
use stacks_common::util::retry::BoundReader;
use stacks_common::util::secp256k1::MessageSignature;
use stacks_common::util::vrf::{VRFProof, VRFPublicKey, VRF};
use wsts::curve::point::Point;

use super::burn::db::sortdb::{
    get_ancestor_sort_id, get_ancestor_sort_id_tx, get_block_commit_by_txid, SortitionHandle,
    SortitionHandleConn, SortitionHandleTx,
};
use super::burn::operations::{DelegateStxOp, StackStxOp, TransferStxOp};
use super::stacks::boot::{BOOT_TEST_POX_4_AGG_KEY_CONTRACT, BOOT_TEST_POX_4_AGG_KEY_FNAME};
use super::stacks::db::accounts::MinerReward;
use super::stacks::db::blocks::StagingUserBurnSupport;
use super::stacks::db::{
    ChainstateTx, ClarityTx, MinerPaymentSchedule, MinerPaymentTxFees, MinerRewardInfo,
    StacksBlockHeaderTypes, StacksDBTx, StacksEpochReceipt, StacksHeaderInfo,
};
use super::stacks::events::StacksTransactionReceipt;
use super::stacks::{
    Error as ChainstateError, StacksBlock, StacksBlockHeader, StacksMicroblock, StacksTransaction,
    TenureChangeError, TenureChangePayload, ThresholdSignature, TransactionPayload,
};
use crate::burnchains::{PoxConstants, Txid};
use crate::chainstate::burn::db::sortdb::SortitionDB;
use crate::chainstate::burn::operations::{LeaderBlockCommitOp, LeaderKeyRegisterOp};
use crate::chainstate::burn::{BlockSnapshot, SortitionHash};
use crate::chainstate::coordinator::{BlockEventDispatcher, Error};
use crate::chainstate::nakamoto::tenure::NAKAMOTO_TENURES_SCHEMA;
use crate::chainstate::stacks::boot::POX_4_NAME;
use crate::chainstate::stacks::db::{DBConfig as ChainstateConfig, StacksChainState};
use crate::chainstate::stacks::{
    TenureChangeCause, MINER_BLOCK_CONSENSUS_HASH, MINER_BLOCK_HEADER_HASH,
};
use crate::clarity::vm::clarity::{ClarityConnection, TransactionConnection};
use crate::clarity_vm::clarity::{ClarityInstance, PreCommitClarityBlock};
use crate::clarity_vm::database::SortitionDBRef;
use crate::core::BOOT_BLOCK_HASH;
use crate::monitoring;
use crate::net::stackerdb::StackerDBConfig;
use crate::net::Error as net_error;
use crate::util_lib::boot::boot_code_id;
use crate::util_lib::db::{
    query_int, query_row, query_row_panic, query_rows, u64_to_sql, DBConn, Error as DBError,
    FromRow,
};

pub mod coordinator;
pub mod miner;
pub mod tenure;

#[cfg(test)]
pub mod tests;

pub const NAKAMOTO_BLOCK_VERSION: u8 = 0;

define_named_enum!(HeaderTypeNames {
    Nakamoto("nakamoto"),
    Epoch2("epoch2"),
});

impl ToSql for HeaderTypeNames {
    fn to_sql(&self) -> rusqlite::Result<rusqlite::types::ToSqlOutput<'_>> {
        self.get_name_str().to_sql()
    }
}

impl FromSql for HeaderTypeNames {
    fn column_result(value: rusqlite::types::ValueRef<'_>) -> rusqlite::types::FromSqlResult<Self> {
        Self::lookup_by_name(value.as_str()?).ok_or_else(|| FromSqlError::InvalidType)
    }
}

lazy_static! {
    pub static ref FIRST_STACKS_BLOCK_ID: StacksBlockId = StacksBlockId::new(&FIRST_BURNCHAIN_CONSENSUS_HASH, &FIRST_STACKS_BLOCK_HASH);

    pub static ref NAKAMOTO_CHAINSTATE_SCHEMA_1: Vec<String> = vec![
    r#"
      -- Table for staging nakamoto blocks
      -- TODO: this goes into its own DB at some point
      CREATE TABLE nakamoto_staging_blocks (
                     -- SHA512/256 hash of this block
                     block_hash TEXT NOT NULL,
                     -- the consensus hash of the burnchain block that selected this block's miner's block-commit
                     consensus_hash TEXT NOT NULL,
                     -- the parent index_block_hash
                     parent_block_id TEXT NOT NULL,

                     -- has the burnchain block with this block's `consensus_hash` been processed?
                     burn_attachable INT NOT NULL,
                     -- has the parent Stacks block been processed?
                     stacks_attachable INT NOT NULL,
                     -- set to 1 if this block can never be attached
                     orphaned INT NOT NULL,
                     -- has this block been processed?
                     processed INT NOT NULL,

                     height INT NOT NULL,

                     -- used internally -- this is the StacksBlockId of this block's consensus hash and block hash
                     index_block_hash TEXT NOT NULL,
                     -- how long the block was in-flight
                     download_time INT NOT NULL,
                     -- when this block was stored
                     arrival_time INT NOT NULL,
                     -- when this block was processed
                     processed_time INT NOT NULL,

                     -- block data
                     data BLOB NOT NULL,

                     PRIMARY KEY(block_hash,consensus_hash)
    );"#.into(),
    NAKAMOTO_TENURES_SCHEMA.into(),
    r#"
      -- Table for Nakamoto block headers
      CREATE TABLE nakamoto_block_headers (
          -- The following fields all correspond to entries in the StacksHeaderInfo struct
                     block_height INTEGER NOT NULL,
                     -- root hash of the internal, not-consensus-critical MARF that allows us to track chainstate/fork metadata
                     index_root TEXT NOT NULL,
                     -- burn header hash corresponding to the consensus hash (NOT guaranteed to be unique, since we can
                     --    have 2+ blocks per burn block if there's a PoX fork)
                     burn_header_hash TEXT NOT NULL,
                     -- height of the burnchain block header that generated this consensus hash
                     burn_header_height INT NOT NULL,
                     -- timestamp from burnchain block header that generated this consensus hash
                     burn_header_timestamp INT NOT NULL,
                     -- size of this block, in bytes.
                     -- encoded as TEXT for compatibility
                     block_size TEXT NOT NULL,
          -- The following fields all correspond to entries in the NakamotoBlockHeader struct
                     version INTEGER NOT NULL,
                     -- this field is the total number of blocks in the chain history (including this block)
                     chain_length INTEGER NOT NULL,
                     -- this field is the total amount of BTC spent in the chain history (including this block)
                     burn_spent INTEGER NOT NULL,
                     -- the consensus hash of the burnchain block that selected this block's miner's block-commit
                     consensus_hash TEXT NOT NULL,
                     -- the parent StacksBlockId
                     parent_block_id TEXT NOT NULL,
                     -- Merkle root of a Merkle tree constructed out of all the block's transactions
                     tx_merkle_root TEXT NOT NULL,
                     -- root hash of the Stacks chainstate MARF
                     state_index_root TEXT NOT NULL,
                     -- miner's signature over the block
                     miner_signature TEXT NOT NULL,
                     -- signers' signature over the block
                     signer_signature TEXT NOT NULL,
          -- The following fields are not part of either the StacksHeaderInfo struct
          --   or its contained NakamotoBlockHeader struct, but are used for querying
                     -- what kind of header this is (nakamoto or stacks 2.x)
                     header_type TEXT NOT NULL,
                     -- hash of the block
                     block_hash TEXT NOT NULL,
                     -- index_block_hash is the hash of the block hash and consensus hash of the burn block that selected it,
                     -- and is guaranteed to be globally unique (across all Stacks forks and across all PoX forks).
                     -- index_block_hash is the block hash fed into the MARF index.
                     index_block_hash TEXT NOT NULL,
                     -- the ExecutionCost of the block
                     cost TEXT NOT NULL,
                     -- the total cost up to and including this block in the current tenure
                     total_tenure_cost TEXT NOT NULL,
                     -- this field is true if this is the first block of a new tenure
                     tenure_changed INTEGER NOT NULL,
                     -- this field tracks the total tx fees so far in this tenure. it is a text-serialized u128
                     tenure_tx_fees TEXT NOT NULL,
                     -- nakamoto block's VRF proof, if this is a tenure-start block
                     vrf_proof TEXT,

              PRIMARY KEY(consensus_hash,block_hash)
          );
          CREATE INDEX nakamoto_block_headers_by_consensus_hash ON nakamoto_block_headers(consensus_hash);
    "#.into(),
        format!(
            r#"ALTER TABLE payments
               ADD COLUMN schedule_type TEXT NOT NULL DEFAULT "{}";
            "#,
            HeaderTypeNames::Epoch2.get_name_str()),
        r#"
        UPDATE db_config SET version = "4";
        "#.into(),
    ];
}

/// Matured miner reward schedules
#[derive(Debug, Clone)]
pub struct MaturedMinerPaymentSchedules {
    /// miners whose rewards matured
    pub latest_miners: Vec<MinerPaymentSchedule>,
    /// parent to be paid (epoch2 only)
    pub parent_miner: MinerPaymentSchedule,
}

impl MaturedMinerPaymentSchedules {
    pub fn genesis(mainnet: bool) -> Self {
        Self {
            latest_miners: vec![],
            parent_miner: MinerPaymentSchedule::genesis(mainnet),
        }
    }
}

/// Calculated matured miner rewards, from scheduled rewards
#[derive(Debug, Clone)]
pub struct MaturedMinerRewards {
    /// this block's reward recipient
    /// NOTE: in epoch2, if a PoisonMicroblock report was successful, then the recipient is the
    /// reporter, not the miner.
    pub recipient: MinerReward,
    /// the parent block's reward.
    /// this is all of the fees they accumulated during their tenure.
    pub parent_reward: MinerReward,
    /// metadata about the block miner's reward
    pub reward_info: MinerRewardInfo,
}

impl MaturedMinerRewards {
    /// Get the list of miner rewards this struct represents
    pub fn consolidate(&self) -> Vec<MinerReward> {
        let mut ret = vec![];
        ret.push(self.recipient.clone());
        ret.push(self.parent_reward.clone());
        ret
    }
}

/// Result of preparing to produce or validate a block
pub struct SetupBlockResult<'a, 'b> {
    /// Handle to the ClarityVM
    pub clarity_tx: ClarityTx<'a, 'b>,
    /// Transaction receipts from any Stacks-on-Bitcoin transactions and epoch transition events
    pub tx_receipts: Vec<StacksTransactionReceipt>,
    /// Miner rewards that can be paid now
    pub matured_miner_rewards_opt: Option<MaturedMinerRewards>,
    /// Epoch in which this block was set up
    pub evaluated_epoch: StacksEpochId,
    /// Whether or not we applied an epoch transition in this block
    pub applied_epoch_transition: bool,
    /// stack-stx Stacks-on-Bitcoin txs
    pub burn_stack_stx_ops: Vec<StackStxOp>,
    /// transfer-stx Stacks-on-Bitcoin txs
    pub burn_transfer_stx_ops: Vec<TransferStxOp>,
    /// delegate-stx Stacks-on-Bitcoin txs
    pub burn_delegate_stx_ops: Vec<DelegateStxOp>,
    /// STX auto-unlock events from PoX
    pub auto_unlock_events: Vec<StacksTransactionEvent>,
}

#[derive(Debug, Clone, PartialEq, Serialize, Deserialize)]
pub struct NakamotoBlockHeader {
    pub version: u8,
    /// The total number of StacksBlock and NakamotoBlocks preceding
    /// this block in this block's history.
    pub chain_length: u64,
    /// Total amount of BTC spent producing the sortition that
    /// selected this block's miner.
    pub burn_spent: u64,
    /// The consensus hash of the burnchain block that selected this tenure.  The consensus hash
    /// uniquely identifies this tenure, including across all Bitcoin forks.
    pub consensus_hash: ConsensusHash,
    /// The index block hash of the immediate parent of this block.
    /// This is the hash of the parent block's hash and consensus hash.
    pub parent_block_id: StacksBlockId,
    /// The root of a SHA512/256 merkle tree over all this block's
    /// contained transactions
    pub tx_merkle_root: Sha512Trunc256Sum,
    /// The MARF trie root hash after this block has been processed
    pub state_index_root: TrieHash,
    /// Recoverable ECDSA signature from the tenure's miner.
    pub miner_signature: MessageSignature,
    /// Schnorr signature over the block header from the signer set active during the tenure.
    pub signer_signature: ThresholdSignature,
}

impl FromRow<NakamotoBlockHeader> for NakamotoBlockHeader {
    fn from_row(row: &rusqlite::Row) -> Result<NakamotoBlockHeader, DBError> {
        let version = row.get("version")?;
        let chain_length_i64: i64 = row.get("chain_length")?;
        let chain_length = chain_length_i64
            .try_into()
            .map_err(|_| DBError::ParseError)?;
        let burn_spent_i64: i64 = row.get("burn_spent")?;
        let burn_spent = burn_spent_i64.try_into().map_err(|_| DBError::ParseError)?;
        let consensus_hash = row.get("consensus_hash")?;
        let parent_block_id = row.get("parent_block_id")?;
        let tx_merkle_root = row.get("tx_merkle_root")?;
        let state_index_root = row.get("state_index_root")?;
        let signer_signature = row.get("signer_signature")?;
        let miner_signature = row.get("miner_signature")?;

        Ok(NakamotoBlockHeader {
            version,
            chain_length,
            burn_spent,
            consensus_hash,
            parent_block_id,
            tx_merkle_root,
            state_index_root,
            signer_signature,
            miner_signature,
        })
    }
}

#[derive(Debug, Clone, PartialEq, Serialize, Deserialize)]
pub struct NakamotoBlock {
    pub header: NakamotoBlockHeader,
    pub txs: Vec<StacksTransaction>,
}

pub struct NakamotoChainState;

impl StacksMessageCodec for NakamotoBlockHeader {
    fn consensus_serialize<W: std::io::Write>(&self, fd: &mut W) -> Result<(), CodecError> {
        write_next(fd, &self.version)?;
        write_next(fd, &self.chain_length)?;
        write_next(fd, &self.burn_spent)?;
        write_next(fd, &self.consensus_hash)?;
        write_next(fd, &self.parent_block_id)?;
        write_next(fd, &self.tx_merkle_root)?;
        write_next(fd, &self.state_index_root)?;
        write_next(fd, &self.miner_signature)?;
        write_next(fd, &self.signer_signature)?;

        Ok(())
    }

    fn consensus_deserialize<R: std::io::Read>(fd: &mut R) -> Result<Self, CodecError> {
        Ok(NakamotoBlockHeader {
            version: read_next(fd)?,
            chain_length: read_next(fd)?,
            burn_spent: read_next(fd)?,
            consensus_hash: read_next(fd)?,
            parent_block_id: read_next(fd)?,
            tx_merkle_root: read_next(fd)?,
            state_index_root: read_next(fd)?,
            miner_signature: read_next(fd)?,
            signer_signature: read_next(fd)?,
        })
    }
}

impl NakamotoBlockHeader {
    /// Calculate the message digest for miners to sign.
    /// This includes all fields _except_ the signatures.
    pub fn signature_hash(&self) -> Result<Sha512Trunc256Sum, CodecError> {
        let mut hasher = Sha512_256::new();
        let fd = &mut hasher;
        write_next(fd, &self.version)?;
        write_next(fd, &self.chain_length)?;
        write_next(fd, &self.burn_spent)?;
        write_next(fd, &self.consensus_hash)?;
        write_next(fd, &self.parent_block_id)?;
        write_next(fd, &self.tx_merkle_root)?;
        write_next(fd, &self.state_index_root)?;
        Ok(Sha512Trunc256Sum::from_hasher(hasher))
    }

    /// Calculate the message digest for stackers to sign.
    /// This includes all fields _except_ the stacker signature.
    pub fn signer_signature_hash(&self) -> Result<Sha512Trunc256Sum, CodecError> {
        let mut hasher = Sha512_256::new();
        let fd = &mut hasher;
        write_next(fd, &self.version)?;
        write_next(fd, &self.chain_length)?;
        write_next(fd, &self.burn_spent)?;
        write_next(fd, &self.consensus_hash)?;
        write_next(fd, &self.parent_block_id)?;
        write_next(fd, &self.tx_merkle_root)?;
        write_next(fd, &self.state_index_root)?;
        write_next(fd, &self.miner_signature)?;
        Ok(Sha512Trunc256Sum::from_hasher(hasher))
    }

    pub fn recover_miner_pk(&self) -> Option<StacksPublicKey> {
        let signed_hash = self.signature_hash().ok()?;
        let recovered_pk =
            StacksPublicKey::recover_to_pubkey(signed_hash.bits(), &self.miner_signature).ok()?;

        Some(recovered_pk)
    }

    pub fn block_hash(&self) -> BlockHeaderHash {
        BlockHeaderHash::from_serializer(self)
            .expect("BUG: failed to serialize block header hash struct")
    }

    pub fn block_id(&self) -> StacksBlockId {
        StacksBlockId::new(&self.consensus_hash, &self.block_hash())
    }

    pub fn is_first_mined(&self) -> bool {
        self.parent_block_id == StacksBlockId::first_mined()
    }

    /// Sign the block header by the miner
    pub fn sign_miner(&mut self, privk: &StacksPrivateKey) -> Result<(), ChainstateError> {
        let sighash = self.signature_hash()?.0;
        let sig = privk
            .sign(&sighash)
            .map_err(|se| net_error::SigningError(se.to_string()))?;
        self.miner_signature = sig;
        Ok(())
    }

    /// Make an "empty" header whose block data needs to be filled in.
    /// This is used by the miner code.
    pub fn from_parent_empty(
        chain_length: u64,
        burn_spent: u64,
        consensus_hash: ConsensusHash,
        parent_block_id: StacksBlockId,
    ) -> NakamotoBlockHeader {
        NakamotoBlockHeader {
            version: NAKAMOTO_BLOCK_VERSION,
            chain_length,
            burn_spent,
            consensus_hash,
            parent_block_id,
            tx_merkle_root: Sha512Trunc256Sum([0u8; 32]),
            state_index_root: TrieHash([0u8; 32]),
            miner_signature: MessageSignature::empty(),
            // TODO: `mock()` should be updated to `empty()` and rustdocs updated
            signer_signature: ThresholdSignature::mock(),
        }
    }

    /// Make a completely empty header
    pub fn empty() -> NakamotoBlockHeader {
        NakamotoBlockHeader {
            version: 0,
            chain_length: 0,
            burn_spent: 0,
            consensus_hash: ConsensusHash([0u8; 20]),
            parent_block_id: StacksBlockId([0u8; 32]),
            tx_merkle_root: Sha512Trunc256Sum([0u8; 32]),
            state_index_root: TrieHash([0u8; 32]),
            miner_signature: MessageSignature::empty(),
            signer_signature: ThresholdSignature::mock(),
        }
    }

    /// Make a genesis header (testing only)
    pub fn genesis() -> NakamotoBlockHeader {
        NakamotoBlockHeader {
            version: 0,
            chain_length: 0,
            burn_spent: 0,
            consensus_hash: FIRST_BURNCHAIN_CONSENSUS_HASH.clone(),
            parent_block_id: StacksBlockId(BOOT_BLOCK_HASH.0.clone()),
            tx_merkle_root: Sha512Trunc256Sum([0u8; 32]),
            state_index_root: TrieHash([0u8; 32]),
            miner_signature: MessageSignature::empty(),
            signer_signature: ThresholdSignature::mock(),
        }
    }
}

impl NakamotoBlock {
    /// Find all positionally-valid tenure changes in this block.
    /// They must be the first transactions.
    /// Return their indexes into self.txs
    fn find_tenure_changes(&self) -> Vec<usize> {
        let mut ret = vec![];
        for (i, tx) in self.txs.iter().enumerate() {
            if let TransactionPayload::TenureChange(..) = &tx.payload {
                ret.push(i);
            } else {
                break;
            }
        }
        ret
    }

    pub fn is_first_mined(&self) -> bool {
        self.header.is_first_mined()
    }

    /// Get the tenure-change transaction in Nakamoto.
    /// If it's present, then it's the first transaction (i.e. tx 0).
    /// NOTE: this does _not_ return a tenure-extend transaction payload.
    pub fn get_tenure_change_tx_payload(&self) -> Option<&TenureChangePayload> {
        if self.is_wellformed_tenure_start_block() != Ok(true) {
            // no tenure-change, or invalid
            return None;
        }

        // if it exists, it's the first
        self.txs.get(0).and_then(|tx| {
            if let TransactionPayload::TenureChange(ref tc) = &tx.payload {
                Some(tc)
            } else {
                None
            }
        })
    }

    /// Get the tenure-extend transaction in Nakamoto.
    /// If it's present, then it's the first transaction (i.e. tx 0)
    /// NOTE: this does _not_ return a tenure-change transaction payload.
    pub fn get_tenure_extend_tx_payload(&self) -> Option<&TenureChangePayload> {
        if self.is_wellformed_tenure_extend_block() != Ok(true) {
            // no tenure-extend, or invalid
            return None;
        }

        // if it exists, it's the first
        self.txs.get(0).and_then(|tx| {
            if let TransactionPayload::TenureChange(ref tc) = &tx.payload {
                Some(tc)
            } else {
                None
            }
        })
    }

    /// Get the tenure-change or tenure-extend transaction in Nakamoto, if it exists.
    /// At most one will exist.
    pub fn get_tenure_tx_payload(&self) -> Option<&TenureChangePayload> {
        if let Some(payload) = self.get_tenure_change_tx_payload() {
            return Some(payload);
        }
        if let Some(payload) = self.get_tenure_extend_tx_payload() {
            return Some(payload);
        }
        return None;
    }

    /// Get the coinbase transaction in Nakamoto.
    /// It's the first non-TenureChange transaction (i.e. tx 1)
    pub fn get_coinbase_tx(&self) -> Option<&StacksTransaction> {
        if self.is_wellformed_tenure_start_block() != Ok(true) {
            // not a tenure-change block, or invalid
            return None;
        }

        // there is one coinbase.
        // go find it.
        self.txs
            .iter()
            .find(|tx| matches!(tx.payload, TransactionPayload::Coinbase(..)))
    }

    /// Get the VRF proof from this block.
    /// It's Some(..) only if there's a coinbase
    pub fn get_vrf_proof(&self) -> Option<&VRFProof> {
        self.get_coinbase_tx()
            .map(|coinbase_tx| {
                if let TransactionPayload::Coinbase(_, _, vrf_proof) = &coinbase_tx.payload {
                    vrf_proof.as_ref()
                } else {
                    // actually unreachable
                    None
                }
            })
            .flatten()
    }

    /// Try to get the first transaction in the block as a tenure-change
    /// Return Some(tenure-change-payload) if it's a tenure change
    /// Return None if not
    fn try_get_tenure_change_payload(&self) -> Option<&TenureChangePayload> {
        if self.txs.len() == 0 {
            return None;
        }
        if let TransactionPayload::TenureChange(ref tc) = &self.txs[0].payload {
            Some(tc)
        } else {
            None
        }
    }

    /// Determine if this is a well-formed tenure-extend block.
    /// * It has exactly one TenureChange, and it does _not_ require a sortiton (it's `cause` is
    /// `Extended`)
    /// * Its consensus hash and previous consensus hash values point to this block.
    /// * There is no coinbase
    /// * There are no other TenureChange transactions
    ///
    /// Returns Ok(true) if the above are true
    /// Returns Ok(false) if it is not a tenure-extend block
    /// Returns Err(()) if this block cannot be a valid block
    pub fn is_wellformed_tenure_extend_block(&self) -> Result<bool, ()> {
        // find coinbases
        let has_coinbase = self
            .txs
            .iter()
            .find(|tx| matches!(&tx.payload, TransactionPayload::Coinbase(..)))
            .is_some();

        if has_coinbase {
            // can't be
            return Ok(false);
        }

        // find all tenure changes, even if they're not sortition-induced
        let tenure_change_positions = self
            .txs
            .iter()
            .enumerate()
            .filter_map(|(i, tx)| {
                if let TransactionPayload::TenureChange(..) = &tx.payload {
                    Some(i)
                } else {
                    None
                }
            })
            .collect::<Vec<_>>();

        if tenure_change_positions.len() == 0 {
            return Ok(false);
        }

        if tenure_change_positions.len() > 1 {
            // invalid
            warn!(
                "Invalid block -- {} tenure txs",
                tenure_change_positions.len()
            );
            return Err(());
        }

        let Some(tc_payload) = self.try_get_tenure_change_payload() else {
            warn!("Invalid block -- tx at index 0 is not a tenure tx",);
            return Err(());
        };
        if tc_payload.cause != TenureChangeCause::Extended {
            // not a tenure-extend, and can't be valid since all other tenure-change types require
            // a coinbase (which is not present)
            warn!("Invalid block -- tenure tx cause is not an extension");
            return Err(());
        }

        if tc_payload.previous_tenure_end != self.header.parent_block_id {
            // discontinuous
            warn!(
                "Invalid block -- discontiguous";
                "previosu_tenure_end" => %tc_payload.previous_tenure_end,
                "parent_block_id" => %self.header.parent_block_id
            );
            return Err(());
        }

        if tc_payload.tenure_consensus_hash != self.header.consensus_hash
            || tc_payload.prev_tenure_consensus_hash != self.header.consensus_hash
        {
            // tenure-extends don't change the current miner
            warn!(
                "Invalid block -- tenure extend tx must have the same consensus hash and previous consensus hash as the block header";
                "tenure_consensus_hash" => %tc_payload.tenure_consensus_hash,
                "prev_tenure_consensus_hash" => %tc_payload.prev_tenure_consensus_hash,
                "consensus_hash" => %self.header.consensus_hash,
            );
            return Err(());
        }

        Ok(true)
    }

    /// Determine if this is a well-formed first block in a tenure.
    /// * It has exactly one TenureChange, and it requires a sortition and points to the parent of
    /// this block (this checks `cause` and `previous_tenure_end`)
    /// * It then has a Nakamoto coinbase
    /// * Coinbases and TenureChanges do not occur anywhere else
    ///
    /// Returns Ok(true) if the above are true
    /// Returns Ok(false) if this is not a tenure-start block
    /// Returns Err(()) if this block cannot be a valid block
    pub fn is_wellformed_tenure_start_block(&self) -> Result<bool, ()> {
        // sanity check -- this may contain no coinbases or tenure-changes
        let coinbase_positions = self
            .txs
            .iter()
            .enumerate()
            .filter_map(|(i, tx)| {
                if let TransactionPayload::Coinbase(..) = &tx.payload {
                    Some(i)
                } else {
                    None
                }
            })
            .collect::<Vec<_>>();

        // find all tenure changes, even if they're not sortition-induced
        let tenure_change_positions = self
            .txs
            .iter()
            .enumerate()
            .filter_map(|(i, tx)| {
                if let TransactionPayload::TenureChange(..) = &tx.payload {
                    Some(i)
                } else {
                    None
                }
            })
            .collect::<Vec<_>>();

        if coinbase_positions.len() == 0 && tenure_change_positions.len() == 0 {
            // can't be a first block in a tenure
            return Ok(false);
        }

        if coinbase_positions.len() > 1 || tenure_change_positions.len() > 1 {
            // never valid to have more than one of each
            warn!(
                "Invalid block -- have {} coinbases and {} tenure txs",
                coinbase_positions.len(),
                tenure_change_positions.len()
            );
            return Err(());
        }

        if coinbase_positions.len() == 1 && tenure_change_positions.len() == 0 {
            // coinbase unaccompanied by a tenure change
            warn!("Invalid block -- have coinbase without tenure change");
            return Err(());
        }

        if coinbase_positions.len() == 0 && tenure_change_positions.len() == 1 {
            // this is possibly a block with a tenure-extend transaction.
            // It must be the first tx
            if tenure_change_positions[0] != 0 {
                // wrong position
                warn!(
                    "Invalid block -- tenure change positions = {:?}, expected [0]",
                    &tenure_change_positions,
                );
                return Err(());
            }

            // must be a non-sortition-triggered tenure change
            let TransactionPayload::TenureChange(tc_payload) = &self.txs[0].payload else {
                // this transaction is not a tenure change
                // (should be unreachable)
                warn!("Invalid block -- first transaction is not a tenure change");
                return Err(());
            };

            if tc_payload.cause.expects_sortition() {
                // not valid
                warn!("Invalid block -- no coinbase, but tenure change expects sortition");
                return Err(());
            }

            // not a tenure-start block, but syntactically valid w.r.t. tenure changes
            return Ok(false);
        }

        // have both a coinbase and a tenure-change
        let coinbase_idx = 1;
        let tc_idx = 0;
        if coinbase_positions[0] != coinbase_idx && tenure_change_positions[0] != tc_idx {
            // invalid -- expect exactly one sortition-induced tenure change and exactly one coinbase expected,
            // and the tenure change must be the first transaction and the coinbase must be the second transaction
            warn!("Invalid block -- coinbase and/or tenure change txs are in the wrong position -- ({:?}, {:?}) != [{}], [{}]", &coinbase_positions, &tenure_change_positions, coinbase_idx, tc_idx);
            return Err(());
        }
        let Some(tc_payload) = self.try_get_tenure_change_payload() else {
            warn!("Invalid block -- tx at index 0 is not a tenure tx",);
            return Err(());
        };
        if !tc_payload.cause.expects_sortition() {
            // the only tenure change allowed in a block with a coinbase is a sortition-triggered
            // tenure change
            warn!("Invalid block -- tenure change does not expect a sortition");
            return Err(());
        }
        if tc_payload.previous_tenure_end != self.header.parent_block_id {
            // discontinuous
            warn!(
                "Invalid block -- discontiguous -- {} != {}",
                &tc_payload.previous_tenure_end, &self.header.parent_block_id
            );
            return Err(());
        }

        // must be a Nakamoto coinbase
        let TransactionPayload::Coinbase(_, _, vrf_proof_opt) = &self.txs[coinbase_idx].payload
        else {
            // this transaction is not a coinbase (but this should be unreachable)
            warn!(
                "Invalid block -- tx index {} is not a coinbase",
                coinbase_idx
            );
            return Err(());
        };
        if vrf_proof_opt.is_none() {
            // not a Nakamoto coinbase
            warn!("Invalid block -- no VRF proof in coinbase");
            return Err(());
        }

        return Ok(true);
    }

    /// Verify that the VRF seed of this block's block-commit is the hash of the parent tenure's
    /// VRF seed.
    pub fn validate_vrf_seed(
        &self,
        sortdb_conn: &Connection,
        chainstate_conn: &Connection,
        block_commit: &LeaderBlockCommitOp,
    ) -> Result<(), ChainstateError> {
        // the block-commit from the miner who created this coinbase must have a VRF seed that
        // is the hash of the parent tenure's VRF proof.
        let parent_vrf_proof = NakamotoChainState::get_parent_vrf_proof(
            chainstate_conn,
            sortdb_conn,
            &self.header.consensus_hash,
            &block_commit.txid,
        )?;
        if !block_commit.new_seed.is_from_proof(&parent_vrf_proof) {
            warn!("Invalid Nakamoto block-commit: seed does not match parent VRF proof";
                  "block_id" => %self.block_id(),
                  "commit_seed" => %block_commit.new_seed,
                  "proof_seed" => %VRFSeed::from_proof(&parent_vrf_proof),
                  "parent_vrf_proof" => %parent_vrf_proof.to_hex(),
                  "block_commit" => format!("{:?}", &block_commit)
            );
            return Err(ChainstateError::InvalidStacksBlock(
                "Invalid Nakamoto block: bad VRF proof".into(),
            ));
        }
        Ok(())
    }

    pub fn block_id(&self) -> StacksBlockId {
        self.header.block_id()
    }

    /// Get the miner's public key hash160 from this signature
    pub(crate) fn recover_miner_pubkh(&self) -> Result<Hash160, ChainstateError> {
        let recovered_miner_pubk = self.header.recover_miner_pk().ok_or_else(|| {
            warn!(
                "Nakamoto Stacks block downloaded with unrecoverable miner public key";
                "block_hash" => %self.header.block_hash(),
                "block_id" => %self.header.block_id(),
            );
            return ChainstateError::InvalidStacksBlock("Unrecoverable miner public key".into());
        })?;

        let recovered_miner_hash160 = Hash160::from_node_public_key(&recovered_miner_pubk);
        Ok(recovered_miner_hash160)
    }

    /// Verify the miner signature over this block.
    pub(crate) fn check_miner_signature(
        &self,
        miner_pubkey_hash160: &Hash160,
    ) -> Result<(), ChainstateError> {
        let recovered_miner_hash160 = self.recover_miner_pubkh()?;
        if &recovered_miner_hash160 != miner_pubkey_hash160 {
            warn!(
                "Nakamoto Stacks block signature mismatch: {recovered_miner_hash160} != {miner_pubkey_hash160} from leader-key";
                "block_hash" => %self.header.block_hash(),
                "block_id" => %self.header.block_id(),
            );
            return Err(ChainstateError::InvalidStacksBlock(
                "Invalid miner signature".into(),
            ));
        }

        Ok(())
    }

    /// Verify that if this block has a tenure-change, that it is consistent with our header's
    /// consensus_hash and miner_signature.  If there is no tenure change tx in this block, then
    /// this is a no-op.
    ///
    /// This check applies to both tenure-changes and tenure-extends
    pub(crate) fn check_tenure_tx(&self) -> Result<(), ChainstateError> {
        // If this block has a tenure-change, then verify that the miner public key is the same as
        // the leader key.  This is required for all tenure-change causes.
        let Some(tc_payload) = self.get_tenure_tx_payload() else {
            return Ok(());
        };

        // in all cases, the miner public key must match that of the tenure change
        let recovered_miner_hash160 = self.recover_miner_pubkh()?;
        if tc_payload.pubkey_hash != recovered_miner_hash160 {
            warn!(
                "Invalid tenure-change transaction -- bad miner pubkey hash160";
                "block_hash" => %self.header.block_hash(),
                "block_id" => %self.header.block_id(),
                "pubkey_hash" => %tc_payload.pubkey_hash,
                "recovered_miner_hash160" => %recovered_miner_hash160
            );
            return Err(ChainstateError::InvalidStacksBlock(
                "Invalid tenure change -- bad miner pubkey hash160".into(),
            ));
        }

        // in all cases, the tenure change's consensus hash must match the block's consensus
        // hash
        if tc_payload.tenure_consensus_hash != self.header.consensus_hash {
            warn!(
                "Invalid tenure-change transaction -- bad consensus hash";
                "block_hash" => %self.header.block_hash(),
                "block_id" => %self.header.block_id(),
                "consensus_hash" => %self.header.consensus_hash,
                "tc_payload.tenure_consensus_hash" => %tc_payload.tenure_consensus_hash
            );
            return Err(ChainstateError::InvalidStacksBlock(
                "Invalid tenure change -- bad consensus hash".into(),
            ));
        }

        Ok(())
    }

    /// Verify that if this block has a coinbase, that its VRF proof is consistent with the leader
    /// public key's VRF key. If there is no coinbase tx, then this is a no-op.
    pub(crate) fn check_coinbase_tx(
        &self,
        leader_vrf_key: &VRFPublicKey,
        sortition_hash: &SortitionHash,
    ) -> Result<(), ChainstateError> {
        // If this block has a coinbase, then verify that its VRF proof was generated by this
        // block's miner.  We'll verify that the seed of this block-commit was generated from the
        // parnet tenure's VRF proof via the `validate_vrf_seed()` method, which requires that we
        // already have the parent block.
        if let Some(coinbase_tx) = self.get_coinbase_tx() {
            let (_, _, vrf_proof_opt) = coinbase_tx
                .try_as_coinbase()
                .expect("FATAL: `get_coinbase_tx()` did not return a coinbase");
            let vrf_proof = vrf_proof_opt.ok_or(ChainstateError::InvalidStacksBlock(
                "Nakamoto coinbase must have a VRF proof".into(),
            ))?;

            // this block's VRF proof must have ben generated from the last sortition's sortition
            // hash (which includes the last commit's VRF seed)
            let valid = match VRF::verify(leader_vrf_key, vrf_proof, sortition_hash.as_bytes()) {
                Ok(v) => v,
                Err(e) => {
                    warn!(
                        "Invalid Stacks block header {}: failed to verify VRF proof: {}",
                        self.header.block_hash(),
                        e
                    );
                    false
                }
            };

            if !valid {
                warn!("Invalid Nakamoto block: leader VRF key did not produce a valid proof";
                      "block_id" => %self.block_id(),
                      "leader_public_key" => %leader_vrf_key.to_hex(),
                      "sortition_hash" => %sortition_hash
                );
                return Err(ChainstateError::InvalidStacksBlock(
                    "Invalid Nakamoto block: leader VRF key did not produce a valid proof".into(),
                ));
            }
        }
        Ok(())
    }

    /// Validate this Nakamoto block header against burnchain state.
    /// Used to determine whether or not we'll keep a block around (even if we don't yet have its parent).
    ///
    /// Arguments
    /// -- `tenure_burn_chain_tip` is the BlockSnapshot containing the block-commit for this block's
    /// tenure.  It is not always the tip of the burnchain.
    /// -- `expected_burn` is the total number of burnchain tokens spent
    /// -- `leader_key` is the miner's leader key registration transaction
    ///
    /// Verifies the following:
    /// -- (self.header.consensus_hash) that this block falls into this block-commit's tenure
    /// -- (self.header.burn_spent) that this block's burn total matches `burn_tip`'s total burn
    /// -- (self.header.miner_signature) that this miner signed this block
    /// -- if this block has a tenure change, then it's consistent with the miner's public key and
    /// self.header.consensus_hash
    /// -- if this block has a coinbase, then that it's VRF proof was generated by this miner
    pub fn validate_against_burnchain(
        &self,
        tenure_burn_chain_tip: &BlockSnapshot,
        expected_burn: u64,
        leader_key: &LeaderKeyRegisterOp,
    ) -> Result<(), ChainstateError> {
        // this block's consensus hash must match the sortition that selected it
        if tenure_burn_chain_tip.consensus_hash != self.header.consensus_hash {
            warn!("Invalid Nakamoto block: consensus hash does not match sortition";
                  "consensus_hash" => %self.header.consensus_hash,
                  "sortition.consensus_hash" => %tenure_burn_chain_tip.consensus_hash
            );
            return Err(ChainstateError::InvalidStacksBlock(
                "Invalid Nakamoto block: invalid consensus hash".into(),
            ));
        }

        // this block must commit to all of the work seen so far
        if self.header.burn_spent != expected_burn {
            warn!("Invalid Nakamoto block header: invalid total burns";
                  "header.burn_spent" => self.header.burn_spent,
                  "expected_burn" => expected_burn,
            );
            return Err(ChainstateError::InvalidStacksBlock(
                "Invalid Nakamoto block: invalid total burns".into(),
            ));
        }

        // miner must have signed this block
        let miner_pubkey_hash160 = leader_key
            .interpret_nakamoto_signing_key()
            .ok_or(ChainstateError::NoSuchBlockError)
            .map_err(|e| {
                warn!(
                    "Leader key did not contain a hash160 of the miner signing public key";
                    "leader_key" => ?leader_key,
                );
                e
            })?;

        self.check_miner_signature(&miner_pubkey_hash160)?;
        self.check_tenure_tx()?;
        self.check_coinbase_tx(
            &leader_key.public_key,
            &tenure_burn_chain_tip.sortition_hash,
        )?;

        // not verified by this method:
        // * chain_length       (need parent block header)
        // * parent_block_id    (need parent block header)
        // * block-commit seed  (need parent block)
        // * tx_merkle_root     (already verified; validated on deserialization)
        // * state_index_root   (validated on process_block())
        // * stacker signature  (validated on accept_block())
        Ok(())
    }

    /// Static sanity checks on transactions.
    /// Verifies:
    /// * the block is non-empty
    /// * that all txs are unique
    /// * that all txs use the given network
    /// * that all txs use the given chain ID
    /// * if this is a tenure-start tx, that:
    ///    * it has a well-formed coinbase
    ///    * it has a sortition-induced tenure change transaction
    /// * that only epoch-permitted transactions are present
    pub fn validate_transactions_static(
        &self,
        mainnet: bool,
        chain_id: u32,
        epoch_id: StacksEpochId,
    ) -> bool {
        if self.txs.is_empty() {
            return false;
        }
        if !StacksBlock::validate_transactions_unique(&self.txs) {
            return false;
        }
        if !StacksBlock::validate_transactions_network(&self.txs, mainnet) {
            return false;
        }
        if !StacksBlock::validate_transactions_chain_id(&self.txs, chain_id) {
            return false;
        }
        let valid_tenure_start = self.is_wellformed_tenure_start_block();
        if valid_tenure_start == Ok(true) {
            if self.get_coinbase_tx().is_none() {
                return false;
            }
            if self.get_tenure_change_tx_payload().is_none() {
                return false;
            }
        } else if valid_tenure_start.is_err() {
            // bad tenure change
            warn!("Not a well-formed tenure-start block");
            return false;
        }
        let valid_tenure_extend = self.is_wellformed_tenure_extend_block();
        if valid_tenure_extend == Ok(true) {
            if self.get_tenure_extend_tx_payload().is_none() {
                return false;
            }
        } else if valid_tenure_extend.is_err() {
            // bad tenure extend
            warn!("Not a well-formed tenure-extend block");
            return false;
        }
        if !StacksBlock::validate_transactions_static_epoch(&self.txs, epoch_id, true) {
            return false;
        }
        return true;
    }
}

impl StacksChainState {
    /// Begin a transaction against the staging blocks DB.
    /// Note that this DB is (or will eventually be) in a separate database from the headers.
    pub fn staging_db_tx_begin<'a>(
        &'a mut self,
    ) -> Result<rusqlite::Transaction<'a>, ChainstateError> {
        // TODO: this should be against a separate DB!
        self.db_tx_begin()
    }
}

impl NakamotoChainState {
    /// Notify the staging database that a given stacks block has been processed.
    /// This will update the attachable status for children blocks, as well as marking the stacks
    ///  block itself as processed.
    pub fn set_block_processed(
        staging_db_tx: &rusqlite::Transaction,
        block: &StacksBlockId,
    ) -> Result<(), ChainstateError> {
        let update_dependents = "UPDATE nakamoto_staging_blocks SET stacks_attachable = 1
                                 WHERE parent_block_id = ?";
        staging_db_tx.execute(&update_dependents, &[&block])?;

        let clear_staged_block =
            "UPDATE nakamoto_staging_blocks SET processed = 1, processed_time = ?2
                                  WHERE index_block_hash = ?1";
        staging_db_tx.execute(
            &clear_staged_block,
            params![&block, &u64_to_sql(get_epoch_time_secs())?],
        )?;

        Ok(())
    }

    /// Modify the staging database that a given stacks block can never be processed.
    /// This will update the attachable status for children blocks, as well as marking the stacks
    ///  block itself as orphaned.
    pub fn set_block_orphaned(
        staging_db_tx: &rusqlite::Transaction,
        block: &StacksBlockId,
    ) -> Result<(), ChainstateError> {
        let update_dependents =
            "UPDATE nakamoto_staging_blocks SET stacks_attachable = 0, orphaned = 1
                                 WHERE parent_block_id = ?";
        staging_db_tx.execute(&update_dependents, &[&block])?;

        let clear_staged_block =
            "UPDATE nakamoto_staging_blocks SET processed = 1, processed_time = ?2, orphaned = 1
                                  WHERE index_block_hash = ?1";
        staging_db_tx.execute(
            &clear_staged_block,
            params![&block, &u64_to_sql(get_epoch_time_secs())?],
        )?;

        Ok(())
    }

    /// Notify the staging database that a given burn block has been processed.
    /// This is required for staged blocks to be eligible for processing.
    pub fn set_burn_block_processed(
        staging_db_tx: &rusqlite::Transaction,
        consensus_hash: &ConsensusHash,
    ) -> Result<(), ChainstateError> {
        let update_dependents = "UPDATE nakamoto_staging_blocks SET burn_attachable = 1
                                 WHERE consensus_hash = ?";
        staging_db_tx.execute(&update_dependents, &[consensus_hash])?;

        Ok(())
    }

    /// Find the next ready-to-process Nakamoto block, given a connection to the staging blocks DB.
    /// Returns (the block, the size of the block)
    pub fn next_ready_nakamoto_block(
        staging_db_conn: &Connection,
        epoch_id: StacksEpochId,
    ) -> Result<Option<(NakamotoBlock, u64)>, ChainstateError> {
        let query = "SELECT data FROM nakamoto_staging_blocks
                     WHERE burn_attachable = 1
                       AND stacks_attachable = 1
                       AND orphaned = 0
                       AND processed = 0
                     ORDER BY height ASC";
        staging_db_conn
            .query_row_and_then(query, NO_PARAMS, |row| {
                let data: Vec<u8> = row.get("data")?;
                let block = NakamotoBlock::consensus_deserialize_with_epoch(
                    &mut data.as_slice(),
                    epoch_id,
                )?;
                Ok(Some((
                    block,
                    u64::try_from(data.len()).expect("FATAL: block is bigger than a u64"),
                )))
            })
            .or_else(|e| {
                if let ChainstateError::DBError(DBError::SqliteError(
                    rusqlite::Error::QueryReturnedNoRows,
                )) = e
                {
                    Ok(None)
                } else {
                    Err(e)
                }
            })
    }

    /// Extract and parse a nakamoto block from the DB, and verify its integrity.
    pub fn load_nakamoto_block(
        staging_db_conn: &Connection,
        consensus_hash: &ConsensusHash,
        block_hash: &BlockHeaderHash,
        epoch_id: StacksEpochId,
    ) -> Result<Option<NakamotoBlock>, ChainstateError> {
        let query = "SELECT data FROM nakamoto_staging_blocks WHERE consensus_hash = ?1 AND block_hash = ?2";
        staging_db_conn
            .query_row_and_then(
                query,
                rusqlite::params![consensus_hash, block_hash],
                |row| {
                    let data: Vec<u8> = row.get("data")?;
                    let block = NakamotoBlock::consensus_deserialize_with_epoch(
                        &mut data.as_slice(),
                        epoch_id,
                    )
                    .map_err(|_| DBError::ParseError)?;
                    if &block.header.block_hash() != block_hash {
                        error!(
                            "Staging DB corruption: expected {}, got {}",
                            &block_hash,
                            &block.header.block_hash()
                        );
                        return Err(DBError::Corruption.into());
                    }
                    Ok(Some(block))
                },
            )
            .or_else(|e| {
                if let ChainstateError::DBError(DBError::SqliteError(
                    rusqlite::Error::QueryReturnedNoRows,
                )) = e
                {
                    Ok(None)
                } else {
                    Err(e.into())
                }
            })
    }

    /// Process the next ready block.
    /// If there exists a ready Nakamoto block, then this method returns Ok(Some(..)) with the
    /// receipt.  Otherwise, it returns Ok(None).
    ///
    /// It returns Err(..) on DB error, or if the child block does not connect to the parent.
    /// The caller should keep calling this until it gets Ok(None)
    pub fn process_next_nakamoto_block<'a, T: BlockEventDispatcher>(
        stacks_chain_state: &mut StacksChainState,
        sort_tx: &mut SortitionHandleTx,
        dispatcher_opt: Option<&'a T>,
    ) -> Result<Option<StacksEpochReceipt>, ChainstateError> {
        let (mut chainstate_tx, clarity_instance) = stacks_chain_state.chainstate_tx_begin()?;
        let Some((next_ready_block, block_size)) =
            Self::next_ready_nakamoto_block(&chainstate_tx.tx, StacksEpochId::latest())?
        else {
            // no more blocks
            return Ok(None);
        };

        let block_id = next_ready_block.block_id();

        // find corresponding snapshot
        let next_ready_block_snapshot = SortitionDB::get_block_snapshot_consensus(
            sort_tx,
            &next_ready_block.header.consensus_hash,
        )?
        .expect(&format!(
            "CORRUPTION: staging Nakamoto block {}/{} does not correspond to a burn block",
            &next_ready_block.header.consensus_hash,
            &next_ready_block.header.block_hash()
        ));

        debug!("Process staging Nakamoto block";
               "consensus_hash" => %next_ready_block.header.consensus_hash,
               "block_hash" => %next_ready_block.header.block_hash(),
               "burn_block_hash" => %next_ready_block_snapshot.burn_header_hash
        );

        // find parent header
        let Some(parent_header_info) =
            Self::get_block_header(&chainstate_tx.tx, &next_ready_block.header.parent_block_id)?
        else {
            // no parent; cannot process yet
            debug!("Cannot process Nakamoto block: missing parent header";
                   "consensus_hash" => %next_ready_block.header.consensus_hash,
                   "block_hash" => %next_ready_block.header.block_hash(),
                   "parent_block_id" => %next_ready_block.header.parent_block_id
            );
            return Ok(None);
        };

        // sanity check -- must attach to parent
        let parent_block_id = StacksBlockId::new(
            &parent_header_info.consensus_hash,
            &parent_header_info.anchored_header.block_hash(),
        );
        if parent_block_id != next_ready_block.header.parent_block_id {
            let msg = "Discontinuous Nakamoto Stacks block";
            warn!("{}", &msg;
                  "child parent_block_id" => %next_ready_block.header.parent_block_id,
                  "expected parent_block_id" => %parent_block_id
            );
            let _ = Self::set_block_orphaned(&chainstate_tx.tx, &block_id);
            chainstate_tx.commit()?;
            return Err(ChainstateError::InvalidStacksBlock(msg.into()));
        }

        // find commit and sortition burns if this is a tenure-start block
        let Ok(new_tenure) = next_ready_block.is_wellformed_tenure_start_block() else {
            return Err(ChainstateError::InvalidStacksBlock(
                "Invalid Nakamoto block: invalid tenure change tx(s)".into(),
            ));
        };

        let (commit_burn, sortition_burn) = if new_tenure {
            // find block-commit to get commit-burn
            let block_commit = sort_tx
                .get_block_commit(
                    &next_ready_block_snapshot.winning_block_txid,
                    &next_ready_block_snapshot.sortition_id,
                )?
                .expect("FATAL: no block-commit for tenure-start block");

            let sort_burn = SortitionDB::get_block_burn_amount(
                sort_tx.deref().deref(),
                &next_ready_block_snapshot,
            )?;
            (block_commit.burn_fee, sort_burn)
        } else {
            (0, 0)
        };

        // attach the block to the chain state and calculate the next chain tip.
        let pox_constants = sort_tx.context.pox_constants.clone();
        let (receipt, clarity_commit) = match NakamotoChainState::append_block(
            &mut chainstate_tx,
            clarity_instance,
            sort_tx,
            &pox_constants,
            &parent_header_info,
            &next_ready_block_snapshot.burn_header_hash,
            next_ready_block_snapshot
                .block_height
                .try_into()
                .expect("Failed to downcast u64 to u32"),
            next_ready_block_snapshot.burn_header_timestamp,
            &next_ready_block,
            block_size,
            commit_burn,
            sortition_burn,
        ) {
            Ok(next_chain_tip_info) => next_chain_tip_info,
            Err(e) => {
                test_debug!(
                    "Failed to append {}/{}: {:?}",
                    &next_ready_block.header.consensus_hash,
                    &next_ready_block.header.block_hash(),
                    &e
                );
                let _ = Self::set_block_orphaned(&chainstate_tx.tx, &block_id);
                chainstate_tx.commit()?;
                return Err(e);
            }
        };

        assert_eq!(
            receipt.header.anchored_header.block_hash(),
            next_ready_block.header.block_hash()
        );
        assert_eq!(
            receipt.header.consensus_hash,
            next_ready_block.header.consensus_hash
        );

        // set stacks block accepted
        sort_tx.set_stacks_block_accepted(
            &next_ready_block.header.consensus_hash,
            &next_ready_block.header.block_hash(),
            next_ready_block.header.chain_length,
        )?;

        // announce the block, if we're connected to an event dispatcher
        if let Some(dispatcher) = dispatcher_opt {
            let block_event = (
                next_ready_block,
                parent_header_info.anchored_header.block_hash(),
            )
                .into();
            dispatcher.announce_block(
                &block_event,
                &receipt.header.clone(),
                &receipt.tx_receipts,
                &parent_block_id,
                next_ready_block_snapshot.winning_block_txid,
                &receipt.matured_rewards,
                receipt.matured_rewards_info.as_ref(),
                receipt.parent_burn_block_hash,
                receipt.parent_burn_block_height,
                receipt.parent_burn_block_timestamp,
                &receipt.anchored_block_cost,
                &receipt.parent_microblocks_cost,
                &pox_constants,
            );
        }

        // this will panic if the Clarity commit fails.
        clarity_commit.commit();
        chainstate_tx.commit()
            .unwrap_or_else(|e| {
                error!("Failed to commit chainstate transaction after committing Clarity block. The chainstate database is now corrupted.";
                       "error" => ?e);
                panic!()
            });

        Ok(Some(receipt))
    }

    /// Get the expected total burnchain tokens spent so far for a given block.
    /// * if the block has a tenure-change tx, then this is the tx's sortition consensus hash's
    /// snapshot's burn total (since the miner will have produced this tenure-change tx in reaction
    /// to the arrival of this new sortition)
    /// * otherwise, it's the highest processed tenure's sortition consensus hash's snapshot's burn
    /// total.
    ///
    /// TODO: unit test
    pub(crate) fn get_expected_burns<SH: SortitionHandle>(
        sort_handle: &mut SH,
        chainstate_conn: &Connection,
        block: &NakamotoBlock,
    ) -> Result<u64, ChainstateError> {
        let burn_view_ch = if let Some(tenure_payload) = block.get_tenure_tx_payload() {
            tenure_payload.burn_view_consensus_hash
        } else {
            // if there's no new tenure for this block, the burn total should be the same as its parent
            let parent = Self::get_block_header(chainstate_conn, &block.header.parent_block_id)?
                .ok_or_else(|| {
                    warn!("Could not load expected burns -- no parent block";
                          "block_id" => %block.block_id(),
                          "parent_block_id" => %block.header.parent_block_id
                    );
                    ChainstateError::NoSuchBlockError
                })?;

            return Ok(parent.anchored_header.total_burns());
        };
        let burn_view_sn =
            SortitionDB::get_block_snapshot_consensus(sort_handle.sqlite(), &burn_view_ch)?
                .ok_or_else(|| {
                    warn!("Could not load expected burns -- no such burn view";
                          "burn_view_consensus_hash" => %burn_view_ch
                    );
                    ChainstateError::NoSuchBlockError
                })?;
        Ok(burn_view_sn.total_burn)
    }

    /// Validate that a Nakamoto block attaches to the burn chain state.
    /// Called before inserting the block into the staging DB.
    /// Wraps `NakamotoBlock::validate_against_burnchain()`, and
    /// verifies that all transactions in the block are allowed in this epoch.
    pub fn validate_nakamoto_block_burnchain(
        db_handle: &SortitionHandleConn,
        expected_burn: u64,
        block: &NakamotoBlock,
        mainnet: bool,
        chain_id: u32,
    ) -> Result<(), ChainstateError> {
        // find the sortition-winning block commit for this block, as well as the block snapshot
        // containing the parent block-commit.  This is the snapshot that corresponds to when the
        // miner begain its tenure; it may not be the burnchain tip.
        let block_hash = block.header.block_hash();
        let consensus_hash = &block.header.consensus_hash;

        let sort_tip = SortitionDB::get_canonical_burn_chain_tip(db_handle)?;

        // burn chain tip that selected this commit's block (the tenure sortition)
        let Some(tenure_burn_chain_tip) =
            SortitionDB::get_block_snapshot_consensus(db_handle, consensus_hash)?
        else {
            warn!("No sortition for {}", &consensus_hash);
            return Err(ChainstateError::InvalidStacksBlock(
                "No sortition for block's consensus hash".into(),
            ));
        };

        // tenure sortition is canonical
        let Some(ancestor_sort_id) = get_ancestor_sort_id(
            db_handle,
            tenure_burn_chain_tip.block_height,
            &sort_tip.sortition_id,
        )?
        else {
            // not canonical
            warn!("Invalid consensus hash: snapshot is not canonical"; "consensus_hash" => %consensus_hash);
            return Err(ChainstateError::InvalidStacksBlock(
                "No sortition for block's consensus hash -- not canonical".into(),
            ));
        };
        if ancestor_sort_id != tenure_burn_chain_tip.sortition_id {
            // not canonical
            warn!("Invalid consensus hash: snapshot is not canonical"; "consensus_hash" => %consensus_hash);
            return Err(ChainstateError::InvalidStacksBlock(
                "No sortition for block's consensus hash -- not canonical".into(),
            ));
        };

        // the block-commit itself
        let Some(block_commit) = db_handle.get_block_commit_by_txid(
            &tenure_burn_chain_tip.sortition_id,
            &tenure_burn_chain_tip.winning_block_txid,
        )?
        else {
            warn!(
                "No block commit for {} in sortition for {}",
                &tenure_burn_chain_tip.winning_block_txid, &consensus_hash
            );
            return Err(ChainstateError::InvalidStacksBlock(
                "No block-commit in sortition for block's consensus hash".into(),
            ));
        };

        // key register of the winning miner
        let leader_key = db_handle
            .get_leader_key_at(
                u64::from(block_commit.key_block_ptr),
                u32::from(block_commit.key_vtxindex),
            )?
            .expect("FATAL: have block commit but no leader key");

        // attaches to burn chain
        if let Err(e) =
            block.validate_against_burnchain(&tenure_burn_chain_tip, expected_burn, &leader_key)
        {
            warn!(
                "Invalid Nakamoto block, could not validate on burnchain";
                "consensus_hash" => %consensus_hash,
                "block_hash" => %block_hash,
                "error" => ?e
            );

            return Err(e);
        }

        // check the _next_ block's tenure, since when Nakamoto's miner activates, the current chain tip
        // will be in epoch 2.5 (the next block will be epoch 3.0)
        let cur_epoch = SortitionDB::get_stacks_epoch(
            db_handle.deref(),
            tenure_burn_chain_tip.block_height + 1,
        )?
        .expect("FATAL: no epoch defined for current Stacks block");

        // static checks on transactions all pass
        let valid = block.validate_transactions_static(mainnet, chain_id, cur_epoch.epoch_id);
        if !valid {
            warn!(
                "Invalid Nakamoto block, transactions failed static checks: {}/{} (epoch {})",
                consensus_hash, block_hash, cur_epoch.epoch_id
            );
            return Err(ChainstateError::InvalidStacksBlock(
                "Invalid Nakamoto block: failed static transaction checks".into(),
            ));
        }

        Ok(())
    }

    /// Insert a Nakamoto block into the staging blocks DB
    pub(crate) fn store_block(
        staging_db_tx: &rusqlite::Transaction,
        block: NakamotoBlock,
        burn_attachable: bool,
        stacks_attachable: bool,
    ) -> Result<(), ChainstateError> {
        let block_id = block.block_id();
        staging_db_tx.execute(
            "INSERT INTO nakamoto_staging_blocks (
                     block_hash,
                     consensus_hash,
                     parent_block_id,
                     burn_attachable,
                     stacks_attachable,
                     orphaned,
                     processed,

                     height,
                     index_block_hash,
                     download_time,
                     arrival_time,
                     processed_time,
                     data
            ) VALUES (?1, ?2, ?3, ?4, ?5, ?6, ?7, ?8, ?9, ?10, ?11, ?12, ?13)",
            params![
                &block.header.block_hash(),
                &block.header.consensus_hash,
                &block.header.parent_block_id,
                if burn_attachable { 1 } else { 0 },
                if stacks_attachable { 1 } else { 0 },
                0,
                0,
                u64_to_sql(block.header.chain_length)?,
                &block_id,
                0,
                0,
                0,
                block.serialize_to_vec(),
            ],
        )?;
        Ok(())
    }

    /// Accept a Nakamoto block into the staging blocks DB.
    /// Fails if:
    /// * the public key cannot be recovered from the miner's signature
    /// * the stackers during the tenure didn't sign it
    /// * a DB error occurs
    /// Does nothing if:
    /// * we already have the block
    /// Returns true if we stored the block; false if not.
    pub fn accept_block(
        config: &ChainstateConfig,
        block: NakamotoBlock,
        db_handle: &mut SortitionHandleConn,
        // TODO: need a separate connection for the headers
        staging_db_tx: &rusqlite::Transaction,
        aggregate_public_key: &Point,
    ) -> Result<bool, ChainstateError> {
        test_debug!("Consider Nakamoto block {}", &block.block_id());
        // do nothing if we already have this block
        if let Some(_) = Self::get_block_header(staging_db_tx, &block.header.block_id())? {
            debug!("Already have block {}", &block.header.block_id());
            return Ok(false);
        }

        // if this is the first tenure block, then make sure it's well-formed
        block.is_wellformed_tenure_start_block().map_err(|_| {
            warn!(
                "Block {} is not a well-formed first tenure block",
                &block.block_id()
            );
            ChainstateError::InvalidStacksBlock("Not a well-formed first-tenure block".into())
        })?;

        // if this is a tenure-extend block, then make sure it's well-formed
        block.is_wellformed_tenure_extend_block().map_err(|_| {
            warn!(
                "Block {} is not a well-formed tenure-extend block",
                &block.block_id()
            );
            ChainstateError::InvalidStacksBlock("Not a well-formed tenure-extend block".into())
        })?;

        let Ok(expected_burn) = Self::get_expected_burns(db_handle, staging_db_tx, &block) else {
            warn!("Unacceptable Nakamoto block: unable to find its paired sortition";
                  "block_id" => %block.block_id(),
            );
            return Ok(false);
        };

        // this block must be consistent with its miner's leader-key and block-commit, and must
        // contain only transactions that are valid in this epoch.
        if let Err(e) = Self::validate_nakamoto_block_burnchain(
            db_handle,
            expected_burn,
            &block,
            config.mainnet,
            config.chain_id,
        ) {
            warn!("Unacceptable Nakamoto block; will not store";
                  "block_id" => %block.block_id(),
                  "error" => ?e
            );
            return Ok(false);
        };

        let schnorr_signature = &block.header.signer_signature.0;
        if !db_handle.expects_signer_signature(
            &block.header.consensus_hash,
            schnorr_signature,
            &block.header.signer_signature_hash()?.0,
            aggregate_public_key,
        )? {
            let msg = format!("Received block, but the stacker signature does not match the active stacking cycle");
            warn!("{}", msg);
            return Err(ChainstateError::InvalidStacksBlock(msg));
        }

        // if the burnchain block of this Stacks block's tenure has been processed, then it
        // is ready to be processed from the perspective of the burnchain
        let burn_attachable = db_handle.processed_block(&block.header.consensus_hash)?;

        // check if the parent Stacks Block ID has been processed. if so, then this block is stacks_attachable
        let stacks_attachable =
            // block is the first-ever mined (test only)
            block.is_first_mined()
            // block attaches to a processed nakamoto block
            || staging_db_tx.query_row(
                "SELECT 1 FROM nakamoto_staging_blocks WHERE index_block_hash = ? AND processed = 1 AND orphaned = 0",
                rusqlite::params![&block.header.parent_block_id],
                |_row| Ok(())
            ).optional()?.is_some()
            // block attaches to a Stacks epoch 2.x block, and there are no nakamoto blocks at all
            || (
                staging_db_tx.query_row(
                    "SELECT 1 FROM block_headers WHERE index_block_hash = ?",
                    rusqlite::params![&block.header.parent_block_id],
                    |_row| Ok(())
                ).optional()?.is_some()
                && staging_db_tx.query_row(
                    "SELECT 1 FROM nakamoto_block_headers LIMIT 1",
                    rusqlite::NO_PARAMS,
                    |_row| Ok(())
                ).optional()?.is_none()
               );

        let _block_id = block.block_id();
        Self::store_block(staging_db_tx, block, burn_attachable, stacks_attachable)?;
        test_debug!("Stored Nakamoto block {}", &_block_id);
        Ok(true)
    }

    /// Get the aggregate public key for the given block from the pox-4 contract
    fn load_aggregate_public_key<SH: SortitionHandle>(
        sortdb: &SortitionDB,
        sort_handle: &SH,
        chainstate: &mut StacksChainState,
        for_burn_block_height: u64,
        at_block_id: &StacksBlockId,
    ) -> Result<Point, ChainstateError> {
        // Get the current reward cycle
        let Some(rc) = sort_handle.pox_constants().block_height_to_reward_cycle(
            sort_handle.first_burn_block_height(),
            for_burn_block_height,
        ) else {
            // This should be unreachable, but we'll return an error just in case.
            let msg = format!(
                "BUG: Failed to determine reward cycle of burn block height: {}.",
                for_burn_block_height
            );
            warn!("{msg}");
            return Err(ChainstateError::InvalidStacksBlock(msg));
        };

        debug!("get-aggregate-public-key {} {}", at_block_id, rc);
        match chainstate.get_aggregate_public_key_pox_4(sortdb, at_block_id, rc)? {
            Some(key) => Ok(key),
            None => {
                // if this is the first block in its reward cycle, it'll contain the effects of
                // setting the aggregate public key for `rc`, but there will currently be no key
                // for `rc`.  So, check `rc - 1`
                chainstate
                    .get_aggregate_public_key_pox_4(sortdb, at_block_id, rc.saturating_sub(1))?
                    .ok_or_else(|| {
                        warn!(
                            "Failed to get aggregate public key";
                            "block_id" => %at_block_id,
                            "reward_cycle" => rc,
                        );
                        ChainstateError::InvalidStacksBlock(
                            "Failed to get aggregate public key".into(),
                        )
                    })
            }
        }
    }

    /// Get the aggregate public key for a block.
    /// TODO: The block at which the aggregate public key is queried needs to be better defined.
    /// See https://github.com/stacks-network/stacks-core/issues/4109
    pub fn get_aggregate_public_key<SH: SortitionHandle>(
        chainstate: &mut StacksChainState,
        sortdb: &SortitionDB,
        sort_handle: &SH,
        block: &NakamotoBlock,
    ) -> Result<Point, ChainstateError> {
        let block_sn =
            SortitionDB::get_block_snapshot_consensus(sortdb.conn(), &block.header.consensus_hash)?
                .ok_or(ChainstateError::DBError(DBError::NotFoundError))?;
        let aggregate_key_block_header =
            Self::get_canonical_block_header(chainstate.db(), sortdb)?.unwrap();

        let aggregate_public_key = Self::load_aggregate_public_key(
            sortdb,
            sort_handle,
            chainstate,
            block_sn.block_height,
            &aggregate_key_block_header.index_block_hash(),
        )?;
        Ok(aggregate_public_key)
    }

    /// Return the total ExecutionCost consumed during the tenure up to and including
    ///  `block`
    pub fn get_total_tenure_cost_at(
        chainstate_conn: &Connection,
        block: &StacksBlockId,
    ) -> Result<Option<ExecutionCost>, ChainstateError> {
        let qry = "SELECT total_tenure_cost FROM nakamoto_block_headers WHERE index_block_hash = ?";
        chainstate_conn
            .query_row(qry, &[block], |row| row.get(0))
            .optional()
            .map_err(ChainstateError::from)
    }

    /// Return the total transactions fees during the tenure up to and including
    ///  `block`
    pub fn get_total_tenure_tx_fees_at(
        chainstate_conn: &Connection,
        block: &StacksBlockId,
    ) -> Result<Option<u128>, ChainstateError> {
        let qry = "SELECT tenure_tx_fees FROM nakamoto_block_headers WHERE index_block_hash = ?";
        let tx_fees_str: Option<String> = chainstate_conn
            .query_row(qry, &[block], |row| row.get(0))
            .optional()?;
        tx_fees_str
            .map(|x| x.parse())
            .transpose()
            .map_err(|_| ChainstateError::DBError(DBError::ParseError))
    }

    /// Return a Nakamoto StacksHeaderInfo at a given coinbase height in the fork identified by `tip_index_hash`.
    /// * For Stacks 2.x, this is the Stacks block's header
    /// * For Stacks 3.x (Nakamoto), this is the first block in the miner's tenure.
    pub fn get_header_by_coinbase_height(
        tx: &mut StacksDBTx,
        tip_index_hash: &StacksBlockId,
        coinbase_height: u64,
    ) -> Result<Option<StacksHeaderInfo>, ChainstateError> {
        // query for block header info at the tenure-height, then check if in fork
        let qry = "SELECT DISTINCT tenure_id_consensus_hash AS consensus_hash FROM nakamoto_tenures WHERE coinbase_height = ?1";

        let candidate_chs: Vec<ConsensusHash> =
            query_rows(tx.tx(), qry, &[u64_to_sql(coinbase_height)?])?;

        if candidate_chs.len() == 0 {
            // no nakamoto_tenures at that tenure height, check if there's a stack block header where
            //   block_height = coinbase_height
            let Some(ancestor_at_height) = tx
                .get_ancestor_block_hash(coinbase_height, tip_index_hash)?
                .map(|ancestor| Self::get_block_header(tx.tx(), &ancestor))
                .transpose()?
                .flatten()
            else {
                warn!("No such epoch2 ancestor";
                      "coinbase_height" => coinbase_height,
                      "tip_index_hash" => %tip_index_hash,
                );
                return Ok(None);
            };
            // only return if it is an epoch-2 block, because that's
            // the only case where block_height can be interpreted as
            // tenure height.
            if ancestor_at_height.is_epoch_2_block() {
                return Ok(Some(ancestor_at_height));
            } else {
                return Ok(None);
            }
        }

        for candidate_ch in candidate_chs.into_iter() {
            let Some(candidate) = Self::get_block_header_by_consensus_hash(tx, &candidate_ch)?
            else {
                continue;
            };
            let Ok(Some(ancestor_at_height)) =
                tx.get_ancestor_block_hash(candidate.stacks_block_height, tip_index_hash)
            else {
                // if there's an error or no result, this candidate doesn't match, so try next candidate
                continue;
            };
            if ancestor_at_height == candidate.index_block_hash() {
                return Ok(Some(candidate));
            }
        }
        Ok(None)
    }

    /// Load block header (either Epoch-2 rules or Nakamoto) by `index_block_hash`
    pub fn get_block_header(
        chainstate_conn: &Connection,
        index_block_hash: &StacksBlockId,
    ) -> Result<Option<StacksHeaderInfo>, ChainstateError> {
        let sql = "SELECT * FROM nakamoto_block_headers WHERE index_block_hash = ?1";
        let result = query_row_panic(chainstate_conn, sql, &[&index_block_hash], || {
            "FATAL: multiple rows for the same block hash".to_string()
        })?;
        if result.is_some() {
            return Ok(result);
        }

        let sql = "SELECT * FROM block_headers WHERE index_block_hash = ?1";
        let result = query_row_panic(chainstate_conn, sql, &[&index_block_hash], || {
            "FATAL: multiple rows for the same block hash".to_string()
        })?;

        Ok(result)
    }

    /// Load the canonical Stacks block header (either epoch-2 rules or Nakamoto)
    pub fn get_canonical_block_header(
        chainstate_conn: &Connection,
        sortdb: &SortitionDB,
    ) -> Result<Option<StacksHeaderInfo>, ChainstateError> {
        let (consensus_hash, block_hash) =
            SortitionDB::get_canonical_stacks_chain_tip_hash(sortdb.conn())?;
        Self::get_block_header(
            chainstate_conn,
            &StacksBlockId::new(&consensus_hash, &block_hash),
        )
    }

    /// Get the tenure-start block header of a given consensus hash.
    /// It might be an epoch 2.x block header
    pub fn get_block_header_by_consensus_hash(
        chainstate_conn: &Connection,
        consensus_hash: &ConsensusHash,
    ) -> Result<Option<StacksHeaderInfo>, ChainstateError> {
        let nakamoto_header_info =
            Self::get_nakamoto_tenure_start_block_header(chainstate_conn, consensus_hash)?;
        if nakamoto_header_info.is_some() {
            return Ok(nakamoto_header_info);
        }

        // parent might be epoch 2
        let epoch2_header_info = StacksChainState::get_stacks_block_header_info_by_consensus_hash(
            chainstate_conn,
            consensus_hash,
        )?;
        Ok(epoch2_header_info)
    }

    /// Get the VRF proof for a Stacks block.
    /// This works for either Nakamoto or epoch 2.x
    pub fn get_block_vrf_proof(
        chainstate_conn: &Connection,
        consensus_hash: &ConsensusHash,
    ) -> Result<Option<VRFProof>, ChainstateError> {
        let Some(start_header) = NakamotoChainState::get_block_header_by_consensus_hash(
            chainstate_conn,
            consensus_hash,
        )?
        else {
            return Ok(None);
        };

        let vrf_proof = match start_header.anchored_header {
            StacksBlockHeaderTypes::Epoch2(epoch2_header) => Some(epoch2_header.proof),
            StacksBlockHeaderTypes::Nakamoto(..) => {
                NakamotoChainState::get_nakamoto_tenure_vrf_proof(chainstate_conn, consensus_hash)?
            }
        };

        Ok(vrf_proof)
    }

    /// Get the VRF proof of the parent tenure (either Nakamoto or epoch 2.x) of the block
    /// identified by the given consensus hash.
    /// The parent must already have been processed.
    ///
    /// `consensus_hash` identifies the child block.
    /// `block_commit_txid` identifies the child block's tenure's block-commit tx
    ///
    /// Returns the proof of this block's parent tenure on success.
    ///
    /// Returns InvalidStacksBlock if the sortition for `consensus_hash` does not exist, or if its
    /// parent sortition doesn't exist (i.e. the sortition DB is missing something)
    ///
    /// Returns NoSuchBlockError if the block header for `consensus_hash` does not exist, or if the
    /// parent block header info does not exist (i.e. the chainstate DB is missing something)
    pub fn get_parent_vrf_proof(
        chainstate_conn: &Connection,
        sortdb_conn: &Connection,
        consensus_hash: &ConsensusHash,
        block_commit_txid: &Txid,
    ) -> Result<VRFProof, ChainstateError> {
        let sn = SortitionDB::get_block_snapshot_consensus(sortdb_conn, consensus_hash)?.ok_or(
            ChainstateError::InvalidStacksBlock("No sortition for consensus hash".into()),
        )?;

        let parent_sortition_id = SortitionDB::get_block_commit_parent_sortition_id(
            sortdb_conn,
            &block_commit_txid,
            &sn.sortition_id,
        )?
        .ok_or(ChainstateError::InvalidStacksBlock(
            "Parent block-commit is not in this block's sortition history".into(),
        ))?;

        let parent_sn = SortitionDB::get_block_snapshot(sortdb_conn, &parent_sortition_id)?.ok_or(
            ChainstateError::InvalidStacksBlock(
                "Parent block-commit does not have a sortition".into(),
            ),
        )?;

        let parent_vrf_proof =
            Self::get_block_vrf_proof(chainstate_conn, &parent_sn.consensus_hash)?
                .ok_or(ChainstateError::NoSuchBlockError)
                .map_err(|e| {
                    warn!("Nakamoto block has no parent";
                      "block consensus_hash" => %consensus_hash);
                    e
                })?;

        Ok(parent_vrf_proof)
    }

    /// Get the status of a Nakamoto block.
    /// Returns Some(accepted?, orphaned?) on success
    /// Returns None if there's no such block
    /// Returns Err on DBError
    pub fn get_nakamoto_block_status(
        staging_blocks_conn: &Connection,
        consensus_hash: &ConsensusHash,
        block_hash: &BlockHeaderHash,
    ) -> Result<Option<(bool, bool)>, ChainstateError> {
        let sql = "SELECT processed, orphaned FROM nakamoto_staging_blocks WHERE consensus_hash = ?1 AND block_hash = ?2";
        let args: &[&dyn ToSql] = &[consensus_hash, block_hash];
        Ok(query_row_panic(staging_blocks_conn, sql, args, || {
            "FATAL: multiple rows for the same consensus hash and block hash".to_string()
        })
        .map_err(ChainstateError::DBError)?
        .map(|(processed, orphaned): (u32, u32)| (processed != 0, orphaned != 0)))
    }

    /// Get the VRF proof for a Nakamoto block, if it exists.
    /// Returns None if the Nakamoto block's VRF proof is not found (e.g. because there is no
    /// Nakamoto block)
    pub fn get_nakamoto_tenure_vrf_proof(
        chainstate_conn: &Connection,
        consensus_hash: &ConsensusHash,
    ) -> Result<Option<VRFProof>, ChainstateError> {
        let sql = "SELECT vrf_proof FROM nakamoto_block_headers WHERE consensus_hash = ?1 AND tenure_changed = 1";
        let args: &[&dyn ToSql] = &[consensus_hash];
        let proof_bytes: Option<String> = query_row(chainstate_conn, sql, args)?;
        if let Some(bytes) = proof_bytes {
            let proof = VRFProof::from_hex(&bytes)
                .ok_or(DBError::Corruption)
                .map_err(|e| {
                    warn!("Failed to load VRF proof: could not decode";
                          "vrf_proof" => %bytes,
                          "consensus_hash" => %consensus_hash
                    );
                    e
                })?;
            Ok(Some(proof))
        } else {
            Ok(None)
        }
    }

    /// Verify that a nakamoto block's block-commit's VRF seed is consistent with the VRF proof
    fn check_block_commit_vrf_seed(
        chainstate_conn: &Connection,
        sortdb_conn: &Connection,
        block: &NakamotoBlock,
    ) -> Result<(), ChainstateError> {
        // get the block-commit for this block
        let sn =
            SortitionDB::get_block_snapshot_consensus(sortdb_conn, &block.header.consensus_hash)?
                .ok_or(ChainstateError::NoSuchBlockError)
                .map_err(|e| {
                    warn!("No block-commit for block"; "block_id" => %block.block_id());
                    e
                })?;

        let block_commit =
            get_block_commit_by_txid(sortdb_conn, &sn.sortition_id, &sn.winning_block_txid)?
                .ok_or(ChainstateError::NoSuchBlockError)
                .map_err(|e| {
                    warn!("No block-commit for block"; "block_id" => %block.block_id());
                    e
                })?;

        block.validate_vrf_seed(sortdb_conn, chainstate_conn, &block_commit)
    }

    /// Insert a nakamoto block header that is paired with an
    /// already-existing block commit and snapshot
    ///
    /// `header` should be a pointer to the header in `tip_info`.
    pub(crate) fn insert_stacks_block_header(
        chainstate_tx: &Connection,
        tip_info: &StacksHeaderInfo,
        header: &NakamotoBlockHeader,
        vrf_proof: Option<&VRFProof>,
        block_cost: &ExecutionCost,
        total_tenure_cost: &ExecutionCost,
        tenure_changed: bool,
        tenure_tx_fees: u128,
    ) -> Result<(), ChainstateError> {
        assert_eq!(tip_info.stacks_block_height, header.chain_length,);
        assert!(tip_info.burn_header_timestamp < u64::try_from(i64::MAX).unwrap());

        let StacksHeaderInfo {
            index_root,
            consensus_hash,
            burn_header_hash,
            stacks_block_height,
            burn_header_height,
            burn_header_timestamp,
            ..
        } = tip_info;

        let block_size_str = format!("{}", tip_info.anchored_block_size);

        let block_hash = header.block_hash();

        let index_block_hash = StacksBlockId::new(&consensus_hash, &block_hash);

        assert!(*stacks_block_height < u64::try_from(i64::MAX).unwrap());

        let vrf_proof_bytes = vrf_proof.map(|proof| proof.to_hex());

        let args: &[&dyn ToSql] = &[
            &u64_to_sql(*stacks_block_height)?,
            &index_root,
            &consensus_hash,
            &burn_header_hash,
            &burn_header_height,
            &u64_to_sql(*burn_header_timestamp)?,
            &block_size_str,
            &HeaderTypeNames::Nakamoto,
            &header.version,
            &u64_to_sql(header.chain_length)?,
            &u64_to_sql(header.burn_spent)?,
            &header.miner_signature,
            &header.signer_signature,
            &header.tx_merkle_root,
            &header.state_index_root,
            &block_hash,
            &index_block_hash,
            block_cost,
            total_tenure_cost,
            &tenure_tx_fees.to_string(),
            &header.parent_block_id,
            if tenure_changed { &1i64 } else { &0i64 },
            &vrf_proof_bytes.as_ref(),
        ];

        chainstate_tx.execute(
            "INSERT INTO nakamoto_block_headers
                    (block_height,  index_root, consensus_hash,
                     burn_header_hash, burn_header_height,
                     burn_header_timestamp, block_size,

                     header_type,
                     version, chain_length, burn_spent,
                     miner_signature, signer_signature, tx_merkle_root, state_index_root,

                     block_hash,
                     index_block_hash,
                     cost,
                     total_tenure_cost,
                     tenure_tx_fees,
                     parent_block_id,
                     tenure_changed,
                     vrf_proof)
                    VALUES (?1, ?2, ?3, ?4, ?5, ?6, ?7, ?8, ?9, ?10, ?11, ?12, ?13, ?14, ?15, ?16, ?17, ?18, ?19, ?20, ?21, ?22, ?23)",
            args
        )?;

        Ok(())
    }

    /// Append a Stacks block to an existing Stacks block, and grant the miner the block reward.
    /// Return the new Stacks header info.
    fn advance_tip(
        headers_tx: &mut StacksDBTx,
        parent_tip: &StacksBlockHeaderTypes,
        parent_consensus_hash: &ConsensusHash,
        new_tip: &NakamotoBlockHeader,
        new_vrf_proof: Option<&VRFProof>,
        new_burn_header_hash: &BurnchainHeaderHash,
        new_burnchain_height: u32,
        new_burnchain_timestamp: u64,
        block_reward: Option<&MinerPaymentSchedule>,
        mature_miner_payouts_opt: Option<MaturedMinerRewards>,
        anchor_block_cost: &ExecutionCost,
        total_tenure_cost: &ExecutionCost,
        block_size: u64,
        applied_epoch_transition: bool,
        burn_stack_stx_ops: Vec<StackStxOp>,
        burn_transfer_stx_ops: Vec<TransferStxOp>,
        burn_delegate_stx_ops: Vec<DelegateStxOp>,
        new_tenure: bool,
        block_fees: u128,
    ) -> Result<StacksHeaderInfo, ChainstateError> {
        if new_tip.parent_block_id
            != StacksBlockId::new(&FIRST_BURNCHAIN_CONSENSUS_HASH, &FIRST_STACKS_BLOCK_HASH)
        {
            // not the first-ever block, so linkage must occur
            match parent_tip {
                StacksBlockHeaderTypes::Epoch2(..) => {
                    assert_eq!(
                        new_tip.parent_block_id,
                        StacksBlockId::new(&parent_consensus_hash, &parent_tip.block_hash())
                    );
                }
                StacksBlockHeaderTypes::Nakamoto(nakamoto_header) => {
                    // nakamoto blocks link to their parent via index block hashes
                    assert_eq!(new_tip.parent_block_id, nakamoto_header.block_id());
                }
            }
        }

        assert_eq!(
            parent_tip
                .height()
                .checked_add(1)
                .expect("Block height overflow"),
            new_tip.chain_length
        );

        let parent_hash = new_tip.parent_block_id.clone();
        let new_block_hash = new_tip.block_hash();
        let index_block_hash = new_tip.block_id();

        // store each indexed field
        test_debug!("Headers index_put_begin {parent_hash}-{index_block_hash}");
        let root_hash =
            headers_tx.put_indexed_all(&parent_hash, &index_block_hash, &vec![], &vec![])?;
        test_debug!("Headers index_indexed_all finished {parent_hash}-{index_block_hash}");

        let new_tip_info = StacksHeaderInfo {
            anchored_header: new_tip.clone().into(),
            microblock_tail: None,
            index_root: root_hash,
            stacks_block_height: new_tip.chain_length,
            consensus_hash: new_tip.consensus_hash.clone(),
            burn_header_hash: new_burn_header_hash.clone(),
            burn_header_height: new_burnchain_height,
            burn_header_timestamp: new_burnchain_timestamp,
            anchored_block_size: block_size,
        };

        let tenure_fees = block_fees
            + if new_tenure {
                0
            } else {
                Self::get_total_tenure_tx_fees_at(&headers_tx, &parent_hash)?.ok_or_else(|| {
                    warn!(
                        "Failed to fetch parent block's total tx fees";
                        "parent_block_id" => %parent_hash,
                        "block_id" => %index_block_hash,
                    );
                    ChainstateError::NoSuchBlockError
                })?
            };

        Self::insert_stacks_block_header(
            headers_tx.deref_mut(),
            &new_tip_info,
            &new_tip,
            new_vrf_proof,
            anchor_block_cost,
            total_tenure_cost,
            new_tenure,
            tenure_fees,
        )?;
        if let Some(block_reward) = block_reward {
            StacksChainState::insert_miner_payment_schedule(
                headers_tx.deref_mut(),
                block_reward,
                &[],
            )?;
        }
        StacksChainState::store_burnchain_txids(
            headers_tx.deref(),
            &index_block_hash,
            burn_stack_stx_ops,
            burn_transfer_stx_ops,
            burn_delegate_stx_ops,
        )?;

        if let Some(matured_miner_payouts) = mature_miner_payouts_opt {
            let rewarded_miner_block_id = StacksBlockId::new(
                &matured_miner_payouts.reward_info.from_block_consensus_hash,
                &matured_miner_payouts.reward_info.from_stacks_block_hash,
            );
            let rewarded_parent_miner_block_id = StacksBlockId::new(
                &matured_miner_payouts
                    .reward_info
                    .from_parent_block_consensus_hash,
                &matured_miner_payouts
                    .reward_info
                    .from_parent_stacks_block_hash,
            );

            StacksChainState::insert_matured_child_miner_reward(
                headers_tx.deref_mut(),
                &rewarded_parent_miner_block_id,
                &rewarded_miner_block_id,
                &matured_miner_payouts.recipient,
            )?;
            StacksChainState::insert_matured_parent_miner_reward(
                headers_tx.deref_mut(),
                &rewarded_parent_miner_block_id,
                &rewarded_miner_block_id,
                &matured_miner_payouts.parent_reward,
            )?;
        }

        if applied_epoch_transition {
            debug!("Block {} applied an epoch transition", &index_block_hash);
            let sql = "INSERT INTO epoch_transitions (block_id) VALUES (?)";
            let args: &[&dyn ToSql] = &[&index_block_hash];
            headers_tx.deref_mut().execute(sql, args)?;
        }

        debug!(
            "Advanced to new tip! {}/{}",
            &new_tip.consensus_hash, new_block_hash,
        );
        Ok(new_tip_info)
    }

    /// Begin block-processing and return all of the pre-processed state within a
    /// `SetupBlockResult`.
    ///
    /// * Find the matured miner rewards that must be applied in this block
    /// * Begin the Clarity transaction
    /// * Load up the tenure's execution cost thus far
    /// * Apply an epoch transition, if necessary
    /// * Handle auto-unlock for PoX
    /// * Process any new Stacks-on-Bitcoin transactions
    ///
    /// Called in both follower and miner block assembly paths.
    /// Arguments:
    /// * chainstate_tx: transaction against the chainstate MARF
    /// * clarity_instance: connection to the chainstate Clarity instance
    /// * sortition_dbconn: connection to the sortition DB MARF
    /// * pox_constants: PoX parameters
    /// * parent_consensus_hash, parent_header_hash, parent_stacks_height, parent_burn_height:
    /// pointer to the already-processed parent Stacks block
    /// * burn_header_hash, burn_header_height: pointer to the Bitcoin block that identifies the
    /// tenure of this block to be processed
    /// * new_tenure: whether or not this block is the start of a new tenure
    /// * coinbase_height: the number of tenures that this block confirms (including epoch2 blocks)
    ///   (this is equivalent to the number of coinbases)
    /// * tenure_extend: whether or not to reset the tenure's ongoing execution cost
    ///
    /// Returns clarity_tx, list of receipts, microblock execution cost,
    /// microblock fees, microblock burns, list of microblock tx receipts,
    /// miner rewards tuples, the stacks epoch id, and a boolean that
    /// represents whether the epoch transition has been applied.
    pub fn setup_block<'a, 'b>(
        chainstate_tx: &'b mut ChainstateTx,
        clarity_instance: &'a mut ClarityInstance,
        sortition_dbconn: &'b dyn SortitionDBRef,
        first_block_height: u64,
        pox_constants: &PoxConstants,
        parent_consensus_hash: ConsensusHash,
        parent_header_hash: BlockHeaderHash,
        _parent_stacks_height: u64,
        parent_burn_height: u32,
        burn_header_hash: BurnchainHeaderHash,
        burn_header_height: u32,
        new_tenure: bool,
        coinbase_height: u64,
        tenure_extend: bool,
    ) -> Result<SetupBlockResult<'a, 'b>, ChainstateError> {
        let parent_index_hash = StacksBlockId::new(&parent_consensus_hash, &parent_header_hash);
        let parent_sortition_id = sortition_dbconn
            .get_sortition_id_from_consensus_hash(&parent_consensus_hash)
            .expect("Failed to get parent SortitionID from ConsensusHash");
        let tip_index_hash = StacksBlockId::new(&parent_consensus_hash, &parent_header_hash);

        // find matured miner rewards, so we can grant them within the Clarity DB tx.
        let matured_rewards_schedule_opt = if new_tenure {
            Self::get_matured_miner_reward_schedules(
                chainstate_tx,
                &tip_index_hash,
                coinbase_height,
            )?
        } else {
            // no rewards if mid-tenure
            None
        };

        // TODO: only need to do this if this is a tenure-start block
        let (stacking_burn_ops, transfer_burn_ops, delegate_burn_ops) =
            StacksChainState::get_stacking_and_transfer_and_delegate_burn_ops(
                chainstate_tx,
                &parent_index_hash,
                sortition_dbconn.sqlite_conn(),
                &burn_header_hash,
                burn_header_height.into(),
            )?;

        let mut clarity_tx = StacksChainState::chainstate_block_begin(
            chainstate_tx,
            clarity_instance,
            sortition_dbconn.as_burn_state_db(),
            &parent_consensus_hash,
            &parent_header_hash,
            &MINER_BLOCK_CONSENSUS_HASH,
            &MINER_BLOCK_HEADER_HASH,
        );

        // now that we have access to the ClarityVM, we can account for reward deductions from
        // PoisonMicroblocks if we have new rewards scheduled
        let matured_rewards_opt = matured_rewards_schedule_opt
            .map(|matured_rewards_schedule| {
                Self::calculate_matured_miner_rewards(
                    &mut clarity_tx,
                    sortition_dbconn.sqlite_conn(),
                    coinbase_height,
                    matured_rewards_schedule,
                )
            })
            .transpose()?
            .flatten();

        // Nakamoto must load block cost from parent if this block isn't a tenure change.
        // If this is a tenure-extend, then the execution cost is reset.
        let initial_cost = if new_tenure || tenure_extend {
            ExecutionCost::zero()
        } else {
            let parent_cost_total =
                Self::get_total_tenure_cost_at(&chainstate_tx.deref().deref(), &parent_index_hash)?
                    .ok_or_else(|| {
                        ChainstateError::InvalidStacksBlock(format!(
                    "Failed to load total tenure cost from parent. parent_stacks_block_id = {}",
                    &parent_index_hash
                ))
                    })?;
            parent_cost_total
        };

        clarity_tx.reset_cost(initial_cost);

        // is this stacks block the first of a new epoch?
        let (applied_epoch_transition, mut tx_receipts) =
            StacksChainState::process_epoch_transition(&mut clarity_tx, burn_header_height)?;

        debug!(
            "Setup block: Processed epoch transition";
            "parent_consensus_hash" => %parent_consensus_hash,
            "parent_header_hash" => %parent_header_hash,
        );

        let evaluated_epoch = clarity_tx.get_epoch();

        let auto_unlock_events = if evaluated_epoch >= StacksEpochId::Epoch21 {
            let unlock_events = StacksChainState::check_and_handle_reward_start(
                burn_header_height.into(),
                sortition_dbconn.as_burn_state_db(),
                sortition_dbconn,
                &mut clarity_tx,
                parent_burn_height,
                &parent_sortition_id,
            )?;
            debug!(
                "Setup block: Processed unlock events";
                "parent_consensus_hash" => %parent_consensus_hash,
                "parent_header_hash" => %parent_header_hash,
            );
            unlock_events
        } else {
            vec![]
        };

        let active_pox_contract = pox_constants.active_pox_contract(burn_header_height.into());

        // process stacking & transfer operations from burnchain ops
        tx_receipts.extend(StacksChainState::process_stacking_ops(
            &mut clarity_tx,
            stacking_burn_ops.clone(),
            active_pox_contract,
        ));
        tx_receipts.extend(StacksChainState::process_transfer_ops(
            &mut clarity_tx,
            transfer_burn_ops.clone(),
        ));
        debug!(
            "Setup block: Processed burnchain stacking and transfer ops";
            "parent_consensus_hash" => %parent_consensus_hash,
            "parent_header_hash" => %parent_header_hash,
        );

        // DelegateStx ops are allowed from epoch 2.1 onward.
        // The query for the delegate ops only returns anything in and after Epoch 2.1,
        // but we do a second check here just to be safe.
        if evaluated_epoch >= StacksEpochId::Epoch21 {
            tx_receipts.extend(StacksChainState::process_delegate_ops(
                &mut clarity_tx,
                delegate_burn_ops.clone(),
                active_pox_contract,
            ));
            debug!(
                "Setup block: Processed burnchain delegate ops";
                "parent_consensus_hash" => %parent_consensus_hash,
                "parent_header_hash" => %parent_header_hash,
            );
        }

        if !clarity_tx.config.mainnet {
            Self::set_aggregate_public_key(
                &mut clarity_tx,
                first_block_height,
                pox_constants,
                burn_header_height.into(),
            );
        }

        debug!(
            "Setup block: completed setup";
            "parent_consensus_hash" => %parent_consensus_hash,
            "parent_header_hash" => %parent_header_hash,
        );

        Ok(SetupBlockResult {
            clarity_tx,
            tx_receipts,
            matured_miner_rewards_opt: matured_rewards_opt,
            evaluated_epoch,
            applied_epoch_transition,
            burn_stack_stx_ops: stacking_burn_ops,
            burn_transfer_stx_ops: transfer_burn_ops,
            auto_unlock_events,
            burn_delegate_stx_ops: delegate_burn_ops,
        })
    }

    /// This function is called in both `append_block` in blocks.rs (follower) and
    /// `mine_anchored_block` in miner.rs.
    /// Processes matured miner rewards, alters liquid supply of ustx, processes
    /// stx lock events, and marks the microblock public key as used
    /// Returns stx lockup events.
    pub fn finish_block(
        clarity_tx: &mut ClarityTx,
        miner_payouts: Option<&MaturedMinerRewards>,
    ) -> Result<Vec<StacksTransactionEvent>, ChainstateError> {
        // add miner payments
        if let Some(ref rewards) = miner_payouts {
            // grant in order by miner, then users
            let matured_ustx = StacksChainState::process_matured_miner_rewards(
                clarity_tx,
                &rewards.recipient,
                &[],
                &rewards.parent_reward,
            )?;

            clarity_tx.increment_ustx_liquid_supply(matured_ustx);
        }

        // process unlocks
        let (new_unlocked_ustx, lockup_events) = StacksChainState::process_stx_unlocks(clarity_tx)?;

        clarity_tx.increment_ustx_liquid_supply(new_unlocked_ustx);

        Ok(lockup_events)
    }

    /// Set the aggregate public key for verifying stacker signatures.
    /// TODO: rely on signer voting instead
    /// DO NOT USE IN MAINNET
    pub(crate) fn set_aggregate_public_key(
        clarity_tx: &mut ClarityTx,
        first_block_height: u64,
        pox_constants: &PoxConstants,
        burn_header_height: u64,
    ) {
        let mainnet = clarity_tx.config.mainnet;
        let chain_id = clarity_tx.config.chain_id;
        assert!(!mainnet);

        let my_reward_cycle = pox_constants
            .block_height_to_reward_cycle(
                first_block_height,
                burn_header_height
                    .try_into()
                    .expect("Burn block height exceeded u32"),
            )
            .expect("FATAL: block height occurs before first block height");

        let parent_reward_cycle = my_reward_cycle.saturating_sub(1);
        debug!(
            "Try setting aggregate public key in reward cycle {}, parent {}",
            my_reward_cycle, parent_reward_cycle
        );

        // execute `set-aggregate-public-key` using `clarity-tx`
        let Some(aggregate_public_key) = clarity_tx
            .connection()
            .with_readonly_clarity_env(
                mainnet,
                chain_id,
                ClarityVersion::Clarity2,
                StacksAddress::burn_address(mainnet).into(),
                None,
                LimitedCostTracker::Free,
                |vm_env| {
                    vm_env.execute_contract_allow_private(
                        &boot_code_id(POX_4_NAME, mainnet),
                        "get-aggregate-public-key",
                        &vec![SymbolicExpression::atom_value(Value::UInt(u128::from(
                            parent_reward_cycle,
                        )))],
                        true,
                    )
                },
            )
            .ok()
            .map(|agg_key_value| {
                let agg_key_opt = agg_key_value.expect_optional().map(|agg_key_buff| {
                    Value::buff_from(agg_key_buff.expect_buff(33))
                        .expect("failed to reconstruct buffer")
                });
                agg_key_opt
            })
            .flatten()
        else {
            panic!(
                "No aggregate public key in parent cycle {}",
                parent_reward_cycle
            );
        };

        clarity_tx.connection().as_transaction(|tx| {
            tx.with_abort_callback(
                |vm_env| {
                    vm_env.execute_in_env(
                        StacksAddress::burn_address(mainnet).into(),
                        None,
                        None,
                        |vm_env| {
                            vm_env.execute_contract_allow_private(
                                &boot_code_id(POX_4_NAME, mainnet),
                                "set-aggregate-public-key",
                                &vec![
                                    SymbolicExpression::atom_value(Value::UInt(u128::from(
                                        my_reward_cycle,
                                    ))),
                                    SymbolicExpression::atom_value(aggregate_public_key),
                                ],
                                false,
                            )
                        },
                    )
                },
                |_, _| false,
            )
            .expect("FATAL: failed to set aggregate public key")
        });
    }

    /// Append a Nakamoto Stacks block to the Stacks chain state.
    pub fn append_block<'a>(
        chainstate_tx: &mut ChainstateTx,
        clarity_instance: &'a mut ClarityInstance,
        burn_dbconn: &mut SortitionHandleTx,
        pox_constants: &PoxConstants,
        parent_chain_tip: &StacksHeaderInfo,
        chain_tip_burn_header_hash: &BurnchainHeaderHash,
        chain_tip_burn_header_height: u32,
        chain_tip_burn_header_timestamp: u64,
        block: &NakamotoBlock,
        block_size: u64,
        burnchain_commit_burn: u64,
        burnchain_sortition_burn: u64,
    ) -> Result<(StacksEpochReceipt, PreCommitClarityBlock<'a>), ChainstateError> {
        debug!(
            "Process block {:?} with {} transactions",
            &block.header.block_hash().to_hex(),
            block.txs.len()
        );

        let ast_rules = ASTRules::PrecheckSize;
        let next_block_height = block.header.chain_length;
        let first_block_height = burn_dbconn.context.first_block_height;

        // check that this block attaches to the `parent_chain_tip`
        let (parent_ch, parent_block_hash) = if block.is_first_mined() {
            (
                FIRST_BURNCHAIN_CONSENSUS_HASH.clone(),
                FIRST_STACKS_BLOCK_HASH.clone(),
            )
        } else {
            (
                parent_chain_tip.consensus_hash.clone(),
                parent_chain_tip.anchored_header.block_hash(),
            )
        };

        let parent_block_id = StacksBlockId::new(&parent_ch, &parent_block_hash);
        if parent_block_id != block.header.parent_block_id {
            warn!("Error processing nakamoto block: Parent consensus hash does not match db view";
                  "db.parent_block_id" => %parent_block_id,
                  "header.parent_block_id" => %block.header.parent_block_id);
            return Err(ChainstateError::InvalidStacksBlock(
                "Parent block does not match".into(),
            ));
        }

        // look up this block's sortition's burnchain block hash and height.
        // It must exist in the same Bitcoin fork as our `burn_dbconn`.
        let (burn_header_hash, burn_header_height) =
            Self::check_sortition_exists(burn_dbconn, &block.header.consensus_hash)?;
        let block_hash = block.header.block_hash();

        let new_tenure = match block.is_wellformed_tenure_start_block() {
            Ok(true) => true,
            Ok(false) => {
                // this block is mined in the ongoing tenure.
                if !Self::check_tenure_continuity(
                    chainstate_tx,
                    burn_dbconn.sqlite(),
                    &parent_ch,
                    &block.header,
                )? {
                    // this block is not part of the ongoing tenure; it's invalid
                    return Err(ChainstateError::ExpectedTenureChange);
                }
                false
            }
            Err(_) => {
                return Err(ChainstateError::InvalidStacksBlock(
                    "Invalid tenure changes in nakamoto block".into(),
                ));
            }
        };

        let tenure_extend = match block.is_wellformed_tenure_extend_block() {
            Ok(true) => {
                if new_tenure {
                    return Err(ChainstateError::InvalidStacksBlock(
                        "Both started and extended tenure".into(),
                    ));
                }
                true
            }
            Ok(false) => false,
            Err(_) => {
                return Err(ChainstateError::InvalidStacksBlock(
                    "Invalid tenure extend in nakamoto block".into(),
                ));
            }
        };

        let parent_coinbase_height = if block.is_first_mined() {
            0
        } else {
            Self::get_coinbase_height(chainstate_tx.deref(), &parent_block_id)?.ok_or_else(
                || {
                    warn!(
                        "Parent of Nakamoto block in block headers DB yet";
                        "block_hash" => %block.header.block_hash(),
                        "parent_block_hash" => %parent_block_hash,
                        "parent_block_id" => %parent_block_id
                    );
                    ChainstateError::NoSuchBlockError
                },
            )?
        };

        // verify VRF proof, if present
        // only need to do this once per tenure
        // get the resulting vrf proof bytes
        let vrf_proof_opt = if new_tenure {
            Self::check_block_commit_vrf_seed(chainstate_tx.deref(), burn_dbconn, block)?;
            Some(
                block
                    .get_vrf_proof()
                    .ok_or(ChainstateError::InvalidStacksBlock(
                        "Invalid Nakamoto block: has coinbase but no VRF proof".into(),
                    ))?,
            )
        } else {
            None
        };

        // process the tenure-change if it happened, so that when block-processing begins, it happens in whatever the
        // current tenure is
        let coinbase_height = Self::advance_nakamoto_tenure(
            chainstate_tx,
            burn_dbconn,
            block,
            parent_coinbase_height,
        )?;
        if new_tenure {
            // tenure height must have advanced
            if coinbase_height
                != parent_coinbase_height
                    .checked_add(1)
                    .expect("Too many tenures")
            {
                // this should be unreachable
                return Err(ChainstateError::InvalidStacksBlock(
                    "Could not advance tenure, even though tenure changed".into(),
                ));
            }
        } else {
            if coinbase_height != parent_coinbase_height {
                // this should be unreachable
                return Err(ChainstateError::InvalidStacksBlock(
                    "Advanced tenure even though a new tenure did not happen".into(),
                ));
            }
        }

        // begin processing this block
        let SetupBlockResult {
            mut clarity_tx,
            mut tx_receipts,
            matured_miner_rewards_opt,
            evaluated_epoch,
            applied_epoch_transition,
            burn_stack_stx_ops,
            burn_transfer_stx_ops,
            burn_delegate_stx_ops,
            mut auto_unlock_events,
        } = Self::setup_block(
            chainstate_tx,
            clarity_instance,
            burn_dbconn,
            first_block_height,
            pox_constants,
            parent_ch,
            parent_block_hash,
            parent_chain_tip.stacks_block_height,
            parent_chain_tip.burn_header_height,
            burn_header_hash,
            burn_header_height.try_into().map_err(|_| {
                ChainstateError::InvalidStacksBlock("Burn block height exceeded u32".into())
            })?,
            new_tenure,
            coinbase_height,
            tenure_extend,
        )?;

        let starting_cost = clarity_tx.cost_so_far();

        debug!(
            "Append nakamoto block";
            "block" => format!("{}/{block_hash}", block.header.consensus_hash),
            "parent_block" => %block.header.parent_block_id,
            "stacks_height" => next_block_height,
            "total_burns" => block.header.burn_spent,
            "evaluated_epoch" => %evaluated_epoch
        );

        // process anchored block
        let (block_fees, txs_receipts) = match StacksChainState::process_block_transactions(
            &mut clarity_tx,
            &block.txs,
            0,
            ast_rules,
        ) {
            Err(e) => {
                let msg = format!("Invalid Stacks block {}: {:?}", &block_hash, &e);
                warn!("{}", &msg);

                clarity_tx.rollback_block();
                return Err(ChainstateError::InvalidStacksBlock(msg));
            }
            Ok((block_fees, _block_burns, txs_receipts)) => (block_fees, txs_receipts),
        };

        tx_receipts.extend(txs_receipts.into_iter());

        let total_tenure_cost = clarity_tx.cost_so_far();
        let mut block_execution_cost = total_tenure_cost.clone();
        block_execution_cost.sub(&starting_cost).map_err(|_e| {
            ChainstateError::InvalidStacksBlock("Block execution cost was negative".into())
        })?;

        // obtain reward info for receipt -- consolidate miner, user, and parent rewards into a
        // single list, but keep the miner/user/parent/info tuple for advancing the chain tip
        let matured_rewards = matured_miner_rewards_opt
            .as_ref()
            .map(|matured_miner_rewards| matured_miner_rewards.consolidate())
            .unwrap_or(vec![]);

        let mut lockup_events =
            match Self::finish_block(&mut clarity_tx, matured_miner_rewards_opt.as_ref()) {
                Err(ChainstateError::InvalidStacksBlock(e)) => {
                    clarity_tx.rollback_block();
                    return Err(ChainstateError::InvalidStacksBlock(e));
                }
                Err(e) => return Err(e),
                Ok(lockup_events) => lockup_events,
            };

        // if any, append lockups events to the coinbase receipt
        if lockup_events.len() > 0 {
            // Receipts are appended in order, so the first receipt should be
            // the one of the coinbase transaction
            if let Some(receipt) = tx_receipts.get_mut(0) {
                if receipt.is_coinbase_tx() {
                    receipt.events.append(&mut lockup_events);
                }
            } else {
                warn!("Unable to attach lockups events, block's first transaction is not a coinbase transaction")
            }
        }
        // if any, append auto unlock events to the coinbase receipt
        if auto_unlock_events.len() > 0 {
            // Receipts are appended in order, so the first receipt should be
            // the one of the coinbase transaction
            if let Some(receipt) = tx_receipts.get_mut(0) {
                if receipt.is_coinbase_tx() {
                    receipt.events.append(&mut auto_unlock_events);
                }
            } else {
                warn!("Unable to attach auto unlock events, block's first transaction is not a coinbase transaction")
            }
        }

        // verify that the resulting chainstate matches the block's state root
        let root_hash = clarity_tx.seal();
        if root_hash != block.header.state_index_root {
            let msg = format!(
                "Block {} state root mismatch: expected {}, got {}",
                &block_hash, block.header.state_index_root, root_hash,
            );
            warn!("{}", &msg);

            clarity_tx.rollback_block();
            return Err(ChainstateError::InvalidStacksBlock(msg));
        }

        debug!("Reached state root {}", root_hash;
               "block_cost" => %block_execution_cost);

        // good to go!
        let block_limit = clarity_tx
            .block_limit()
            .ok_or_else(|| ChainstateError::InvalidChainstateDB)?;
        let clarity_commit =
            clarity_tx.precommit_to_block(&block.header.consensus_hash, &block_hash);

        // calculate the reward for this tenure
        let scheduled_miner_reward = if new_tenure {
            Some(Self::calculate_scheduled_tenure_reward(
                chainstate_tx,
                burn_dbconn,
                block,
                evaluated_epoch,
                parent_coinbase_height,
                chain_tip_burn_header_height.into(),
                burnchain_commit_burn,
                burnchain_sortition_burn,
            )?)
        } else {
            None
        };

        // extract matured rewards info -- we'll need it for the receipt
        let matured_rewards_info_opt = matured_miner_rewards_opt
            .as_ref()
            .map(|rewards| rewards.reward_info.clone());

        let new_tip = Self::advance_tip(
            &mut chainstate_tx.tx,
            &parent_chain_tip.anchored_header,
            &parent_chain_tip.consensus_hash,
            &block.header,
            vrf_proof_opt,
            chain_tip_burn_header_hash,
            chain_tip_burn_header_height,
            chain_tip_burn_header_timestamp,
            scheduled_miner_reward.as_ref(),
            matured_miner_rewards_opt,
            &block_execution_cost,
            &total_tenure_cost,
            block_size,
            applied_epoch_transition,
            burn_stack_stx_ops,
            burn_transfer_stx_ops,
            burn_delegate_stx_ops,
            new_tenure,
            block_fees,
        )
        .expect("FATAL: failed to advance chain tip");

        let new_block_id = new_tip.index_block_hash();
        chainstate_tx.log_transactions_processed(&new_block_id, &tx_receipts);

        monitoring::set_last_block_transaction_count(u64::try_from(block.txs.len()).unwrap());
        monitoring::set_last_execution_cost_observed(&block_execution_cost, &block_limit);

        // get burn block stats, for the transaction receipt
        let (parent_burn_block_hash, parent_burn_block_height, parent_burn_block_timestamp) =
            if block.is_first_mined() {
                (BurnchainHeaderHash([0; 32]), 0, 0)
            } else {
                let sn = SortitionDB::get_block_snapshot_consensus(burn_dbconn, &parent_ch)?
                    .ok_or_else(|| {
                        // shouldn't happen
                        warn!(
                            "CORRUPTION: {} does not correspond to a burn block",
                            &parent_ch
                        );
                        ChainstateError::InvalidStacksBlock("No parent consensus hash".into())
                    })?;
                (
                    sn.burn_header_hash,
                    sn.block_height,
                    sn.burn_header_timestamp,
                )
            };

        let epoch_receipt = StacksEpochReceipt {
            header: new_tip,
            tx_receipts,
            matured_rewards,
            matured_rewards_info: matured_rewards_info_opt,
            parent_microblocks_cost: ExecutionCost::zero(),
            anchored_block_cost: block_execution_cost,
            parent_burn_block_hash,
            parent_burn_block_height: u32::try_from(parent_burn_block_height).unwrap_or(0), // shouldn't be fatal
            parent_burn_block_timestamp,
            evaluated_epoch,
            epoch_transition: applied_epoch_transition,
        };

        NakamotoChainState::set_block_processed(&chainstate_tx, &new_block_id)?;

        Ok((epoch_receipt, clarity_commit))
    }

    /// Create a StackerDB config for the .miners contract.
    /// It has two slots -- one for the past two sortition winners.
    pub fn make_miners_stackerdb_config(
        sortdb: &SortitionDB,
        tip: &BlockSnapshot,
    ) -> Result<StackerDBConfig, ChainstateError> {
        let ih = sortdb.index_handle(&tip.sortition_id);
        let last_winner_snapshot = ih.get_last_snapshot_with_sortition(tip.block_height)?;
        let parent_winner_snapshot = ih.get_last_snapshot_with_sortition(
            last_winner_snapshot.block_height.saturating_sub(1),
        )?;

        let mut miner_key_hash160s = vec![];

        // go get their corresponding leader keys, but preserve the miner's relative position in
        // the stackerdb signer list -- if a miner was in slot 0, then it should stay in slot 0
        // after a sortition (and vice versa for 1)
        let sns = if last_winner_snapshot.num_sortitions % 2 == 0 {
            [last_winner_snapshot, parent_winner_snapshot]
        } else {
            [parent_winner_snapshot, last_winner_snapshot]
        };

        for sn in sns {
            // find the commit
            let Some(block_commit) =
                ih.get_block_commit_by_txid(&sn.sortition_id, &sn.winning_block_txid)?
            else {
                warn!(
                    "No block commit for {} in sortition for {}",
                    &sn.winning_block_txid, &sn.consensus_hash
                );
                return Err(ChainstateError::InvalidStacksBlock(
                    "No block-commit in sortition for block's consensus hash".into(),
                ));
            };

            // key register of the winning miner
            let leader_key = ih
                .get_leader_key_at(
                    u64::from(block_commit.key_block_ptr),
                    u32::from(block_commit.key_vtxindex),
                )?
                .expect("FATAL: have block commit but no leader key");

            // the leader key should always be valid (i.e. the unwrap_or() should be unreachable),
            // but be defensive and just use the "null" address
            miner_key_hash160s.push(
                leader_key
                    .interpret_nakamoto_signing_key()
                    .unwrap_or(Hash160([0x00; 20])),
            );
        }

        let signers = miner_key_hash160s
            .into_iter()
            .map(|hash160|
                // each miner gets one slot
                (
                    StacksAddress {
                        version: 1, // NOTE: the version is ignored in stackerdb; we only care about the hashbytes
                        bytes: hash160
                    },
                    1
                ))
            .collect();

        Ok(StackerDBConfig {
            chunk_size: MAX_PAYLOAD_LEN.into(),
            signers,
            write_freq: 5,
            max_writes: u32::MAX,  // no limit on number of writes
            max_neighbors: 200, // TODO: const -- just has to be equal to or greater than the number of signers
            hint_replicas: vec![], // TODO: is there a way to get the IP addresses of stackers' preferred nodes?
        })
    }

    /// Get the slot number for the given miner's public key.
    /// Returns Some(u32) if the miner is in the StackerDB config.
    /// Returns None if the miner is not in the StackerDB config.
    /// Returns an error if the miner is in the StackerDB config but the slot number is invalid.
    pub fn get_miner_slot(
        sortdb: &SortitionDB,
        tip: &BlockSnapshot,
        miner_pubkey: &StacksPublicKey,
    ) -> Result<Option<u32>, ChainstateError> {
        let miner_hash160 = Hash160::from_node_public_key(&miner_pubkey);
        let stackerdb_config = Self::make_miners_stackerdb_config(sortdb, &tip)?;

        // find out which slot we're in
        let Some(slot_id_res) =
            stackerdb_config
                .signers
                .iter()
                .enumerate()
                .find_map(|(i, (addr, _))| {
                    if addr.bytes == miner_hash160 {
                        Some(u32::try_from(i).map_err(|_| {
                            CodecError::OverflowError(
                                "stackerdb config slot ID cannot fit into u32".into(),
                            )
                        }))
                    } else {
                        None
                    }
                })
        else {
            // miner key does not match any slot
            warn!("Miner is not in the miners StackerDB config";
                  "miner" => %miner_hash160,
                  "stackerdb_slots" => format!("{:?}", &stackerdb_config.signers));

            return Ok(None);
        };
        Ok(Some(slot_id_res?))
    }

    /// Boot code instantiation for the aggregate public key.
    /// TODO: This should be removed once it's possible for stackers to vote on the aggregate
    /// public key
    /// DO NOT USE IN MAINNET
    pub fn aggregate_public_key_bootcode(clarity_tx: &mut ClarityTx, apk: &Point) {
        let agg_pub_key = to_hex(&apk.compress().data);
        let contract_content = format!(
            "(define-read-only ({}) 0x{})",
            BOOT_TEST_POX_4_AGG_KEY_FNAME, agg_pub_key
        );
        // NOTE: this defaults to a testnet address to prevent it from ever working on
        // mainnet
        let contract_id = boot_code_id(BOOT_TEST_POX_4_AGG_KEY_CONTRACT, false);
        clarity_tx.connection().as_transaction(|clarity| {
            let (ast, analysis) = clarity
                .analyze_smart_contract(
                    &contract_id,
                    ClarityVersion::Clarity2,
                    &contract_content,
                    ASTRules::PrecheckSize,
                )
                .unwrap();
            clarity
                .initialize_smart_contract(
                    &contract_id,
                    ClarityVersion::Clarity2,
                    &ast,
                    &contract_content,
                    None,
                    |_, _| false,
                )
                .unwrap();
            clarity.save_analysis(&contract_id, &analysis).unwrap();
        })
    }
}

impl StacksMessageCodec for NakamotoBlock {
    fn consensus_serialize<W: std::io::Write>(&self, fd: &mut W) -> Result<(), CodecError> {
        write_next(fd, &self.header)?;
        write_next(fd, &self.txs)
    }

    fn consensus_deserialize<R: std::io::Read>(fd: &mut R) -> Result<Self, CodecError> {
        panic!("NakamotoBlock should be deserialized with consensus_deserialize_with_epoch instead")
    }
}

impl DeserializeWithEpoch for NakamotoBlock {
    fn consensus_deserialize_with_epoch<R: std::io::Read>(
        fd: &mut R,
        epoch_id: StacksEpochId,
    ) -> Result<NakamotoBlock, CodecError> {
        let header: NakamotoBlockHeader = read_next(fd)?;

        let txs: Vec<StacksTransaction> = {
            let mut bound_read = BoundReader::from_reader(fd, u64::from(MAX_MESSAGE_LEN));
            // The latest epoch where StacksMicroblock exist is Epoch25
            read_next_at_most_with_epoch(&mut bound_read, u32::MAX, epoch_id)
        }?;

        // all transactions are unique
        if !StacksBlock::validate_transactions_unique(&txs) {
            warn!("Invalid block: Found duplicate transaction"; "block_hash" => header.block_hash());
            return Err(CodecError::DeserializeError(
                "Invalid block: found duplicate transaction".to_string(),
            ));
        }

        // header and transactions must be consistent
        let txid_vecs = txs.iter().map(|tx| tx.txid().as_bytes().to_vec()).collect();

        let merkle_tree = MerkleTree::new(&txid_vecs);
        let tx_merkle_root: Sha512Trunc256Sum = merkle_tree.root();

        if tx_merkle_root != header.tx_merkle_root {
            warn!("Invalid block: Tx Merkle root mismatch"; "block_hash" => header.block_hash());
            return Err(CodecError::DeserializeError(
                "Invalid block: tx Merkle root mismatch".to_string(),
            ));
        }

        Ok(NakamotoBlock { header, txs })
    }
}<|MERGE_RESOLUTION|>--- conflicted
+++ resolved
@@ -28,13 +28,8 @@
 use rusqlite::{params, Connection, OptionalExtension, ToSql, NO_PARAMS};
 use sha2::{Digest as Sha2Digest, Sha512_256};
 use stacks_common::codec::{
-<<<<<<< HEAD
     read_next, read_next_at_most_with_epoch, write_next, DeserializeWithEpoch, Error as CodecError,
-    StacksMessageCodec, MAX_MESSAGE_LEN,
-=======
-    read_next, write_next, Error as CodecError, StacksMessageCodec, MAX_MESSAGE_LEN,
-    MAX_PAYLOAD_LEN,
->>>>>>> 15e76e59
+    StacksMessageCodec, MAX_MESSAGE_LEN, MAX_PAYLOAD_LEN,
 };
 use stacks_common::consts::{
     FIRST_BURNCHAIN_CONSENSUS_HASH, FIRST_STACKS_BLOCK_HASH, MINER_REWARD_MATURITY,
