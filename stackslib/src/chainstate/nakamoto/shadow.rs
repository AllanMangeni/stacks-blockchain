--- conflicted
+++ resolved
@@ -726,11 +726,8 @@
             1,
             None,
             None,
-<<<<<<< HEAD
+            None,
             u64::from(DEFAULT_MAX_TENURE_BYTES),
-=======
-            None,
->>>>>>> f8d02cd6
         )?;
 
         let mut block_txs = vec![tenure_change_tx, coinbase_tx];
