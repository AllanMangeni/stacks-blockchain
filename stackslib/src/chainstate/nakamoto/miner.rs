--- conflicted
+++ resolved
@@ -738,8 +738,8 @@
             }
 
             let cost_before = clarity_tx.cost_so_far();
-<<<<<<< HEAD
-            let (fee, receipt) = match StacksChainState::process_transaction(
+
+            let (_fee, receipt) = match StacksChainState::process_transaction(
                 clarity_tx,
                 tx,
                 quiet,
@@ -751,15 +751,7 @@
                     return parse_process_transaction_error(clarity_tx, tx, e);
                 }
             };
-=======
-            let (_fee, receipt) =
-                match StacksChainState::process_transaction(clarity_tx, tx, quiet, ast_rules) {
-                    Ok(x) => x,
-                    Err(e) => {
-                        return parse_process_transaction_error(clarity_tx, tx, e);
-                    }
-                };
->>>>>>> 1b875daa
+
             let cost_after = clarity_tx.cost_so_far();
             let mut soft_limit_reached = false;
             // We only attempt to apply the soft limit to non-boot code contract calls.
