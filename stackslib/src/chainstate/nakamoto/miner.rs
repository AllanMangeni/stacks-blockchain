// Copyright (C) 2013-2020 Blockstack PBC, a public benefit corporation
// Copyright (C) 2020 Stacks Open Internet Foundation
//
// This program is free software: you can redistribute it and/or modify
// it under the terms of the GNU General Public License as published by
// the Free Software Foundation, either version 3 of the License, or
// (at your option) any later version.
//
// This program is distributed in the hope that it will be useful,
// but WITHOUT ANY WARRANTY; without even the implied warranty of
// MERCHANTABILITY or FITNESS FOR A PARTICULAR PURPOSE.  See the
// GNU General Public License for more details.
//
// You should have received a copy of the GNU General Public License
// along with this program.  If not, see <http://www.gnu.org/licenses/>.

use clarity::vm::ast::ASTRules;
use clarity::vm::costs::ExecutionCost;
use stacks_common::types::chainstate::{
    BlockHeaderHash, BurnchainHeaderHash, ConsensusHash, StacksBlockId,
};
use stacks_common::util::get_epoch_time_ms;
use stacks_common::util::hash::{MerkleTree, Sha512Trunc256Sum};

use crate::chainstate::burn::db::sortdb::{SortitionDB, SortitionHandleConn};
use crate::chainstate::burn::operations::*;
use crate::chainstate::coordinator::OnChainRewardSetProvider;
use crate::chainstate::nakamoto::{
    MaturedMinerRewards, NakamotoBlock, NakamotoBlockHeader, NakamotoChainState, SetupBlockResult,
};
use crate::chainstate::stacks::address::StacksAddressExtensions;
use crate::chainstate::stacks::db::blocks::DummyEventDispatcher;
use crate::chainstate::stacks::db::{
    ChainstateTx, ClarityTx, StacksBlockHeaderTypes, StacksChainState, StacksHeaderInfo,
};
use crate::chainstate::stacks::miner::{
    BlockBuilder, BlockBuilderSettings, BlockLimitFunction, TransactionEvent, TransactionResult,
};
use crate::chainstate::stacks::{Error, StacksBlockHeader, *};
use crate::clarity_vm::clarity::ClarityInstance;
use crate::config::DEFAULT_CONTRACT_COST_LIMIT_PERCENTAGE;
use crate::core::mempool::*;
use crate::core::*;
use crate::monitoring::{
    set_last_mined_block_transaction_count, set_last_mined_execution_cost_observed,
};
use crate::net::relay::Relayer;

/// Nakamaoto tenure information
#[derive(Debug, Default)]
pub struct NakamotoTenureInfo {
    /// Coinbase tx, if this is a new tenure
    pub coinbase_tx: Option<StacksTransaction>,
    /// Tenure change transaction from Stackers
    pub tenure_change_tx: Option<StacksTransaction>,
}

impl NakamotoTenureInfo {
    pub fn cause(&self) -> Option<TenureChangeCause> {
        self.tenure_change_tx
            .as_ref()
            .map(|tx| tx.try_as_tenure_change())?
            .map(|payload| payload.cause)
    }

    pub fn tenure_change_tx(&self) -> Option<&StacksTransaction> {
        self.tenure_change_tx.as_ref()
    }

    pub fn coinbase_tx(&self) -> Option<&StacksTransaction> {
        self.coinbase_tx.as_ref()
    }
}

pub struct NakamotoBlockBuilder {
    /// If there's a parent (i.e., not a genesis), this is Some(parent_header)
    parent_header: Option<StacksHeaderInfo>,
    /// Signed coinbase tx, if starting a new tenure
    coinbase_tx: Option<StacksTransaction>,
    /// Tenure change tx, if starting or extending a tenure
    tenure_tx: Option<StacksTransaction>,
    /// Total burn this block represents
    total_burn: u64,
    /// Matured miner rewards to process, if any.
    pub(crate) matured_miner_rewards_opt: Option<MaturedMinerRewards>,
    /// bytes of space consumed so far
    pub bytes_so_far: u64,
    /// transactions selected
    txs: Vec<StacksTransaction>,
    /// header we're filling in
    pub header: NakamotoBlockHeader,
    /// Optional soft limit for this block's budget usage
    soft_limit: Option<ExecutionCost>,
    /// Percentage of a block's budget that may be consumed by
    /// contract calls before reverting to stx transfers/boot contract calls only
    contract_limit_percentage: Option<u8>,
}

pub struct MinerTenureInfo<'a> {
    pub chainstate_tx: ChainstateTx<'a>,
    pub clarity_instance: &'a mut ClarityInstance,
    pub burn_tip: BurnchainHeaderHash,
    /// This is the expected burn tip height (i.e., the current burnchain tip + 1)
    ///  of the mined block
    pub burn_tip_height: u32,
    pub mainnet: bool,
    pub parent_consensus_hash: ConsensusHash,
    pub parent_header_hash: BlockHeaderHash,
    pub parent_stacks_block_height: u64,
    pub parent_burn_block_height: u32,
    pub coinbase_height: u64,
    pub cause: Option<TenureChangeCause>,
    pub active_reward_set: boot::RewardSet,
    pub tenure_block_commit_opt: Option<LeaderBlockCommitOp>,
    pub ephemeral: bool,
}

/// Structure returned from `NakamotoBlockBuilder::build_nakamoto_block` with
/// information about the block that was built.
pub struct BlockMetadata {
    /// The block that was built
    pub block: NakamotoBlock,
    /// The execution cost consumed so far by the current tenure
    pub tenure_consumed: ExecutionCost,
    /// The cost budget for the current tenure
    pub tenure_budget: ExecutionCost,
    /// The size of the blocks in the current tenure in bytes
    pub tenure_size: u64,
    /// The events emitted by the transactions included in this block
    pub tx_events: Vec<TransactionEvent>,
}

impl NakamotoBlockBuilder {
    /// Make a block builder from genesis (testing only)
    pub fn new_first_block(
        tenure_change: &StacksTransaction,
        coinbase: &StacksTransaction,
    ) -> NakamotoBlockBuilder {
        NakamotoBlockBuilder {
            parent_header: None,
            total_burn: 0,
            coinbase_tx: Some(coinbase.clone()),
            tenure_tx: Some(tenure_change.clone()),
            matured_miner_rewards_opt: None,
            bytes_so_far: 0,
            txs: vec![],
            header: NakamotoBlockHeader::genesis(),
            soft_limit: None,
            contract_limit_percentage: None,
        }
    }

    /// Make a Nakamoto block builder appropriate for building atop the given block header
    ///
    /// * `parent_stacker_header` - the stacks header this builder's block will build off
    ///
    /// * `tenure_id_consensus_hash` - consensus hash of this tenure's burnchain block.
    ///    This is the consensus hash that goes into the block header.
    ///
    /// * `total_burn` - total BTC burnt so far in this fork.
    ///
    /// * `tenure_change` - the TenureChange tx if this is going to start or
    ///    extend a tenure
    ///
    /// * `coinbase` - the coinbase tx if this is going to start a new tenure
    ///
    /// * `bitvec_len` - the length of the bitvec of reward addresses that should be punished or not in this block.
    ///
    /// * `soft_limit` - an optional soft limit for the block's clarity cost for this block
    ///
    pub fn new(
        parent_stacks_header: &StacksHeaderInfo,
        tenure_id_consensus_hash: &ConsensusHash,
        total_burn: u64,
        tenure_change: Option<&StacksTransaction>,
        coinbase: Option<&StacksTransaction>,
        bitvec_len: u16,
        soft_limit: Option<ExecutionCost>,
        contract_limit_percentage: Option<u8>,
    ) -> Result<NakamotoBlockBuilder, Error> {
        let next_height = parent_stacks_header
            .anchored_header
            .height()
            .checked_add(1)
            .ok_or_else(|| Error::InvalidStacksBlock("Block height exceeded u64".into()))?;
        if matches!(
            parent_stacks_header.anchored_header,
            StacksBlockHeaderTypes::Epoch2(_)
        ) {
            // building atop a stacks 2.x block.
            // we are necessarily starting a new tenure
            if tenure_change.is_none() || coinbase.is_none() {
                // not allowed
                warn!("Failed to start a Nakamoto tenure atop a Stacks 2.x block -- missing a coinbase and/or tenure");
                return Err(Error::ExpectedTenureChange);
            }
        }

        Ok(NakamotoBlockBuilder {
            parent_header: Some(parent_stacks_header.clone()),
            total_burn,
            coinbase_tx: coinbase.cloned(),
            tenure_tx: tenure_change.cloned(),
            matured_miner_rewards_opt: None,
            bytes_so_far: 0,
            txs: vec![],
            header: NakamotoBlockHeader::from_parent_empty(
                next_height,
                total_burn,
                tenure_id_consensus_hash.clone(),
                parent_stacks_header.index_block_hash(),
                bitvec_len,
                parent_stacks_header
                    .anchored_header
                    .as_stacks_nakamoto()
                    .map(|b| b.timestamp)
                    .unwrap_or(0),
            ),
            soft_limit,
            contract_limit_percentage,
        })
    }

    /// This function should be called before `tenure_begin`.
    /// It creates a MinerTenureInfo struct which owns connections to the chainstate and sortition
    /// DBs, so that block-processing is guaranteed to terminate before the lives of these handles
    /// expire.  This is used for normal blocks.
    pub fn load_tenure_info<'a>(
        &self,
        chainstate: &'a mut StacksChainState,
        burn_dbconn: &'a SortitionHandleConn,
        cause: Option<TenureChangeCause>,
    ) -> Result<MinerTenureInfo<'a>, Error> {
        self.inner_load_tenure_info(chainstate, burn_dbconn, cause, false, false)
    }

    /// This function should be called before `tenure_begin`.
    /// It creates a MinerTenureInfo struct which owns connections to the chainstate and sortition
    /// DBs, so that block-processing is guaranteed to terminate before the lives of these handles
    /// expire.  This is used for ephemeral blocks
    pub fn load_ephemeral_tenure_info<'a>(
        &self,
        chainstate: &'a mut StacksChainState,
        burn_dbconn: &'a SortitionHandleConn,
        cause: Option<TenureChangeCause>,
    ) -> Result<MinerTenureInfo<'a>, Error> {
        self.inner_load_tenure_info(chainstate, burn_dbconn, cause, false, true)
    }

    /// This function should be called before `tenure_begin`.
    /// It creates a MinerTenureInfo struct which owns connections to the chainstate and sortition
    /// DBs, so that block-processing is guaranteed to terminate before the lives of these handles
    /// expire.
    pub(crate) fn inner_load_tenure_info<'a>(
        &self,
        chainstate: &'a mut StacksChainState,
        burn_dbconn: &'a SortitionHandleConn,
        cause: Option<TenureChangeCause>,
        shadow_block: bool,
        ephemeral: bool,
    ) -> Result<MinerTenureInfo<'a>, Error> {
        debug!("Nakamoto miner tenure begin"; "shadow" => shadow_block, "tenure_change" => ?cause, "ephemeral" => ephemeral);

        let Some(tenure_election_sn) =
            SortitionDB::get_block_snapshot_consensus(burn_dbconn, &self.header.consensus_hash)?
        else {
            warn!("Could not find sortition snapshot for burn block that elected the miner";
                "consensus_hash" => %self.header.consensus_hash,
                "stacks_block_hash" => %self.header.block_hash(),
                "stacks_block_id" => %self.header.block_id()
            );
            return Err(Error::NoSuchBlockError);
        };

        let tenure_block_commit_opt = if shadow_block {
            None
        } else {
            let Some(tenure_block_commit) = SortitionDB::get_block_commit(
                burn_dbconn,
                &tenure_election_sn.winning_block_txid,
                &tenure_election_sn.sortition_id,
            )?
            else {
                warn!("Could not find winning block commit for burn block that elected the miner";
                    "consensus_hash" => %self.header.consensus_hash,
                    "stacks_block_hash" => %self.header.block_hash(),
                    "stacks_block_id" => %self.header.block_id(),
                    "winning_txid" => %tenure_election_sn.winning_block_txid
                );
                return Err(Error::NoSuchBlockError);
            };
            Some(tenure_block_commit)
        };

        let elected_height = tenure_election_sn.block_height;
        let elected_in_cycle = burn_dbconn
            .context
            .pox_constants
            .block_height_to_reward_cycle(burn_dbconn.context.first_block_height, elected_height)
            .ok_or_else(|| {
                Error::InvalidStacksBlock(
                    "Elected in block height before first_block_height".into(),
                )
            })?;
        let rs_provider = OnChainRewardSetProvider::<DummyEventDispatcher>(None);
        let coinbase_height_of_calc = rs_provider.get_height_of_pox_calculation(
            elected_in_cycle,
            chainstate,
            burn_dbconn,
            &self.header.parent_block_id,
        ).map_err(|e| {
            warn!(
                "Cannot process Nakamoto block: could not find height at which the PoX reward set was calculated";
                "err" => ?e,
                "stacks_tip" => %self.header.parent_block_id,
                "elected_height" => elected_height,
                "elected_cycle" => elected_in_cycle
            );
            Error::NoSuchBlockError
        })?;
        let active_reward_set = rs_provider.read_reward_set_at_calculated_block(
            coinbase_height_of_calc,
            chainstate,
            &self.header.parent_block_id,
            true,
        ).map_err(|e| {
            warn!(
                "Cannot process Nakamoto block: could not load reward set that elected the block";
                "err" => ?e,
            );
            Error::NoSuchBlockError
        })?;

        // must build off of the header's consensus hash as the burnchain view, not the canonical_tip_bhh:
        let burn_sn = SortitionDB::get_block_snapshot_consensus(burn_dbconn.conn(), &self.header.consensus_hash)?
            .ok_or_else(|| {
                warn!(
                    "Could not mine. The expected burnchain consensus hash has not been processed by our SortitionDB";
                    "consensus_hash" => %self.header.consensus_hash
                );
                Error::NoSuchBlockError
            })?;
        let burn_tip = burn_sn.burn_header_hash;
        let burn_tip_height = u32::try_from(burn_sn.block_height).expect("block height overflow");

        let mainnet = chainstate.config().mainnet;

        let (chain_tip, parent_consensus_hash, parent_header_hash) = match self.parent_header {
            Some(ref header_info) => (
                header_info.clone(),
                header_info.consensus_hash.clone(),
                header_info.anchored_header.block_hash(),
            ),
            None => {
                // parent is genesis (testing only)
                (
                    StacksHeaderInfo::regtest_genesis(),
                    FIRST_BURNCHAIN_CONSENSUS_HASH.clone(),
                    FIRST_STACKS_BLOCK_HASH.clone(),
                )
            }
        };

        let parent_block_id = StacksBlockId::new(&parent_consensus_hash, &parent_header_hash);
        let parent_coinbase_height =
            NakamotoChainState::get_coinbase_height(&mut chainstate.index_conn(), &parent_block_id)
                .ok()
                .flatten()
                .unwrap_or(0);

        let new_tenure = cause == Some(TenureChangeCause::BlockFound);
        let coinbase_height = if new_tenure {
            parent_coinbase_height
                .checked_add(1)
                .expect("Blockchain overflow")
        } else {
            parent_coinbase_height
        };

        // data won't be committed, so do a concurrent transaction
        let (chainstate_tx, clarity_instance) = chainstate.chainstate_tx_begin()?;

        Ok(MinerTenureInfo {
            chainstate_tx,
            clarity_instance,
            burn_tip,
            burn_tip_height,
            mainnet,
            parent_consensus_hash,
            parent_header_hash,
            parent_stacks_block_height: chain_tip.stacks_block_height,
            parent_burn_block_height: chain_tip.burn_header_height,
            cause,
            coinbase_height,
            active_reward_set,
            tenure_block_commit_opt,
            ephemeral,
        })
    }

    /// Begin/resume mining a (normal) tenure's transactions.
    /// Returns an open ClarityTx for mining the block.
    /// NOTE: even though we don't yet know the block hash, the Clarity VM ensures that a
    /// transaction can't query information about the _current_ block (i.e. information that is not
    /// yet known).
    pub fn tenure_begin<'a, 'b>(
        &mut self,
        burn_dbconn: &'a SortitionHandleConn,
        info: &'b mut MinerTenureInfo<'a>,
    ) -> Result<ClarityTx<'b, 'b>, Error> {
        let Some(block_commit) = info.tenure_block_commit_opt.as_ref() else {
            return Err(Error::InvalidStacksBlock(
                "Block-commit is required; cannot mine a shadow block".into(),
            ));
        };

        let SetupBlockResult {
            clarity_tx,
            matured_miner_rewards_opt,
            ..
<<<<<<< HEAD
        } = if info.ephemeral {
            NakamotoChainState::setup_ephemeral_block(
                &mut info.chainstate_tx,
                info.clarity_instance,
                burn_dbconn,
                burn_dbconn.context.first_block_height,
                &burn_dbconn.context.pox_constants,
                &info.parent_consensus_hash,
                &info.parent_header_hash,
                info.parent_burn_block_height,
                &info.burn_tip,
                info.burn_tip_height,
                info.cause == Some(TenureChangeCause::BlockFound),
                info.coinbase_height,
                info.cause == Some(TenureChangeCause::Extended),
                &self.header.pox_treatment,
                block_commit,
                &info.active_reward_set,
            )
        } else {
            NakamotoChainState::setup_block(
                &mut info.chainstate_tx,
                info.clarity_instance,
                burn_dbconn,
                burn_dbconn.context.first_block_height,
                &burn_dbconn.context.pox_constants,
                &info.parent_consensus_hash,
                &info.parent_header_hash,
                info.parent_burn_block_height,
                &info.burn_tip,
                info.burn_tip_height,
                info.cause == Some(TenureChangeCause::BlockFound),
                info.coinbase_height,
                info.cause == Some(TenureChangeCause::Extended),
                &self.header.pox_treatment,
                block_commit,
                &info.active_reward_set,
            )
        }?;
=======
        } = NakamotoChainState::setup_block(
            &mut info.chainstate_tx,
            info.clarity_instance,
            burn_dbconn,
            burn_dbconn.context.first_block_height,
            &burn_dbconn.context.pox_constants,
            &info.parent_consensus_hash,
            &info.parent_header_hash,
            info.parent_burn_block_height,
            &info.burn_tip,
            info.burn_tip_height,
            info.cause == Some(TenureChangeCause::BlockFound),
            info.coinbase_height,
            info.cause == Some(TenureChangeCause::Extended),
            &self.header.pox_treatment,
            block_commit,
            &info.active_reward_set,
            Some(self.header.timestamp),
        )?;
>>>>>>> 87c4373b
        self.matured_miner_rewards_opt = matured_miner_rewards_opt;
        Ok(clarity_tx)
    }

    /// Finish up mining an epoch's transactions.
    /// Return the ExecutionCost consumed so far.
    pub fn tenure_finish(self, tx: ClarityTx) -> Result<ExecutionCost, Error> {
        let new_consensus_hash = MINER_BLOCK_CONSENSUS_HASH.clone();
        let new_block_hash = MINER_BLOCK_HEADER_HASH.clone();

        let index_block_hash =
            StacksBlockHeader::make_index_block_hash(&new_consensus_hash, &new_block_hash);

        // write out the trie...
        let consumed = tx.commit_mined_block(&index_block_hash)?;

        test_debug!("\n\nFinished mining. Trie is in mined_blocks table.\n",);

        Ok(consumed)
    }

    /// Finish constructing a Nakamoto block.
    /// The block will not be signed yet.
    /// Returns the unsigned Nakamoto block
    fn finalize_block(&mut self, clarity_tx: &mut ClarityTx) -> NakamotoBlock {
        // done!  Calculate state root and tx merkle root
        let txid_vecs: Vec<_> = self
            .txs
            .iter()
            .map(|tx| tx.txid().as_bytes().to_vec())
            .collect();

        let merkle_tree = MerkleTree::<Sha512Trunc256Sum>::new(&txid_vecs);
        let tx_merkle_root = merkle_tree.root();
        let state_root_hash = clarity_tx.seal();

        self.header.tx_merkle_root = tx_merkle_root;
        self.header.state_index_root = state_root_hash;

        let block = NakamotoBlock {
            header: self.header.clone(),
            txs: self.txs.clone(),
        };

        test_debug!(
            "\n\nMined Nakamoto block {}, {} transactions, state root is {}\nBlock: {:?}",
            block.header.block_hash(),
            block.txs.len(),
            state_root_hash,
            &block
        );

        debug!(
            "Miner: mined Nakamoto block (miner hashes include zeroed signatures)";
            "consensus_hash" => %block.header.consensus_hash,
            "block_hash" => %block.header.block_hash(),
            "block_height" => block.header.chain_length,
            "num_txs" => block.txs.len(),
            "parent_block" => %block.header.parent_block_id,
            "state_root" => %state_root_hash
        );

        block
    }

    /// Finish building the Nakamoto block
    pub fn mine_nakamoto_block(
        &mut self,
        clarity_tx: &mut ClarityTx,
        burn_block_height: u32,
    ) -> NakamotoBlock {
        let is_new_tenure = self.coinbase_tx.is_some();
        NakamotoChainState::finish_block(
            clarity_tx,
            self.matured_miner_rewards_opt.as_ref(),
            is_new_tenure,
            burn_block_height,
        )
        .expect("FATAL: call to `finish_block` failed");
        self.finalize_block(clarity_tx)
    }

    /// Given access to the mempool, mine a nakamoto block.
    /// It will not be signed.
    pub fn build_nakamoto_block(
        // not directly used; used as a handle to open other chainstates
        chainstate_handle: &StacksChainState,
        burn_dbconn: &SortitionHandleConn,
        mempool: &mut MemPoolDB,
        // Stacks header we're building off of.
        parent_stacks_header: &StacksHeaderInfo,
        // tenure ID consensus hash of this block
        tenure_id_consensus_hash: &ConsensusHash,
        // the burn so far on the burnchain (i.e. from the last burnchain block)
        total_burn: u64,
        tenure_info: NakamotoTenureInfo,
        settings: BlockBuilderSettings,
        event_observer: Option<&dyn MemPoolEventDispatcher>,
        signer_bitvec_len: u16,
        replay_transactions: &[StacksTransaction],
    ) -> Result<BlockMetadata, Error> {
        let (tip_consensus_hash, tip_block_hash, tip_height) = (
            parent_stacks_header.consensus_hash.clone(),
            parent_stacks_header.anchored_header.block_hash(),
            parent_stacks_header.stacks_block_height,
        );

        debug!(
            "Build Nakamoto block off of {}/{} height {}",
            &tip_consensus_hash, &tip_block_hash, tip_height
        );

        let (mut chainstate, _) = chainstate_handle.reopen()?;

        let mut builder = NakamotoBlockBuilder::new(
            parent_stacks_header,
            tenure_id_consensus_hash,
            total_burn,
            tenure_info.tenure_change_tx(),
            tenure_info.coinbase_tx(),
            signer_bitvec_len,
            None,
            settings.mempool_settings.contract_cost_limit_percentage,
        )?;

        let ts_start = get_epoch_time_ms();

        let mut miner_tenure_info =
            builder.load_tenure_info(&mut chainstate, burn_dbconn, tenure_info.cause())?;
        let burn_chain_height = miner_tenure_info.burn_tip_height;
        let mut tenure_tx = builder.tenure_begin(burn_dbconn, &mut miner_tenure_info)?;

        let tenure_budget = tenure_tx
            .block_limit()
            .expect("Failed to obtain block limit from miner's block connection");

        let mut soft_limit = None;
        if let Some(percentage) = settings
            .mempool_settings
            .tenure_cost_limit_per_block_percentage
        {
            // Make sure we aren't actually going to multiply by 0 or attempt to increase the block limit.
            assert!(
                (1..=100).contains(&percentage),
                "BUG: tenure_cost_limit_per_block_percentage: {percentage}%. Must be between between 1 and 100"
            );
            let mut remaining_limit = tenure_budget.clone();
            let cost_so_far = tenure_tx.cost_so_far();
            if remaining_limit.sub(&cost_so_far).is_ok() && remaining_limit.divide(100).is_ok() {
                remaining_limit.multiply(percentage.into()).expect(
                    "BUG: failed to multiply by {percentage} when previously divided by 100",
                );
                remaining_limit.add(&cost_so_far).expect("BUG: unexpected overflow when adding cost_so_far, which was previously checked");
                debug!(
                    "Setting soft limit for clarity cost to {percentage}% of remaining block limit";
                    "remaining_limit" => %remaining_limit,
                    "cost_so_far" => %cost_so_far,
                    "block_limit" => %tenure_budget,
                );
                soft_limit = Some(remaining_limit);
            };
        }

        builder.soft_limit = soft_limit;

        let initial_txs: Vec<_> = [
            tenure_info.tenure_change_tx.clone(),
            tenure_info.coinbase_tx,
        ]
        .into_iter()
        .flatten()
        .collect();

        // TODO: update this mempool check to prioritize signer vote transactions over other transactions
        let (blocked, tx_events) = match StacksBlockBuilder::select_and_apply_transactions(
            &mut tenure_tx,
            &mut builder,
            mempool,
            parent_stacks_header.stacks_block_height,
            &initial_txs,
            settings,
            event_observer,
            ASTRules::PrecheckSize,
            replay_transactions,
        ) {
            Ok(x) => x,
            Err(e) => {
                warn!("Failure building block: {e}");
                tenure_tx.rollback_block();
                return Err(e);
            }
        };

        if blocked {
            debug!(
                "Miner: block transaction selection aborted (child of {})",
                &parent_stacks_header.anchored_header.block_hash()
            );
            return Err(Error::MinerAborted);
        }

        if builder.txs.is_empty() {
            set_last_mined_block_transaction_count(0);
            return Err(Error::NoTransactionsToMine);
        }

        // save the block so we can build microblocks off of it
        let block = builder.mine_nakamoto_block(&mut tenure_tx, burn_chain_height);
        let tenure_size = builder.bytes_so_far;
        let tenure_consumed = builder.tenure_finish(tenure_tx)?;

        let ts_end = get_epoch_time_ms();

        set_last_mined_block_transaction_count(block.txs.len() as u64);
        set_last_mined_execution_cost_observed(&tenure_consumed, &tenure_budget);

        info!(
            "Miner: mined Nakamoto block";
            "stacks_block_hash" => %block.header.block_hash(),
            "stacks_block_id" => %block.header.block_id(),
            "height" => block.header.chain_length,
            "tx_count" => block.txs.len(),
            "parent_block_id" => %block.header.parent_block_id,
            "block_size" => tenure_size,
            "execution_consumed" => %tenure_consumed,
            "percent_full" => tenure_budget.proportion_largest_dimension(&tenure_consumed),
            "assembly_time_ms" => ts_end.saturating_sub(ts_start),
            "consensus_hash" => %block.header.consensus_hash
        );

        Ok(BlockMetadata {
            block,
            tenure_consumed,
            tenure_budget,
            tenure_size,
            tx_events,
        })
    }

    pub fn get_bytes_so_far(&self) -> u64 {
        self.bytes_so_far
    }
}

impl BlockBuilder for NakamotoBlockBuilder {
    /// Append a transaction if doing so won't exceed the epoch data size.
    /// Errors out if we exceed budget, or the transaction is invalid.
    fn try_mine_tx_with_len(
        &mut self,
        clarity_tx: &mut ClarityTx,
        tx: &StacksTransaction,
        tx_len: u64,
        limit_behavior: &BlockLimitFunction,
        ast_rules: ASTRules,
        max_execution_time: Option<std::time::Duration>,
    ) -> TransactionResult {
        if self.bytes_so_far + tx_len >= u64::from(MAX_EPOCH_SIZE) {
            return TransactionResult::skipped_due_to_error(tx, Error::BlockTooBigError);
        }

        let non_boot_code_contract_call = match &tx.payload {
            TransactionPayload::ContractCall(cc) => !cc.address.is_boot_code_addr(),
            TransactionPayload::SmartContract(..) => true,
            _ => false,
        };

        match limit_behavior {
            BlockLimitFunction::CONTRACT_LIMIT_HIT => {
                if non_boot_code_contract_call {
                    return TransactionResult::skipped(
                        tx,
                        "BlockLimitFunction::CONTRACT_LIMIT_HIT".to_string(),
                    );
                }
            }
            BlockLimitFunction::LIMIT_REACHED => {
                return TransactionResult::skipped(
                    tx,
                    "BlockLimitFunction::LIMIT_REACHED".to_string(),
                )
            }
            BlockLimitFunction::NO_LIMIT_HIT => {}
        };

        let quiet = !cfg!(test);
        let result = {
            // preemptively skip problematic transactions
            if let Err(e) = Relayer::static_check_problematic_relayed_tx(
                clarity_tx.config.mainnet,
                clarity_tx.get_epoch(),
                tx,
                ast_rules,
            ) {
                info!(
                    "Detected problematic tx {} while mining; dropping from mempool",
                    tx.txid()
                );
                return TransactionResult::problematic(tx, Error::NetError(e));
            }

            let cost_before = clarity_tx.cost_so_far();
            let (_fee, receipt) = match StacksChainState::process_transaction(
                clarity_tx,
                tx,
                quiet,
                ast_rules,
                max_execution_time,
            ) {
                Ok(x) => x,
                Err(e) => {
                    return parse_process_transaction_error(
                        clarity_tx,
                        tx,
                        e,
                        self.contract_limit_percentage
                            .unwrap_or(DEFAULT_CONTRACT_COST_LIMIT_PERCENTAGE),
                    );
                }
            };

            let cost_after = clarity_tx.cost_so_far();
            let mut soft_limit_reached = false;
            // We only attempt to apply the soft limit to non-boot code contract calls.
            if non_boot_code_contract_call {
                if let Some(soft_limit) = self.soft_limit.as_ref() {
                    soft_limit_reached = cost_after.exceeds(soft_limit);
                }
            }

            info!("Include tx";
                  "tx" => %tx.txid(),
                  "payload" => tx.payload.name(),
                  "origin" => %tx.origin_address(),
                  "soft_limit_reached" => soft_limit_reached,
                  "cost_after" => %cost_after,
                  "cost_before" => %cost_before
            );

            // save
            self.txs.push(tx.clone());
            TransactionResult::success_with_soft_limit(tx, receipt, soft_limit_reached)
        };

        self.bytes_so_far += tx_len;
        result
    }
}

fn parse_process_transaction_error(
    clarity_tx: &mut ClarityTx,
    tx: &StacksTransaction,
    e: Error,
    contract_limit_percentage: u8,
) -> TransactionResult {
    let (is_problematic, e) = TransactionResult::is_problematic(tx, e, clarity_tx.get_epoch());
    if is_problematic {
        TransactionResult::problematic(tx, e)
    } else {
        match e {
            Error::CostOverflowError(cost_before, cost_after, total_budget) => {
                clarity_tx.reset_cost(cost_before.clone());
                let cost_so_far_percentage =
                    total_budget.proportion_largest_dimension(&cost_before);
                if cost_so_far_percentage < TX_BLOCK_LIMIT_PROPORTION_HEURISTIC {
                    warn!(
                            "Transaction {} consumed over {}% of block budget, marking as invalid; budget was {total_budget}",
                            tx.txid(),
                            100 - TX_BLOCK_LIMIT_PROPORTION_HEURISTIC
                    );
                    let mut measured_cost = cost_after;
                    let measured_cost = if measured_cost.sub(&cost_before).is_ok() {
                        Some(measured_cost)
                    } else {
                        warn!("Failed to compute measured cost of a too big transaction");
                        None
                    };
                    TransactionResult::error(tx, Error::TransactionTooBigError(measured_cost))
                } else if cost_so_far_percentage < contract_limit_percentage.into() {
                    warn!(
                        "Transaction {} would exceed the tenure budget, but only {cost_so_far_percentage}% of total budget currently consumed. Skipping tx for this block.", tx.txid();
                        "contract_limit_percentage" => contract_limit_percentage,
                        "total_budget" => %total_budget
                    );
                    TransactionResult::skipped_due_to_error(tx, Error::BlockCostLimitError)
                } else {
                    warn!(
                        "Transaction {} reached block cost {cost_after}; budget was {total_budget}",
                        tx.txid(),
                    );
                    TransactionResult::skipped_due_to_error(tx, Error::BlockTooBigError)
                }
            }
            _ => TransactionResult::error(tx, e),
        }
    }
}<|MERGE_RESOLUTION|>--- conflicted
+++ resolved
@@ -418,7 +418,6 @@
             clarity_tx,
             matured_miner_rewards_opt,
             ..
-<<<<<<< HEAD
         } = if info.ephemeral {
             NakamotoChainState::setup_ephemeral_block(
                 &mut info.chainstate_tx,
@@ -437,6 +436,7 @@
                 &self.header.pox_treatment,
                 block_commit,
                 &info.active_reward_set,
+                Some(self.header.timestamp),
             )
         } else {
             NakamotoChainState::setup_block(
@@ -456,29 +456,9 @@
                 &self.header.pox_treatment,
                 block_commit,
                 &info.active_reward_set,
+                Some(self.header.timestamp),
             )
         }?;
-=======
-        } = NakamotoChainState::setup_block(
-            &mut info.chainstate_tx,
-            info.clarity_instance,
-            burn_dbconn,
-            burn_dbconn.context.first_block_height,
-            &burn_dbconn.context.pox_constants,
-            &info.parent_consensus_hash,
-            &info.parent_header_hash,
-            info.parent_burn_block_height,
-            &info.burn_tip,
-            info.burn_tip_height,
-            info.cause == Some(TenureChangeCause::BlockFound),
-            info.coinbase_height,
-            info.cause == Some(TenureChangeCause::Extended),
-            &self.header.pox_treatment,
-            block_commit,
-            &info.active_reward_set,
-            Some(self.header.timestamp),
-        )?;
->>>>>>> 87c4373b
         self.matured_miner_rewards_opt = matured_miner_rewards_opt;
         Ok(clarity_tx)
     }
