--- conflicted
+++ resolved
@@ -1565,19 +1565,12 @@
         let mut candidate_cache = CandidateCache::new(settings.candidate_retry_cache_size);
         let mut nonce_cache = NonceCache::new(settings.nonce_cache_size);
 
-<<<<<<< HEAD
-        // set of (address, nonce) to store after the inner loop completes.  This will be done in a
-        // single transaction.  This cannot grow to more than `settings.nonce_cache_size` entries.
-        let mut retry_store = HashMap::new();
-
         // == Queries for `GlobalFeeRate` mempool walk strategy
         //
         // Selects mempool transactions only based on their fee rate. Transactions with NULL fee rates get randomly selected for
         // consideration.
         let tx_consideration_sampler = Uniform::new(0, 100);
         let mut rng = rand::thread_rng();
-=======
->>>>>>> 5269ed5b
         let sql = "
             SELECT txid, origin_nonce, origin_address, sponsor_nonce, sponsor_address, fee_rate
             FROM mempool
