--- conflicted
+++ resolved
@@ -62,19 +62,15 @@
         )?;
         let mut curr = self.head;
         while curr != self.capacity {
-            let Some(node) = self.order.get(curr) else {
-                writeln!(f, "  <invalid>")?;
-                break;
-            };
-            writeln!(f, "  {}", node)?;
-            curr = node.next;
+            writeln!(f, "  {}", self.order[curr])?;
+            curr = self.order[curr].next;
         }
         Ok(())
     }
 }
 
 impl<K: Eq + std::hash::Hash + Clone, V: Copy> LruCache<K, V> {
-    /// Create a new LRU cache with the given capacity
+    /// Create a new LRU cache with the given capacity (> 0)
     pub fn new(mut capacity: usize) -> Self {
         if capacity == 0 {
             error!("Capacity must be greater than 0. Defaulting to 1024.");
@@ -91,48 +87,12 @@
     }
 
     /// Get the value for the given key
-<<<<<<< HEAD
     /// Returns an error iff the cache is corrupted and should be discarded
     pub fn get(&mut self, key: &K) -> Result<Option<V>, ()> {
-        if let Some(order_idx) = self.cache.get(key) {
-            // Move the node to the head of the LRU list
-            if *order_idx != self.head {
-                let node = self.order.get_mut(*order_idx).ok_or(())?;
-                let prev = node.prev;
-                let next = node.next;
-                node.prev = self.capacity;
-                node.next = self.head;
-
-                if *order_idx == self.tail {
-                    // If this is the tail, update the tail
-                    self.tail = prev;
-                } else {
-                    // Else, update the next node's prev pointer
-                    let next_node = self.order.get_mut(next).ok_or(())?;
-                    next_node.prev = prev;
-                }
-
-                let prev_node = self.order.get_mut(prev).ok_or(())?;
-                prev_node.next = next;
-
-                let head_node = self.order.get_mut(self.head).ok_or(())?;
-                head_node.prev = *order_idx;
-                self.head = *order_idx;
-            }
-
-            let node = self.order.get(*order_idx).ok_or(())?;
-            // Safety check: if the key doesn't match, the cache is corrupted
-            if node.key != *key {
-                return Err(());
-            }
-
+        if let Some(&index) = self.cache.get(key) {
+            self.move_to_head(index)?;
+            let node = self.order.get(index).ok_or(())?;
             Ok(Some(node.value))
-=======
-    pub fn get(&mut self, key: &K) -> Option<V> {
-        if let Some(&index) = self.cache.get(key) {
-            self.move_to_head(index);
-            Some(self.order[index].value)
->>>>>>> 30a68d8d
         } else {
             Ok(None)
         }
@@ -153,7 +113,6 @@
     }
 
     /// Insert a key-value pair into the cache
-<<<<<<< HEAD
     /// Returns an error iff the cache is corrupted and should be discarded
     /// Returns `Ok(Some((K, V)))` if a dirty value was evicted.
     pub fn insert_with_dirty(
@@ -162,79 +121,36 @@
         value: V,
         dirty: bool,
     ) -> Result<Option<(K, V)>, ()> {
-        let mut evicted = None;
-        if let Some(order_idx) = self.cache.get(&key) {
-            // Update the value for the key
-            let node = self.order.get_mut(*order_idx).ok_or(())?;
+        if let Some(&index) = self.cache.get(&key) {
+            // Update an existing node
+            let node = self.order.get_mut(index).ok_or(())?;
             node.value = value;
             node.dirty = dirty;
-
-            // Just call get to handle updating the LRU list
-            self.get(&key)?;
-=======
-    /// Returns `Some((K, V))` if a dirty value was evicted.
-    pub fn insert_with_dirty(&mut self, key: K, value: V, dirty: bool) -> Option<(K, V)> {
-        if let Some(&index) = self.cache.get(&key) {
-            // Update an existing node
-            self.order[index].value = value;
-            self.order[index].dirty = dirty;
-            self.move_to_head(index);
-            None
->>>>>>> 30a68d8d
+            self.move_to_head(index)?;
+            Ok(None)
         } else {
             let mut evicted = None;
             // This is a new key
             let index = if self.cache.len() == self.capacity {
-<<<<<<< HEAD
-                // Take the place of the least recently used element.
-                // First, remove it from the tail of the LRU list
-                let index = self.tail;
-                let tail_node = self.order.get_mut(index).ok_or(())?;
-                let prev = tail_node.prev;
-
-                // Remove it from the cache
-                self.cache.remove(&tail_node.key);
-=======
                 // We've reached capacity. Evict the least-recently used value
                 // and reuse its node
-                let index = self.evict_lru();
->>>>>>> 30a68d8d
+                let index = self.evict_lru()?;
+                let tail_node = self.order.get_mut(index).ok_or(())?;
 
                 // Replace the key with the new key, saving the old key
                 let replaced_key = std::mem::replace(&mut tail_node.key, key.clone());
 
-<<<<<<< HEAD
-                // If it is dirty, save the key-value pair to return
+                // Save the evicted key-value pair, if it was dirty
                 if tail_node.dirty {
                     evicted = Some((replaced_key, tail_node.value));
-                }
-
-                // Insert this new value into the cache
-                self.cache.insert(key, index);
-
-                // Update the node with the new key-value pair, inserting it at
-                // the head of the LRU list
+                };
+
+                // Update the evicted node with the new key-value pair
                 tail_node.value = value;
                 tail_node.dirty = dirty;
-                tail_node.next = self.head;
-                tail_node.prev = self.capacity;
-
-                let tail_prev_node = self.order.get_mut(prev).ok_or(())?;
-                tail_prev_node.next = self.capacity;
-                self.tail = prev;
-=======
-                // Save the evicted key-value pair, if it was dirty
-                if self.order[index].dirty {
-                    evicted = Some((replaced_key, self.order[index].value));
-                };
-
-                // Update the evicted node with the new key-value pair
-                self.order[index].value = value;
-                self.order[index].dirty = dirty;
 
                 // Insert the new key-value pair into the cache
-                self.cache.insert(key.clone(), index);
->>>>>>> 30a68d8d
+                self.cache.insert(key, index);
 
                 index
             } else {
@@ -253,19 +169,14 @@
             };
 
             // Put the new or reused node at the head of the LRU list
-            self.attach_as_head(index);
-
-            evicted
-        }
-<<<<<<< HEAD
-        Ok(evicted)
-=======
->>>>>>> 30a68d8d
+            self.attach_as_head(index)?;
+
+            Ok(evicted)
+        }
     }
 
     /// Flush all dirty values in the cache, calling the given function, `f`,
     /// for each dirty value.
-<<<<<<< HEAD
     /// Outer result is an error iff the cache is corrupted and should be discarded.
     /// Inner result is an error iff the function, `f`, returns an error.
     pub fn flush<E>(
@@ -293,16 +204,7 @@
                     Ok(()) => node.dirty = false,
                     Err(e) => return Ok(Err(e)),
                 }
-=======
-    pub fn flush<E>(&mut self, mut f: impl FnMut(&K, V) -> Result<(), E>) -> Result<(), E> {
-        let mut index = self.head;
-        while index != self.capacity {
-            let next = self.order[index].next;
-            if self.order[index].dirty {
-                let value = self.order[index].value;
-                f(&self.order[index].key, value)?;
-                self.order[index].dirty = false;
->>>>>>> 30a68d8d
+                node.dirty = false;
             }
             current = next;
         }
@@ -310,20 +212,18 @@
     }
 
     /// Helper function to remove a node from the linked list (by index)
-    fn detach_node(&mut self, index: usize) {
-        if index >= self.order.len() {
-            return;
-        }
-
-        let prev = self.order[index].prev;
-        let next = self.order[index].next;
+    fn detach_node(&mut self, index: usize) -> Result<(), ()> {
+        let node = self.order.get(index).ok_or(())?;
+        let prev = node.prev;
+        let next = node.next;
 
         if index == self.tail {
             // If this is the last node, update the tail to point to its previous node
             self.tail = prev;
         } else {
             // Else, update the next node to point to the previous node
-            self.order[next].prev = prev;
+            let next_node = self.order.get_mut(next).ok_or(())?;
+            next_node.prev = prev;
         }
 
         if index == self.head {
@@ -331,48 +231,55 @@
             self.head = next;
         } else {
             // Else, update the previous node to point to the next node
-            self.order[prev].next = next;
-        }
+            let prev_node = self.order.get_mut(prev).ok_or(())?;
+            prev_node.next = next;
+        }
+
+        Ok(())
     }
 
     /// Helper function to attach a node as the head of the linked list
-    fn attach_as_head(&mut self, index: usize) {
-        self.order[index].prev = self.capacity;
-        self.order[index].next = self.head;
+    fn attach_as_head(&mut self, index: usize) -> Result<(), ()> {
+        let node = self.order.get_mut(index).ok_or(())?;
+        node.prev = self.capacity;
+        node.next = self.head;
 
         if self.head != self.capacity {
             // If there is a head, update its previous pointer to this one
-            self.order[self.head].prev = index;
+            let head_node = self.order.get_mut(self.head).ok_or(())?;
+            head_node.prev = index;
         } else {
             // Else, the list was empty, so update the tail
             self.tail = index;
         }
         self.head = index;
+        Ok(())
     }
 
     /// Helper function to move a node to the head of the linked list
-    fn move_to_head(&mut self, index: usize) {
+    fn move_to_head(&mut self, index: usize) -> Result<(), ()> {
         if index == self.head {
             // If the node is already the head, do nothing
-            return;
-        }
-
-        self.detach_node(index);
-        self.attach_as_head(index);
+            return Ok(());
+        }
+
+        self.detach_node(index)?;
+        self.attach_as_head(index)
     }
 
     /// Helper function to evict the least-recently used node, which is the
     /// tail of the linked list
     /// Returns the index of the evicted node
-    fn evict_lru(&mut self) -> usize {
+    fn evict_lru(&mut self) -> Result<usize, ()> {
         let index = self.tail;
         if index == self.capacity {
             // If the list is empty, do nothing
-            return self.capacity;
-        }
-        self.detach_node(index);
-        self.cache.remove(&self.order[index].key);
-        index
+            return Ok(self.capacity);
+        }
+        self.detach_node(index)?;
+        let node = self.order.get(index).ok_or(())?;
+        self.cache.remove(&node.key);
+        Ok(index)
     }
 }
 
@@ -384,39 +291,42 @@
     fn test_lru_cache() {
         let mut cache = LruCache::new(2);
 
-        cache.insert(1, 1).unwrap();
-        cache.insert(2, 2).unwrap();
-        assert_eq!(cache.get(&1).unwrap(), Some(1));
-        cache.insert(3, 3).unwrap();
-        assert_eq!(cache.get(&2).unwrap(), None);
-        cache.insert(4, 4).unwrap();
-        assert_eq!(cache.get(&1).unwrap(), None);
-        assert_eq!(cache.get(&3).unwrap(), Some(3));
-        assert_eq!(cache.get(&4).unwrap(), Some(4));
+        cache.insert(1, 1).expect("cache corrupted");
+        cache.insert(2, 2).expect("cache corrupted");
+        assert_eq!(cache.get(&1).expect("cache corrupted"), Some(1));
+        cache.insert(3, 3).expect("cache corrupted");
+        assert_eq!(cache.get(&2).expect("cache corrupted"), None);
+        cache.insert(4, 4).expect("cache corrupted");
+        assert_eq!(cache.get(&1).expect("cache corrupted"), None);
+        assert_eq!(cache.get(&3).expect("cache corrupted"), Some(3));
+        assert_eq!(cache.get(&4).expect("cache corrupted"), Some(4));
     }
 
     #[test]
     fn test_lru_cache_update() {
         let mut cache = LruCache::new(2);
 
-        cache.insert(1, 1).unwrap();
-        cache.insert(2, 2).unwrap();
-        cache.insert(1, 10).unwrap();
-        assert_eq!(cache.get(&1).unwrap(), Some(10));
-        cache.insert(3, 3).unwrap();
-        assert_eq!(cache.get(&2).unwrap(), None);
-        cache.insert(2, 4).unwrap();
-        assert_eq!(cache.get(&2).unwrap(), Some(4));
-        assert_eq!(cache.get(&3).unwrap(), Some(3));
+        cache.insert(1, 1).expect("cache corrupted");
+        cache.insert(2, 2).expect("cache corrupted");
+        cache.insert(1, 10).expect("cache corrupted");
+        assert_eq!(cache.get(&1).expect("cache corrupted"), Some(10));
+        cache.insert(3, 3).expect("cache corrupted");
+        assert_eq!(cache.get(&2).expect("cache corrupted"), None);
+        cache.insert(2, 4).expect("cache corrupted");
+        assert_eq!(cache.get(&2).expect("cache corrupted"), Some(4));
+        assert_eq!(cache.get(&3).expect("cache corrupted"), Some(3));
     }
 
     #[test]
     fn test_lru_cache_evicted() {
         let mut cache = LruCache::new(2);
 
-        assert!(cache.insert(1, 1).unwrap().is_none());
-        assert!(cache.insert(2, 2).unwrap().is_none());
-        let evicted = cache.insert(3, 3).unwrap().expect("expected an eviction");
+        assert!(cache.insert(1, 1).expect("cache corrupted").is_none());
+        assert!(cache.insert(2, 2).expect("cache corrupted").is_none());
+        let evicted = cache
+            .insert(3, 3)
+            .expect("cache corrupted")
+            .expect("expected an eviction");
         assert_eq!(evicted, (1, 1));
     }
 
@@ -424,7 +334,7 @@
     fn test_lru_cache_flush() {
         let mut cache = LruCache::new(2);
 
-        cache.insert(1, 1).unwrap();
+        cache.insert(1, 1).expect("cache corrupted");
 
         let mut flushed = Vec::new();
         cache
@@ -437,8 +347,8 @@
 
         assert_eq!(flushed, vec![(1, 1)]);
 
-        cache.insert(1, 3).unwrap();
-        cache.insert(2, 2).unwrap();
+        cache.insert(1, 3).expect("cache corrupted");
+        cache.insert(2, 2).expect("cache corrupted");
 
         let mut flushed = Vec::new();
         cache
@@ -456,10 +366,22 @@
     fn test_lru_cache_evict_clean() {
         let mut cache = LruCache::new(2);
 
-        assert!(cache.insert_with_dirty(0, 0, false).unwrap().is_none());
-        assert!(cache.insert_with_dirty(1, 1, false).unwrap().is_none());
-        assert!(cache.insert_with_dirty(2, 2, true).unwrap().is_none());
-        assert!(cache.insert_with_dirty(3, 3, true).unwrap().is_none());
+        assert!(cache
+            .insert_with_dirty(0, 0, false)
+            .expect("cache corrupted")
+            .is_none());
+        assert!(cache
+            .insert_with_dirty(1, 1, false)
+            .expect("cache corrupted")
+            .is_none());
+        assert!(cache
+            .insert_with_dirty(2, 2, true)
+            .expect("cache corrupted")
+            .is_none());
+        assert!(cache
+            .insert_with_dirty(3, 3, true)
+            .expect("cache corrupted")
+            .is_none());
 
         let mut flushed = Vec::new();
         cache
@@ -559,17 +481,10 @@
             let mut cache = LruCache::new(10);
             for op in ops {
                 match op {
-<<<<<<< HEAD
-                    CacheOp::Insert(v) => { cache.insert(v, v).expect("cache corrupted"); }
-                    CacheOp::Get(v) => { cache.get(&v).expect("cache corrupted"); }
-                    CacheOp::InsertClean(v) => { cache.insert_clean(v, v).expect("cache corrupted"); }
+                    CacheOp::Insert(k, v) => { cache.insert(k, v).expect("cache corrupted"); }
+                    CacheOp::Get(k) => { cache.get(&k).expect("cache corrupted"); }
+                    CacheOp::InsertClean(k, v) => { cache.insert_clean(k, v).expect("cache corrupted"); }
                     CacheOp::Flush => { cache.flush(|_, _| Ok::<(), ()>(())).expect("cache corrupted").expect("flush failed"); }
-=======
-                    CacheOp::Insert(k, v) => { cache.insert(k, v); }
-                    CacheOp::Get(k) => { cache.get(&k); }
-                    CacheOp::InsertClean(k, v) => { cache.insert_clean(k, v); }
-                    CacheOp::Flush => { cache.flush(|_, _| Ok::<(), ()>(())).unwrap(); }
->>>>>>> 30a68d8d
                 }
             }
         }
@@ -590,17 +505,10 @@
             let mut cache = LruCache::new(10);
             for op in ops {
                 match op {
-<<<<<<< HEAD
-                    CacheOp::Insert(v) => { cache.insert(v, v).expect("cache corrupted"); }
-                    CacheOp::Get(v) => { cache.get(&v).expect("cache corrupted"); }
-                    CacheOp::InsertClean(v) => { cache.insert_clean(v, v).expect("cache corrupted"); }
+                    CacheOp::Insert(k, v) => { cache.insert(k, v).expect("cache corrupted"); }
+                    CacheOp::Get(k) => { cache.get(&k).expect("cache corrupted"); }
+                    CacheOp::InsertClean(k, v) => { cache.insert_clean(k, v).expect("cache corrupted"); }
                     CacheOp::Flush => { cache.flush(|_, _| Ok::<(), ()>(())).expect("cache corrupted").expect("flush failed"); }
-=======
-                    CacheOp::Insert(k, v) => { cache.insert(k, v); }
-                    CacheOp::Get(k) => { cache.get(&k); }
-                    CacheOp::InsertClean(k, v) => { cache.insert_clean(k, v); }
-                    CacheOp::Flush => { cache.flush(|_, _| Ok::<(), ()>(())).unwrap(); }
->>>>>>> 30a68d8d
                 }
                 // Verify linked list integrity
                 if !cache.order.is_empty() {
@@ -627,16 +535,16 @@
             for op in ops {
                 match op {
                     CacheOp::Insert(k, v) => {
-                        cache.insert(k, v);
+                        cache.insert(k, v).expect("cache corrupted");
                         simple.insert(k, v, true);
                     }
                     CacheOp::Get(k) => {
-                        let actual = cache.get(&k);
+                        let actual = cache.get(&k).expect("cache corrupted");
                         let expected = simple.get(k);
                         prop_assert_eq!(actual, expected);
                     }
                     CacheOp::InsertClean(k, v) => {
-                        cache.insert_clean(k, v);
+                        cache.insert_clean(k, v).expect("cache corrupted");
                         simple.insert(k, v, false);
                     }
                     CacheOp::Flush => {
@@ -645,7 +553,7 @@
                         cache.flush(|k, v| {
                             flushed.push((*k, v));
                             Ok::<(), ()>(())
-                        }).unwrap();
+                        }).expect("cache corrupted").expect("flush failed");
                         simple.flush(|k, v| {
                             simple_flushed.push((*k, v));
                             Ok::<(), ()>(())
