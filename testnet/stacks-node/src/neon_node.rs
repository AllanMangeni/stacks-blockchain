use super::{BurnchainController, BurnchainTip, Config, EventDispatcher, Keychain};
use crate::config::HELIUM_BLOCK_LIMIT;
use crate::run_loop::RegisteredKey;
use std::collections::HashMap;

use std::cmp;
use std::collections::{HashSet, VecDeque};
use std::convert::{TryFrom, TryInto};
use std::default::Default;
use std::net::SocketAddr;
use std::sync::{Arc, Mutex};
use std::{thread, thread::JoinHandle};

use stacks::burnchains::{Burnchain, BurnchainHeaderHash, BurnchainParameters, Txid};
use stacks::chainstate::burn::db::sortdb::{SortitionDB, SortitionId};
use stacks::chainstate::burn::operations::{
    leader_block_commit::{RewardSetInfo, BURN_BLOCK_MINED_AT_MODULUS},
    BlockstackOperationType, LeaderBlockCommitOp, LeaderKeyRegisterOp,
};
use stacks::chainstate::burn::BlockSnapshot;
use stacks::chainstate::burn::{BlockHeaderHash, ConsensusHash, VRFSeed};
use stacks::chainstate::stacks::db::unconfirmed::UnconfirmedTxMap;
use stacks::chainstate::stacks::db::{ChainStateBootData, ClarityTx, StacksChainState};
use stacks::chainstate::stacks::Error as ChainstateError;
use stacks::chainstate::stacks::StacksPublicKey;
use stacks::chainstate::stacks::{miner::StacksMicroblockBuilder, StacksBlockBuilder};
use stacks::chainstate::stacks::{
    CoinbasePayload, StacksAddress, StacksBlock, StacksBlockHeader, StacksMicroblock,
    StacksTransaction, StacksTransactionSigner, TransactionAnchorMode, TransactionPayload,
    TransactionVersion,
};
use stacks::core::mempool::MemPoolDB;
use stacks::net::{
    atlas::{AtlasConfig, AtlasDB, AttachmentInstance},
    db::{LocalPeer, PeerDB},
    dns::DNSResolver,
    p2p::PeerNetwork,
    relay::Relayer,
    rpc::RPCHandlerArgs,
    Error as NetError, NetworkResult, PeerAddress, StacksMessageCodec,
};
use stacks::util::get_epoch_time_ms;
use stacks::util::get_epoch_time_secs;
use stacks::util::hash::{to_hex, Hash160, Sha256Sum};
use stacks::util::secp256k1::Secp256k1PrivateKey;
use stacks::util::strings::UrlString;
use stacks::util::vrf::VRFPublicKey;
use std::sync::mpsc::{sync_channel, Receiver, SyncSender, TrySendError};

use crate::burnchains::bitcoin_regtest_controller::BitcoinRegtestController;
use crate::syncctl::PoxSyncWatchdogComms;

use crate::ChainTip;
use stacks::burnchains::BurnchainSigner;
use stacks::core::FIRST_BURNCHAIN_CONSENSUS_HASH;

use stacks::chainstate::coordinator::comm::CoordinatorChannels;
use stacks::chainstate::coordinator::{get_next_recipients, OnChainRewardSetProvider};

use stacks::monitoring::{increment_stx_blocks_mined_counter, update_active_miners_count_gauge};

pub const RELAYER_MAX_BUFFER: usize = 100;

struct AssembledAnchorBlock {
    parent_consensus_hash: ConsensusHash,
    my_burn_hash: BurnchainHeaderHash,
    anchored_block: StacksBlock,
    attempt: u64,
}

struct MicroblockMinerState {
    parent_consensus_hash: ConsensusHash,
    parent_block_hash: BlockHeaderHash,
    miner_key: Secp256k1PrivateKey,
    frequency: u64,
    last_mined: u128,
    quantity: u64,
}

enum RelayerDirective {
    HandleNetResult(NetworkResult),
    ProcessTenure(ConsensusHash, BurnchainHeaderHash, BlockHeaderHash),
    RunTenure(RegisteredKey, BlockSnapshot),
    RegisterKey(BlockSnapshot),
    RunMicroblockTenure,
}

pub struct InitializedNeonNode {
    config: Config,
    relay_channel: SyncSender<RelayerDirective>,
    burnchain_signer: BurnchainSigner,
    last_burn_block: Option<BlockSnapshot>,
    active_keys: Vec<RegisteredKey>,
    sleep_before_tenure: u64,
    is_miner: bool,
    pub atlas_config: AtlasConfig,
}

pub struct NeonGenesisNode {
    pub config: Config,
    keychain: Keychain,
    event_dispatcher: EventDispatcher,
    burnchain: Burnchain,
}

#[cfg(test)]
type BlocksProcessedCounter = std::sync::Arc<std::sync::atomic::AtomicU64>;

#[cfg(not(test))]
type BlocksProcessedCounter = ();

#[cfg(test)]
fn bump_processed_counter(blocks_processed: &BlocksProcessedCounter) {
    blocks_processed.fetch_add(1, std::sync::atomic::Ordering::SeqCst);
}

#[cfg(not(test))]
fn bump_processed_counter(_blocks_processed: &BlocksProcessedCounter) {}

/// Process artifacts from the tenure.
/// At this point, we're modifying the chainstate, and merging the artifacts from the previous tenure.
fn inner_process_tenure(
    anchored_block: &StacksBlock,
    consensus_hash: &ConsensusHash,
    parent_consensus_hash: &ConsensusHash,
    burn_db: &mut SortitionDB,
    chain_state: &mut StacksChainState,
    coord_comms: &CoordinatorChannels,
) -> Result<bool, ChainstateError> {
    let stacks_blocks_processed = coord_comms.get_stacks_blocks_processed();

    let ic = burn_db.index_conn();

    // Preprocess the anchored block
    chain_state.preprocess_anchored_block(
        &ic,
        consensus_hash,
        &anchored_block,
        &parent_consensus_hash,
        0,
    )?;

    if !coord_comms.announce_new_stacks_block() {
        return Ok(false);
    }
    if !coord_comms.wait_for_stacks_blocks_processed(stacks_blocks_processed, 15000) {
        warn!("ChainsCoordinator timed out while waiting for new stacks block to be processed");
    }

    Ok(true)
}

fn inner_generate_coinbase_tx(
    keychain: &mut Keychain,
    nonce: u64,
    is_mainnet: bool,
    chain_id: u32,
) -> StacksTransaction {
    let mut tx_auth = keychain.get_transaction_auth().unwrap();
    tx_auth.set_origin_nonce(nonce);

    let version = if is_mainnet {
        TransactionVersion::Mainnet
    } else {
        TransactionVersion::Testnet
    };
    let mut tx = StacksTransaction::new(
        version,
        tx_auth,
        TransactionPayload::Coinbase(CoinbasePayload([0u8; 32])),
    );
    tx.chain_id = chain_id;
    tx.anchor_mode = TransactionAnchorMode::OnChainOnly;
    let mut tx_signer = StacksTransactionSigner::new(&tx);
    keychain.sign_as_origin(&mut tx_signer);

    tx_signer.get_tx().unwrap()
}

fn inner_generate_poison_microblock_tx(
    keychain: &mut Keychain,
    nonce: u64,
    poison_payload: TransactionPayload,
    is_mainnet: bool,
    chain_id: u32,
) -> StacksTransaction {
    let mut tx_auth = keychain.get_transaction_auth().unwrap();
    tx_auth.set_origin_nonce(nonce);

    let version = if is_mainnet {
        TransactionVersion::Mainnet
    } else {
        TransactionVersion::Testnet
    };
    let mut tx = StacksTransaction::new(version, tx_auth, poison_payload);
    tx.chain_id = chain_id;
    tx.anchor_mode = TransactionAnchorMode::OnChainOnly;
    let mut tx_signer = StacksTransactionSigner::new(&tx);
    keychain.sign_as_origin(&mut tx_signer);

    tx_signer.get_tx().unwrap()
}

/// Constructs and returns a LeaderKeyRegisterOp out of the provided params
fn inner_generate_leader_key_register_op(
    address: StacksAddress,
    vrf_public_key: VRFPublicKey,
    consensus_hash: &ConsensusHash,
) -> BlockstackOperationType {
    BlockstackOperationType::LeaderKeyRegister(LeaderKeyRegisterOp {
        public_key: vrf_public_key,
        memo: vec![],
        address,
        consensus_hash: consensus_hash.clone(),
        vtxindex: 0,
        txid: Txid([0u8; 32]),
        block_height: 0,
        burn_header_hash: BurnchainHeaderHash::zero(),
    })
}

fn rotate_vrf_and_register(
    is_mainnet: bool,
    keychain: &mut Keychain,
    burn_block: &BlockSnapshot,
    btc_controller: &mut BitcoinRegtestController,
) -> bool {
    let vrf_pk = keychain.rotate_vrf_keypair(burn_block.block_height);
    let burnchain_tip_consensus_hash = &burn_block.consensus_hash;
    let op = inner_generate_leader_key_register_op(
        keychain.get_address(is_mainnet),
        vrf_pk,
        burnchain_tip_consensus_hash,
    );

    let mut one_off_signer = keychain.generate_op_signer();
    btc_controller.submit_operation(op, &mut one_off_signer, 1)
}

/// Constructs and returns a LeaderBlockCommitOp out of the provided params
fn inner_generate_block_commit_op(
    sender: BurnchainSigner,
    block_header_hash: BlockHeaderHash,
    burn_fee: u64,
    key: &RegisteredKey,
    parent_burnchain_height: u32,
    parent_winning_vtx: u16,
    vrf_seed: VRFSeed,
    commit_outs: Vec<StacksAddress>,
    sunset_burn: u64,
    current_burn_height: u64,
) -> BlockstackOperationType {
    let (parent_block_ptr, parent_vtxindex) = (parent_burnchain_height, parent_winning_vtx);
    let burn_parent_modulus = (current_burn_height % BURN_BLOCK_MINED_AT_MODULUS) as u8;

    BlockstackOperationType::LeaderBlockCommit(LeaderBlockCommitOp {
        sunset_burn,
        block_header_hash,
        burn_fee,
        input: (Txid([0; 32]), 0),
        apparent_sender: sender,
        key_block_ptr: key.block_height as u32,
        key_vtxindex: key.op_vtxindex as u16,
        memo: vec![],
        new_seed: vrf_seed,
        parent_block_ptr,
        parent_vtxindex,
        vtxindex: 0,
        txid: Txid([0u8; 32]),
        block_height: 0,
        burn_header_hash: BurnchainHeaderHash::zero(),
        burn_parent_modulus,
        commit_outs,
    })
}

/// Mine and broadcast a single microblock, unconditionally.
fn mine_one_microblock(
    microblock_state: &mut MicroblockMinerState,
    sortdb: &SortitionDB,
    chainstate: &mut StacksChainState,
    mempool: &MemPoolDB,
) -> Result<StacksMicroblock, NetError> {
    debug!(
        "Try to mine one microblock off of {}/{} (at seq {})",
        &microblock_state.parent_consensus_hash,
        &microblock_state.parent_block_hash,
        chainstate
            .unconfirmed_state
            .as_ref()
            .map(|us| us.last_mblock_seq)
            .unwrap_or(0)
    );
    let mint_result = {
        let ic = sortdb.index_conn();
        let mut microblock_miner =
            match StacksMicroblockBuilder::resume_unconfirmed(chainstate, &ic) {
                Ok(x) => x,
                Err(e) => {
                    let msg = format!(
                        "Failed to create a microblock miner at chaintip {}/{}: {:?}",
                        &microblock_state.parent_consensus_hash,
                        &microblock_state.parent_block_hash,
                        &e
                    );
                    error!("{}", msg);
                    return Err(NetError::ChainstateError(msg));
                }
            };

        let mblock = microblock_miner.mine_next_microblock(mempool, &microblock_state.miner_key)?;

        info!("Minted microblock with {} transactions", mblock.txs.len());

        Ok(mblock)
    };

    let mined_microblock = match mint_result {
        Ok(mined_microblock) => mined_microblock,
        Err(e) => {
            warn!("Failed to mine microblock: {}", e);
            return Err(e);
        }
    };

    // preprocess the microblock locally
    chainstate
        .preprocess_streamed_microblock(
            &microblock_state.parent_consensus_hash,
            &microblock_state.parent_block_hash,
            &mined_microblock,
        )
        .map_err(|e| {
            error!(
                "Error while pre-processing microblock {}: {}",
                mined_microblock.header.block_hash(),
                e
            );
            NetError::ChainstateError(format!("{:?}", &e))
        })?;

    microblock_state.quantity += 1;
    return Ok(mined_microblock);
}

fn try_mine_microblock(
    config: &Config,
    microblock_miner_state: &mut Option<MicroblockMinerState>,
    chainstate: &mut StacksChainState,
    sortdb: &SortitionDB,
    mem_pool: &MemPoolDB,
    winning_tip_opt: Option<&(ConsensusHash, BlockHeaderHash, Secp256k1PrivateKey)>,
) -> Result<Option<StacksMicroblock>, NetError> {
    let mut next_microblock = None;
    if microblock_miner_state.is_none() {
        // are we the current sortition winner?  Do we need to instantiate?
        if let Some((ch, bhh, microblock_privkey)) = winning_tip_opt.as_ref() {
            debug!(
                "Instantiate microblock mining state off of {}/{}",
                &ch, &bhh
            );
            // we won a block! proceed to build a microblock tail if we've stored it
            match StacksChainState::get_anchored_block_header_info(chainstate.db(), ch, bhh) {
                Ok(Some(_)) => {
                    microblock_miner_state.replace(MicroblockMinerState {
                        parent_consensus_hash: ch.clone(),
                        parent_block_hash: bhh.clone(),
                        miner_key: microblock_privkey.clone(),
                        frequency: config.node.microblock_frequency,
                        last_mined: 0,
                        quantity: 0,
                    });
                }
                Ok(None) => {
                    warn!(
                        "No such anchored block: {}/{}.  Cannot mine microblocks",
                        ch, bhh
                    );
                }
                Err(e) => {
                    warn!(
                        "Failed to get anchored block cost for {}/{}: {:?}",
                        ch, bhh, &e
                    );
                }
            }
        }
    }

    if let Some((ch, bhh, ..)) = winning_tip_opt.as_ref() {
        if let Some(mut microblock_miner) = microblock_miner_state.take() {
            if microblock_miner.parent_consensus_hash == *ch
                && microblock_miner.parent_block_hash == *bhh
            {
                if microblock_miner.last_mined + (microblock_miner.frequency as u128)
                    < get_epoch_time_ms()
                {
                    // opportunistically try and mine, but only if there's no attachable blocks
                    let num_attachable =
                        StacksChainState::count_attachable_staging_blocks(chainstate.db(), 1, 0)?;
                    if num_attachable == 0 {
                        match mine_one_microblock(
                            &mut microblock_miner,
                            sortdb,
                            chainstate,
                            &mem_pool,
                        ) {
                            Ok(microblock) => {
                                // will need to relay this
                                next_microblock = Some(microblock);
                            }
                            Err(NetError::ChainstateError(err_str)) => {
                                if err_str.contains("NoTransactionsToMine") {
                                    trace!("Failed to mine microblock because there are no transactions to mine");
                                } else {
                                    warn!(
                                        "Failed to mine one microblock: {:?}",
                                        &NetError::ChainstateError(err_str)
                                    );
                                }
                            }
                            Err(e) => {
                                warn!("Failed to mine one microblock: {:?}", &e);
                            }
                        }
                    }
                }
                microblock_miner.last_mined = get_epoch_time_ms();
                microblock_miner_state.replace(microblock_miner);
            }
            // otherwise, we're not the sortition winner, and the microblock miner state can be
            // discarded.
        }
    } else {
        // no longer a winning tip
        let _ = microblock_miner_state.take();
    }

    Ok(next_microblock)
}

fn run_microblock_tenure(
    config: &Config,
    microblock_miner_state: &mut Option<MicroblockMinerState>,
    chainstate: &mut StacksChainState,
    sortdb: &mut SortitionDB,
    mem_pool: &MemPoolDB,
    relayer: &mut Relayer,
    miner_tip: Option<&(ConsensusHash, BlockHeaderHash, Secp256k1PrivateKey)>,
) {
    // TODO: this is sensitive to poll latency -- can we call this on a fixed
    // schedule, regardless of network activity?
    if let Some((ref parent_consensus_hash, ref parent_block_hash, _)) = miner_tip.as_ref() {
        debug!(
            "Run microblock tenure for {}/{}",
            parent_consensus_hash, parent_block_hash
        );

        // Mine microblocks, if we're active
        let next_microblock_opt = match try_mine_microblock(
            &config,
            microblock_miner_state,
            chainstate,
            sortdb,
            mem_pool,
            miner_tip.clone(),
        ) {
            Ok(x) => x,
            Err(e) => {
                warn!("Failed to mine next microblock: {:?}", &e);
                None
            }
        };

        // did we mine anything?
        if let Some(next_microblock) = next_microblock_opt {
            // apply it
            Relayer::refresh_unconfirmed(chainstate, sortdb);

            // send it off
            let microblock_hash = next_microblock.block_hash();
            if let Err(e) = relayer.broadcast_microblock(
                parent_consensus_hash,
                parent_block_hash,
                next_microblock,
            ) {
                error!(
                    "Failure trying to broadcast microblock {}: {}",
                    microblock_hash, e
                );
            }
        }
    }
}

/// Grant the p2p thread a copy of the unconfirmed microblock transaction list, so it can serve it
/// out via the unconfirmed transaction API.
/// Not the prettiest way to do this, but the least disruptive way to do this.
fn send_unconfirmed_txs(
    chainstate: &StacksChainState,
    unconfirmed_txs: Arc<Mutex<UnconfirmedTxMap>>,
) {
    if let Some(ref unconfirmed) = chainstate.unconfirmed_state {
        match unconfirmed_txs.lock() {
            Ok(mut txs) => {
                txs.clear();
                txs.extend(unconfirmed.mined_txs.clone());
            }
            Err(e) => {
                // can only happen due to a thread panic in the relayer
                error!("FATAL: unconfirmed tx arc mutex is poisoned: {:?}", &e);
                panic!();
            }
        };
    }
}

/// Have the p2p thread receive unconfirmed txs
fn recv_unconfirmed_txs(
    chainstate: &mut StacksChainState,
    unconfirmed_txs: Arc<Mutex<UnconfirmedTxMap>>,
) {
    if let Some(ref mut unconfirmed) = chainstate.unconfirmed_state {
        match unconfirmed_txs.lock() {
            Ok(txs) => {
                unconfirmed.mined_txs.clear();
                unconfirmed.mined_txs.extend(txs.clone());
            }
            Err(e) => {
                // can only happen due to a thread panic in the relayer
                error!("FATAL: unconfirmed arc mutex is poisoned: {:?}", &e);
                panic!();
            }
        };
    }
}

fn spawn_peer(
    is_mainnet: bool,
    mut this: PeerNetwork,
    p2p_sock: &SocketAddr,
    rpc_sock: &SocketAddr,
    config: Config,
    poll_timeout: u64,
    relay_channel: SyncSender<RelayerDirective>,
    mut sync_comms: PoxSyncWatchdogComms,
    attachments_rx: Receiver<HashSet<AttachmentInstance>>,
    unconfirmed_txs: Arc<Mutex<UnconfirmedTxMap>>,
) -> Result<JoinHandle<()>, NetError> {
    let burn_db_path = config.get_burn_db_file_path();
    let stacks_chainstate_path = config.get_chainstate_path();
    let block_limit = config.block_limit.clone();
    let exit_at_block_height = config.burnchain.process_exit_at_block_height;

    this.bind(p2p_sock, rpc_sock).unwrap();
    let (mut dns_resolver, mut dns_client) = DNSResolver::new(10);
    let sortdb = SortitionDB::open(&burn_db_path, false).map_err(NetError::DBError)?;

    let (mut chainstate, _) = StacksChainState::open_with_block_limit(
        is_mainnet,
        config.burnchain.chain_id,
        &stacks_chainstate_path,
        block_limit,
    )
    .map_err(|e| NetError::ChainstateError(e.to_string()))?;

    let mut mem_pool = MemPoolDB::open(
        is_mainnet,
        config.burnchain.chain_id,
        &stacks_chainstate_path,
    )
    .map_err(NetError::DBError)?;

    // buffer up blocks to store without stalling the p2p thread
    let mut results_with_data = VecDeque::new();

<<<<<<< HEAD
    let server_thread = thread::spawn(move || {
        let handler_args = RPCHandlerArgs {
            exit_at_block_height: exit_at_block_height.as_ref(),
            genesis_chainstate_hash: Sha256Sum::from_hex(stx_genesis::GENESIS_CHAINSTATE_HASH)
                .unwrap(),
            ..RPCHandlerArgs::default()
        };

        let mut disconnected = false;
        let mut num_p2p_state_machine_passes = 0;
        let mut num_inv_sync_passes = 0;
        let mut mblock_deadline = 0;
=======
    // microblock miner state
    let mut microblock_miner_state = None;

    let server_thread = thread::Builder::new()
        .name("p2p".to_string())
        .spawn(move || {
            let handler_args = RPCHandlerArgs {
                exit_at_block_height: exit_at_block_height.as_ref(),
                genesis_chainstate_hash: Sha256Sum::from_hex(stx_genesis::GENESIS_CHAINSTATE_HASH)
                    .unwrap(),
                ..RPCHandlerArgs::default()
            };

            let mut disconnected = false;
            let mut num_p2p_state_machine_passes = 0;
            let mut num_inv_sync_passes = 0;
>>>>>>> e395a36f

            while !disconnected {
                let download_backpressure = results_with_data.len() > 0;
                let poll_ms = if !download_backpressure && this.has_more_downloads() {
                    // keep getting those blocks -- drive the downloader state-machine
                    debug!(
                        "P2P: backpressure: {}, more downloads: {}",
                        download_backpressure,
                        this.has_more_downloads()
                    );
                    100
                } else {
                    cmp::min(poll_timeout, config.node.microblock_frequency)
                };

<<<<<<< HEAD
            let mut expected_attachments = match attachments_rx.try_recv() {
                Ok(expected_attachments) => expected_attachments,
                _ => {
                    debug!("Atlas: attachment channel is empty");
                    HashSet::new()
                }
            };

            let _ = Relayer::setup_unconfirmed_state_readonly(&mut chainstate, &sortdb);
            recv_unconfirmed_txs(&mut chainstate, unconfirmed_txs.clone());

            let network_result = match this.run(
                &sortdb,
                &mut chainstate,
                &mut mem_pool,
                Some(&mut dns_client),
                download_backpressure,
                poll_ms,
                &handler_args,
                &mut expected_attachments,
            ) {
                Ok(res) => res,
                Err(e) => {
                    error!("P2P: Failed to process network dispatch: {:?}", &e);
                    panic!();
                }
            };
=======
                // Mine microblocks.
                // NOTE: this has to go *here* because control over who can refresh the unconfirmed
                // state (or mutate it in general) *must* reside within the same thread as the p2p
                // thread, so that the p2p thread's in-RAM MARF state stays in-sync with the DB.
                //
                // If you don't do this, you'll get runtime panics in the RPC code due to the network
                // thread's in-RAM view of the unconfirmed chain state trie (namely, the rowid of the
                // trie) being out-of-sync with what's actually in the DB.  An attempt to read from
                // the MARF may lead to a panic, because there may not be a trie on-disk with the
                // network code's rowid any longer in the case where *some other thread* modifies the
                // unconfirmed state trie and invalidates the network thread's in-RAM copy of the trie
                // rowid.
                //
                // Fortunately, microblock-mining isn't a very CPU or I/O-intensive process, and the
                // node operator can bound how expensive each microblock can be in order to limit the
                // amount of time the microblock miner spends mining.
                //
                // Once the Clarity DB has been refactored to be safe to write to by multiple threads
                // concurrently, then microblock mining can be moved to the relayer thread (where it
                // really ought to occur, since microblock mining can be both CPU- and I/O-intensive).
                let next_microblock = match try_mine_microblock(
                    &config,
                    &mut microblock_miner_state,
                    &mut chainstate,
                    &sortdb,
                    &mem_pool,
                    &coord_comms,
                    miner_tip_arc.clone(),
                ) {
                    Ok(x) => x,
                    Err(e) => {
                        warn!("Failed to mine next microblock: {:?}", &e);
                        None
                    }
                };

                let (canonical_consensus_tip, canonical_block_tip) =
                    SortitionDB::get_canonical_stacks_chain_tip_hash(sortdb.conn())
                        .expect("Failed to read canonical stacks chain tip");

                let mut expected_attachments = match attachments_rx.try_recv() {
                    Ok(expected_attachments) => expected_attachments,
                    _ => {
                        debug!("Atlas: attachment channel is empty");
                        HashSet::new()
                    }
                };

                let network_result = match this.run(
                    &sortdb,
                    &mut chainstate,
                    &mut mem_pool,
                    Some(&mut dns_client),
                    download_backpressure,
                    poll_ms,
                    &handler_args,
                    &mut expected_attachments,
                ) {
                    Ok(res) => res,
                    Err(e) => {
                        error!("P2P: Failed to process network dispatch: {:?}", &e);
                        panic!();
                    }
                };
>>>>>>> e395a36f

                if num_p2p_state_machine_passes < network_result.num_state_machine_passes {
                    // p2p state-machine did a full pass. Notify anyone listening.
                    sync_comms.notify_p2p_state_pass();
                    num_p2p_state_machine_passes = network_result.num_state_machine_passes;
                }

                if num_inv_sync_passes < network_result.num_inv_sync_passes {
                    // inv-sync state-machine did a full pass. Notify anyone listening.
                    sync_comms.notify_inv_sync_pass();
                    num_inv_sync_passes = network_result.num_inv_sync_passes;
                }

<<<<<<< HEAD
            if network_result.has_data_to_store() {
                results_with_data.push_back(RelayerDirective::HandleNetResult(network_result));
            }

            if mblock_deadline < get_epoch_time_ms() {
                results_with_data.push_back(RelayerDirective::RunMicroblockTenure);
                mblock_deadline = get_epoch_time_ms() + (config.node.microblock_frequency as u128);
            }

            while let Some(next_result) = results_with_data.pop_front() {
                // have blocks, microblocks, and/or transactions (don't care about anything else),
                // or a directive to mine microblocks
                if let Err(e) = relay_channel.try_send(next_result) {
                    debug!(
                        "P2P: {:?}: download backpressure detected",
                        &this.local_peer
                    );
                    match e {
                        TrySendError::Full(directive) => {
                            if let RelayerDirective::RunMicroblockTenure = directive {
                                // can drop this
                            } else {
                                // don't lose this data -- just try it again
                                results_with_data.push_front(directive);
                            }
                            break;
                        }
                        TrySendError::Disconnected(_) => {
                            info!("P2P: Relayer hang up with p2p channel");
                            disconnected = true;
                            break;
=======
                if network_result.has_data_to_store() {
                    results_with_data.push_back(RelayerDirective::HandleNetResult(network_result));
                }
                if let Some(microblock) = next_microblock {
                    results_with_data.push_back(RelayerDirective::BroadcastMicroblock(
                        canonical_consensus_tip,
                        canonical_block_tip,
                        microblock,
                    ));
                }

                while let Some(next_result) = results_with_data.pop_front() {
                    // have blocks, microblocks, and/or transactions (don't care about anything else),
                    if let Err(e) = relay_channel.try_send(next_result) {
                        debug!(
                            "P2P: {:?}: download backpressure detected",
                            &this.local_peer
                        );
                        match e {
                            TrySendError::Full(directive) => {
                                // don't lose this data -- just try it again
                                results_with_data.push_front(directive);
                                break;
                            }
                            TrySendError::Disconnected(_) => {
                                info!("P2P: Relayer hang up with p2p channel");
                                disconnected = true;
                                break;
                            }
>>>>>>> e395a36f
                        }
                    } else {
                        debug!("P2P: Dispatched result to Relayer!");
                    }
                }
            }
            debug!("P2P thread exit!");
        })
        .unwrap();

    let _jh = thread::Builder::new()
        .name("dns-resolver".to_string())
        .spawn(move || {
            dns_resolver.thread_main();
        })
        .unwrap();

    Ok(server_thread)
}

fn spawn_miner_relayer(
    is_mainnet: bool,
    chain_id: u32,
    mut relayer: Relayer,
    local_peer: LocalPeer,
    config: Config,
    mut keychain: Keychain,
    burn_db_path: String,
    stacks_chainstate_path: String,
    relay_channel: Receiver<RelayerDirective>,
    event_dispatcher: EventDispatcher,
    blocks_processed: BlocksProcessedCounter,
    burnchain: Burnchain,
    coord_comms: CoordinatorChannels,
    unconfirmed_txs: Arc<Mutex<UnconfirmedTxMap>>,
) -> Result<(), NetError> {
    // Note: the relayer is *the* block processor, it is responsible for writes to the chainstate --
    //   no other codepaths should be writing once this is spawned.
    //
    // the relayer _should not_ be modifying the sortdb,
    //   however, it needs a mut reference to create read TXs.
    //   should address via #1449
    let mut sortdb = SortitionDB::open(&burn_db_path, true).map_err(NetError::DBError)?;

    let (mut chainstate, _) = StacksChainState::open_with_block_limit(
        is_mainnet,
        chain_id,
        &stacks_chainstate_path,
        config.block_limit.clone(),
    )
    .map_err(|e| NetError::ChainstateError(e.to_string()))?;

    let mut mem_pool = MemPoolDB::open(is_mainnet, chain_id, &stacks_chainstate_path)
        .map_err(NetError::DBError)?;

    let mut last_mined_blocks: HashMap<
        BurnchainHeaderHash,
        Vec<(AssembledAnchorBlock, Secp256k1PrivateKey)>,
    > = HashMap::new();
    let burn_fee_cap = config.burnchain.burn_fee_cap;

    let mut bitcoin_controller = BitcoinRegtestController::new_dummy(config.clone());
    let mut microblock_miner_state = None;
    let mut miner_tip = None;

    let _relayer_handle = thread::Builder::new().name("relayer".to_string()).spawn(move || {
        let mut did_register_key = false;
        let mut key_registered_at_block = 0;
        while let Ok(mut directive) = relay_channel.recv() {
            match directive {
                RelayerDirective::HandleNetResult(ref mut net_result) => {
                    debug!("Relayer: Handle network result");
                    let net_receipts = relayer
                        .process_network_result(
                            &local_peer,
                            net_result,
                            &mut sortdb,
                            &mut chainstate,
                            &mut mem_pool,
                            Some(&coord_comms),
                        )
                        .expect("BUG: failure processing network results");

                    let mempool_txs_added = net_receipts.mempool_txs_added.len();
                    if mempool_txs_added > 0 {
                        event_dispatcher.process_new_mempool_txs(net_receipts.mempool_txs_added);
                    }

                    // Dispatch retrieved attachments, if any.
                    if net_result.has_attachments() {
                        event_dispatcher.process_new_attachments(&net_result.attachments);
                    }

                    // synchronize unconfirmed tx index to p2p thread
                    send_unconfirmed_txs(&chainstate, unconfirmed_txs.clone());
                }
                RelayerDirective::ProcessTenure(consensus_hash, burn_hash, block_header_hash) => {
                    debug!(
                        "Relayer: Process tenure {}/{} in {}",
                        &consensus_hash, &block_header_hash, &burn_hash
                    );
                    if let Some(last_mined_blocks_at_burn_hash) =
                        last_mined_blocks.remove(&burn_hash)
                    {
                        for (last_mined_block, microblock_privkey) in
                            last_mined_blocks_at_burn_hash.into_iter()
                        {
                            let AssembledAnchorBlock {
                                parent_consensus_hash,
                                anchored_block: mined_block,
                                my_burn_hash: mined_burn_hash,
                                attempt: _,
                            } = last_mined_block;
                            if mined_block.block_hash() == block_header_hash
                                && burn_hash == mined_burn_hash
                            {
                                // we won!
                                info!("Won sortition!";
                                      "stacks_header" => %block_header_hash,
                                      "burn_hash" => %mined_burn_hash,
                                );

                                increment_stx_blocks_mined_counter();

                                match inner_process_tenure(
                                    &mined_block,
                                    &consensus_hash,
                                    &parent_consensus_hash,
                                    &mut sortdb,
                                    &mut chainstate,
                                    &coord_comms,
                                ) {
                                    Ok(coordinator_running) => {
                                        if !coordinator_running {
                                            warn!(
                                                "Coordinator stopped, stopping relayer thread..."
                                            );
                                            return;
                                        }
                                    }
                                    Err(e) => {
                                        warn!(
                                            "Error processing my tenure, bad block produced: {}",
                                            e
                                        );
                                        warn!(
                                            "Bad block";
                                            "stacks_header" => %block_header_hash,
                                            "data" => %to_hex(&mined_block.serialize_to_vec()),
                                        );
                                        continue;
                                    }
                                };

                                // advertize _and_ push blocks for now
                                let blocks_available = Relayer::load_blocks_available_data(
                                    &sortdb,
                                    vec![consensus_hash.clone()],
                                )
                                .expect("Failed to obtain block information for a block we mined.");
                                if let Err(e) = relayer.advertize_blocks(blocks_available) {
                                    warn!("Failed to advertise new block: {}", e);
                                }

                                let snapshot = SortitionDB::get_block_snapshot_consensus(
                                    sortdb.conn(),
                                    &consensus_hash,
                                )
                                .expect("Failed to obtain snapshot for block")
                                .expect("Failed to obtain snapshot for block");
                                if !snapshot.pox_valid {
                                    warn!(
                                        "Snapshot for {} is no longer valid; discarding {}...",
                                        &consensus_hash,
                                        &mined_block.block_hash()
                                    );
                                } else {
                                    let ch = snapshot.consensus_hash.clone();
                                    let bh = mined_block.block_hash();

                                    if let Err(e) = relayer
                                        .broadcast_block(snapshot.consensus_hash, mined_block)
                                    {
                                        warn!("Failed to push new block: {}", e);
                                    }

                                    // proceed to mine microblocks
                                    debug!(
                                        "Microblock miner tip is now {}/{}",
                                        &consensus_hash, &block_header_hash
                                    );
                                    miner_tip = Some((ch, bh, microblock_privkey));
                                }
                            } else {
                                debug!("Did not win sortition, my blocks [burn_hash= {}, block_hash= {}], their blocks [parent_consenus_hash= {}, burn_hash= {}, block_hash ={}]",
                                  mined_burn_hash, mined_block.block_hash(), parent_consensus_hash, burn_hash, block_header_hash);

                                miner_tip = None;
                            }
                        }
                    }
                }
                RelayerDirective::RunTenure(registered_key, last_burn_block) => {
                    let burn_header_hash = last_burn_block.burn_header_hash.clone();
                    debug!(
                        "Relayer: Run tenure";
                        "height" => last_burn_block.block_height,
                        "burn_header_hash" => %burn_header_hash
                    );
                    let mut last_mined_blocks_vec = last_mined_blocks
                        .remove(&burn_header_hash)
                        .unwrap_or_default();

                    let last_mined_block_opt = InitializedNeonNode::relayer_run_tenure(
                        &config,
                        registered_key,
                        &mut chainstate,
                        &mut sortdb,
                        &burnchain,
                        last_burn_block,
                        &mut keychain,
                        &mut mem_pool,
                        burn_fee_cap,
                        &mut bitcoin_controller,
                        &last_mined_blocks_vec.iter().map(|(blk, _)| blk).collect(),
                    );
                    if let Some((last_mined_block, microblock_privkey)) = last_mined_block_opt {
                        if last_mined_blocks_vec.len() == 0 {
                            // (for testing) only bump once per epoch
                            bump_processed_counter(&blocks_processed);
                        }
                        last_mined_blocks_vec.push((last_mined_block, microblock_privkey));
                    }
                    last_mined_blocks.insert(burn_header_hash, last_mined_blocks_vec);
                }
                RelayerDirective::RegisterKey(ref last_burn_block) => {
                    // Ensure that we're submitting this one time per block.
                    if did_register_key && key_registered_at_block == last_burn_block.block_height {
                        debug!("Relayer: Received RegisterKey directive - ignoring");
                        continue;
                    }
                    did_register_key = rotate_vrf_and_register(
                        is_mainnet,
                        &mut keychain,
                        last_burn_block,
                        &mut bitcoin_controller,
                    );
                    if did_register_key {
                        key_registered_at_block = last_burn_block.block_height;
                    }
                    bump_processed_counter(&blocks_processed);
                }
                RelayerDirective::RunMicroblockTenure => {
                    debug!("Relayer: run microblock tenure");

                    // unconfirmed state must be consistent with the chain tip
                    if miner_tip.is_some() {
                        Relayer::refresh_unconfirmed(&mut chainstate, &mut sortdb);
                    }

                    run_microblock_tenure(
                        &config,
                        &mut microblock_miner_state,
                        &mut chainstate,
                        &mut sortdb,
                        &mem_pool,
                        &mut relayer,
                        miner_tip.as_ref(),
                    );

                    // synchronize unconfirmed tx index to p2p thread
                    send_unconfirmed_txs(&chainstate, unconfirmed_txs.clone());
                }
            }
        }
        debug!("Relayer exit!");
    }).unwrap();

    Ok(())
}

impl InitializedNeonNode {
    fn new(
        config: Config,
        keychain: Keychain,
        event_dispatcher: EventDispatcher,
        last_burn_block: Option<BurnchainTip>,
        miner: bool,
        blocks_processed: BlocksProcessedCounter,
        coord_comms: CoordinatorChannels,
        sync_comms: PoxSyncWatchdogComms,
        burnchain: Burnchain,
        attachments_rx: Receiver<HashSet<AttachmentInstance>>,
        atlas_config: AtlasConfig,
    ) -> InitializedNeonNode {
        // we can call _open_ here rather than _connect_, since connect is first called in
        //   make_genesis_block
        let sortdb = SortitionDB::open(&config.get_burn_db_file_path(), false)
            .expect("Error while instantiating sortition db");

        let view = {
            let ic = sortdb.index_conn();
            let sortition_tip = SortitionDB::get_canonical_burn_chain_tip(&ic)
                .expect("Failed to get sortition tip");
            ic.get_burnchain_view(&burnchain, &sortition_tip).unwrap()
        };

        // create a new peerdb
        let data_url = UrlString::try_from(format!("{}", &config.node.data_url)).unwrap();
        let mut initial_neighbors = vec![];
        if let Some(ref bootstrap_node) = &config.node.bootstrap_node {
            initial_neighbors.push(bootstrap_node.clone());
        }

        println!("BOOTSTRAP WITH {:?}", initial_neighbors);

        let p2p_sock: SocketAddr = config.node.p2p_bind.parse().expect(&format!(
            "Failed to parse socket: {}",
            &config.node.p2p_bind
        ));
        let rpc_sock = config.node.rpc_bind.parse().expect(&format!(
            "Failed to parse socket: {}",
            &config.node.rpc_bind
        ));
        let p2p_addr: SocketAddr = config.node.p2p_address.parse().expect(&format!(
            "Failed to parse socket: {}",
            &config.node.p2p_address
        ));
        let node_privkey = {
            let mut re_hashed_seed = config.node.local_peer_seed.clone();
            let my_private_key = loop {
                match Secp256k1PrivateKey::from_slice(&re_hashed_seed[..]) {
                    Ok(sk) => break sk,
                    Err(_) => {
                        re_hashed_seed = Sha256Sum::from_data(&re_hashed_seed[..])
                            .as_bytes()
                            .to_vec()
                    }
                }
            };
            my_private_key
        };

        let mut peerdb = PeerDB::connect(
            &config.get_peer_db_path(),
            true,
            config.burnchain.chain_id,
            burnchain.network_id,
            Some(node_privkey),
            config.connection_options.private_key_lifetime.clone(),
            PeerAddress::from_socketaddr(&p2p_addr),
            p2p_sock.port(),
            data_url.clone(),
            &vec![],
            Some(&initial_neighbors),
        )
        .unwrap();

        println!("DENY NEIGHBORS {:?}", &config.node.deny_nodes);
        {
            let mut tx = peerdb.tx_begin().unwrap();
            for denied in config.node.deny_nodes.iter() {
                PeerDB::set_deny_peer(
                    &mut tx,
                    denied.addr.network_id,
                    &denied.addr.addrbytes,
                    denied.addr.port,
                    get_epoch_time_secs() + 24 * 365 * 3600,
                )
                .unwrap();
            }
            tx.commit().unwrap();
        }
        let atlasdb = AtlasDB::connect(atlas_config, &config.get_atlas_db_path(), true).unwrap();

        let local_peer = match PeerDB::get_local_peer(peerdb.conn()) {
            Ok(local_peer) => local_peer,
            _ => panic!("Unable to retrieve local peer"),
        };

        // now we're ready to instantiate a p2p network object, the relayer, and the event dispatcher
        let mut p2p_net = PeerNetwork::new(
            peerdb,
            atlasdb,
            local_peer.clone(),
            config.burnchain.peer_version,
            burnchain.clone(),
            view,
            config.connection_options.clone(),
        );

        // setup the relayer channel
        let (relay_send, relay_recv) = sync_channel(RELAYER_MAX_BUFFER);

        let burnchain_signer = keychain.get_burnchain_signer();
        let relayer = Relayer::from_p2p(&mut p2p_net);
        let shared_unconfirmed_txs = Arc::new(Mutex::new(UnconfirmedTxMap::new()));

        let sleep_before_tenure = config.node.wait_time_for_microblocks;
        spawn_miner_relayer(
            config.is_mainnet(),
            config.burnchain.chain_id,
            relayer,
            local_peer,
            config.clone(),
            keychain,
            config.get_burn_db_file_path(),
            config.get_chainstate_path(),
            relay_recv,
            event_dispatcher,
            blocks_processed.clone(),
            burnchain,
            coord_comms.clone(),
            shared_unconfirmed_txs.clone(),
        )
        .expect("Failed to initialize mine/relay thread");

        spawn_peer(
            config.is_mainnet(),
            p2p_net,
            &p2p_sock,
            &rpc_sock,
            config.clone(),
            5000,
            relay_send.clone(),
            sync_comms,
            attachments_rx,
            shared_unconfirmed_txs.clone(),
        )
        .expect("Failed to initialize mine/relay thread");

        info!("Bound HTTP server on: {}", &config.node.rpc_bind);
        info!("Bound P2P server on: {}", &config.node.p2p_bind);

        let last_burn_block = last_burn_block.map(|x| x.block_snapshot);

        let is_miner = miner;

        let active_keys = vec![];
        let atlas_config = AtlasConfig::default();
        InitializedNeonNode {
            config: config.clone(),
            relay_channel: relay_send,
            last_burn_block,
            burnchain_signer,
            is_miner,
            sleep_before_tenure,
            active_keys,
            atlas_config,
        }
    }

    /// Tell the relayer to fire off a tenure and a block commit op.
    pub fn relayer_issue_tenure(&mut self) -> bool {
        if !self.is_miner {
            // node is a follower, don't try to issue a tenure
            return true;
        }

        if let Some(burnchain_tip) = self.last_burn_block.clone() {
            if let Some(key) = self.active_keys.first() {
                debug!("Using key {:?}", &key.vrf_public_key);
                // sleep a little before building the anchor block, to give any broadcasted
                //   microblocks time to propagate.
                thread::sleep(std::time::Duration::from_millis(self.sleep_before_tenure));
                self.relay_channel
                    .send(RelayerDirective::RunTenure(key.clone(), burnchain_tip))
                    .is_ok()
            } else {
                warn!("Skipped tenure because no active VRF key. Trying to register one.");
                self.relay_channel
                    .send(RelayerDirective::RegisterKey(burnchain_tip))
                    .is_ok()
            }
        } else {
            warn!("Do not know the last burn block. As a miner, this is bad.");
            true
        }
    }

    /// Notify the relayer of a sortition, telling it to process the block
    ///  and advertize it if it was mined by the node.
    /// returns _false_ if the relayer hung up the channel.
    pub fn relayer_sortition_notify(&self) -> bool {
        if !self.is_miner {
            // node is a follower, don't try to process my own tenure.
            return true;
        }

        if let Some(ref snapshot) = &self.last_burn_block {
            if snapshot.sortition {
                return self
                    .relay_channel
                    .send(RelayerDirective::ProcessTenure(
                        snapshot.consensus_hash.clone(),
                        snapshot.parent_burn_header_hash.clone(),
                        snapshot.winning_stacks_block_hash.clone(),
                    ))
                    .is_ok();
            }
        }
        true
    }

    // return stack's parent's burn header hash,
    //        the anchored block,
    //        the burn header hash of the burnchain tip
    fn relayer_run_tenure(
        config: &Config,
        registered_key: RegisteredKey,
        chain_state: &mut StacksChainState,
        burn_db: &mut SortitionDB,
        burnchain: &Burnchain,
        burn_block: BlockSnapshot,
        keychain: &mut Keychain,
        mem_pool: &mut MemPoolDB,
        burn_fee_cap: u64,
        bitcoin_controller: &mut BitcoinRegtestController,
        last_mined_blocks: &Vec<&AssembledAnchorBlock>,
    ) -> Option<(AssembledAnchorBlock, Secp256k1PrivateKey)> {
        let (
            mut stacks_parent_header,
            parent_consensus_hash,
            parent_block_burn_height,
            parent_block_total_burn,
            parent_winning_vtxindex,
            coinbase_nonce,
        ) = if let Some(stacks_tip) = chain_state.get_stacks_chain_tip(burn_db).unwrap() {
            let stacks_tip_header = match StacksChainState::get_anchored_block_header_info(
                chain_state.db(),
                &stacks_tip.consensus_hash,
                &stacks_tip.anchored_block_hash,
            )
            .unwrap()
            {
                Some(x) => x,
                None => {
                    error!("Could not mine new tenure, since could not find header for known chain tip.");
                    return None;
                }
            };

            // the consensus hash of my Stacks block parent
            let parent_consensus_hash = stacks_tip.consensus_hash.clone();

            // the stacks block I'm mining off of's burn header hash and vtxindex:
            let parent_snapshot = SortitionDB::get_block_snapshot_consensus(
                burn_db.conn(),
                &stacks_tip.consensus_hash,
            )
            .expect("Failed to look up block's parent snapshot")
            .expect("Failed to look up block's parent snapshot");

            let parent_sortition_id = &parent_snapshot.sortition_id;
            let parent_winning_vtxindex =
                match SortitionDB::get_block_winning_vtxindex(burn_db.conn(), parent_sortition_id)
                    .expect("SortitionDB failure.")
                {
                    Some(x) => x,
                    None => {
                        warn!(
                            "Failed to find winning vtx index for the parent sortition {}",
                            parent_sortition_id
                        );
                        return None;
                    }
                };

            let parent_block =
                match SortitionDB::get_block_snapshot(burn_db.conn(), parent_sortition_id)
                    .expect("SortitionDB failure.")
                {
                    Some(x) => x,
                    None => {
                        warn!(
                            "Failed to find block snapshot for the parent sortition {}",
                            parent_sortition_id
                        );
                        return None;
                    }
                };

            // don't mine off of an old burnchain block
            let burn_chain_tip = SortitionDB::get_canonical_burn_chain_tip(burn_db.conn())
                .expect("FATAL: failed to query sortition DB for canonical burn chain tip");

            if burn_chain_tip.consensus_hash != burn_block.consensus_hash {
                debug!("New canonical burn chain tip detected: {} ({}) > {} ({}). Will not try to mine.", burn_chain_tip.consensus_hash, burn_chain_tip.block_height, &burn_block.consensus_hash, &burn_block.block_height);
                return None;
            }

            debug!("Mining tenure's last consensus hash: {} (height {} hash {}), stacks tip consensus hash: {} (height {} hash {})",
                       &burn_block.consensus_hash, burn_block.block_height, &burn_block.burn_header_hash,
                       &stacks_tip.consensus_hash, parent_snapshot.block_height, &parent_snapshot.burn_header_hash);

            let coinbase_nonce = {
                let principal = keychain.origin_address().unwrap().into();
                let account = chain_state
                    .with_read_only_clarity_tx(
                        &burn_db.index_conn(),
                        &StacksBlockHeader::make_index_block_hash(
                            &stacks_tip.consensus_hash,
                            &stacks_tip.anchored_block_hash,
                        ),
                        |conn| StacksChainState::get_account(conn, &principal),
                    )
                    .expect(&format!(
                        "BUG: stacks tip block {}/{} no longer exists after we queried it",
                        &stacks_tip.consensus_hash, &stacks_tip.anchored_block_hash
                    ));
                account.nonce
            };

            (
                stacks_tip_header,
                parent_consensus_hash,
                parent_block.block_height,
                parent_block.total_burn,
                parent_winning_vtxindex,
                coinbase_nonce,
            )
        } else {
            warn!("No Stacks chain tip known, attempting to mine a genesis block");
            let (network, _) = config.burnchain.get_bitcoin_network();
            let burnchain_params =
                BurnchainParameters::from_params(&config.burnchain.chain, &network)
                    .expect("Bitcoin network unsupported");

            let chain_tip = ChainTip::genesis(
                config.get_initial_liquid_ustx(),
                &burnchain_params.first_block_hash,
                burnchain_params.first_block_height.into(),
                burnchain_params.first_block_timestamp.into(),
            );

            (
                chain_tip.metadata,
                FIRST_BURNCHAIN_CONSENSUS_HASH.clone(),
                0,
                0,
                0,
                0,
            )
        };

        // has the tip changed from our previously-mined block for this epoch?
        let attempt = {
            let mut best_attempt = 0;
            debug!(
                "Consider {} in-flight Stacks tip(s)",
                &last_mined_blocks.len()
            );
            for prev_block in last_mined_blocks.iter() {
                debug!(
                    "Consider in-flight Stacks tip {}/{} in {}",
                    &prev_block.parent_consensus_hash,
                    &prev_block.anchored_block.header.parent_block,
                    &prev_block.my_burn_hash
                );
                if prev_block.parent_consensus_hash == parent_consensus_hash
                    && prev_block.my_burn_hash == burn_block.burn_header_hash
                    && prev_block.anchored_block.header.parent_block
                        == stacks_parent_header.anchored_header.block_hash()
                {
                    // the anchored chain tip hasn't changed since we attempted to build a block.
                    // But, have discovered any new microblocks worthy of being mined?
                    if let Ok(Some(stream)) =
                        StacksChainState::load_descendant_staging_microblock_stream(
                            chain_state.db(),
                            &StacksBlockHeader::make_index_block_hash(
                                &prev_block.parent_consensus_hash,
                                &stacks_parent_header.anchored_header.block_hash(),
                            ),
                            0,
                            u16::MAX,
                        )
                    {
                        if (prev_block.anchored_block.header.parent_microblock
                            == BlockHeaderHash([0u8; 32])
                            && stream.len() == 0)
                            || (prev_block.anchored_block.header.parent_microblock
                                != BlockHeaderHash([0u8; 32])
                                && stream.len()
                                    <= (prev_block.anchored_block.header.parent_microblock_sequence
                                        as usize)
                                        + 1)
                        {
                            // the chain tip hasn't changed since we attempted to build a block.  Use what we
                            // already have.
                            debug!("Stacks tip is unchanged since we last tried to mine a block ({}/{} at height {} with {} txs, in {} at burn height {}), and no new microblocks ({} <= {})",
                                   &prev_block.parent_consensus_hash, &prev_block.anchored_block.block_hash(), prev_block.anchored_block.header.total_work.work,
                                   prev_block.anchored_block.txs.len(), prev_block.my_burn_hash, parent_block_burn_height, stream.len(), prev_block.anchored_block.header.parent_microblock_sequence);

                            return None;
                        } else {
                            // there are new microblocks!
                            // TODO: only consider rebuilding our anchored block if we (a) have
                            // time, and (b) the new microblocks are worth more than the new BTC
                            // fee minus the old BTC fee
                            debug!("Stacks tip is unchanged since we last tried to mine a block ({}/{} at height {} with {} txs, in {} at burn height {}), but there are new microblocks ({} > {})",
                                   &prev_block.parent_consensus_hash, &prev_block.anchored_block.block_hash(), prev_block.anchored_block.header.total_work.work,
                                   prev_block.anchored_block.txs.len(), prev_block.my_burn_hash, parent_block_burn_height, stream.len(), prev_block.anchored_block.header.parent_microblock_sequence);

                            best_attempt = cmp::max(best_attempt, prev_block.attempt);
                        }
                    } else {
                        // no microblock stream to confirm, and the stacks tip hasn't changed
                        debug!("Stacks tip is unchanged since we last tried to mine a block ({}/{} at height {} with {} txs, in {} at burn height {}), and no microblocks present",
                               &prev_block.parent_consensus_hash, &prev_block.anchored_block.block_hash(), prev_block.anchored_block.header.total_work.work,
                               prev_block.anchored_block.txs.len(), prev_block.my_burn_hash, parent_block_burn_height);

                        return None;
                    }
                } else {
                    debug!("Stacks tip has changed since we last tried to mine a block in {} at burn height {}; attempt was {} (for {}/{})",
                           prev_block.my_burn_hash, parent_block_burn_height, prev_block.attempt, &prev_block.parent_consensus_hash, &prev_block.anchored_block.header.parent_block);
                    best_attempt = cmp::max(best_attempt, prev_block.attempt);
                }
            }
            best_attempt + 1
        };

        // Generates a proof out of the sortition hash provided in the params.
        let vrf_proof = match keychain.generate_proof(
            &registered_key.vrf_public_key,
            burn_block.sortition_hash.as_bytes(),
        ) {
            Some(vrfp) => vrfp,
            None => {
                // Try to recover a key registered in a former session.
                // registered_key.block_height gives us a pointer to the height of the block
                // holding the key register op, but the VRF was derived using the height of one
                // of the parents blocks.
                let _ = keychain.rotate_vrf_keypair(registered_key.block_height - 1);
                match keychain.generate_proof(
                    &registered_key.vrf_public_key,
                    burn_block.sortition_hash.as_bytes(),
                ) {
                    Some(vrfp) => vrfp,
                    None => {
                        error!(
                            "Failed to generate proof with {:?}",
                            &registered_key.vrf_public_key
                        );
                        return None;
                    }
                }
            }
        };

        debug!(
            "Generated VRF Proof: {} over {} with key {}",
            vrf_proof.to_hex(),
            &burn_block.sortition_hash,
            &registered_key.vrf_public_key.to_hex()
        );

        // Generates a new secret key for signing the trail of microblocks
        // of the upcoming tenure.
        let microblock_secret_key = if attempt > 1 {
            match keychain.get_microblock_key() {
                Some(k) => k,
                None => {
                    error!(
                        "Failed to obtain microblock key for mining attempt";
                        "attempt" => %attempt
                    );
                    return None;
                }
            }
        } else {
            keychain.rotate_microblock_keypair(burn_block.block_height)
        };
        let mblock_pubkey_hash =
            Hash160::from_node_public_key(&StacksPublicKey::from_private(&microblock_secret_key));

        let coinbase_tx = inner_generate_coinbase_tx(
            keychain,
            coinbase_nonce,
            config.is_mainnet(),
            config.burnchain.chain_id,
        );

        // find the longest microblock tail we can build off of
        let microblock_info_opt =
            match StacksChainState::load_descendant_staging_microblock_stream_with_poison(
                chain_state.db(),
                &StacksBlockHeader::make_index_block_hash(
                    &parent_consensus_hash,
                    &stacks_parent_header.anchored_header.block_hash(),
                ),
                0,
                u16::MAX,
            ) {
                Ok(x) => {
                    let num_mblocks = x.as_ref().map(|(mblocks, ..)| mblocks.len()).unwrap_or(0);
                    debug!(
                        "Loaded {} microblocks descending from {}/{}",
                        num_mblocks,
                        &parent_consensus_hash,
                        &stacks_parent_header.anchored_header.block_hash()
                    );
                    x
                }
                Err(e) => {
                    warn!(
                        "Failed to load descendant microblock stream from {}/{}: {:?}",
                        &parent_consensus_hash,
                        &stacks_parent_header.anchored_header.block_hash(),
                        &e
                    );
                    None
                }
            };

        if let Some((microblocks, poison_opt)) = microblock_info_opt {
            if let Some(ref tail) = microblocks.last() {
                debug!(
                    "Confirm microblock stream tailed at {} (seq {})",
                    &tail.block_hash(),
                    tail.header.sequence
                );
            }

            stacks_parent_header.microblock_tail =
                microblocks.last().clone().map(|blk| blk.header.clone());

            if let Some(poison_payload) = poison_opt {
                let poison_microblock_tx = inner_generate_poison_microblock_tx(
                    keychain,
                    coinbase_nonce + 1,
                    poison_payload,
                    config.is_mainnet(),
                    config.burnchain.chain_id,
                );

                // submit the poison payload, privately, so we'll mine it when building the
                // anchored block.
                if let Err(e) = mem_pool.submit(
                    chain_state,
                    &parent_consensus_hash,
                    &stacks_parent_header.anchored_header.block_hash(),
                    &poison_microblock_tx,
                ) {
                    warn!(
                        "Detected but failed to mine poison-microblock transaction: {:?}",
                        &e
                    );
                }
            }
        }

        let (anchored_block, _, _) = match StacksBlockBuilder::build_anchored_block(
            chain_state,
            &burn_db.index_conn(),
            mem_pool,
            &stacks_parent_header,
            parent_block_total_burn,
            vrf_proof.clone(),
            mblock_pubkey_hash,
            &coinbase_tx,
            HELIUM_BLOCK_LIMIT.clone(),
        ) {
            Ok(block) => block,
            Err(e) => {
                error!("Failure mining anchored block: {}", e);
                return None;
            }
        };

        info!(
            "{} block assembled: {}, with {} txs, attempt {}",
            if parent_block_total_burn == 0 {
                "Genesis"
            } else {
                "Stacks"
            },
            anchored_block.block_hash(),
            anchored_block.txs.len(),
            attempt
        );

        // let's figure out the recipient set!
        let recipients = match get_next_recipients(
            &burn_block,
            chain_state,
            burn_db,
            burnchain,
            &OnChainRewardSetProvider(),
        ) {
            Ok(x) => x,
            Err(e) => {
                error!("Failure fetching recipient set: {:?}", e);
                return None;
            }
        };

        let sunset_burn = burnchain.expected_sunset_burn(burn_block.block_height + 1, burn_fee_cap);
        let rest_commit = burn_fee_cap - sunset_burn;

        let commit_outs = if burn_block.block_height + 1 < burnchain.pox_constants.sunset_end
            && !burnchain.is_in_prepare_phase(burn_block.block_height + 1)
        {
            RewardSetInfo::into_commit_outs(recipients, config.is_mainnet())
        } else {
            vec![StacksAddress::burn_address(config.is_mainnet())]
        };

        // let's commit
        let op = inner_generate_block_commit_op(
            keychain.get_burnchain_signer(),
            anchored_block.block_hash(),
            rest_commit,
            &registered_key,
            parent_block_burn_height
                .try_into()
                .expect("Could not convert parent block height into u32"),
            parent_winning_vtxindex,
            VRFSeed::from_proof(&vrf_proof),
            commit_outs,
            sunset_burn,
            burn_block.block_height,
        );
        let mut op_signer = keychain.generate_op_signer();
        debug!(
            "Submit block-commit for block {} off of {}/{}",
            &anchored_block.block_hash(),
            &parent_consensus_hash,
            &anchored_block.header.parent_block
        );

        let res = bitcoin_controller.submit_operation(op, &mut op_signer, attempt);
        if !res {
            warn!("Failed to submit Bitcoin transaction");
            return None;
        }

        Some((
            AssembledAnchorBlock {
                parent_consensus_hash: parent_consensus_hash,
                my_burn_hash: burn_block.burn_header_hash,
                anchored_block,
                attempt,
            },
            microblock_secret_key,
        ))
    }

    /// Process a state coming from the burnchain, by extracting the validated KeyRegisterOp
    /// and inspecting if a sortition was won.
    /// `ibd`: boolean indicating whether or not we are in the initial block download
    pub fn process_burnchain_state(
        &mut self,
        sortdb: &SortitionDB,
        sort_id: &SortitionId,
        ibd: bool,
    ) -> Option<BlockSnapshot> {
        let mut last_sortitioned_block = None;

        let ic = sortdb.index_conn();

        let block_snapshot = SortitionDB::get_block_snapshot(&ic, sort_id)
            .expect("Failed to obtain block snapshot for processed burn block.")
            .expect("Failed to obtain block snapshot for processed burn block.");
        let block_height = block_snapshot.block_height;

        let block_commits =
            SortitionDB::get_block_commits_by_block(&ic, &block_snapshot.sortition_id)
                .expect("Unexpected SortitionDB error fetching block commits");

        update_active_miners_count_gauge(block_commits.len() as i64);

        let (_, network) = self.config.burnchain.get_bitcoin_network();

        for op in block_commits.into_iter() {
            if op.txid == block_snapshot.winning_block_txid {
                info!(
                    "Received burnchain block #{} including block_commit_op (winning) - {} ({})",
                    block_height,
                    op.apparent_sender.to_address(network),
                    &op.block_header_hash
                );
                last_sortitioned_block = Some((block_snapshot.clone(), op.vtxindex));
            } else {
                if self.is_miner {
                    info!(
                        "Received burnchain block #{} including block_commit_op - {} ({})",
                        block_height,
                        op.apparent_sender.to_address(network),
                        &op.block_header_hash
                    );
                }
            }
        }

        let key_registers =
            SortitionDB::get_leader_keys_by_block(&ic, &block_snapshot.sortition_id)
                .expect("Unexpected SortitionDB error fetching key registers");

        let node_address = Keychain::address_from_burnchain_signer(
            &self.burnchain_signer,
            self.config.is_mainnet(),
        );

        for op in key_registers.into_iter() {
            if self.is_miner {
                info!(
                    "Received burnchain block #{} including key_register_op - {}",
                    block_height, op.address
                );
            }
            if op.address == node_address {
                if !ibd {
                    // not in initial block download, so we're not just replaying an old key.
                    // Registered key has been mined
                    self.active_keys.push(RegisteredKey {
                        vrf_public_key: op.public_key,
                        block_height: op.block_height as u64,
                        op_vtxindex: op.vtxindex as u32,
                    });
                }
            }
        }

        // no-op on UserBurnSupport ops are not supported / produced at this point.
        self.last_burn_block = Some(block_snapshot);

        last_sortitioned_block.map(|x| x.0)
    }
}

impl NeonGenesisNode {
    /// Instantiate and initialize a new node, given a config
    pub fn new(
        config: Config,
        mut event_dispatcher: EventDispatcher,
        burnchain: Burnchain,
        boot_block_exec: Box<dyn FnOnce(&mut ClarityTx) -> ()>,
    ) -> Self {
        let keychain = Keychain::default(config.node.seed.clone());
        let initial_balances = config
            .initial_balances
            .iter()
            .map(|e| (e.address.clone(), e.amount))
            .collect();

        let mut boot_data =
            ChainStateBootData::new(&burnchain, initial_balances, Some(boot_block_exec));

        // do the initial open!
        let (_chain_state, receipts) = match StacksChainState::open_and_exec(
            config.is_mainnet(),
            config.burnchain.chain_id,
            &config.get_chainstate_path(),
            Some(&mut boot_data),
            config.block_limit.clone(),
        ) {
            Ok(res) => res,
            Err(err) => panic!(
                "Error while opening chain state at path {}: {:?}",
                config.get_chainstate_path(),
                err
            ),
        };

        event_dispatcher.process_boot_receipts(receipts);

        Self {
            keychain,
            config,
            event_dispatcher,
            burnchain,
        }
    }

    pub fn into_initialized_leader_node(
        self,
        burnchain_tip: BurnchainTip,
        blocks_processed: BlocksProcessedCounter,
        coord_comms: CoordinatorChannels,
        sync_comms: PoxSyncWatchdogComms,
        attachments_rx: Receiver<HashSet<AttachmentInstance>>,
        atlas_config: AtlasConfig,
    ) -> InitializedNeonNode {
        let config = self.config;
        let keychain = self.keychain;
        let event_dispatcher = self.event_dispatcher;

        InitializedNeonNode::new(
            config,
            keychain,
            event_dispatcher,
            Some(burnchain_tip),
            true,
            blocks_processed,
            coord_comms,
            sync_comms,
            self.burnchain,
            attachments_rx,
            atlas_config,
        )
    }

    pub fn into_initialized_node(
        self,
        burnchain_tip: BurnchainTip,
        blocks_processed: BlocksProcessedCounter,
        coord_comms: CoordinatorChannels,
        sync_comms: PoxSyncWatchdogComms,
        attachments_rx: Receiver<HashSet<AttachmentInstance>>,
        atlas_config: AtlasConfig,
    ) -> InitializedNeonNode {
        let config = self.config;
        let keychain = self.keychain;
        let event_dispatcher = self.event_dispatcher;

        InitializedNeonNode::new(
            config,
            keychain,
            event_dispatcher,
            Some(burnchain_tip),
            false,
            blocks_processed,
            coord_comms,
            sync_comms,
            self.burnchain,
            attachments_rx,
            atlas_config,
        )
    }
}<|MERGE_RESOLUTION|>--- conflicted
+++ resolved
@@ -574,23 +574,6 @@
     // buffer up blocks to store without stalling the p2p thread
     let mut results_with_data = VecDeque::new();
 
-<<<<<<< HEAD
-    let server_thread = thread::spawn(move || {
-        let handler_args = RPCHandlerArgs {
-            exit_at_block_height: exit_at_block_height.as_ref(),
-            genesis_chainstate_hash: Sha256Sum::from_hex(stx_genesis::GENESIS_CHAINSTATE_HASH)
-                .unwrap(),
-            ..RPCHandlerArgs::default()
-        };
-
-        let mut disconnected = false;
-        let mut num_p2p_state_machine_passes = 0;
-        let mut num_inv_sync_passes = 0;
-        let mut mblock_deadline = 0;
-=======
-    // microblock miner state
-    let mut microblock_miner_state = None;
-
     let server_thread = thread::Builder::new()
         .name("p2p".to_string())
         .spawn(move || {
@@ -604,7 +587,7 @@
             let mut disconnected = false;
             let mut num_p2p_state_machine_passes = 0;
             let mut num_inv_sync_passes = 0;
->>>>>>> e395a36f
+            let mut mblock_deadline = 0;
 
             while !disconnected {
                 let download_backpressure = results_with_data.len() > 0;
@@ -620,75 +603,6 @@
                     cmp::min(poll_timeout, config.node.microblock_frequency)
                 };
 
-<<<<<<< HEAD
-            let mut expected_attachments = match attachments_rx.try_recv() {
-                Ok(expected_attachments) => expected_attachments,
-                _ => {
-                    debug!("Atlas: attachment channel is empty");
-                    HashSet::new()
-                }
-            };
-
-            let _ = Relayer::setup_unconfirmed_state_readonly(&mut chainstate, &sortdb);
-            recv_unconfirmed_txs(&mut chainstate, unconfirmed_txs.clone());
-
-            let network_result = match this.run(
-                &sortdb,
-                &mut chainstate,
-                &mut mem_pool,
-                Some(&mut dns_client),
-                download_backpressure,
-                poll_ms,
-                &handler_args,
-                &mut expected_attachments,
-            ) {
-                Ok(res) => res,
-                Err(e) => {
-                    error!("P2P: Failed to process network dispatch: {:?}", &e);
-                    panic!();
-                }
-            };
-=======
-                // Mine microblocks.
-                // NOTE: this has to go *here* because control over who can refresh the unconfirmed
-                // state (or mutate it in general) *must* reside within the same thread as the p2p
-                // thread, so that the p2p thread's in-RAM MARF state stays in-sync with the DB.
-                //
-                // If you don't do this, you'll get runtime panics in the RPC code due to the network
-                // thread's in-RAM view of the unconfirmed chain state trie (namely, the rowid of the
-                // trie) being out-of-sync with what's actually in the DB.  An attempt to read from
-                // the MARF may lead to a panic, because there may not be a trie on-disk with the
-                // network code's rowid any longer in the case where *some other thread* modifies the
-                // unconfirmed state trie and invalidates the network thread's in-RAM copy of the trie
-                // rowid.
-                //
-                // Fortunately, microblock-mining isn't a very CPU or I/O-intensive process, and the
-                // node operator can bound how expensive each microblock can be in order to limit the
-                // amount of time the microblock miner spends mining.
-                //
-                // Once the Clarity DB has been refactored to be safe to write to by multiple threads
-                // concurrently, then microblock mining can be moved to the relayer thread (where it
-                // really ought to occur, since microblock mining can be both CPU- and I/O-intensive).
-                let next_microblock = match try_mine_microblock(
-                    &config,
-                    &mut microblock_miner_state,
-                    &mut chainstate,
-                    &sortdb,
-                    &mem_pool,
-                    &coord_comms,
-                    miner_tip_arc.clone(),
-                ) {
-                    Ok(x) => x,
-                    Err(e) => {
-                        warn!("Failed to mine next microblock: {:?}", &e);
-                        None
-                    }
-                };
-
-                let (canonical_consensus_tip, canonical_block_tip) =
-                    SortitionDB::get_canonical_stacks_chain_tip_hash(sortdb.conn())
-                        .expect("Failed to read canonical stacks chain tip");
-
                 let mut expected_attachments = match attachments_rx.try_recv() {
                     Ok(expected_attachments) => expected_attachments,
                     _ => {
@@ -696,6 +610,9 @@
                         HashSet::new()
                     }
                 };
+
+                let _ = Relayer::setup_unconfirmed_state_readonly(&mut chainstate, &sortdb);
+                recv_unconfirmed_txs(&mut chainstate, unconfirmed_txs.clone());
 
                 let network_result = match this.run(
                     &sortdb,
@@ -713,7 +630,6 @@
                         panic!();
                     }
                 };
->>>>>>> e395a36f
 
                 if num_p2p_state_machine_passes < network_result.num_state_machine_passes {
                     // p2p state-machine did a full pass. Notify anyone listening.
@@ -727,52 +643,18 @@
                     num_inv_sync_passes = network_result.num_inv_sync_passes;
                 }
 
-<<<<<<< HEAD
-            if network_result.has_data_to_store() {
-                results_with_data.push_back(RelayerDirective::HandleNetResult(network_result));
-            }
-
-            if mblock_deadline < get_epoch_time_ms() {
-                results_with_data.push_back(RelayerDirective::RunMicroblockTenure);
-                mblock_deadline = get_epoch_time_ms() + (config.node.microblock_frequency as u128);
-            }
-
-            while let Some(next_result) = results_with_data.pop_front() {
-                // have blocks, microblocks, and/or transactions (don't care about anything else),
-                // or a directive to mine microblocks
-                if let Err(e) = relay_channel.try_send(next_result) {
-                    debug!(
-                        "P2P: {:?}: download backpressure detected",
-                        &this.local_peer
-                    );
-                    match e {
-                        TrySendError::Full(directive) => {
-                            if let RelayerDirective::RunMicroblockTenure = directive {
-                                // can drop this
-                            } else {
-                                // don't lose this data -- just try it again
-                                results_with_data.push_front(directive);
-                            }
-                            break;
-                        }
-                        TrySendError::Disconnected(_) => {
-                            info!("P2P: Relayer hang up with p2p channel");
-                            disconnected = true;
-                            break;
-=======
                 if network_result.has_data_to_store() {
                     results_with_data.push_back(RelayerDirective::HandleNetResult(network_result));
                 }
-                if let Some(microblock) = next_microblock {
-                    results_with_data.push_back(RelayerDirective::BroadcastMicroblock(
-                        canonical_consensus_tip,
-                        canonical_block_tip,
-                        microblock,
-                    ));
+
+                if mblock_deadline < get_epoch_time_ms() {
+                    results_with_data.push_back(RelayerDirective::RunMicroblockTenure);
+                    mblock_deadline = get_epoch_time_ms() + (config.node.microblock_frequency as u128);
                 }
 
                 while let Some(next_result) = results_with_data.pop_front() {
                     // have blocks, microblocks, and/or transactions (don't care about anything else),
+                    // or a directive to mine microblocks
                     if let Err(e) = relay_channel.try_send(next_result) {
                         debug!(
                             "P2P: {:?}: download backpressure detected",
@@ -780,8 +662,12 @@
                         );
                         match e {
                             TrySendError::Full(directive) => {
-                                // don't lose this data -- just try it again
-                                results_with_data.push_front(directive);
+                                if let RelayerDirective::RunMicroblockTenure = directive {
+                                    // can drop this
+                                } else {
+                                    // don't lose this data -- just try it again
+                                    results_with_data.push_front(directive);
+                                }
                                 break;
                             }
                             TrySendError::Disconnected(_) => {
@@ -789,7 +675,6 @@
                                 disconnected = true;
                                 break;
                             }
->>>>>>> e395a36f
                         }
                     } else {
                         debug!("P2P: Dispatched result to Relayer!");
