--- conflicted
+++ resolved
@@ -1444,14 +1444,10 @@
         self.reset_nonce_cache = true;
 
         let replay_transactions = if self.config.miner.replay_transactions {
-<<<<<<< HEAD
-            coordinator.get_replay_transactions()
-=======
             coordinator
                 .get_signer_global_state()
                 .map(|state| state.tx_replay_set.unwrap_or_default())
                 .unwrap_or_default()
->>>>>>> 84464c50
         } else {
             vec![]
         };
