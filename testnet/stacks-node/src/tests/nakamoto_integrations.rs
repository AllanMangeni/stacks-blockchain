--- conflicted
+++ resolved
@@ -5159,25 +5159,8 @@
     .unwrap();
 
     info!("Tenure C produced a block!");
-<<<<<<< HEAD
-    wait_for(30, || {
-        let block_tenure_c =
-            NakamotoChainState::get_canonical_block_header(chainstate.db(), &sortdb)
-                .unwrap()
-                .unwrap();
-        let blocks = test_observer::get_mined_nakamoto_blocks();
-        let block_c = blocks.last().unwrap();
-        Ok(block_tenure_c.index_block_hash().to_string() == block_c.block_id)
-    })
-    .expect("Failed to wait for block processing");
-
-    let block_tenure_c = NakamotoChainState::get_canonical_block_header(chainstate.db(), &sortdb)
-        .unwrap()
-        .unwrap();
-=======
 
     let block_tenure_c = get_last_block_in_current_tenure(&sortdb, &chainstate).unwrap();
->>>>>>> 0e796a54
     let blocks = test_observer::get_mined_nakamoto_blocks();
     let block_c = blocks.last().unwrap();
     info!("Tenure C tip block: {}", &block_tenure_c.index_block_hash());
