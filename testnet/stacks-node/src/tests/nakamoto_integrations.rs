--- conflicted
+++ resolved
@@ -1181,88 +1181,6 @@
     Ok(key.is_some())
 }
 
-<<<<<<< HEAD
-fn signer_vote_if_needed(
-    btc_regtest_controller: &BitcoinRegtestController,
-    naka_conf: &Config,
-    signer_sks: &[StacksPrivateKey], // TODO: Is there some way to get this from the TestSigners?
-    signers: &TestSigners,
-) {
-    // When we reach the next prepare phase, submit new voting transactions
-    let block_height = btc_regtest_controller.get_headers_height();
-    let reward_cycle = btc_regtest_controller
-        .get_burnchain()
-        .block_height_to_reward_cycle(block_height)
-        .unwrap();
-    let prepare_phase_start = btc_regtest_controller
-        .get_burnchain()
-        .pox_constants
-        .prepare_phase_start(
-            btc_regtest_controller.get_burnchain().first_block_height,
-            reward_cycle,
-        );
-    let epochs = btc_regtest_controller.get_stacks_epochs();
-    let is_naka_epoch = epochs[StacksEpoch::find_epoch(&epochs, block_height).unwrap()]
-        .epoch_id
-        .uses_nakamoto_blocks();
-
-    if block_height >= prepare_phase_start {
-        // If the key is already set, do nothing.
-        if is_key_set_for_cycle(
-            reward_cycle + 1,
-            naka_conf.is_mainnet(),
-            &naka_conf.node.rpc_bind,
-        )
-        .unwrap_or(false)
-        {
-            return;
-        }
-
-        // If we are self-signing, then we need to vote on the aggregate public key
-        let http_origin = format!("http://{}", &naka_conf.node.rpc_bind);
-
-        // Get the aggregate key
-        let aggregate_key = signers.clone().generate_aggregate_key(reward_cycle + 1);
-        let aggregate_public_key = clarity::vm::Value::buff_from(aggregate_key)
-            .expect("Failed to serialize aggregate public key");
-
-        let mut expected_nonces = vec![];
-        for (i, signer_sk) in signer_sks.iter().enumerate() {
-            let signer_nonce = get_account(&http_origin, &to_addr(signer_sk)).nonce;
-
-            // Vote on the aggregate public key
-            let voting_tx = tests::make_contract_call(
-                &signer_sk,
-                signer_nonce,
-                300,
-                &StacksAddress::burn_address(false),
-                SIGNERS_VOTING_NAME,
-                "vote-for-aggregate-public-key",
-                &[
-                    clarity::vm::Value::UInt(i as u128),
-                    aggregate_public_key.clone(),
-                    clarity::vm::Value::UInt(0),
-                    clarity::vm::Value::UInt(reward_cycle as u128 + 1),
-                ],
-            );
-            expected_nonces.push((to_addr(signer_sk), signer_nonce + 1));
-            submit_tx(&http_origin, &voting_tx);
-        }
-
-        if is_naka_epoch {
-            wait_for(30, || {
-                let all_bumped = expected_nonces.iter().all(|(addr, expected_nonce)| {
-                    get_account(&http_origin, addr).nonce >= *expected_nonce
-                });
-                Ok(all_bumped)
-            })
-            .expect("Timed out waiting for an interim nakamoto block to process our transactions");
-        }
-    }
-}
-
-=======
->>>>>>> c87c0eb6
 pub fn setup_epoch_3_reward_set(
     naka_conf: &Config,
     blocks_processed: &Arc<AtomicU64>,
@@ -6787,18 +6705,7 @@
     next_block_and_process_new_stacks_block(&mut btc_regtest_controller, 60, &coord_channel)
         .unwrap();
 
-<<<<<<< HEAD
-    signer_vote_if_needed(
-        &btc_regtest_controller,
-        &naka_conf,
-        &[sender_signer_sk],
-        &signers,
-    );
-
-    wait_for(25, || {
-=======
     wait_for(5, || {
->>>>>>> c87c0eb6
         let blocks_processed = coord_channel
             .lock()
             .expect("Mutex poisoned")
