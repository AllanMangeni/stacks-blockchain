// Copyright (C) 2020-2024 Stacks Open Internet Foundation
//
// This program is free software: you can redistribute it and/or modify
// it under the terms of the GNU General Public License as published by
// the Free Software Foundation, either version 3 of the License, or
// (at your option) any later version.
//
// This program is distributed in the hope that it will be useful,
// but WITHOUT ANY WARRANTY; without even the implied warranty of
// MERCHANTABILITY or FITNESS FOR A PARTICULAR PURPOSE.  See the
// GNU General Public License for more details.
//
// You should have received a copy of the GNU General Public License
// along with this program.  If not, see <http://www.gnu.org/licenses/>.

use std::collections::{HashMap, HashSet};
use std::ops::Add;
use std::str::FromStr;
use std::sync::atomic::Ordering;
use std::time::{Duration, Instant};
use std::{env, thread};

use clarity::vm::types::PrincipalData;
use clarity::vm::StacksEpoch;
use libsigner::v0::messages::{
    BlockRejection, BlockResponse, MessageSlotID, MinerSlotID, RejectCode, SignerMessage,
};
use libsigner::{BlockProposal, SignerSession, StackerDBSession, VERSION_STRING};
use stacks::address::AddressHashMode;
use stacks::burnchains::Txid;
use stacks::chainstate::burn::db::sortdb::SortitionDB;
use stacks::chainstate::burn::operations::LeaderBlockCommitOp;
use stacks::chainstate::nakamoto::{NakamotoBlock, NakamotoBlockHeader, NakamotoChainState};
use stacks::chainstate::stacks::address::PoxAddress;
use stacks::chainstate::stacks::boot::MINERS_NAME;
use stacks::chainstate::stacks::db::{StacksBlockHeaderTypes, StacksChainState, StacksHeaderInfo};
use stacks::chainstate::stacks::{StacksTransaction, TenureChangeCause, TransactionPayload};
use stacks::codec::StacksMessageCodec;
use stacks::core::{StacksEpochId, CHAIN_ID_TESTNET};
use stacks::libstackerdb::StackerDBChunkData;
use stacks::net::api::getsigner::GetSignerResponse;
use stacks::net::api::postblock_proposal::{ValidateRejectCode, TEST_VALIDATE_STALL};
use stacks::net::relay::fault_injection::set_ignore_block;
use stacks::types::chainstate::{StacksAddress, StacksBlockId, StacksPrivateKey, StacksPublicKey};
use stacks::types::PublicKey;
use stacks::util::hash::{hex_bytes, MerkleHashFunc};
use stacks::util::secp256k1::{Secp256k1PrivateKey, Secp256k1PublicKey};
use stacks::util_lib::boot::boot_code_id;
use stacks::util_lib::signed_structured_data::pox4::{
    make_pox_4_signer_key_signature, Pox4SignatureTopic,
};
use stacks_common::bitvec::BitVec;
use stacks_common::types::chainstate::TrieHash;
use stacks_common::util::sleep_ms;
use stacks_signer::chainstate::{ProposalEvalConfig, SortitionsView};
use stacks_signer::client::{SignerSlotID, StackerDB};
use stacks_signer::config::{build_signer_config_tomls, GlobalConfig as SignerConfig, Network};
use stacks_signer::v0::signer::{
    TEST_IGNORE_ALL_BLOCK_PROPOSALS, TEST_PAUSE_BLOCK_BROADCAST, TEST_REJECT_ALL_BLOCK_PROPOSAL,
    TEST_SKIP_BLOCK_BROADCAST,
};
use stacks_signer::v0::SpawnedSigner;
use tracing_subscriber::prelude::*;
use tracing_subscriber::{fmt, EnvFilter};

use super::SignerTest;
use crate::config::{EventKeyType, EventObserverConfig};
use crate::event_dispatcher::MinedNakamotoBlockEvent;
use crate::nakamoto_node::miner::{
    TEST_BLOCK_ANNOUNCE_STALL, TEST_BROADCAST_STALL, TEST_MINE_STALL,
};
use crate::nakamoto_node::sign_coordinator::TEST_IGNORE_SIGNERS;
use crate::neon::Counters;
use crate::run_loop::boot_nakamoto;
use crate::tests::nakamoto_integrations::{
    boot_to_epoch_25, boot_to_epoch_3_reward_set, next_block_and, next_block_and_controller,
    next_block_and_process_new_stacks_block, setup_epoch_3_reward_set, wait_for,
    POX_4_DEFAULT_STACKER_BALANCE, POX_4_DEFAULT_STACKER_STX_AMT,
};
use crate::tests::neon_integrations::{
    get_account, get_chain_info, get_chain_info_opt, next_block_and_wait,
    run_until_burnchain_height, submit_tx, submit_tx_fallible, test_observer,
};
use crate::tests::{self, gen_random_port, make_stacks_transfer};
use crate::{nakamoto_node, BitcoinRegtestController, BurnchainController, Config, Keychain};

impl SignerTest<SpawnedSigner> {
    /// Run the test until the first epoch 2.5 reward cycle.
    /// Will activate pox-4 and register signers for the first full Epoch 2.5 reward cycle.
    fn boot_to_epoch_25_reward_cycle(&mut self) {
        boot_to_epoch_25(
            &self.running_nodes.conf,
            &self.running_nodes.blocks_processed,
            &mut self.running_nodes.btc_regtest_controller,
        );

        next_block_and_wait(
            &mut self.running_nodes.btc_regtest_controller,
            &self.running_nodes.blocks_processed,
        );

        let http_origin = format!("http://{}", &self.running_nodes.conf.node.rpc_bind);
        let lock_period = 12;

        let epochs = self.running_nodes.conf.burnchain.epochs.clone().unwrap();
        let epoch_25 =
            &epochs[StacksEpoch::find_epoch_by_id(&epochs, StacksEpochId::Epoch25).unwrap()];
        let epoch_25_start_height = epoch_25.start_height;
        // stack enough to activate pox-4
        let block_height = self
            .running_nodes
            .btc_regtest_controller
            .get_headers_height();
        let reward_cycle = self
            .running_nodes
            .btc_regtest_controller
            .get_burnchain()
            .block_height_to_reward_cycle(block_height)
            .unwrap();
        for stacker_sk in self.signer_stacks_private_keys.iter() {
            let pox_addr = PoxAddress::from_legacy(
                AddressHashMode::SerializeP2PKH,
                tests::to_addr(stacker_sk).bytes,
            );
            let pox_addr_tuple: clarity::vm::Value =
                pox_addr.clone().as_clarity_tuple().unwrap().into();
            let signature = make_pox_4_signer_key_signature(
                &pox_addr,
                stacker_sk,
                reward_cycle.into(),
                &Pox4SignatureTopic::StackStx,
                CHAIN_ID_TESTNET,
                lock_period,
                u128::MAX,
                1,
            )
            .unwrap()
            .to_rsv();

            let signer_pk = StacksPublicKey::from_private(stacker_sk);
            let stacking_tx = tests::make_contract_call(
                stacker_sk,
                0,
                1000,
                self.running_nodes.conf.burnchain.chain_id,
                &StacksAddress::burn_address(false),
                "pox-4",
                "stack-stx",
                &[
                    clarity::vm::Value::UInt(POX_4_DEFAULT_STACKER_STX_AMT),
                    pox_addr_tuple.clone(),
                    clarity::vm::Value::UInt(block_height as u128),
                    clarity::vm::Value::UInt(lock_period),
                    clarity::vm::Value::some(clarity::vm::Value::buff_from(signature).unwrap())
                        .unwrap(),
                    clarity::vm::Value::buff_from(signer_pk.to_bytes_compressed()).unwrap(),
                    clarity::vm::Value::UInt(u128::MAX),
                    clarity::vm::Value::UInt(1),
                ],
            );
            submit_tx(&http_origin, &stacking_tx);
        }
        next_block_and_wait(
            &mut self.running_nodes.btc_regtest_controller,
            &self.running_nodes.blocks_processed,
        );
        next_block_and_wait(
            &mut self.running_nodes.btc_regtest_controller,
            &self.running_nodes.blocks_processed,
        );

        let reward_cycle_len = self
            .running_nodes
            .conf
            .get_burnchain()
            .pox_constants
            .reward_cycle_length as u64;

        let epoch_25_reward_cycle_boundary =
            epoch_25_start_height.saturating_sub(epoch_25_start_height % reward_cycle_len);
        let next_reward_cycle_boundary =
            epoch_25_reward_cycle_boundary.wrapping_add(reward_cycle_len);
        let target_height = next_reward_cycle_boundary - 1;
        info!("Advancing to burn block height {target_height}...",);
        run_until_burnchain_height(
            &mut self.running_nodes.btc_regtest_controller,
            &self.running_nodes.blocks_processed,
            target_height,
            &self.running_nodes.conf,
        );
        debug!("Waiting for signer set calculation.");
        let mut reward_set_calculated = false;
        let short_timeout = Duration::from_secs(60);
        let now = std::time::Instant::now();
        // Make sure the signer set is calculated before continuing or signers may not
        // recognize that they are registered signers in the subsequent burn block event
        let reward_cycle = self.get_current_reward_cycle().wrapping_add(1);
        while !reward_set_calculated {
            let reward_set = self
                .stacks_client
                .get_reward_set_signers(reward_cycle)
                .expect("Failed to check if reward set is calculated");
            reward_set_calculated = reward_set.is_some();
            if reward_set_calculated {
                debug!("Signer set: {:?}", reward_set.unwrap());
            }
            std::thread::sleep(Duration::from_secs(1));
            assert!(
                now.elapsed() < short_timeout,
                "Timed out waiting for reward set calculation"
            );
        }
        debug!("Signer set calculated");
        // Manually consume one more block to ensure signers refresh their state
        debug!("Waiting for signers to initialize.");
        info!("Advancing to the first full Epoch 2.5 reward cycle boundary...");
        next_block_and_wait(
            &mut self.running_nodes.btc_regtest_controller,
            &self.running_nodes.blocks_processed,
        );
        self.wait_for_registered(30);
        debug!("Signers initialized");

        let current_burn_block_height = self
            .running_nodes
            .btc_regtest_controller
            .get_headers_height();
        info!("At burn block height {current_burn_block_height}. Ready to mine the first Epoch 2.5 reward cycle!");
    }

    /// Run the test until the epoch 3 boundary
    fn boot_to_epoch_3(&mut self) {
        boot_to_epoch_3_reward_set(
            &self.running_nodes.conf,
            &self.running_nodes.blocks_processed,
            &self.signer_stacks_private_keys,
            &self.signer_stacks_private_keys,
            &mut self.running_nodes.btc_regtest_controller,
            Some(self.num_stacking_cycles),
        );
        info!("Waiting for signer set calculation.");
        // Make sure the signer set is calculated before continuing or signers may not
        // recognize that they are registered signers in the subsequent burn block event
        let reward_cycle = self.get_current_reward_cycle() + 1;
        wait_for(30, || {
            Ok(self
                .stacks_client
                .get_reward_set_signers(reward_cycle)
                .expect("Failed to check if reward set is calculated")
                .map(|reward_set| {
                    debug!("Signer set: {reward_set:?}");
                })
                .is_some())
        })
        .expect("Timed out waiting for reward set calculation");
        info!("Signer set calculated");

        // Manually consume one more block to ensure signers refresh their state
        info!("Waiting for signers to initialize.");
        next_block_and_wait(
            &mut self.running_nodes.btc_regtest_controller,
            &self.running_nodes.blocks_processed,
        );
        self.wait_for_registered(30);
        info!("Signers initialized");

        self.run_until_epoch_3_boundary();
        wait_for(30, || {
            Ok(get_chain_info_opt(&self.running_nodes.conf).is_some())
        })
        .expect("Timed out waiting for network to restart after 3.0 boundary reached");

        // Wait until we see the first block of epoch 3.0.
        // Note, we don't use `nakamoto_blocks_mined` counter, because there
        // could be other miners mining blocks.
        let height_before = get_chain_info(&self.running_nodes.conf).stacks_tip_height;
        info!("Waiting for first Nakamoto block: {}", height_before + 1);
        self.mine_nakamoto_block(Duration::from_secs(30));
        wait_for(30, || {
            Ok(get_chain_info(&self.running_nodes.conf).stacks_tip_height > height_before)
        })
        .expect("Timed out waiting for first Nakamoto block after 3.0 boundary");
        info!("Ready to mine Nakamoto blocks!");
    }

    // Only call after already past the epoch 3.0 boundary
    fn mine_and_verify_confirmed_naka_block(&mut self, timeout: Duration, num_signers: usize) {
        info!("------------------------- Try mining one block -------------------------");

        let reward_cycle = self.get_current_reward_cycle();

        self.mine_nakamoto_block(timeout);

        // Verify that the signers accepted the proposed block, sending back a validate ok response
        let proposed_signer_signature_hash = self
            .wait_for_validate_ok_response(timeout)
            .signer_signature_hash;
        let message = proposed_signer_signature_hash.0;

        info!("------------------------- Test Block Signed -------------------------");
        // Verify that the signers signed the proposed block
        let signature = self.wait_for_confirmed_block_v0(&proposed_signer_signature_hash, timeout);

        info!("Got {} signatures", signature.len());

        // NOTE: signature.len() does not need to equal signers.len(); the stacks miner can finish the block
        //  whenever it has crossed the threshold.
        assert!(signature.len() >= num_signers * 7 / 10);
        info!("Verifying signatures against signers for reward cycle {reward_cycle:?}");
        let signers = self.get_reward_set_signers(reward_cycle);

        // Verify that the signers signed the proposed block
        let mut signer_index = 0;
        let mut signature_index = 0;
        let mut signing_keys = HashSet::new();
        let start = Instant::now();
        debug!(
            "Validating {} signatures against {num_signers} signers",
            signature.len()
        );
        let validated = loop {
            // Since we've already checked `signature.len()`, this means we've
            //  validated all the signatures in this loop
            let Some(signature) = signature.get(signature_index) else {
                break true;
            };
            let Some(signer) = signers.get(signer_index) else {
                error!("Failed to validate the mined nakamoto block: ran out of signers to try to validate signatures");
                break false;
            };
            if !signing_keys.insert(signer.signing_key) {
                panic!("Duplicate signing key detected: {:?}", signer.signing_key);
            }
            let stacks_public_key = Secp256k1PublicKey::from_slice(signer.signing_key.as_slice())
                .expect("Failed to convert signing key to StacksPublicKey");
            let valid = stacks_public_key
                .verify(&message, signature)
                .expect("Failed to verify signature");
            if !valid {
                info!(
                    "Failed to verify signature for signer, will attempt to validate without this signer";
                    "signer_pk" => stacks_public_key.to_hex(),
                    "signer_index" => signer_index,
                    "signature_index" => signature_index,
                );
                signer_index += 1;
            } else {
                signer_index += 1;
                signature_index += 1;
            }
            // Shouldn't really ever timeout, but do this in case there is some sort of overflow/underflow happening.
            assert!(
                start.elapsed() < timeout,
                "Timed out waiting to confirm block signatures"
            );
        };

        assert!(validated);
    }

    // Only call after already past the epoch 3.0 boundary
    fn run_until_burnchain_height_nakamoto(
        &mut self,
        timeout: Duration,
        burnchain_height: u64,
        num_signers: usize,
    ) {
        let current_block_height = self
            .running_nodes
            .btc_regtest_controller
            .get_headers_height();
        let total_nmb_blocks_to_mine = burnchain_height.saturating_sub(current_block_height);
        debug!("Mining {total_nmb_blocks_to_mine} Nakamoto block(s) to reach burnchain height {burnchain_height}");
        for _ in 0..total_nmb_blocks_to_mine {
            self.mine_and_verify_confirmed_naka_block(timeout, num_signers);
        }
    }

    /// Propose an invalid block to the signers
    fn propose_block(&mut self, block: NakamotoBlock, timeout: Duration) {
        let miners_contract_id = boot_code_id(MINERS_NAME, false);
        let mut session =
            StackerDBSession::new(&self.running_nodes.conf.node.rpc_bind, miners_contract_id);
        let burn_height = self
            .running_nodes
            .btc_regtest_controller
            .get_headers_height();
        let reward_cycle = self.get_current_reward_cycle();
        let message = SignerMessage::BlockProposal(BlockProposal {
            block,
            burn_height,
            reward_cycle,
        });
        let miner_sk = self
            .running_nodes
            .conf
            .miner
            .mining_key
            .expect("No mining key");
        // Submit the block proposal to the miner's slot
        let mut accepted = false;
        let mut version = 0;
        let slot_id = MinerSlotID::BlockProposal.to_u8() as u32;
        let start = Instant::now();
        debug!("Proposing invalid block to signers");
        while !accepted {
            let mut chunk =
                StackerDBChunkData::new(slot_id * 2, version, message.serialize_to_vec());
            chunk.sign(&miner_sk).expect("Failed to sign message chunk");
            debug!("Produced a signature: {:?}", chunk.sig);
            let result = session.put_chunk(&chunk).expect("Failed to put chunk");
            accepted = result.accepted;
            version += 1;
            debug!("Test Put Chunk ACK: {result:?}");
            assert!(
                start.elapsed() < timeout,
                "Timed out waiting for block proposal to be accepted"
            );
        }
    }
}

#[test]
#[ignore]
/// Test that a signer can respond to an invalid block proposal
///
/// Test Setup:
/// The test spins up five stacks signers, one miner Nakamoto node, and a corresponding bitcoind.
///
/// Test Execution:
/// The stacks node is advanced to epoch 3.0 reward set calculation to ensure the signer set is determined.
/// An invalid block proposal is forcibly written to the miner's slot to simulate the miner proposing a block.
/// The signers process the invalid block by first verifying it against the stacks node block proposal endpoint.
/// The signers then broadcast a rejection of the miner's proposed block back to the respective .signers-XXX-YYY contract.
///
/// Test Assertion:
/// Each signer successfully rejects the invalid block proposal.
fn block_proposal_rejection() {
    if env::var("BITCOIND_TEST") != Ok("1".into()) {
        return;
    }

    tracing_subscriber::registry()
        .with(fmt::layer())
        .with(EnvFilter::from_default_env())
        .init();

    info!("------------------------- Test Setup -------------------------");
    let num_signers = 5;
    let mut signer_test: SignerTest<SpawnedSigner> = SignerTest::new(num_signers, vec![]);
    signer_test.boot_to_epoch_3();
    let short_timeout = Duration::from_secs(30);

    info!("------------------------- Send Block Proposal To Signers -------------------------");
    let proposal_conf = ProposalEvalConfig {
        first_proposal_burn_block_timing: Duration::from_secs(0),
        block_proposal_timeout: Duration::from_secs(100),
        tenure_last_block_proposal_timeout: Duration::from_secs(30),
    };
    let mut block = NakamotoBlock {
        header: NakamotoBlockHeader::empty(),
        txs: vec![],
    };

    // First propose a block to the signers that does not have the correct consensus hash or BitVec. This should be rejected BEFORE
    // the block is submitted to the node for validation.
    let block_signer_signature_hash_1 = block.header.signer_signature_hash();
    signer_test.propose_block(block.clone(), short_timeout);

    // Wait for the first block to be mined successfully so we have the most up to date sortition view
    signer_test.wait_for_validate_ok_response(short_timeout);

    // Propose a block to the signers that passes initial checks but will be rejected by the stacks node
    let view = SortitionsView::fetch_view(proposal_conf, &signer_test.stacks_client).unwrap();
    block.header.pox_treatment = BitVec::ones(1).unwrap();
    block.header.consensus_hash = view.cur_sortition.consensus_hash;
    block.header.chain_length = 35; // We have mined 35 blocks so far.

    let block_signer_signature_hash_2 = block.header.signer_signature_hash();
    signer_test.propose_block(block, short_timeout);

    info!("------------------------- Test Block Proposal Rejected -------------------------");
    // Verify the signers rejected the second block via the endpoint
    let reject =
        signer_test.wait_for_validate_reject_response(short_timeout, block_signer_signature_hash_2);
    assert!(matches!(
        reject.reason_code,
        ValidateRejectCode::UnknownParent
    ));

    let start_polling = Instant::now();
    let mut found_signer_signature_hash_1 = false;
    let mut found_signer_signature_hash_2 = false;
    while !found_signer_signature_hash_1 && !found_signer_signature_hash_2 {
        std::thread::sleep(Duration::from_secs(1));
        let chunks = test_observer::get_stackerdb_chunks();
        for chunk in chunks.into_iter().flat_map(|chunk| chunk.modified_slots) {
            let Ok(message) = SignerMessage::consensus_deserialize(&mut chunk.data.as_slice())
            else {
                continue;
            };
            if let SignerMessage::BlockResponse(BlockResponse::Rejected(BlockRejection {
                reason: _reason,
                reason_code,
                signer_signature_hash,
                ..
            })) = message
            {
                if signer_signature_hash == block_signer_signature_hash_1 {
                    found_signer_signature_hash_1 = true;
                    assert!(matches!(reason_code, RejectCode::SortitionViewMismatch));
                } else if signer_signature_hash == block_signer_signature_hash_2 {
                    found_signer_signature_hash_2 = true;
                    assert!(matches!(reason_code, RejectCode::ValidationFailed(_)));
                } else {
                    continue;
                }
            } else {
                continue;
            }
        }
        assert!(
            start_polling.elapsed() <= short_timeout,
            "Timed out after waiting for response from signer"
        );
    }
    signer_test.shutdown();
}

// Basic test to ensure that miners are able to gather block responses
// from signers and create blocks.
#[test]
#[ignore]
fn miner_gather_signatures() {
    if env::var("BITCOIND_TEST") != Ok("1".into()) {
        return;
    }

    tracing_subscriber::registry()
        .with(fmt::layer())
        .with(EnvFilter::from_default_env())
        .init();

    // Disable p2p broadcast of the nakamoto blocks, so that we rely
    //  on the signer's using StackerDB to get pushed blocks
    *nakamoto_node::miner::TEST_SKIP_P2P_BROADCAST
        .lock()
        .unwrap() = Some(true);

    info!("------------------------- Test Setup -------------------------");
    let num_signers = 5;
    let mut signer_test: SignerTest<SpawnedSigner> = SignerTest::new(num_signers, vec![]);
    let timeout = Duration::from_secs(30);

    signer_test.boot_to_epoch_3();

    info!("------------------------- Test Mine and Verify Confirmed Nakamoto Block -------------------------");
    signer_test.mine_and_verify_confirmed_naka_block(timeout, num_signers);

    // Test prometheus metrics response
    #[cfg(feature = "monitoring_prom")]
    {
        wait_for(30, || {
            let metrics_response = signer_test.get_signer_metrics();

            // Because 5 signers are running in the same process, the prometheus metrics
            // are incremented once for every signer. This is why we expect the metric to be
            // `10`, even though there are only two blocks proposed.
            let expected_result_1 =
                format!("stacks_signer_block_proposals_received {}", num_signers * 2);
            let expected_result_2 = format!(
                "stacks_signer_block_responses_sent{{response_type=\"accepted\"}} {}",
                num_signers * 2
            );
            Ok(metrics_response.contains(&expected_result_1)
                && metrics_response.contains(&expected_result_2))
        })
        .expect("Failed to advance prometheus metrics");
    }
}

#[test]
#[ignore]
/// Test that signers can handle a transition between Nakamoto reward cycles
///
/// Test Setup:
/// The test spins up five stacks signers, one miner Nakamoto node, and a corresponding bitcoind.
/// The stacks node is then advanced to Epoch 3.0 boundary to allow block signing.
///
/// Test Execution:
/// The node mines 2 full Nakamoto reward cycles, sending blocks to observing signers to sign and return.
///
/// Test Assertion:
/// All signers sign all blocks successfully.
/// The chain advances 2 full reward cycles.
fn mine_2_nakamoto_reward_cycles() {
    if env::var("BITCOIND_TEST") != Ok("1".into()) {
        return;
    }

    tracing_subscriber::registry()
        .with(fmt::layer())
        .with(EnvFilter::from_default_env())
        .init();

    info!("------------------------- Test Setup -------------------------");
    let nmb_reward_cycles = 2;
    let num_signers = 5;
    let mut signer_test: SignerTest<SpawnedSigner> = SignerTest::new(num_signers, vec![]);
    let timeout = Duration::from_secs(200);
    signer_test.boot_to_epoch_3();
    let curr_reward_cycle = signer_test.get_current_reward_cycle();
    // Mine 2 full Nakamoto reward cycles (epoch 3 starts in the middle of one, hence the + 1)
    let next_reward_cycle = curr_reward_cycle.saturating_add(1);
    let final_reward_cycle = next_reward_cycle.saturating_add(nmb_reward_cycles);
    let final_reward_cycle_height_boundary = signer_test
        .running_nodes
        .btc_regtest_controller
        .get_burnchain()
        .reward_cycle_to_block_height(final_reward_cycle)
        .saturating_sub(1);

    info!("------------------------- Test Mine 2 Nakamoto Reward Cycles -------------------------");
    signer_test.run_until_burnchain_height_nakamoto(
        timeout,
        final_reward_cycle_height_boundary,
        num_signers,
    );

    let current_burnchain_height = signer_test
        .running_nodes
        .btc_regtest_controller
        .get_headers_height();
    assert_eq!(current_burnchain_height, final_reward_cycle_height_boundary);
    signer_test.shutdown();
}

#[test]
#[ignore]
fn forked_tenure_invalid() {
    if env::var("BITCOIND_TEST") != Ok("1".into()) {
        return;
    }
    let result = forked_tenure_testing(Duration::from_secs(5), Duration::from_secs(7), false);

    assert_ne!(
        result.tip_b.index_block_hash(),
        result.tip_a.index_block_hash()
    );
    assert_eq!(
        result.tip_b.index_block_hash(),
        result.tip_c.index_block_hash()
    );
    assert_ne!(result.tip_c, result.tip_a);

    // Block B was built atop block A
    assert_eq!(
        result.tip_b.stacks_block_height,
        result.tip_a.stacks_block_height + 1
    );
    assert_eq!(
        result.mined_b.parent_block_id,
        result.tip_a.index_block_hash().to_string()
    );

    // Block C was built AFTER Block B was built, but BEFORE it was broadcasted, so it should be built off of Block A
    assert_eq!(
        result.mined_c.parent_block_id,
        result.tip_a.index_block_hash().to_string()
    );
    assert_ne!(
        result
            .tip_c
            .anchored_header
            .as_stacks_nakamoto()
            .unwrap()
            .signer_signature_hash(),
        result.mined_c.signer_signature_hash,
        "Mined block during tenure C should not have become the chain tip"
    );

    assert!(result.tip_c_2.is_none());
    assert!(result.mined_c_2.is_none());

    // Tenure D should continue progress
    assert_ne!(result.tip_c, result.tip_d);
    assert_ne!(
        result.tip_b.index_block_hash(),
        result.tip_d.index_block_hash()
    );
    assert_ne!(result.tip_a, result.tip_d);

    // Tenure D builds off of Tenure B
    assert_eq!(
        result.tip_d.stacks_block_height,
        result.tip_b.stacks_block_height + 1,
    );
    assert_eq!(
        result.mined_d.parent_block_id,
        result.tip_b.index_block_hash().to_string()
    );
}

#[test]
#[ignore]
fn forked_tenure_okay() {
    if env::var("BITCOIND_TEST") != Ok("1".into()) {
        return;
    }

    let result = forked_tenure_testing(Duration::from_secs(360), Duration::from_secs(0), true);

    assert_ne!(result.tip_b, result.tip_a);
    assert_ne!(result.tip_b, result.tip_c);
    assert_ne!(result.tip_c, result.tip_a);

    // Block B was built atop block A
    assert_eq!(
        result.tip_b.stacks_block_height,
        result.tip_a.stacks_block_height + 1
    );
    assert_eq!(
        result.mined_b.parent_block_id,
        result.tip_a.index_block_hash().to_string()
    );

    // Block C was built AFTER Block B was built, but BEFORE it was broadcasted, so it should be built off of Block A
    assert_eq!(
        result.tip_c.stacks_block_height,
        result.tip_a.stacks_block_height + 1
    );
    assert_eq!(
        result.mined_c.parent_block_id,
        result.tip_a.index_block_hash().to_string()
    );

    let tenure_c_2 = result.tip_c_2.unwrap();
    assert_ne!(result.tip_c, tenure_c_2);
    assert_ne!(tenure_c_2, result.tip_d);
    assert_ne!(result.tip_c, result.tip_d);

    // Second block of tenure C builds off of block C
    assert_eq!(
        tenure_c_2.stacks_block_height,
        result.tip_c.stacks_block_height + 1,
    );
    assert_eq!(
        result.mined_c_2.unwrap().parent_block_id,
        result.tip_c.index_block_hash().to_string()
    );

    // Tenure D builds off of the second block of tenure C
    assert_eq!(
        result.tip_d.stacks_block_height,
        tenure_c_2.stacks_block_height + 1,
    );
    assert_eq!(
        result.mined_d.parent_block_id,
        tenure_c_2.index_block_hash().to_string()
    );
}

struct TenureForkingResult {
    tip_a: StacksHeaderInfo,
    tip_b: StacksHeaderInfo,
    tip_c: StacksHeaderInfo,
    tip_c_2: Option<StacksHeaderInfo>,
    tip_d: StacksHeaderInfo,
    mined_b: MinedNakamotoBlockEvent,
    mined_c: MinedNakamotoBlockEvent,
    mined_c_2: Option<MinedNakamotoBlockEvent>,
    mined_d: MinedNakamotoBlockEvent,
}

#[test]
#[ignore]
/// Test to make sure that the signers are capable of reloading their reward set
///  if the stacks-node doesn't have it available at the first block of a prepare phase (e.g., if there was no block)
fn reloads_signer_set_in() {
    tracing_subscriber::registry()
        .with(fmt::layer())
        .with(EnvFilter::from_default_env())
        .init();

    let num_signers = 5;
    let sender_sk = Secp256k1PrivateKey::new();
    let sender_addr = tests::to_addr(&sender_sk);
    let send_amt = 100;
    let send_fee = 180;
    let mut signer_test: SignerTest<SpawnedSigner> = SignerTest::new_with_config_modifications(
        num_signers,
        vec![(sender_addr, send_amt + send_fee)],
        |_config| {},
        |_| {},
        None,
        None,
    );

    setup_epoch_3_reward_set(
        &signer_test.running_nodes.conf,
        &signer_test.running_nodes.blocks_processed,
        &signer_test.signer_stacks_private_keys,
        &signer_test.signer_stacks_private_keys,
        &mut signer_test.running_nodes.btc_regtest_controller,
        Some(signer_test.num_stacking_cycles),
    );

    let naka_conf = &signer_test.running_nodes.conf;
    let epochs = naka_conf.burnchain.epochs.clone().unwrap();
    let epoch_3 = &epochs[StacksEpoch::find_epoch_by_id(&epochs, StacksEpochId::Epoch30).unwrap()];
    let reward_cycle_len = naka_conf.get_burnchain().pox_constants.reward_cycle_length as u64;
    let prepare_phase_len = naka_conf.get_burnchain().pox_constants.prepare_length as u64;

    let epoch_3_start_height = epoch_3.start_height;
    assert!(
        epoch_3_start_height > 0,
        "Epoch 3.0 start height must be greater than 0"
    );
    let epoch_3_reward_cycle_boundary =
        epoch_3_start_height.saturating_sub(epoch_3_start_height % reward_cycle_len);
    let before_epoch_3_reward_set_calculation =
        epoch_3_reward_cycle_boundary.saturating_sub(prepare_phase_len);
    run_until_burnchain_height(
        &mut signer_test.running_nodes.btc_regtest_controller,
        &signer_test.running_nodes.blocks_processed,
        before_epoch_3_reward_set_calculation,
        naka_conf,
    );

    info!("Waiting for signer set calculation.");
    let short_timeout = Duration::from_secs(30);
    // Make sure the signer set is calculated before continuing or signers may not
    // recognize that they are registered signers in the subsequent burn block event
    let reward_cycle = signer_test.get_current_reward_cycle() + 1;
    signer_test
        .running_nodes
        .btc_regtest_controller
        .build_next_block(1);
    wait_for(short_timeout.as_secs(), || {
        let reward_set = match signer_test
            .stacks_client
            .get_reward_set_signers(reward_cycle)
        {
            Ok(x) => x,
            Err(e) => {
                warn!("Failed to check if reward set is calculated yet: {e:?}. Will try again");
                return Ok(false);
            }
        };
        if let Some(ref set) = reward_set {
            info!("Signer set: {set:?}");
        }
        Ok(reward_set.is_some())
    })
    .expect("Timed out waiting for reward set to be calculated");
    info!("Signer set calculated");

    // Manually consume one more block to ensure signers refresh their state
    info!("Waiting for signers to initialize.");
    next_block_and_wait(
        &mut signer_test.running_nodes.btc_regtest_controller,
        &signer_test.running_nodes.blocks_processed,
    );
    signer_test.wait_for_registered(30);
    info!("Signers initialized");

    signer_test.run_until_epoch_3_boundary();

    let commits_submitted = signer_test.running_nodes.commits_submitted.clone();

    info!("Waiting 1 burnchain block for miner VRF key confirmation");
    // Wait one block to confirm the VRF register, wait until a block commit is submitted
    next_block_and(
        &mut signer_test.running_nodes.btc_regtest_controller,
        60,
        || {
            let commits_count = commits_submitted.load(Ordering::SeqCst);
            Ok(commits_count >= 1)
        },
    )
    .unwrap();
    info!("Ready to mine Nakamoto blocks!");

    info!("------------------------- Reached Epoch 3.0 -------------------------");
    signer_test.shutdown();
}

/// This test spins up a nakamoto-neon node.
/// It starts in Epoch 2.0, mines with `neon_node` to Epoch 3.0, and then switches
///  to Nakamoto operation (activating pox-4 by submitting a stack-stx tx). The BootLoop
///  struct handles the epoch-2/3 tear-down and spin-up.
/// Miner A mines a regular tenure, its last block being block a_x.
/// Miner B starts its tenure, Miner B produces a Stacks block b_0, but miner C submits its block commit before b_0 is broadcasted.
/// Bitcoin block C, containing Miner C's block commit, is mined BEFORE miner C has a chance to update their block commit with b_0's information.
/// This test asserts:
///  * tenure C ignores b_0, and correctly builds off of block a_x.
fn forked_tenure_testing(
    proposal_limit: Duration,
    post_btc_block_pause: Duration,
    expect_tenure_c: bool,
) -> TenureForkingResult {
    tracing_subscriber::registry()
        .with(fmt::layer())
        .with(EnvFilter::from_default_env())
        .init();

    let num_signers = 5;
    let sender_sk = Secp256k1PrivateKey::new();
    let sender_addr = tests::to_addr(&sender_sk);
    let send_amt = 100;
    let send_fee = 180;
    let recipient = PrincipalData::from(StacksAddress::burn_address(false));
    let mut signer_test: SignerTest<SpawnedSigner> = SignerTest::new_with_config_modifications(
        num_signers,
        vec![(sender_addr, send_amt + send_fee)],
        |config| {
            // make the duration long enough that the reorg attempt will definitely be accepted
            config.first_proposal_burn_block_timing = proposal_limit;
            // don't allow signers to post signed blocks (limits the amount of fault injection we
            // need)
            TEST_SKIP_BLOCK_BROADCAST.lock().unwrap().replace(true);
        },
        |_| {},
        None,
        None,
    );
    let http_origin = format!("http://{}", &signer_test.running_nodes.conf.node.rpc_bind);

    signer_test.boot_to_epoch_3();
    sleep_ms(1000);
    info!("------------------------- Reached Epoch 3.0 -------------------------");

    let naka_conf = signer_test.running_nodes.conf.clone();
    let burnchain = naka_conf.get_burnchain();
    let sortdb = burnchain.open_sortition_db(true).unwrap();
    let (chainstate, _) = StacksChainState::open(
        naka_conf.is_mainnet(),
        naka_conf.burnchain.chain_id,
        &naka_conf.get_chainstate_path_str(),
        None,
    )
    .unwrap();

    let commits_submitted = signer_test.running_nodes.commits_submitted.clone();
    let mined_blocks = signer_test.running_nodes.nakamoto_blocks_mined.clone();
    let proposed_blocks = signer_test.running_nodes.nakamoto_blocks_proposed.clone();
    let rejected_blocks = signer_test.running_nodes.nakamoto_blocks_rejected.clone();
    let coord_channel = signer_test.running_nodes.coord_channel.clone();
    let blocks_processed_before = coord_channel
        .lock()
        .expect("Mutex poisoned")
        .get_stacks_blocks_processed();

    info!("Starting Tenure A.");
    // In the next block, the miner should win the tenure and submit a stacks block
    let commits_before = commits_submitted.load(Ordering::SeqCst);
    let blocks_before = mined_blocks.load(Ordering::SeqCst);

    next_block_and(
        &mut signer_test.running_nodes.btc_regtest_controller,
        60,
        || {
            let commits_count = commits_submitted.load(Ordering::SeqCst);
            let blocks_count = mined_blocks.load(Ordering::SeqCst);
            let blocks_processed = coord_channel
                .lock()
                .expect("Mutex poisoned")
                .get_stacks_blocks_processed();
            Ok(commits_count > commits_before
                && blocks_count > blocks_before
                && blocks_processed > blocks_processed_before)
        },
    )
    .unwrap();

    sleep_ms(1000);

    let tip_a = NakamotoChainState::get_canonical_block_header(chainstate.db(), &sortdb)
        .unwrap()
        .unwrap();

    // For the next tenure, submit the commit op but do not allow any stacks blocks to be broadcasted
    TEST_BROADCAST_STALL.lock().unwrap().replace(true);
    TEST_BLOCK_ANNOUNCE_STALL.lock().unwrap().replace(true);
    let blocks_before = mined_blocks.load(Ordering::SeqCst);
    let commits_before = commits_submitted.load(Ordering::SeqCst);

    info!("Starting Tenure B.");
    next_block_and(
        &mut signer_test.running_nodes.btc_regtest_controller,
        60,
        || {
            let commits_count = commits_submitted.load(Ordering::SeqCst);
            Ok(commits_count > commits_before)
        },
    )
    .unwrap();

    info!("Commit op is submitted; unpause tenure B's block");

    // Unpause the broadcast of Tenure B's block, do not submit commits.
    // However, do not allow B to be processed just yet
    signer_test
        .running_nodes
        .nakamoto_test_skip_commit_op
        .0
        .lock()
        .unwrap()
        .replace(true);
    TEST_BROADCAST_STALL.lock().unwrap().replace(false);

    // Wait for a stacks block to be broadcasted
    let start_time = Instant::now();
    while mined_blocks.load(Ordering::SeqCst) <= blocks_before {
        assert!(
            start_time.elapsed() < Duration::from_secs(30),
            "FAIL: Test timed out while waiting for block production",
        );
        thread::sleep(Duration::from_secs(1));
    }

    info!("Tenure B broadcasted a block. Wait {post_btc_block_pause:?}, issue the next bitcon block, and un-stall block commits.");
    thread::sleep(post_btc_block_pause);

    // the block will be stored, not processed, so load it out of staging
    let tip_sn = SortitionDB::get_canonical_burn_chain_tip(sortdb.conn())
        .expect("Failed to get sortition tip");

    let tip_b_block = chainstate
        .nakamoto_blocks_db()
        .get_nakamoto_tenure_start_blocks(&tip_sn.consensus_hash)
        .unwrap()
        .first()
        .cloned()
        .unwrap();

    // synthesize a StacksHeaderInfo from this unprocessed block
    let tip_b = StacksHeaderInfo {
        anchored_header: StacksBlockHeaderTypes::Nakamoto(tip_b_block.header.clone()),
        microblock_tail: None,
        stacks_block_height: tip_b_block.header.chain_length,
        index_root: TrieHash([0x00; 32]), // we can't know this yet since the block hasn't been processed
        consensus_hash: tip_b_block.header.consensus_hash,
        burn_header_hash: tip_sn.burn_header_hash,
        burn_header_height: tip_sn.block_height as u32,
        burn_header_timestamp: tip_sn.burn_header_timestamp,
        anchored_block_size: tip_b_block.serialize_to_vec().len() as u64,
        burn_view: Some(tip_b_block.header.consensus_hash),
    };

    let blocks = test_observer::get_mined_nakamoto_blocks();
    let mined_b = blocks.last().unwrap().clone();

    // Block B was built atop block A
    assert_eq!(tip_b.stacks_block_height, tip_a.stacks_block_height + 1);
    assert_eq!(
        mined_b.parent_block_id,
        tip_a.index_block_hash().to_string()
    );
    assert_ne!(tip_b, tip_a);

    if !expect_tenure_c {
        // allow B to process, so it'll be distinct from C
        TEST_BLOCK_ANNOUNCE_STALL.lock().unwrap().replace(false);
        sleep_ms(1000);
    }

    info!("Starting Tenure C.");

    // Submit a block commit op for tenure C
    let commits_before = commits_submitted.load(Ordering::SeqCst);
    let blocks_before = if expect_tenure_c {
        mined_blocks.load(Ordering::SeqCst)
    } else {
        proposed_blocks.load(Ordering::SeqCst)
    };
    let rejected_before = rejected_blocks.load(Ordering::SeqCst);

    next_block_and(
        &mut signer_test.running_nodes.btc_regtest_controller,
        60,
        || {
            signer_test
                .running_nodes
                .nakamoto_test_skip_commit_op
                .0
                .lock()
                .unwrap()
                .replace(false);

            let commits_count = commits_submitted.load(Ordering::SeqCst);
            if commits_count > commits_before {
                // now allow block B to process if it hasn't already.
                TEST_BLOCK_ANNOUNCE_STALL.lock().unwrap().replace(false);
            }
            let rejected_count = rejected_blocks.load(Ordering::SeqCst);
            let (blocks_count, rbf_count, has_reject_count) = if expect_tenure_c {
                // if tenure C is going to be canonical, then we expect the miner to RBF its commit
                // once (i.e. for the block it mines and gets signed), and we expect zero
                // rejections.
                (mined_blocks.load(Ordering::SeqCst), 1, true)
            } else {
                // if tenure C is NOT going to be canonical, then we expect no RBFs (since the
                // miner can't get its block signed), and we expect at least one rejection
                (
                    proposed_blocks.load(Ordering::SeqCst),
                    0,
                    rejected_count > rejected_before,
                )
            };

            Ok(commits_count > commits_before + rbf_count
                && blocks_count > blocks_before
                && has_reject_count)
        },
    )
    .unwrap();

    // allow blocks B and C to be processed
    sleep_ms(1000);

    info!("Tenure C produced (or proposed) a block!");
    let tip_c = NakamotoChainState::get_canonical_block_header(chainstate.db(), &sortdb)
        .unwrap()
        .unwrap();

    let blocks = test_observer::get_mined_nakamoto_blocks();
    let mined_c = blocks.last().unwrap().clone();

    if expect_tenure_c {
        assert_ne!(tip_b.index_block_hash(), tip_c.index_block_hash());
    } else {
        assert_eq!(tip_b.index_block_hash(), tip_c.index_block_hash());
    }
    assert_ne!(tip_c, tip_a);

    let (tip_c_2, mined_c_2) = if !expect_tenure_c {
        (None, None)
    } else {
        // Now let's produce a second block for tenure C and ensure it builds off of block C.
        let blocks_before = mined_blocks.load(Ordering::SeqCst);
        let start_time = Instant::now();
        // submit a tx so that the miner will mine an extra block
        let sender_nonce = 0;
        let transfer_tx = make_stacks_transfer(
            &sender_sk,
            sender_nonce,
            send_fee,
            naka_conf.burnchain.chain_id,
            &recipient,
            send_amt,
        );
        let tx = submit_tx(&http_origin, &transfer_tx);
        info!("Submitted tx {tx} in Tenure C to mine a second block");
        while mined_blocks.load(Ordering::SeqCst) <= blocks_before {
            assert!(
                start_time.elapsed() < Duration::from_secs(30),
                "FAIL: Test timed out while waiting for block production",
            );
            thread::sleep(Duration::from_secs(1));
        }

        // give C's second block a moment to process
        sleep_ms(1000);

        info!("Tenure C produced a second block!");

        let block_2_tenure_c =
            NakamotoChainState::get_canonical_block_header(chainstate.db(), &sortdb)
                .unwrap()
                .unwrap();
        let blocks = test_observer::get_mined_nakamoto_blocks();
        let block_2_c = blocks.last().cloned().unwrap();
        (Some(block_2_tenure_c), Some(block_2_c))
    };

    // allow block C2 to be processed
    sleep_ms(1000);

    info!("Starting Tenure D.");

    // Submit a block commit op for tenure D and mine a stacks block
    let commits_before = commits_submitted.load(Ordering::SeqCst);
    let blocks_before = mined_blocks.load(Ordering::SeqCst);
    next_block_and(
        &mut signer_test.running_nodes.btc_regtest_controller,
        60,
        || {
            let commits_count = commits_submitted.load(Ordering::SeqCst);
            let blocks_count = mined_blocks.load(Ordering::SeqCst);
            Ok(commits_count > commits_before && blocks_count > blocks_before)
        },
    )
    .unwrap();

    // allow block D to be processed
    sleep_ms(1000);

    let tip_d = NakamotoChainState::get_canonical_block_header(chainstate.db(), &sortdb)
        .unwrap()
        .unwrap();
    let blocks = test_observer::get_mined_nakamoto_blocks();
    let mined_d = blocks.last().unwrap().clone();
    signer_test.shutdown();
    TenureForkingResult {
        tip_a,
        tip_b,
        tip_c,
        tip_c_2,
        tip_d,
        mined_b,
        mined_c,
        mined_c_2,
        mined_d,
    }
}

#[test]
#[ignore]
fn bitcoind_forking_test() {
    if env::var("BITCOIND_TEST") != Ok("1".into()) {
        return;
    }

    let num_signers = 5;
    let sender_sk = Secp256k1PrivateKey::new();
    let sender_addr = tests::to_addr(&sender_sk);
    let send_amt = 100;
    let send_fee = 180;
    let mut signer_test: SignerTest<SpawnedSigner> =
        SignerTest::new(num_signers, vec![(sender_addr, send_amt + send_fee)]);
    let conf = signer_test.running_nodes.conf.clone();
    let http_origin = format!("http://{}", &conf.node.rpc_bind);
    let miner_address = Keychain::default(conf.node.seed.clone())
        .origin_address(conf.is_mainnet())
        .unwrap();
    let miner_pk = signer_test
        .running_nodes
        .btc_regtest_controller
        .get_mining_pubkey()
        .as_deref()
        .map(Secp256k1PublicKey::from_hex)
        .unwrap()
        .unwrap();

    let get_unconfirmed_commit_data = |btc_controller: &mut BitcoinRegtestController| {
        let unconfirmed_utxo = btc_controller
            .get_all_utxos(&miner_pk)
            .into_iter()
            .find(|utxo| utxo.confirmations == 0)?;
        let unconfirmed_txid = Txid::from_bitcoin_tx_hash(&unconfirmed_utxo.txid);
        let unconfirmed_tx = btc_controller.get_raw_transaction(&unconfirmed_txid);
        let unconfirmed_tx_opreturn_bytes = unconfirmed_tx.output[0].script_pubkey.as_bytes();
        info!(
            "Unconfirmed tx bytes: {}",
            stacks::util::hash::to_hex(unconfirmed_tx_opreturn_bytes)
        );
        let data = LeaderBlockCommitOp::parse_data(
            &unconfirmed_tx_opreturn_bytes[unconfirmed_tx_opreturn_bytes.len() - 77..],
        )
        .unwrap();
        Some(data)
    };

    signer_test.boot_to_epoch_3();
    info!("------------------------- Reached Epoch 3.0 -------------------------");
    let pre_epoch_3_nonce = get_account(&http_origin, &miner_address).nonce;
    let pre_fork_tenures = 10;

    for i in 0..pre_fork_tenures {
        info!("Mining pre-fork tenure {} of {pre_fork_tenures}", i + 1);
        signer_test.mine_nakamoto_block(Duration::from_secs(30));
    }

    let pre_fork_1_nonce = get_account(&http_origin, &miner_address).nonce;

    assert_eq!(pre_fork_1_nonce, pre_epoch_3_nonce + 2 * pre_fork_tenures);

    info!("------------------------- Triggering Bitcoin Fork -------------------------");

    let burn_block_height = get_chain_info(&signer_test.running_nodes.conf).burn_block_height;
    let burn_header_hash_to_fork = signer_test
        .running_nodes
        .btc_regtest_controller
        .get_block_hash(burn_block_height);
    signer_test
        .running_nodes
        .btc_regtest_controller
        .invalidate_block(&burn_header_hash_to_fork);
    signer_test
        .running_nodes
        .btc_regtest_controller
        .build_next_block(1);

    info!("Wait for block off of shallow fork");

    // we need to mine some blocks to get back to being considered a frequent miner
    for i in 0..3 {
        let current_burn_height = get_chain_info(&signer_test.running_nodes.conf).burn_block_height;
        info!(
            "Mining block #{i} to be considered a frequent miner";
            "current_burn_height" => current_burn_height,
        );
        let commits_count = signer_test
            .running_nodes
            .commits_submitted
            .load(Ordering::SeqCst);
        next_block_and_controller(
            &mut signer_test.running_nodes.btc_regtest_controller,
            60,
            |btc_controller| {
                let commits_submitted = signer_test
                    .running_nodes
                    .commits_submitted
                    .load(Ordering::SeqCst);
                if commits_submitted <= commits_count {
                    // wait until a commit was submitted
                    return Ok(false)
                }
                let Some(payload) = get_unconfirmed_commit_data(btc_controller) else {
                    warn!("Commit submitted, but bitcoin doesn't see it in the unconfirmed UTXO set, will try to wait.");
                    return Ok(false)
                };
                let burn_parent_modulus = payload.burn_parent_modulus;
                let current_modulus = u8::try_from((current_burn_height + 1) % 5).unwrap();
                info!(
                    "Ongoing Commit Operation check";
                    "burn_parent_modulus" => burn_parent_modulus,
                    "current_modulus" => current_modulus,
                    "payload" => ?payload,
                );
                Ok(burn_parent_modulus == current_modulus)
            },
        )
        .unwrap();
    }

    let post_fork_1_nonce = get_account(&http_origin, &miner_address).nonce;

    assert_eq!(post_fork_1_nonce, pre_fork_1_nonce - 2);

    for i in 0..5 {
        info!("Mining post-fork tenure {} of 5", i + 1);
        signer_test.mine_nakamoto_block(Duration::from_secs(30));
    }

    let pre_fork_2_nonce = get_account(&http_origin, &miner_address).nonce;
    assert_eq!(pre_fork_2_nonce, post_fork_1_nonce + 2 * 5);

    info!(
        "New chain info: {:?}",
        get_chain_info(&signer_test.running_nodes.conf)
    );

    info!("------------------------- Triggering Deeper Bitcoin Fork -------------------------");

    let burn_block_height = get_chain_info(&signer_test.running_nodes.conf).burn_block_height;
    let burn_header_hash_to_fork = signer_test
        .running_nodes
        .btc_regtest_controller
        .get_block_hash(burn_block_height - 3);
    signer_test
        .running_nodes
        .btc_regtest_controller
        .invalidate_block(&burn_header_hash_to_fork);
    signer_test
        .running_nodes
        .btc_regtest_controller
        .build_next_block(4);

    info!("Wait for block off of deep fork");

    // we need to mine some blocks to get back to being considered a frequent miner
    for i in 0..3 {
        let current_burn_height = get_chain_info(&signer_test.running_nodes.conf).burn_block_height;
        info!(
            "Mining block #{i} to be considered a frequent miner";
            "current_burn_height" => current_burn_height,
        );
        let commits_count = signer_test
            .running_nodes
            .commits_submitted
            .load(Ordering::SeqCst);
        next_block_and_controller(
            &mut signer_test.running_nodes.btc_regtest_controller,
            60,
            |btc_controller| {
                let commits_submitted = signer_test
                    .running_nodes
                    .commits_submitted
                    .load(Ordering::SeqCst);
                if commits_submitted <= commits_count {
                    // wait until a commit was submitted
                    return Ok(false)
                }
                let Some(payload) = get_unconfirmed_commit_data(btc_controller) else {
                    warn!("Commit submitted, but bitcoin doesn't see it in the unconfirmed UTXO set, will try to wait.");
                    return Ok(false)
                };
                let burn_parent_modulus = payload.burn_parent_modulus;
                let current_modulus = u8::try_from((current_burn_height + 1) % 5).unwrap();
                info!(
                    "Ongoing Commit Operation check";
                    "burn_parent_modulus" => burn_parent_modulus,
                    "current_modulus" => current_modulus,
                    "payload" => ?payload,
                );
                Ok(burn_parent_modulus == current_modulus)
            },
        )
        .unwrap();
    }

    let post_fork_2_nonce = get_account(&http_origin, &miner_address).nonce;

    assert_eq!(post_fork_2_nonce, pre_fork_2_nonce - 4 * 2);

    for i in 0..5 {
        info!("Mining post-fork tenure {} of 5", i + 1);
        signer_test.mine_nakamoto_block(Duration::from_secs(30));
    }

    let test_end_nonce = get_account(&http_origin, &miner_address).nonce;
    assert_eq!(test_end_nonce, post_fork_2_nonce + 2 * 5);

    info!(
        "New chain info: {:?}",
        get_chain_info(&signer_test.running_nodes.conf)
    );
    signer_test.shutdown();
}

#[test]
#[ignore]
fn multiple_miners() {
    if env::var("BITCOIND_TEST") != Ok("1".into()) {
        return;
    }

    let num_signers = 5;
    let sender_sk = Secp256k1PrivateKey::new();
    let sender_addr = tests::to_addr(&sender_sk);
    let send_amt = 100;
    let send_fee = 180;

    let btc_miner_1_seed = vec![1, 1, 1, 1];
    let btc_miner_2_seed = vec![2, 2, 2, 2];
    let btc_miner_1_pk = Keychain::default(btc_miner_1_seed.clone()).get_pub_key();
    let btc_miner_2_pk = Keychain::default(btc_miner_2_seed.clone()).get_pub_key();

    let node_1_rpc = gen_random_port();
    let node_1_p2p = gen_random_port();
    let node_2_rpc = gen_random_port();
    let node_2_p2p = gen_random_port();

    let localhost = "127.0.0.1";
    let node_1_rpc_bind = format!("{localhost}:{node_1_rpc}");
    let node_2_rpc_bind = format!("{localhost}:{node_2_rpc}");
    let mut node_2_listeners = Vec::new();

    let max_nakamoto_tenures = 30;
    // partition the signer set so that ~half are listening and using node 1 for RPC and events,
    //  and the rest are using node 2

    let mut signer_test: SignerTest<SpawnedSigner> = SignerTest::new_with_config_modifications(
        num_signers,
        vec![(sender_addr, send_amt + send_fee)],
        |signer_config| {
            let node_host = if signer_config.endpoint.port() % 2 == 0 {
                &node_1_rpc_bind
            } else {
                &node_2_rpc_bind
            };
            signer_config.node_host = node_host.to_string();
        },
        |config| {
            config.node.rpc_bind = format!("{localhost}:{node_1_rpc}");
            config.node.p2p_bind = format!("{localhost}:{node_1_p2p}");
            config.node.data_url = format!("http://{localhost}:{node_1_rpc}");
            config.node.p2p_address = format!("{localhost}:{node_1_p2p}");
            config.miner.wait_on_interim_blocks = Duration::from_secs(5);
            config.node.pox_sync_sample_secs = 30;
            config.burnchain.pox_reward_length = Some(max_nakamoto_tenures);

            config.node.seed = btc_miner_1_seed.clone();
            config.node.local_peer_seed = btc_miner_1_seed.clone();
            config.burnchain.local_mining_public_key = Some(btc_miner_1_pk.to_hex());
            config.miner.mining_key = Some(Secp256k1PrivateKey::from_seed(&[1]));

            config.events_observers.retain(|listener| {
                let Ok(addr) = std::net::SocketAddr::from_str(&listener.endpoint) else {
                    warn!(
                        "Cannot parse {} to a socket, assuming it isn't a signer-listener binding",
                        listener.endpoint
                    );
                    return true;
                };
                if addr.port() % 2 == 0 || addr.port() == test_observer::EVENT_OBSERVER_PORT {
                    return true;
                }
                node_2_listeners.push(listener.clone());
                false
            })
        },
        Some(vec![btc_miner_1_pk, btc_miner_2_pk]),
        None,
    );
    let conf = signer_test.running_nodes.conf.clone();
    let mut conf_node_2 = conf.clone();
    conf_node_2.node.rpc_bind = format!("{localhost}:{node_2_rpc}");
    conf_node_2.node.p2p_bind = format!("{localhost}:{node_2_p2p}");
    conf_node_2.node.data_url = format!("http://{localhost}:{node_2_rpc}");
    conf_node_2.node.p2p_address = format!("{localhost}:{node_2_p2p}");
    conf_node_2.node.seed = btc_miner_2_seed.clone();
    conf_node_2.burnchain.local_mining_public_key = Some(btc_miner_2_pk.to_hex());
    conf_node_2.node.local_peer_seed = btc_miner_2_seed.clone();
    conf_node_2.miner.mining_key = Some(Secp256k1PrivateKey::from_seed(&[2]));
    conf_node_2.node.miner = true;
    conf_node_2.events_observers.clear();
    conf_node_2.events_observers.extend(node_2_listeners);
    assert!(!conf_node_2.events_observers.is_empty());

    let node_1_sk = Secp256k1PrivateKey::from_seed(&conf.node.local_peer_seed);
    let node_1_pk = StacksPublicKey::from_private(&node_1_sk);

    conf_node_2.node.working_dir = format!("{}-{}", conf_node_2.node.working_dir, "1");

    conf_node_2.node.set_bootstrap_nodes(
        format!("{}@{}", &node_1_pk.to_hex(), conf.node.p2p_bind),
        conf.burnchain.chain_id,
        conf.burnchain.peer_version,
    );

    let mut run_loop_2 = boot_nakamoto::BootRunLoop::new(conf_node_2.clone()).unwrap();
    let run_loop_stopper_2 = run_loop_2.get_termination_switch();
    let rl2_coord_channels = run_loop_2.coordinator_channels();
    let Counters {
        naka_submitted_commits: rl2_commits,
        ..
    } = run_loop_2.counters();
    let run_loop_2_thread = thread::Builder::new()
        .name("run_loop_2".into())
        .spawn(move || run_loop_2.start(None, 0))
        .unwrap();

    signer_test.boot_to_epoch_3();

    wait_for(120, || {
        let Some(node_1_info) = get_chain_info_opt(&conf) else {
            return Ok(false);
        };
        let Some(node_2_info) = get_chain_info_opt(&conf_node_2) else {
            return Ok(false);
        };
        Ok(node_1_info.stacks_tip_height == node_2_info.stacks_tip_height)
    })
    .expect("Timed out waiting for boostrapped node to catch up to the miner");

    let pre_nakamoto_peer_1_height = get_chain_info(&conf).stacks_tip_height;

    info!("------------------------- Reached Epoch 3.0 -------------------------");

    // due to the random nature of mining sortitions, the way this test is structured
    //  is that we keep track of how many tenures each miner produced, and once enough sortitions
    //  have been produced such that each miner has produced 3 tenures, we stop and check the
    //  results at the end
    let rl1_coord_channels = signer_test.running_nodes.coord_channel.clone();
    let rl1_commits = signer_test.running_nodes.commits_submitted.clone();

    let miner_1_pk = StacksPublicKey::from_private(conf.miner.mining_key.as_ref().unwrap());
    let miner_2_pk = StacksPublicKey::from_private(conf_node_2.miner.mining_key.as_ref().unwrap());
    let mut btc_blocks_mined = 1;
    let mut miner_1_tenures = 0;
    let mut miner_2_tenures = 0;
    while !(miner_1_tenures >= 3 && miner_2_tenures >= 3) {
        assert!(
            max_nakamoto_tenures >= btc_blocks_mined,
            "Produced {btc_blocks_mined} sortitions, but didn't cover the test scenarios, aborting"
        );

        let info_1 = get_chain_info(&conf);
        let info_2 = get_chain_info(&conf_node_2);

        info!("Issue next block-build request\ninfo 1: {info_1:?}\ninfo 2: {info_2:?}\n");

        signer_test.mine_block_wait_on_processing(
            &[&rl1_coord_channels, &rl2_coord_channels],
            &[&rl1_commits, &rl2_commits],
            Duration::from_secs(30),
        );

        btc_blocks_mined += 1;
        let blocks = get_nakamoto_headers(&conf);
        // for this test, there should be one block per tenure
        let consensus_hash_set: HashSet<_> =
            blocks.iter().map(|header| header.consensus_hash).collect();
        assert_eq!(
            consensus_hash_set.len(),
            blocks.len(),
            "In this test, there should only be one block per tenure"
        );
        miner_1_tenures = blocks
            .iter()
            .filter(|header| {
                let header = header.anchored_header.as_stacks_nakamoto().unwrap();
                miner_1_pk
                    .verify(
                        header.miner_signature_hash().as_bytes(),
                        &header.miner_signature,
                    )
                    .unwrap()
            })
            .count();
        miner_2_tenures = blocks
            .iter()
            .filter(|header| {
                let header = header.anchored_header.as_stacks_nakamoto().unwrap();
                miner_2_pk
                    .verify(
                        header.miner_signature_hash().as_bytes(),
                        &header.miner_signature,
                    )
                    .unwrap()
            })
            .count();
    }

    info!(
        "New chain info: {:?}",
        get_chain_info(&signer_test.running_nodes.conf)
    );

    info!("New chain info: {:?}", get_chain_info(&conf_node_2));

    let peer_1_height = get_chain_info(&conf).stacks_tip_height;
    let peer_2_height = get_chain_info(&conf_node_2).stacks_tip_height;
    info!("Peer height information"; "peer_1" => peer_1_height, "peer_2" => peer_2_height, "pre_naka_height" => pre_nakamoto_peer_1_height);
    assert_eq!(peer_1_height, peer_2_height);
    assert_eq!(
        peer_1_height,
        pre_nakamoto_peer_1_height + btc_blocks_mined as u64 - 1
    );
    assert_eq!(
        btc_blocks_mined,
        u32::try_from(miner_1_tenures + miner_2_tenures).unwrap()
    );

    rl2_coord_channels
        .lock()
        .expect("Mutex poisoned")
        .stop_chains_coordinator();
    run_loop_stopper_2.store(false, Ordering::SeqCst);
    run_loop_2_thread.join().unwrap();
    signer_test.shutdown();
}

/// Read processed nakamoto block IDs from the test observer, and use `config` to open
///  a chainstate DB and returns their corresponding StacksHeaderInfos
fn get_nakamoto_headers(config: &Config) -> Vec<StacksHeaderInfo> {
    let nakamoto_block_ids: HashSet<_> = test_observer::get_blocks()
        .into_iter()
        .filter_map(|block_json| {
            block_json.as_object().unwrap().get("miner_signature")?;
            let block_id = StacksBlockId::from_hex(
                &block_json
                    .as_object()
                    .unwrap()
                    .get("index_block_hash")
                    .unwrap()
                    .as_str()
                    .unwrap()[2..],
            )
            .unwrap();
            Some(block_id)
        })
        .collect();

    let (chainstate, _) = StacksChainState::open(
        config.is_mainnet(),
        config.burnchain.chain_id,
        &config.get_chainstate_path_str(),
        None,
    )
    .unwrap();

    nakamoto_block_ids
        .into_iter()
        .map(|block_id| {
            NakamotoChainState::get_block_header(chainstate.db(), &block_id)
                .unwrap()
                .unwrap()
        })
        .collect()
}

#[test]
#[ignore]
// Test two nakamoto miners, with the signer set split between them.
//  One of the miners (run-loop-2) is prevented from submitting "good" block commits
//  using the "commit stall" test flag in combination with "block broadcast stalls".
//  (Because RL2 isn't able to RBF their initial commits after the tip is broadcasted).
// This test works by tracking two different scenarios:
//   1. RL2 must win a sortition that this block commit behavior would lead to a fork in.
//   2. After such a sortition, RL1 must win another block.
// The test asserts that every nakamoto sortition either has a successful tenure, or if
//  RL2 wins and they would be expected to fork, no blocks are produced. The test asserts
//  that every block produced increments the chain length.
fn miner_forking() {
    if env::var("BITCOIND_TEST") != Ok("1".into()) {
        return;
    }

    let num_signers = 5;
    let sender_sk = Secp256k1PrivateKey::new();
    let sender_addr = tests::to_addr(&sender_sk);
    let send_amt = 100;
    let send_fee = 180;
    let first_proposal_burn_block_timing = 1;

    let btc_miner_1_seed = vec![1, 1, 1, 1];
    let btc_miner_2_seed = vec![2, 2, 2, 2];
    let btc_miner_1_pk = Keychain::default(btc_miner_1_seed.clone()).get_pub_key();
    let btc_miner_2_pk = Keychain::default(btc_miner_2_seed.clone()).get_pub_key();

    let node_1_rpc = gen_random_port();
    let node_1_p2p = gen_random_port();
    let node_2_rpc = gen_random_port();
    let node_2_p2p = gen_random_port();

    let localhost = "127.0.0.1";
    let node_1_rpc_bind = format!("{localhost}:{node_1_rpc}");
    let node_2_rpc_bind = format!("{localhost}:{node_2_rpc}");
    let mut node_2_listeners = Vec::new();

    let max_sortitions = 30;

    // partition the signer set so that ~half are listening and using node 1 for RPC and events,
    //  and the rest are using node 2

    let mut signer_test: SignerTest<SpawnedSigner> = SignerTest::new_with_config_modifications(
        num_signers,
        vec![(sender_addr, send_amt + send_fee)],
        |signer_config| {
            let node_host = if signer_config.endpoint.port() % 2 == 0 {
                &node_1_rpc_bind
            } else {
                &node_2_rpc_bind
            };
            signer_config.node_host = node_host.to_string();
            // we're deliberately stalling proposals: don't punish this in this test!
            signer_config.block_proposal_timeout = Duration::from_secs(240);
            // make sure that we don't allow forking due to burn block timing
            signer_config.first_proposal_burn_block_timing =
                Duration::from_secs(first_proposal_burn_block_timing);
        },
        |config| {
            config.node.rpc_bind = format!("{localhost}:{node_1_rpc}");
            config.node.p2p_bind = format!("{localhost}:{node_1_p2p}");
            config.node.data_url = format!("http://{localhost}:{node_1_rpc}");
            config.node.p2p_address = format!("{localhost}:{node_1_p2p}");

            config.node.seed = btc_miner_1_seed.clone();
            config.node.local_peer_seed = btc_miner_1_seed.clone();
            config.burnchain.local_mining_public_key = Some(btc_miner_1_pk.to_hex());
            config.miner.mining_key = Some(Secp256k1PrivateKey::from_seed(&[1]));
            config.node.pox_sync_sample_secs = 30;
            config.burnchain.pox_reward_length = Some(max_sortitions as u32);
            config.miner.block_commit_delay = Duration::from_secs(0);

            config.events_observers.retain(|listener| {
                let Ok(addr) = std::net::SocketAddr::from_str(&listener.endpoint) else {
                    warn!(
                        "Cannot parse {} to a socket, assuming it isn't a signer-listener binding",
                        listener.endpoint
                    );
                    return true;
                };
                if addr.port() % 2 == 0 || addr.port() == test_observer::EVENT_OBSERVER_PORT {
                    return true;
                }
                node_2_listeners.push(listener.clone());
                false
            })
        },
        Some(vec![btc_miner_1_pk, btc_miner_2_pk]),
        None,
    );
    let conf = signer_test.running_nodes.conf.clone();
    let mut conf_node_2 = conf.clone();
    conf_node_2.node.rpc_bind = node_2_rpc_bind;
    conf_node_2.node.p2p_bind = format!("{localhost}:{node_2_p2p}");
    conf_node_2.node.data_url = format!("http://{localhost}:{node_2_rpc}");
    conf_node_2.node.p2p_address = format!("{localhost}:{node_2_p2p}");
    conf_node_2.node.seed = btc_miner_2_seed.clone();
    conf_node_2.burnchain.local_mining_public_key = Some(btc_miner_2_pk.to_hex());
    conf_node_2.node.local_peer_seed = btc_miner_2_seed.clone();
    conf_node_2.node.miner = true;
    conf_node_2.events_observers.clear();
    conf_node_2.events_observers.extend(node_2_listeners);
    conf_node_2.miner.mining_key = Some(Secp256k1PrivateKey::from_seed(&[2]));
    assert!(!conf_node_2.events_observers.is_empty());

    let node_1_sk = Secp256k1PrivateKey::from_seed(&conf.node.local_peer_seed);
    let node_1_pk = StacksPublicKey::from_private(&node_1_sk);

    conf_node_2.node.working_dir = format!("{}-1", conf_node_2.node.working_dir);

    conf_node_2.node.set_bootstrap_nodes(
        format!("{}@{}", &node_1_pk.to_hex(), conf.node.p2p_bind),
        conf.burnchain.chain_id,
        conf.burnchain.peer_version,
    );

    let mut run_loop_2 = boot_nakamoto::BootRunLoop::new(conf_node_2.clone()).unwrap();
    let Counters {
        naka_skip_commit_op,
        naka_submitted_commits: second_miner_commits_submitted,
        ..
    } = run_loop_2.counters();
    let _run_loop_2_thread = thread::Builder::new()
        .name("run_loop_2".into())
        .spawn(move || run_loop_2.start(None, 0))
        .unwrap();

    signer_test.boot_to_epoch_3();

    wait_for(120, || {
        let Some(node_1_info) = get_chain_info_opt(&conf) else {
            return Ok(false);
        };
        let Some(node_2_info) = get_chain_info_opt(&conf_node_2) else {
            return Ok(false);
        };
        Ok(node_1_info.stacks_tip_height == node_2_info.stacks_tip_height)
    })
    .expect("Timed out waiting for boostrapped node to catch up to the miner");

    let pre_nakamoto_peer_1_height = get_chain_info(&conf).stacks_tip_height;

    naka_skip_commit_op.0.lock().unwrap().replace(false);
    info!("------------------------- Reached Epoch 3.0 -------------------------");

    let mut sortitions_seen = Vec::new();
    let run_sortition = || {
        info!("Pausing stacks block proposal to force an empty tenure commit from RL2");
        TEST_BROADCAST_STALL.lock().unwrap().replace(true);

        let rl2_commits_before = second_miner_commits_submitted.load(Ordering::SeqCst);
        let rl1_commits_before = signer_test
            .running_nodes
            .commits_submitted
            .load(Ordering::SeqCst);

        signer_test
            .running_nodes
            .btc_regtest_controller
            .build_next_block(1);
        naka_skip_commit_op.0.lock().unwrap().replace(false);

        // wait until a commit is submitted by run_loop_2
        wait_for(60, || {
            let commits_count = second_miner_commits_submitted.load(Ordering::SeqCst);
            Ok(commits_count > rl2_commits_before)
        })
        .unwrap();
        // wait until a commit is submitted by run_loop_1
        wait_for(60, || {
            let commits_count = signer_test
                .running_nodes
                .commits_submitted
                .load(Ordering::SeqCst);
            Ok(commits_count > rl1_commits_before)
        })
        .unwrap();

        // fetch the current sortition info
        let sortdb = conf.get_burnchain().open_sortition_db(true).unwrap();
        let sort_tip = SortitionDB::get_canonical_burn_chain_tip(sortdb.conn()).unwrap();

        // block commits from RL2 -- this will block until the start of the next iteration
        //  in this loop.
        naka_skip_commit_op.0.lock().unwrap().replace(true);
        // ensure RL1 performs an RBF after unblock block broadcast
        let rl1_commits_before = signer_test
            .running_nodes
            .commits_submitted
            .load(Ordering::SeqCst);

        // unblock block mining
        let blocks_len = test_observer::get_blocks().len();
        TEST_BROADCAST_STALL.lock().unwrap().replace(false);

        // wait for a block to be processed (or timeout!)
        if wait_for(60, || Ok(test_observer::get_blocks().len() > blocks_len)).is_err() {
            info!("Timeout waiting for a block process: assuming this is because RL2 attempted to fork-- will check at end of test");
            return (sort_tip, false);
        }

        info!("Nakamoto block processed, waiting for commit from RL1");

        // wait for a commit from RL1
        wait_for(60, || {
            let commits_count = signer_test
                .running_nodes
                .commits_submitted
                .load(Ordering::SeqCst);
            Ok(commits_count > rl1_commits_before)
        })
        .unwrap();

        // sleep for 2*first_proposal_burn_block_timing to prevent the block timing from allowing a fork by the signer set
        thread::sleep(Duration::from_secs(first_proposal_burn_block_timing * 2));
        (sort_tip, true)
    };

    let mut won_by_miner_2_but_no_tenure = false;
    let mut won_by_miner_1_after_tenureless_miner_2 = false;
    let miner_1_pk = StacksPublicKey::from_private(conf.miner.mining_key.as_ref().unwrap());
    // miner 2 is expected to be valid iff:
    // (a) its the first nakamoto tenure
    // (b) the prior sortition didn't have a tenure (because by this time RL2 will have up-to-date block processing)
    let mut expects_miner_2_to_be_valid = true;
    // due to the random nature of mining sortitions, the way this test is structured
    //  is that keeps track of two scenarios that we want to cover, and once enough sortitions
    //  have been produced to cover those scenarios, it stops and checks the results at the end.
    while !(won_by_miner_2_but_no_tenure && won_by_miner_1_after_tenureless_miner_2) {
        let nmb_sortitions_seen = sortitions_seen.len();
        assert!(max_sortitions >= nmb_sortitions_seen, "Produced {nmb_sortitions_seen} sortitions, but didn't cover the test scenarios, aborting");
        let (sortition_data, had_tenure) = run_sortition();
        sortitions_seen.push((sortition_data.clone(), had_tenure));

        let nakamoto_headers: HashMap<_, _> = get_nakamoto_headers(&conf)
            .into_iter()
            .map(|header| {
                info!("Nakamoto block"; "height" => header.stacks_block_height, "consensus_hash" => %header.consensus_hash, "last_sortition_hash" => %sortition_data.consensus_hash);
                (header.consensus_hash, header)
            })
            .collect();

        if had_tenure {
            let header_info = nakamoto_headers
                .get(&sortition_data.consensus_hash)
                .unwrap();
            let header = header_info
                .anchored_header
                .as_stacks_nakamoto()
                .unwrap()
                .clone();
            let mined_by_miner_1 = miner_1_pk
                .verify(
                    header.miner_signature_hash().as_bytes(),
                    &header.miner_signature,
                )
                .unwrap();

            info!("Block check";
                  "height" => header.chain_length,
                  "consensus_hash" => %header.consensus_hash,
                  "block_hash" => %header.block_hash(),
                  "stacks_block_id" => %header.block_id(),
                  "mined_by_miner_1?" => mined_by_miner_1,
                  "expects_miner_2_to_be_valid?" => expects_miner_2_to_be_valid);
            if !mined_by_miner_1 {
                assert!(expects_miner_2_to_be_valid, "If a block was produced by miner 2, we should have expected miner 2 to be valid");
            } else if won_by_miner_2_but_no_tenure {
                // the tenure was won by miner 1, they produced a block, and this follows a tenure that miner 2 won but couldn't
                //  mine during because they tried to fork.
                won_by_miner_1_after_tenureless_miner_2 = true;
            }

            // even if it was mined by miner 2, their next block commit should be invalid!
            expects_miner_2_to_be_valid = false;
        } else {
            info!("Sortition without tenure"; "expects_miner_2_to_be_valid?" => expects_miner_2_to_be_valid);
            assert!(!nakamoto_headers.contains_key(&sortition_data.consensus_hash));
            assert!(!expects_miner_2_to_be_valid, "If no blocks were produced in the tenure, it should be because miner 2 committed to a fork");
            won_by_miner_2_but_no_tenure = true;
            expects_miner_2_to_be_valid = true;
        }
    }

    let peer_1_height = get_chain_info(&conf).stacks_tip_height;
    let peer_2_height = get_chain_info(&conf_node_2).stacks_tip_height;
    info!("Peer height information"; "peer_1" => peer_1_height, "peer_2" => peer_2_height, "pre_naka_height" => pre_nakamoto_peer_1_height);
    assert_eq!(peer_1_height, peer_2_height);

    let nakamoto_blocks_count = get_nakamoto_headers(&conf).len();

    assert_eq!(
        peer_1_height - pre_nakamoto_peer_1_height,
        u64::try_from(nakamoto_blocks_count).unwrap() - 1, // subtract 1 for the first Nakamoto block
        "There should be no forks in this test"
    );

    signer_test.shutdown();
}

#[test]
#[ignore]
/// This test checks the behavior at the end of a tenure. Specifically:
/// - The miner will broadcast the last block of the tenure, even if the signing is
///   completed after the next burn block arrives
/// - The signers will not sign a block that arrives after the next burn block, but
///   will finish a signing process that was in progress when the next burn block arrived
fn end_of_tenure() {
    if env::var("BITCOIND_TEST") != Ok("1".into()) {
        return;
    }

    tracing_subscriber::registry()
        .with(fmt::layer())
        .with(EnvFilter::from_default_env())
        .init();

    info!("------------------------- Test Setup -------------------------");
    let num_signers = 5;
    let sender_sk = Secp256k1PrivateKey::new();
    let sender_addr = tests::to_addr(&sender_sk);
    let send_amt = 100;
    let send_fee = 180;
    let recipient = PrincipalData::from(StacksAddress::burn_address(false));
    let mut signer_test: SignerTest<SpawnedSigner> =
        SignerTest::new(num_signers, vec![(sender_addr, send_amt + send_fee)]);
    let http_origin = format!("http://{}", &signer_test.running_nodes.conf.node.rpc_bind);
    let long_timeout = Duration::from_secs(200);
    let short_timeout = Duration::from_secs(20);
    let blocks_before = signer_test
        .running_nodes
        .nakamoto_blocks_mined
        .load(Ordering::SeqCst);
    signer_test.boot_to_epoch_3();
    let curr_reward_cycle = signer_test.get_current_reward_cycle();
    // Advance to one before the next reward cycle to ensure we are on the reward cycle boundary
    let final_reward_cycle = curr_reward_cycle + 1;
    let final_reward_cycle_height_boundary = signer_test
        .running_nodes
        .btc_regtest_controller
        .get_burnchain()
        .reward_cycle_to_block_height(final_reward_cycle)
        - 2;

    // give the system a chance to mine a Nakamoto block
    // But it doesn't have to mine one for this test to succeed?
    wait_for(short_timeout.as_secs(), || {
        let mined_blocks = signer_test
            .running_nodes
            .nakamoto_blocks_mined
            .load(Ordering::SeqCst);
        Ok(mined_blocks > blocks_before)
    })
    .unwrap();

    info!("------------------------- Test Mine to Next Reward Cycle Boundary  -------------------------");
    signer_test.run_until_burnchain_height_nakamoto(
        long_timeout,
        final_reward_cycle_height_boundary,
        num_signers,
    );
    println!("Advanced to next reward cycle boundary: {final_reward_cycle_height_boundary}");
    assert_eq!(
        signer_test.get_current_reward_cycle(),
        final_reward_cycle - 1
    );

    info!("------------------------- Test Block Validation Stalled -------------------------");
    TEST_VALIDATE_STALL.lock().unwrap().replace(true);

    let proposals_before = signer_test
        .running_nodes
        .nakamoto_blocks_proposed
        .load(Ordering::SeqCst);
    let blocks_before = get_chain_info(&signer_test.running_nodes.conf).stacks_tip_height;

    let info = get_chain_info(&signer_test.running_nodes.conf);
    let start_height = info.stacks_tip_height;
    // submit a tx so that the miner will mine an extra block
    let sender_nonce = 0;
    let transfer_tx = make_stacks_transfer(
        &sender_sk,
        sender_nonce,
        send_fee,
        signer_test.running_nodes.conf.burnchain.chain_id,
        &recipient,
        send_amt,
    );
    submit_tx(&http_origin, &transfer_tx);

    info!("Submitted transfer tx and waiting for block proposal");
    let start_time = Instant::now();
    while signer_test
        .running_nodes
        .nakamoto_blocks_proposed
        .load(Ordering::SeqCst)
        <= proposals_before
    {
        assert!(
            start_time.elapsed() <= short_timeout,
            "Timed out waiting for block proposal"
        );
        std::thread::sleep(Duration::from_millis(100));
    }

    wait_for(short_timeout.as_secs(), || {
        let result = signer_test.get_current_reward_cycle() == final_reward_cycle;
        if !result {
            signer_test
                .running_nodes
                .btc_regtest_controller
                .build_next_block(1);
        }
        Ok(result)
    })
    .expect("Timed out waiting to enter the next reward cycle");

    wait_for(short_timeout.as_secs(), || {
        let blocks = test_observer::get_burn_blocks()
            .last()
            .unwrap()
            .get("burn_block_height")
            .unwrap()
            .as_u64()
            .unwrap();
        Ok(blocks > final_reward_cycle_height_boundary)
    })
    .expect("Timed out waiting for burn block events");

    signer_test.wait_for_cycle(30, final_reward_cycle);

    info!("Block proposed and burn blocks consumed. Verifying that stacks block is still not processed");

    assert_eq!(
        get_chain_info(&signer_test.running_nodes.conf).stacks_tip_height,
        blocks_before
    );

    info!("Unpausing block validation and waiting for block to be processed");
    // Disable the stall and wait for the block to be processed
    TEST_VALIDATE_STALL.lock().unwrap().replace(false);
    wait_for(short_timeout.as_secs(), || {
        let processed_now = get_chain_info(&signer_test.running_nodes.conf).stacks_tip_height;
        Ok(processed_now > blocks_before)
    })
    .expect("Timed out waiting for block to be mined");

    let info = get_chain_info(&signer_test.running_nodes.conf);
    assert_eq!(info.stacks_tip_height, start_height + 1);

    signer_test.shutdown();
}

#[test]
#[ignore]
/// This test checks that the miner will retry when enough signers reject the block.
fn retry_on_rejection() {
    if env::var("BITCOIND_TEST") != Ok("1".into()) {
        return;
    }
    tracing_subscriber::registry()
        .with(fmt::layer())
        .with(EnvFilter::from_default_env())
        .init();

    info!("------------------------- Test Setup -------------------------");
    let num_signers = 5;
    let sender_sk = Secp256k1PrivateKey::new();
    let sender_addr = tests::to_addr(&sender_sk);
    let send_amt = 100;
    let send_fee = 180;
    let short_timeout = Duration::from_secs(30);
    let recipient = PrincipalData::from(StacksAddress::burn_address(false));
    let mut signer_test: SignerTest<SpawnedSigner> =
        SignerTest::new(num_signers, vec![(sender_addr, (send_amt + send_fee) * 3)]);
    let http_origin = format!("http://{}", &signer_test.running_nodes.conf.node.rpc_bind);
    signer_test.boot_to_epoch_3();

    // wait until we get a sortition.
    // we might miss a block-commit at the start of epoch 3
    let burnchain = signer_test.running_nodes.conf.get_burnchain();
    let sortdb = burnchain.open_sortition_db(true).unwrap();

    wait_for(30, || {
        let tip = SortitionDB::get_canonical_burn_chain_tip(sortdb.conn()).unwrap();
        Ok(tip.sortition)
    })
    .expect("Timed out waiting for sortition");

    // mine a nakamoto block
    let mined_blocks = signer_test.running_nodes.nakamoto_blocks_mined.clone();
    let blocks_before = mined_blocks.load(Ordering::SeqCst);
    let start_time = Instant::now();
    // submit a tx so that the miner will mine a stacks block
    let mut sender_nonce = 0;
    let transfer_tx = make_stacks_transfer(
        &sender_sk,
        sender_nonce,
        send_fee,
        signer_test.running_nodes.conf.burnchain.chain_id,
        &recipient,
        send_amt,
    );
    let tx = submit_tx(&http_origin, &transfer_tx);
    sender_nonce += 1;
    info!("Submitted tx {tx} in to mine the first Nakamoto block");

    // a tenure has begun, so wait until we mine a block
    while mined_blocks.load(Ordering::SeqCst) <= blocks_before {
        assert!(
            start_time.elapsed() < short_timeout,
            "FAIL: Test timed out while waiting for block production",
        );
        thread::sleep(Duration::from_secs(1));
    }

    // make all signers reject the block
    let rejecting_signers: Vec<_> = signer_test
        .signer_stacks_private_keys
        .iter()
        .map(StacksPublicKey::from_private)
        .take(num_signers)
        .collect();
    TEST_REJECT_ALL_BLOCK_PROPOSAL
        .lock()
        .unwrap()
        .replace(rejecting_signers.clone());

    let proposals_before = signer_test
        .running_nodes
        .nakamoto_blocks_proposed
        .load(Ordering::SeqCst);
    let blocks_before = signer_test
        .running_nodes
        .nakamoto_blocks_mined
        .load(Ordering::SeqCst);

    // submit a tx so that the miner will mine a block
    let transfer_tx = make_stacks_transfer(
        &sender_sk,
        sender_nonce,
        send_fee,
        signer_test.running_nodes.conf.burnchain.chain_id,
        &recipient,
        send_amt,
    );
    submit_tx(&http_origin, &transfer_tx);

    info!("Submitted transfer tx and waiting for block proposal");
    loop {
        let blocks_proposed = signer_test
            .running_nodes
            .nakamoto_blocks_proposed
            .load(Ordering::SeqCst);
        if blocks_proposed > proposals_before {
            break;
        }
        std::thread::sleep(Duration::from_millis(100));
    }

    info!("Block proposed, verifying that it is not processed");
    // Wait 10 seconds to be sure that the timeout has occurred
    std::thread::sleep(Duration::from_secs(10));
    assert_eq!(
        signer_test
            .running_nodes
            .nakamoto_blocks_mined
            .load(Ordering::SeqCst),
        blocks_before
    );

    // resume signing
    info!("Disable unconditional rejection and wait for the block to be processed");
    TEST_REJECT_ALL_BLOCK_PROPOSAL
        .lock()
        .unwrap()
        .replace(vec![]);
    loop {
        let blocks_mined = signer_test
            .running_nodes
            .nakamoto_blocks_mined
            .load(Ordering::SeqCst);
        if blocks_mined > blocks_before {
            break;
        }
        std::thread::sleep(Duration::from_millis(100));
    }
    signer_test.shutdown();
}

#[test]
#[ignore]
/// This test checks that the signers will broadcast a block once they receive enough signatures.
fn signers_broadcast_signed_blocks() {
    if env::var("BITCOIND_TEST") != Ok("1".into()) {
        return;
    }

    tracing_subscriber::registry()
        .with(fmt::layer())
        .with(EnvFilter::from_default_env())
        .init();

    info!("------------------------- Test Setup -------------------------");
    let num_signers = 5;
    let sender_sk = Secp256k1PrivateKey::new();
    let sender_addr = tests::to_addr(&sender_sk);
    let send_amt = 100;
    let send_fee = 180;
    let recipient = PrincipalData::from(StacksAddress::burn_address(false));
    let mut signer_test: SignerTest<SpawnedSigner> =
        SignerTest::new(num_signers, vec![(sender_addr, send_amt + send_fee)]);
    let http_origin = format!("http://{}", &signer_test.running_nodes.conf.node.rpc_bind);

    signer_test.boot_to_epoch_3();
    let info_before = get_chain_info(&signer_test.running_nodes.conf);
    let blocks_before = signer_test
        .running_nodes
        .nakamoto_blocks_mined
        .load(Ordering::SeqCst);
    signer_test.mine_nakamoto_block(Duration::from_secs(30));

    wait_for(30, || {
        let blocks_mined = signer_test
            .running_nodes
            .nakamoto_blocks_mined
            .load(Ordering::SeqCst);
        let info = get_chain_info(&signer_test.running_nodes.conf);
        debug!(
            "blocks_mined: {blocks_mined},{blocks_before}, stacks_tip_height: {},{}",
            info.stacks_tip_height, info_before.stacks_tip_height
        );
        Ok(blocks_mined > blocks_before && info.stacks_tip_height > info_before.stacks_tip_height)
    })
    .expect("Timed out waiting for first nakamoto block to be mined");

    TEST_IGNORE_SIGNERS.lock().unwrap().replace(true);
    let blocks_before = signer_test
        .running_nodes
        .nakamoto_blocks_mined
        .load(Ordering::SeqCst);
    let signer_pushed_before = signer_test
        .running_nodes
        .nakamoto_blocks_signer_pushed
        .load(Ordering::SeqCst);
    let info_before = get_chain_info(&signer_test.running_nodes.conf);

    // submit a tx so that the miner will mine a blockn
    let sender_nonce = 0;
    let transfer_tx = make_stacks_transfer(
        &sender_sk,
        sender_nonce,
        send_fee,
        signer_test.running_nodes.conf.burnchain.chain_id,
        &recipient,
        send_amt,
    );
    submit_tx(&http_origin, &transfer_tx);

    debug!("Transaction sent; waiting for block-mining");

    wait_for(30, || {
        let signer_pushed = signer_test
            .running_nodes
            .nakamoto_blocks_signer_pushed
            .load(Ordering::SeqCst);
        let blocks_mined = signer_test
            .running_nodes
            .nakamoto_blocks_mined
            .load(Ordering::SeqCst);
        let info = get_chain_info(&signer_test.running_nodes.conf);
        debug!(
            "blocks_mined: {blocks_mined},{blocks_before}, signers_pushed: {signer_pushed},{signer_pushed_before}, stacks_tip_height: {},{}",
            info.stacks_tip_height,
            info_before.stacks_tip_height
        );
        Ok(blocks_mined > blocks_before
            && info.stacks_tip_height > info_before.stacks_tip_height
            && signer_pushed > signer_pushed_before)
    })
    .expect("Timed out waiting for second nakamoto block to be mined");

    signer_test.shutdown();
}

#[test]
#[ignore]
/// This test checks the behaviour of signers when a sortition is empty. Specifically:
/// - An empty sortition will cause the signers to mark a miner as misbehaving once a timeout is exceeded.
/// - The miner will stop trying to mine once it sees a threshold of signers reject the block
/// - The empty sortition will trigger the miner to attempt a tenure extend.
/// - Signers will accept the tenure extend and sign subsequent blocks built off the old sortition
fn empty_sortition() {
    if env::var("BITCOIND_TEST") != Ok("1".into()) {
        return;
    }

    tracing_subscriber::registry()
        .with(fmt::layer())
        .with(EnvFilter::from_default_env())
        .init();

    info!("------------------------- Test Setup -------------------------");
    let num_signers = 5;
    let sender_sk = Secp256k1PrivateKey::new();
    let sender_addr = tests::to_addr(&sender_sk);
    let send_amt = 100;
    let send_fee = 180;
    let recipient = PrincipalData::from(StacksAddress::burn_address(false));
    let block_proposal_timeout = Duration::from_secs(20);
    let mut signer_test: SignerTest<SpawnedSigner> = SignerTest::new_with_config_modifications(
        num_signers,
        vec![(sender_addr, send_amt + send_fee)],
        |config| {
            // make the duration long enough that the miner will be marked as malicious
            config.block_proposal_timeout = block_proposal_timeout;
        },
        |_| {},
        None,
        None,
    );
    let http_origin = format!("http://{}", &signer_test.running_nodes.conf.node.rpc_bind);
    let short_timeout = Duration::from_secs(20);

    signer_test.boot_to_epoch_3();

    TEST_BROADCAST_STALL.lock().unwrap().replace(true);

    info!("------------------------- Test Mine Regular Tenure A  -------------------------");
    let commits_before = signer_test
        .running_nodes
        .commits_submitted
        .load(Ordering::SeqCst);
    // Mine a regular tenure
    next_block_and(
        &mut signer_test.running_nodes.btc_regtest_controller,
        60,
        || {
            let commits_count = signer_test
                .running_nodes
                .commits_submitted
                .load(Ordering::SeqCst);
            Ok(commits_count > commits_before)
        },
    )
    .unwrap();

    info!("------------------------- Test Mine Empty Tenure B  -------------------------");
    info!("Pausing stacks block mining to trigger an empty sortition.");
    let blocks_before = signer_test
        .running_nodes
        .nakamoto_blocks_mined
        .load(Ordering::SeqCst);
    let commits_before = signer_test
        .running_nodes
        .commits_submitted
        .load(Ordering::SeqCst);
    // Start new Tenure B
    // In the next block, the miner should win the tenure
    next_block_and(
        &mut signer_test.running_nodes.btc_regtest_controller,
        60,
        || {
            let commits_count = signer_test
                .running_nodes
                .commits_submitted
                .load(Ordering::SeqCst);
            Ok(commits_count > commits_before)
        },
    )
    .unwrap();

    info!("Pausing stacks block proposal to force an empty tenure");
    TEST_BROADCAST_STALL.lock().unwrap().replace(true);

    info!("Pausing commit op to prevent tenure C from starting...");
    signer_test
        .running_nodes
        .nakamoto_test_skip_commit_op
        .0
        .lock()
        .unwrap()
        .replace(true);

    let blocks_after = signer_test
        .running_nodes
        .nakamoto_blocks_mined
        .load(Ordering::SeqCst);
    assert_eq!(blocks_after, blocks_before);

    let rejected_before = signer_test
        .running_nodes
        .nakamoto_blocks_rejected
        .load(Ordering::SeqCst);

    // submit a tx so that the miner will mine an extra block
    let sender_nonce = 0;
    let transfer_tx = make_stacks_transfer(
        &sender_sk,
        sender_nonce,
        send_fee,
        signer_test.running_nodes.conf.burnchain.chain_id,
        &recipient,
        send_amt,
    );
    submit_tx(&http_origin, &transfer_tx);

    std::thread::sleep(block_proposal_timeout.add(Duration::from_secs(1)));

    TEST_BROADCAST_STALL.lock().unwrap().replace(false);

    info!("------------------------- Test Delayed Block is Rejected  -------------------------");
    let reward_cycle = signer_test.get_current_reward_cycle();
    let mut stackerdb = StackerDB::new(
        &signer_test.running_nodes.conf.node.rpc_bind,
        StacksPrivateKey::new(), // We are just reading so don't care what the key is
        false,
        reward_cycle,
        SignerSlotID(0), // We are just reading so again, don't care about index.
    );

    let signer_slot_ids: Vec<_> = signer_test
        .get_signer_indices(reward_cycle)
        .iter()
        .map(|id| id.0)
        .collect();
    assert_eq!(signer_slot_ids.len(), num_signers);

    // The miner's proposed block should get rejected by all the signers
    let mut found_rejections = Vec::new();
    wait_for(short_timeout.as_secs(), || {
        for slot_id in signer_slot_ids.iter() {
            if found_rejections.contains(slot_id) {
                continue;
            }
            let mut latest_msgs = StackerDB::get_messages(
                stackerdb
                    .get_session_mut(&MessageSlotID::BlockResponse)
                    .expect("Failed to get BlockResponse stackerdb session"),
                &[*slot_id]
            ).expect("Failed to get message from stackerdb");
            assert!(latest_msgs.len() <= 1);
            let Some(latest_msg) = latest_msgs.pop() else {
                info!("No message yet from slot #{slot_id}, will wait to try again");
                continue;
            };
            if let SignerMessage::BlockResponse(BlockResponse::Rejected(BlockRejection {
                reason_code,
                metadata,
                ..
            })) = latest_msg
            {
                assert!(matches!(reason_code, RejectCode::SortitionViewMismatch));
                assert_eq!(metadata.server_version, VERSION_STRING.to_string());
                found_rejections.push(*slot_id);
            } else {
                info!("Latest message from slot #{slot_id} isn't a block rejection, will wait to see if the signer updates to a rejection");
            }
        }
        let rejections = signer_test
            .running_nodes
            .nakamoto_blocks_rejected
            .load(Ordering::SeqCst);

        // wait until we've found rejections for all the signers, and the miner has confirmed that
        // the signers have rejected the block
        Ok(found_rejections.len() == signer_slot_ids.len() && rejections > rejected_before)
    }).unwrap();
    signer_test.shutdown();
}

#[test]
#[ignore]
/// This test checks the behavior of signers when an empty sortition arrives
/// before the first block of the previous tenure has been approved.
/// Specifically:
/// - The empty sortition will trigger the miner to attempt a tenure extend.
/// - Signers will accept the tenure extend and sign subsequent blocks built
///   off the old sortition
fn empty_sortition_before_approval() {
    if env::var("BITCOIND_TEST") != Ok("1".into()) {
        return;
    }

    tracing_subscriber::registry()
        .with(fmt::layer())
        .with(EnvFilter::from_default_env())
        .init();

    info!("------------------------- Test Setup -------------------------");
    let num_signers = 5;
    let sender_sk = Secp256k1PrivateKey::new();
    let sender_addr = tests::to_addr(&sender_sk);
    let send_amt = 100;
    let send_fee = 180;
    let recipient = PrincipalData::from(StacksAddress::burn_address(false));
    let block_proposal_timeout = Duration::from_secs(20);
    let mut signer_test: SignerTest<SpawnedSigner> = SignerTest::new_with_config_modifications(
        num_signers,
        vec![(sender_addr.clone(), send_amt + send_fee)],
        |config| {
            // make the duration long enough that the miner will be marked as malicious
            config.block_proposal_timeout = block_proposal_timeout;
        },
        |_| {},
        None,
        None,
    );
    let http_origin = format!("http://{}", &signer_test.running_nodes.conf.node.rpc_bind);

    signer_test.boot_to_epoch_3();

    next_block_and_process_new_stacks_block(
        &mut signer_test.running_nodes.btc_regtest_controller,
        60,
        &signer_test.running_nodes.coord_channel,
    )
    .unwrap();

    let info = get_chain_info(&signer_test.running_nodes.conf);
    let burn_height_before = info.burn_block_height;
    let stacks_height_before = info.stacks_tip_height;

    info!("Forcing miner to ignore signatures for next block");
    TEST_IGNORE_SIGNERS.lock().unwrap().replace(true);

    info!("Pausing block commits to trigger an empty sortition.");
    signer_test
        .running_nodes
        .nakamoto_test_skip_commit_op
        .0
        .lock()
        .unwrap()
        .replace(true);

    info!("------------------------- Test Mine Tenure A  -------------------------");
    let proposed_before = signer_test
        .running_nodes
        .nakamoto_blocks_proposed
        .load(Ordering::SeqCst);
    // Mine a regular tenure and wait for a block proposal
    next_block_and(
        &mut signer_test.running_nodes.btc_regtest_controller,
        60,
        || {
            let proposed_count = signer_test
                .running_nodes
                .nakamoto_blocks_proposed
                .load(Ordering::SeqCst);
            Ok(proposed_count > proposed_before)
        },
    )
    .expect("Failed to mine tenure A and propose a block");

    info!("------------------------- Test Mine Empty Tenure B  -------------------------");

    // Trigger an empty tenure
    next_block_and(
        &mut signer_test.running_nodes.btc_regtest_controller,
        60,
        || {
            let burn_height = get_chain_info(&signer_test.running_nodes.conf).burn_block_height;
            Ok(burn_height == burn_height_before + 2)
        },
    )
    .expect("Failed to mine empty tenure");

    info!("Unpause block commits");
    signer_test
        .running_nodes
        .nakamoto_test_skip_commit_op
        .0
        .lock()
        .unwrap()
        .replace(false);

    info!("Stop ignoring signers and wait for the tip to advance");
    TEST_IGNORE_SIGNERS.lock().unwrap().replace(false);

    wait_for(60, || {
        let info = get_chain_info(&signer_test.running_nodes.conf);
        Ok(info.stacks_tip_height > stacks_height_before)
    })
    .expect("Failed to advance chain tip");

    let info = get_chain_info(&signer_test.running_nodes.conf);
    info!("Current state: {:?}", info);

    // Wait for a block with a tenure extend to be mined
    wait_for(60, || {
        let blocks = test_observer::get_blocks();
        let last_block = blocks.last().unwrap();
        info!("Last block mined: {:?}", last_block);
        for tx in last_block["transactions"].as_array().unwrap() {
            let raw_tx = tx["raw_tx"].as_str().unwrap();
            if raw_tx == "0x00" {
                continue;
            }
            let tx_bytes = hex_bytes(&raw_tx[2..]).unwrap();
            let parsed = StacksTransaction::consensus_deserialize(&mut &tx_bytes[..]).unwrap();
            match &parsed.payload {
                TransactionPayload::TenureChange(payload) => match payload.cause {
                    TenureChangeCause::Extended => {
                        info!("Found tenure extend block");
                        return Ok(true);
                    }
                    TenureChangeCause::BlockFound => {}
                },
                _ => {}
            };
        }
        Ok(false)
    })
    .expect("Timed out waiting for tenure extend");

    let stacks_height_before = get_chain_info(&signer_test.running_nodes.conf).stacks_tip_height;

    // submit a tx so that the miner will mine an extra block
    let sender_nonce = 0;
    let transfer_tx = make_stacks_transfer(
        &sender_sk,
        sender_nonce,
        send_fee,
        signer_test.running_nodes.conf.burnchain.chain_id,
        &recipient,
        send_amt,
    );
    submit_tx(&http_origin, &transfer_tx);

    wait_for(60, || {
        let info = get_chain_info(&signer_test.running_nodes.conf);
        Ok(info.stacks_tip_height > stacks_height_before)
    })
    .expect("Failed to advance chain tip with STX transfer");

    next_block_and_process_new_stacks_block(
        &mut signer_test.running_nodes.btc_regtest_controller,
        60,
        &signer_test.running_nodes.coord_channel,
    )
    .expect("Failed to mine a normal tenure after the tenure extend");

    signer_test.shutdown();
}

#[test]
#[ignore]
/// This test checks the behavior of signers when an empty sortition arrives
/// before the first block of the previous tenure has been proposed.
/// Specifically:
/// - The empty sortition will trigger the miner to attempt a tenure extend.
/// - Signers will accept the tenure extend and sign subsequent blocks built
///   off the old sortition
fn empty_sortition_before_proposal() {
    if env::var("BITCOIND_TEST") != Ok("1".into()) {
        return;
    }

    tracing_subscriber::registry()
        .with(fmt::layer())
        .with(EnvFilter::from_default_env())
        .init();

    info!("------------------------- Test Setup -------------------------");
    let num_signers = 5;
    let sender_sk = Secp256k1PrivateKey::new();
    let sender_addr = tests::to_addr(&sender_sk);
    let send_amt = 100;
    let send_fee = 180;
    let recipient = PrincipalData::from(StacksAddress::burn_address(false));
    let block_proposal_timeout = Duration::from_secs(20);
    let mut signer_test: SignerTest<SpawnedSigner> = SignerTest::new_with_config_modifications(
        num_signers,
        vec![(sender_addr.clone(), send_amt + send_fee)],
        |config| {
            // make the duration long enough that the miner will be marked as malicious
            config.block_proposal_timeout = block_proposal_timeout;
        },
        |_| {},
        None,
        None,
    );
    let http_origin = format!("http://{}", &signer_test.running_nodes.conf.node.rpc_bind);

    signer_test.boot_to_epoch_3();

    next_block_and_process_new_stacks_block(
        &mut signer_test.running_nodes.btc_regtest_controller,
        60,
        &signer_test.running_nodes.coord_channel,
    )
    .unwrap();

    let info = get_chain_info(&signer_test.running_nodes.conf);
    let stacks_height_before = info.stacks_tip_height;

    info!("Pause block commits to ensure we get an empty sortition");
    signer_test
        .running_nodes
        .nakamoto_test_skip_commit_op
        .0
        .lock()
        .unwrap()
        .replace(true);

    info!("Pause miner so it doesn't propose a block before the next tenure arrives");
    TEST_MINE_STALL.lock().unwrap().replace(true);

    let burn_height_before = get_chain_info(&signer_test.running_nodes.conf).burn_block_height;

    info!("------------------------- Test Mine Tenure A and B  -------------------------");
    signer_test
        .running_nodes
        .btc_regtest_controller
        .build_next_block(2);

    wait_for(60, || {
        let info = get_chain_info(&signer_test.running_nodes.conf);
        Ok(info.burn_block_height == burn_height_before + 2)
    })
    .expect("Failed to advance chain tip");

    // Sleep a bit more to ensure the signers see both burn blocks
    sleep_ms(5_000);

    info!("Unpause miner");
    TEST_MINE_STALL.lock().unwrap().replace(false);

    info!("Unpause block commits");
    signer_test
        .running_nodes
        .nakamoto_test_skip_commit_op
        .0
        .lock()
        .unwrap()
        .replace(false);

    wait_for(60, || {
        let info = get_chain_info(&signer_test.running_nodes.conf);
        Ok(info.stacks_tip_height > stacks_height_before)
    })
    .expect("Failed to advance chain tip");

    let info = get_chain_info(&signer_test.running_nodes.conf);
    info!("Current state: {:?}", info);

    // Wait for a block with a tenure extend to be mined
    wait_for(60, || {
        let blocks = test_observer::get_blocks();
        let last_block = blocks.last().unwrap();
        info!("Last block mined: {:?}", last_block);
        for tx in last_block["transactions"].as_array().unwrap() {
            let raw_tx = tx["raw_tx"].as_str().unwrap();
            if raw_tx == "0x00" {
                continue;
            }
            let tx_bytes = hex_bytes(&raw_tx[2..]).unwrap();
            let parsed = StacksTransaction::consensus_deserialize(&mut &tx_bytes[..]).unwrap();
            match &parsed.payload {
                TransactionPayload::TenureChange(payload) => match payload.cause {
                    TenureChangeCause::Extended => {
                        info!("Found tenure extend block");
                        return Ok(true);
                    }
                    TenureChangeCause::BlockFound => {}
                },
                _ => {}
            };
        }
        Ok(false)
    })
    .expect("Timed out waiting for tenure extend");

    let stacks_height_before = get_chain_info(&signer_test.running_nodes.conf).stacks_tip_height;

    // submit a tx so that the miner will mine an extra block
    let sender_nonce = 0;
    let transfer_tx = make_stacks_transfer(
        &sender_sk,
        sender_nonce,
        send_fee,
        signer_test.running_nodes.conf.burnchain.chain_id,
        &recipient,
        send_amt,
    );
    submit_tx(&http_origin, &transfer_tx);

    wait_for(60, || {
        let info = get_chain_info(&signer_test.running_nodes.conf);
        Ok(info.stacks_tip_height > stacks_height_before)
    })
    .expect("Failed to advance chain tip with STX transfer");

    next_block_and_process_new_stacks_block(
        &mut signer_test.running_nodes.btc_regtest_controller,
        60,
        &signer_test.running_nodes.coord_channel,
    )
    .expect("Failed to mine a normal tenure after the tenure extend");

    signer_test.shutdown();
}

#[test]
#[ignore]
/// This test checks that Epoch 2.5 signers will issue a mock signature per burn block they receive.
fn mock_sign_epoch_25() {
    if env::var("BITCOIND_TEST") != Ok("1".into()) {
        return;
    }

    tracing_subscriber::registry()
        .with(fmt::layer())
        .with(EnvFilter::from_default_env())
        .init();

    info!("------------------------- Test Setup -------------------------");
    let num_signers = 5;
    let sender_sk = Secp256k1PrivateKey::new();
    let sender_addr = tests::to_addr(&sender_sk);
    let send_amt = 100;
    let send_fee = 180;

    let mut signer_test: SignerTest<SpawnedSigner> = SignerTest::new_with_config_modifications(
        num_signers,
        vec![(sender_addr, send_amt + send_fee)],
        |_| {},
        |node_config| {
            node_config.miner.pre_nakamoto_mock_signing = true;
            let epochs = node_config.burnchain.epochs.as_mut().unwrap();
            for epoch in epochs.iter_mut() {
                if epoch.epoch_id == StacksEpochId::Epoch25 {
                    epoch.end_height = 251;
                }
                if epoch.epoch_id == StacksEpochId::Epoch30 {
                    epoch.start_height = 251;
                }
            }
        },
        None,
        None,
    );

    let epochs = signer_test
        .running_nodes
        .conf
        .burnchain
        .epochs
        .clone()
        .unwrap();
    let epoch_3 = &epochs[StacksEpoch::find_epoch_by_id(&epochs, StacksEpochId::Epoch30).unwrap()];
    let epoch_3_boundary = epoch_3.start_height - 1; // We only advance to the boundary as epoch 2.5 miner gets torn down at the boundary

    signer_test.boot_to_epoch_25_reward_cycle();

    info!("------------------------- Test Processing Epoch 2.5 Tenures -------------------------");

    // Mine until epoch 3.0 and ensure that no more mock signatures are received
    let reward_cycle = signer_test.get_current_reward_cycle();
    let signer_slot_ids: Vec<_> = signer_test
        .get_signer_indices(reward_cycle)
        .iter()
        .map(|id| id.0)
        .collect();
    let signer_public_keys = signer_test.get_signer_public_keys(reward_cycle);
    assert_eq!(signer_slot_ids.len(), num_signers);

    let miners_stackerdb_contract = boot_code_id(MINERS_NAME, false);

    // Mine until epoch 3.0 and ensure we get a new mock block per epoch 2.5 sortition
    let main_poll_time = Instant::now();
    // Only advance to the boundary as the epoch 2.5 miner will be shut down at this point.
    while signer_test
        .running_nodes
        .btc_regtest_controller
        .get_headers_height()
        < epoch_3_boundary
    {
        let mut mock_block_mesage = None;
        let mock_poll_time = Instant::now();
        signer_test
            .running_nodes
            .btc_regtest_controller
            .build_next_block(1);
        let current_burn_block_height = signer_test
            .running_nodes
            .btc_regtest_controller
            .get_headers_height();
        debug!("Waiting for mock miner message for burn block height {current_burn_block_height}");
        while mock_block_mesage.is_none() {
            std::thread::sleep(Duration::from_millis(100));
            let chunks = test_observer::get_stackerdb_chunks();
            for chunk in chunks
                .into_iter()
                .filter_map(|chunk| {
                    if chunk.contract_id != miners_stackerdb_contract {
                        return None;
                    }
                    Some(chunk.modified_slots)
                })
                .flatten()
            {
                if chunk.data.is_empty() {
                    continue;
                }
                let SignerMessage::MockBlock(mock_block) =
                    SignerMessage::consensus_deserialize(&mut chunk.data.as_slice())
                        .expect("Failed to deserialize SignerMessage")
                else {
                    continue;
                };
                if mock_block.mock_proposal.peer_info.burn_block_height == current_burn_block_height
                {
                    mock_block
                        .mock_signatures
                        .iter()
                        .for_each(|mock_signature| {
                            assert!(signer_public_keys.iter().any(|signer| {
                                mock_signature
                                    .verify(
                                        &StacksPublicKey::from_slice(signer.to_bytes().as_slice())
                                            .unwrap(),
                                    )
                                    .expect("Failed to verify mock signature")
                            }));
                        });
                    mock_block_mesage = Some(mock_block);
                    break;
                }
            }
            assert!(
                mock_poll_time.elapsed() <= Duration::from_secs(15),
                "Failed to find mock miner message within timeout"
            );
        }
        assert!(
            main_poll_time.elapsed() <= Duration::from_secs(45),
            "Timed out waiting to advance epoch 3.0 boundary"
        );
    }
}

#[test]
#[ignore]
fn multiple_miners_mock_sign_epoch_25() {
    if env::var("BITCOIND_TEST") != Ok("1".into()) {
        return;
    }

    let num_signers = 5;
    let sender_sk = Secp256k1PrivateKey::new();
    let sender_addr = tests::to_addr(&sender_sk);
    let send_amt = 100;
    let send_fee = 180;

    let btc_miner_1_seed = vec![1, 1, 1, 1];
    let btc_miner_2_seed = vec![2, 2, 2, 2];
    let btc_miner_1_pk = Keychain::default(btc_miner_1_seed.clone()).get_pub_key();
    let btc_miner_2_pk = Keychain::default(btc_miner_2_seed.clone()).get_pub_key();

    let node_1_rpc = gen_random_port();
    let node_1_p2p = gen_random_port();
    let node_2_rpc = gen_random_port();
    let node_2_p2p = gen_random_port();

    let localhost = "127.0.0.1";
    let node_1_rpc_bind = format!("{localhost}:{node_1_rpc}");
    let node_2_rpc_bind = format!("{localhost}:{node_2_rpc}");
    let mut node_2_listeners = Vec::new();

    // partition the signer set so that ~half are listening and using node 1 for RPC and events,
    //  and the rest are using node 2

    let mut signer_test: SignerTest<SpawnedSigner> = SignerTest::new_with_config_modifications(
        num_signers,
        vec![(sender_addr, send_amt + send_fee)],
        |signer_config| {
            let node_host = if signer_config.endpoint.port() % 2 == 0 {
                &node_1_rpc_bind
            } else {
                &node_2_rpc_bind
            };
            signer_config.node_host = node_host.to_string();
        },
        |config| {
            config.node.rpc_bind = format!("{localhost}:{node_1_rpc}");
            config.node.p2p_bind = format!("{localhost}:{node_1_p2p}");
            config.node.data_url = format!("http://{localhost}:{node_1_rpc}");
            config.node.p2p_address = format!("{localhost}:{node_1_p2p}");

            config.node.seed = btc_miner_1_seed.clone();
            config.node.local_peer_seed = btc_miner_1_seed.clone();
            config.burnchain.local_mining_public_key = Some(btc_miner_1_pk.to_hex());
            config.miner.mining_key = Some(Secp256k1PrivateKey::from_seed(&[1]));
            config.miner.pre_nakamoto_mock_signing = true;
            let epochs = config.burnchain.epochs.as_mut().unwrap();
            for epoch in epochs.iter_mut() {
                if epoch.epoch_id == StacksEpochId::Epoch25 {
                    epoch.end_height = 251;
                }
                if epoch.epoch_id == StacksEpochId::Epoch30 {
                    epoch.start_height = 251;
                }
            }
            config.events_observers.retain(|listener| {
                let Ok(addr) = std::net::SocketAddr::from_str(&listener.endpoint) else {
                    warn!(
                        "Cannot parse {} to a socket, assuming it isn't a signer-listener binding",
                        listener.endpoint
                    );
                    return true;
                };
                if addr.port() % 2 == 0 || addr.port() == test_observer::EVENT_OBSERVER_PORT {
                    return true;
                }
                node_2_listeners.push(listener.clone());
                false
            })
        },
        Some(vec![btc_miner_1_pk, btc_miner_2_pk]),
        None,
    );
    let conf = signer_test.running_nodes.conf.clone();
    let mut conf_node_2 = conf.clone();
    let localhost = "127.0.0.1";
    conf_node_2.node.rpc_bind = format!("{localhost}:{node_2_rpc}");
    conf_node_2.node.p2p_bind = format!("{localhost}:{node_2_p2p}");
    conf_node_2.node.data_url = format!("http://{localhost}:{node_2_rpc}");
    conf_node_2.node.p2p_address = format!("{localhost}:{node_2_p2p}");
    conf_node_2.node.seed = btc_miner_2_seed.clone();
    conf_node_2.burnchain.local_mining_public_key = Some(btc_miner_2_pk.to_hex());
    conf_node_2.node.local_peer_seed = btc_miner_2_seed.clone();
    conf_node_2.miner.mining_key = Some(Secp256k1PrivateKey::from_seed(&[2]));
    conf_node_2.node.miner = true;
    conf_node_2.events_observers.clear();
    conf_node_2.events_observers.extend(node_2_listeners);
    assert!(!conf_node_2.events_observers.is_empty());

    let node_1_sk = Secp256k1PrivateKey::from_seed(&conf.node.local_peer_seed);
    let node_1_pk = StacksPublicKey::from_private(&node_1_sk);

    conf_node_2.node.working_dir = format!("{}-1", conf_node_2.node.working_dir);

    conf_node_2.node.set_bootstrap_nodes(
        format!("{}@{}", &node_1_pk.to_hex(), conf.node.p2p_bind),
        conf.burnchain.chain_id,
        conf.burnchain.peer_version,
    );

    let mut run_loop_2 = boot_nakamoto::BootRunLoop::new(conf_node_2.clone()).unwrap();
    let _run_loop_2_thread = thread::Builder::new()
        .name("run_loop_2".into())
        .spawn(move || run_loop_2.start(None, 0))
        .unwrap();

    let epochs = signer_test
        .running_nodes
        .conf
        .burnchain
        .epochs
        .clone()
        .unwrap();
    let epoch_3 = &epochs[StacksEpoch::find_epoch_by_id(&epochs, StacksEpochId::Epoch30).unwrap()];
    let epoch_3_boundary = epoch_3.start_height - 1; // We only advance to the boundary as epoch 2.5 miner gets torn down at the boundary

    signer_test.boot_to_epoch_25_reward_cycle();

    info!("------------------------- Reached Epoch 2.5 Reward Cycle-------------------------");

    // Mine until epoch 3.0 and ensure that no more mock signatures are received
    let reward_cycle = signer_test.get_current_reward_cycle();
    let signer_slot_ids: Vec<_> = signer_test
        .get_signer_indices(reward_cycle)
        .iter()
        .map(|id| id.0)
        .collect();
    let signer_public_keys = signer_test.get_signer_public_keys(reward_cycle);
    assert_eq!(signer_slot_ids.len(), num_signers);

    let miners_stackerdb_contract = boot_code_id(MINERS_NAME, false);

    // Only advance to the boundary as the epoch 2.5 miner will be shut down at this point.
    while signer_test
        .running_nodes
        .btc_regtest_controller
        .get_headers_height()
        < epoch_3_boundary
    {
        let mut mock_block_mesage = None;
        let mock_poll_time = Instant::now();
        signer_test
            .running_nodes
            .btc_regtest_controller
            .build_next_block(1);
        let current_burn_block_height = signer_test
            .running_nodes
            .btc_regtest_controller
            .get_headers_height();
        debug!("Waiting for mock miner message for burn block height {current_burn_block_height}");
        while mock_block_mesage.is_none() {
            std::thread::sleep(Duration::from_millis(100));
            let chunks = test_observer::get_stackerdb_chunks();
            for chunk in chunks
                .into_iter()
                .filter_map(|chunk| {
                    if chunk.contract_id != miners_stackerdb_contract {
                        return None;
                    }
                    Some(chunk.modified_slots)
                })
                .flatten()
            {
                if chunk.data.is_empty() {
                    continue;
                }
                let SignerMessage::MockBlock(mock_block) =
                    SignerMessage::consensus_deserialize(&mut chunk.data.as_slice())
                        .expect("Failed to deserialize SignerMessage")
                else {
                    continue;
                };
                if mock_block.mock_proposal.peer_info.burn_block_height == current_burn_block_height
                {
                    mock_block
                        .mock_signatures
                        .iter()
                        .for_each(|mock_signature| {
                            assert!(signer_public_keys.iter().any(|signer| {
                                mock_signature
                                    .verify(
                                        &StacksPublicKey::from_slice(signer.to_bytes().as_slice())
                                            .unwrap(),
                                    )
                                    .expect("Failed to verify mock signature")
                            }));
                        });
                    mock_block_mesage = Some(mock_block);
                    break;
                }
            }
            assert!(
                mock_poll_time.elapsed() <= Duration::from_secs(15),
                "Failed to find mock miner message within timeout"
            );
        }
    }
}

#[test]
#[ignore]
/// This test asserts that signer set rollover works as expected.
/// Specifically, if a new set of signers are registered for an upcoming reward cycle,
/// old signers shut down operation and the new signers take over with the commencement of
/// the next reward cycle.
fn signer_set_rollover() {
    tracing_subscriber::registry()
        .with(fmt::layer())
        .with(EnvFilter::from_default_env())
        .init();

    info!("------------------------- Test Setup -------------------------");
    let num_signers = 5;
    let new_num_signers = 4;

    let new_signer_private_keys: Vec<_> = (0..new_num_signers)
        .map(|_| StacksPrivateKey::new())
        .collect();
    let new_signer_public_keys: Vec<_> = new_signer_private_keys
        .iter()
        .map(|sk| Secp256k1PublicKey::from_private(sk).to_bytes_compressed())
        .collect();
    let new_signer_addresses: Vec<_> = new_signer_private_keys.iter().map(tests::to_addr).collect();
    let sender_sk = Secp256k1PrivateKey::new();
    let sender_addr = tests::to_addr(&sender_sk);
    let send_amt = 100;
    let send_fee = 180;
    let recipient = PrincipalData::from(StacksAddress::burn_address(false));

    let mut initial_balances = new_signer_addresses
        .iter()
        .map(|addr| (*addr, POX_4_DEFAULT_STACKER_BALANCE))
        .collect::<Vec<_>>();

    initial_balances.push((sender_addr, (send_amt + send_fee) * 4));

    let run_stamp = rand::random();

    let rpc_port = 51024;
    let rpc_bind = format!("127.0.0.1:{rpc_port}");

    // Setup the new signers that will take over
    let new_signer_configs = build_signer_config_tomls(
        &new_signer_private_keys,
        &rpc_bind,
        Some(Duration::from_millis(128)), // Timeout defaults to 5 seconds. Let's override it to 128 milliseconds.
        &Network::Testnet,
        "12345",
        run_stamp,
        3000 + num_signers,
        Some(100_000),
        None,
        Some(9000 + num_signers),
        None,
    );

    let new_spawned_signers: Vec<_> = new_signer_configs
        .iter()
        .map(|conf| {
            info!("spawning signer");
            let signer_config = SignerConfig::load_from_str(conf).unwrap();
            SpawnedSigner::new(signer_config)
        })
        .collect();

    // Boot with some initial signer set
    let mut signer_test: SignerTest<SpawnedSigner> = SignerTest::new_with_config_modifications(
        num_signers,
        initial_balances,
        |_| {},
        |naka_conf| {
            for toml in new_signer_configs.clone() {
                let signer_config = SignerConfig::load_from_str(&toml).unwrap();
                info!(
                    "---- Adding signer endpoint to naka conf ({}) ----",
                    signer_config.endpoint
                );

                naka_conf.events_observers.insert(EventObserverConfig {
                    endpoint: format!("{}", signer_config.endpoint),
                    events_keys: vec![
                        EventKeyType::StackerDBChunks,
                        EventKeyType::BlockProposal,
                        EventKeyType::BurnchainBlocks,
                    ],
                    timeout_ms: 1000,
                });
            }
            naka_conf.node.rpc_bind = rpc_bind.clone();
        },
        None,
        None,
    );
    assert_eq!(
        new_spawned_signers[0].config.node_host,
        signer_test.running_nodes.conf.node.rpc_bind
    );
    // Only stack for one cycle so that the signer set changes
    signer_test.num_stacking_cycles = 1_u64;

    let http_origin = format!("http://{}", &signer_test.running_nodes.conf.node.rpc_bind);
    let short_timeout = Duration::from_secs(20);

    // Verify that naka_conf has our new signer's event observers
    for toml in &new_signer_configs {
        let signer_config = SignerConfig::load_from_str(toml).unwrap();
        let endpoint = format!("{}", signer_config.endpoint);
        assert!(signer_test
            .running_nodes
            .conf
            .events_observers
            .iter()
            .any(|observer| observer.endpoint == endpoint));
    }

    // Advance to the first reward cycle, stacking to the old signers beforehand

    info!("---- Booting to epoch 3 -----");
    signer_test.boot_to_epoch_3();

    // verify that the first reward cycle has the old signers in the reward set
    let reward_cycle = signer_test.get_current_reward_cycle();
    let signer_test_public_keys: Vec<_> = signer_test
        .signer_stacks_private_keys
        .iter()
        .map(|sk| Secp256k1PublicKey::from_private(sk).to_bytes_compressed())
        .collect();

    info!("---- Verifying that the current signers are the old signers ----");
    let current_signers = signer_test.get_reward_set_signers(reward_cycle);
    assert_eq!(current_signers.len(), num_signers);
    // Verify that the current signers are the same as the old signers
    for signer in current_signers.iter() {
        assert!(signer_test_public_keys.contains(&signer.signing_key.to_vec()));
        assert!(!new_signer_public_keys.contains(&signer.signing_key.to_vec()));
    }

    info!("---- Mining a block to trigger the signer set -----");
    // submit a tx so that the miner will mine an extra block
    let sender_nonce = 0;
    let transfer_tx = make_stacks_transfer(
        &sender_sk,
        sender_nonce,
        send_fee,
        signer_test.running_nodes.conf.burnchain.chain_id,
        &recipient,
        send_amt,
    );
    submit_tx(&http_origin, &transfer_tx);
    signer_test.mine_nakamoto_block(short_timeout);
    let mined_block = test_observer::get_mined_nakamoto_blocks().pop().unwrap();
    let block_sighash = mined_block.signer_signature_hash;
    let signer_signatures = mined_block.signer_signature;

    // verify the mined_block signatures against the OLD signer set
    for signature in signer_signatures.iter() {
        let pk = Secp256k1PublicKey::recover_to_pubkey(block_sighash.bits(), signature)
            .expect("FATAL: Failed to recover pubkey from block sighash");
        assert!(signer_test_public_keys.contains(&pk.to_bytes_compressed()));
        assert!(!new_signer_public_keys.contains(&pk.to_bytes_compressed()));
    }

    // advance to the next reward cycle, stacking to the new signers beforehand
    let reward_cycle = signer_test.get_current_reward_cycle();

    info!("---- Stacking new signers -----");

    let burn_block_height = signer_test
        .running_nodes
        .btc_regtest_controller
        .get_headers_height();
    let accounts_to_check: Vec<_> = new_signer_private_keys.iter().map(tests::to_addr).collect();
    for stacker_sk in new_signer_private_keys.iter() {
        let pox_addr = PoxAddress::from_legacy(
            AddressHashMode::SerializeP2PKH,
            tests::to_addr(stacker_sk).bytes,
        );
        let pox_addr_tuple: clarity::vm::Value =
            pox_addr.clone().as_clarity_tuple().unwrap().into();
        let signature = make_pox_4_signer_key_signature(
            &pox_addr,
            stacker_sk,
            reward_cycle.into(),
            &Pox4SignatureTopic::StackStx,
            CHAIN_ID_TESTNET,
            1_u128,
            u128::MAX,
            1,
        )
        .unwrap()
        .to_rsv();

        let signer_pk = Secp256k1PublicKey::from_private(stacker_sk);
        let stacking_tx = tests::make_contract_call(
            stacker_sk,
            0,
            1000,
            signer_test.running_nodes.conf.burnchain.chain_id,
            &StacksAddress::burn_address(false),
            "pox-4",
            "stack-stx",
            &[
                clarity::vm::Value::UInt(POX_4_DEFAULT_STACKER_STX_AMT),
                pox_addr_tuple.clone(),
                clarity::vm::Value::UInt(burn_block_height as u128),
                clarity::vm::Value::UInt(1),
                clarity::vm::Value::some(clarity::vm::Value::buff_from(signature).unwrap())
                    .unwrap(),
                clarity::vm::Value::buff_from(signer_pk.to_bytes_compressed()).unwrap(),
                clarity::vm::Value::UInt(u128::MAX),
                clarity::vm::Value::UInt(1),
            ],
        );
        submit_tx(&http_origin, &stacking_tx);
    }

    wait_for(60, || {
        Ok(accounts_to_check
            .iter()
            .all(|acct| get_account(&http_origin, acct).nonce >= 1))
    })
    .expect("Timed out waiting for stacking txs to be mined");

    signer_test.mine_nakamoto_block(short_timeout);

    let next_reward_cycle = reward_cycle.saturating_add(1);

    let next_cycle_height = signer_test
        .running_nodes
        .btc_regtest_controller
        .get_burnchain()
        .nakamoto_first_block_of_cycle(next_reward_cycle)
        .saturating_add(1);

    info!("---- Mining to next reward set calculation -----");
    signer_test.run_until_burnchain_height_nakamoto(
        Duration::from_secs(60),
        next_cycle_height.saturating_sub(3),
        new_num_signers,
    );

    // Verify that the new reward set is the new signers
    let reward_set = signer_test.get_reward_set_signers(next_reward_cycle);
    for signer in reward_set.iter() {
        assert!(!signer_test_public_keys.contains(&signer.signing_key.to_vec()));
        assert!(new_signer_public_keys.contains(&signer.signing_key.to_vec()));
    }

    info!("---- Mining to the next reward cycle (block {next_cycle_height}) -----",);
    signer_test.run_until_burnchain_height_nakamoto(
        Duration::from_secs(60),
        next_cycle_height,
        new_num_signers,
    );
    let new_reward_cycle = signer_test.get_current_reward_cycle();
    assert_eq!(new_reward_cycle, reward_cycle.saturating_add(1));

    info!("---- Verifying that the current signers are the new signers ----");
    let current_signers = signer_test.get_reward_set_signers(new_reward_cycle);
    assert_eq!(current_signers.len(), new_num_signers);
    for signer in current_signers.iter() {
        assert!(!signer_test_public_keys.contains(&signer.signing_key.to_vec()));
        assert!(new_signer_public_keys.contains(&signer.signing_key.to_vec()));
    }

    info!("---- Mining a block to verify new signer set -----");
    let sender_nonce = 1;
    let transfer_tx = make_stacks_transfer(
        &sender_sk,
        sender_nonce,
        send_fee,
        signer_test.running_nodes.conf.burnchain.chain_id,
        &recipient,
        send_amt,
    );
    submit_tx(&http_origin, &transfer_tx);
    signer_test.mine_nakamoto_block(short_timeout);
    let mined_block = test_observer::get_mined_nakamoto_blocks().pop().unwrap();

    info!("---- Verifying that the new signers signed the block -----");
    let signer_signatures = mined_block.signer_signature;

    // verify the mined_block signatures against the NEW signer set
    for signature in signer_signatures.iter() {
        let pk = Secp256k1PublicKey::recover_to_pubkey(block_sighash.bits(), signature)
            .expect("FATAL: Failed to recover pubkey from block sighash");
        assert!(!signer_test_public_keys.contains(&pk.to_bytes_compressed()));
        assert!(new_signer_public_keys.contains(&pk.to_bytes_compressed()));
    }

    signer_test.shutdown();
    for signer in new_spawned_signers {
        assert!(signer.stop().is_none());
    }
}

#[test]
#[ignore]
/// This test checks that the miners and signers will not produce Nakamoto blocks
/// until the minimum time has passed between blocks.
fn min_gap_between_blocks() {
    if env::var("BITCOIND_TEST") != Ok("1".into()) {
        return;
    }

    tracing_subscriber::registry()
        .with(fmt::layer())
        .with(EnvFilter::from_default_env())
        .init();

    info!("------------------------- Test Setup -------------------------");
    let num_signers = 5;
    let sender_sk = Secp256k1PrivateKey::new();
    let sender_addr = tests::to_addr(&sender_sk);
    let send_amt = 100;
    let send_fee = 180;

    let interim_blocks = 5;
    let recipient = PrincipalData::from(StacksAddress::burn_address(false));
    let time_between_blocks_ms = 10_000;
    let mut signer_test: SignerTest<SpawnedSigner> = SignerTest::new_with_config_modifications(
        num_signers,
        vec![(sender_addr, (send_amt + send_fee) * interim_blocks)],
        |_config| {},
        |config| {
            config.miner.min_time_between_blocks_ms = time_between_blocks_ms;
        },
        None,
        None,
    );

    let http_origin = format!("http://{}", &signer_test.running_nodes.conf.node.rpc_bind);

    signer_test.boot_to_epoch_3();

    info!("Ensure that the first Nakamoto block was mined");
    let blocks = get_nakamoto_headers(&signer_test.running_nodes.conf);
    assert_eq!(blocks.len(), 1);
    // mine the interim blocks
    info!("Mining interim blocks");
    for interim_block_ix in 0..interim_blocks {
        let blocks_processed_before = signer_test
            .running_nodes
            .nakamoto_blocks_mined
            .load(Ordering::SeqCst);
        // submit a tx so that the miner will mine an extra block
        let transfer_tx = make_stacks_transfer(
            &sender_sk,
            interim_block_ix, // same as the sender nonce
            send_fee,
            signer_test.running_nodes.conf.burnchain.chain_id,
            &recipient,
            send_amt,
        );
        submit_tx(&http_origin, &transfer_tx);

        info!("Submitted transfer tx and waiting for block to be processed");
        wait_for(60, || {
            let blocks_processed = signer_test
                .running_nodes
                .nakamoto_blocks_mined
                .load(Ordering::SeqCst);
            Ok(blocks_processed > blocks_processed_before)
        })
        .unwrap();
        info!("Mined interim block:{interim_block_ix}");
    }

    wait_for(60, || {
        let new_blocks = get_nakamoto_headers(&signer_test.running_nodes.conf);
        Ok(new_blocks.len() == blocks.len() + interim_blocks as usize)
    })
    .unwrap();

    // Verify that every Nakamoto block is mined after the gap is exceeded between each
    let mut blocks = get_nakamoto_headers(&signer_test.running_nodes.conf);
    blocks.sort_by(|a, b| a.stacks_block_height.cmp(&b.stacks_block_height));
    for i in 1..blocks.len() {
        let block = &blocks[i];
        let parent_block = &blocks[i - 1];
        assert_eq!(
            block.stacks_block_height,
            parent_block.stacks_block_height + 1
        );
        info!(
            "Checking that the time between blocks {} and {} is respected",
            parent_block.stacks_block_height, block.stacks_block_height
        );
        let block_time = block
            .anchored_header
            .as_stacks_nakamoto()
            .unwrap()
            .timestamp;
        let parent_block_time = parent_block
            .anchored_header
            .as_stacks_nakamoto()
            .unwrap()
            .timestamp;
        assert!(
            block_time > parent_block_time,
            "Block time is BEFORE parent block time"
        );
        assert!(
            Duration::from_secs(block_time - parent_block_time)
                >= Duration::from_millis(time_between_blocks_ms),
            "Block mined before gap was exceeded: {block_time}s - {parent_block_time}s > {time_between_blocks_ms}ms",
        );
    }
    debug!("Shutting down min_gap_between_blocks test");
    signer_test.shutdown();
}

#[test]
#[ignore]
/// Test scenario where there are duplicate signers with the same private key
/// First submitted signature should take precedence
fn duplicate_signers() {
    if env::var("BITCOIND_TEST") != Ok("1".into()) {
        return;
    }

    tracing_subscriber::registry()
        .with(fmt::layer())
        .with(EnvFilter::from_default_env())
        .init();

    // Disable p2p broadcast of the nakamoto blocks, so that we rely
    //  on the signer's using StackerDB to get pushed blocks
    *nakamoto_node::miner::TEST_SKIP_P2P_BROADCAST
        .lock()
        .unwrap() = Some(true);

    info!("------------------------- Test Setup -------------------------");
    let num_signers = 5;
    let mut signer_stacks_private_keys = (0..num_signers)
        .map(|_| StacksPrivateKey::new())
        .collect::<Vec<_>>();

    // First two signers have same private key
    signer_stacks_private_keys[1] = signer_stacks_private_keys[0];
    let unique_signers = num_signers - 1;
    let duplicate_pubkey = Secp256k1PublicKey::from_private(&signer_stacks_private_keys[0]);
    let duplicate_pubkey_from_copy =
        Secp256k1PublicKey::from_private(&signer_stacks_private_keys[1]);
    assert_eq!(
        duplicate_pubkey, duplicate_pubkey_from_copy,
        "Recovered pubkeys don't match"
    );

    let mut signer_test: SignerTest<SpawnedSigner> = SignerTest::new_with_config_modifications(
        num_signers,
        vec![],
        |_| {},
        |_| {},
        None,
        Some(signer_stacks_private_keys),
    );

    signer_test.boot_to_epoch_3();
    let timeout = Duration::from_secs(30);

    info!("------------------------- Try mining one block -------------------------");

    signer_test.mine_and_verify_confirmed_naka_block(timeout, num_signers);

    info!("------------------------- Read all `BlockResponse::Accepted` messages -------------------------");

    let mut signer_accepted_responses = vec![];
    let start_polling = Instant::now();
    while start_polling.elapsed() <= timeout {
        std::thread::sleep(Duration::from_secs(1));
        let messages = test_observer::get_stackerdb_chunks()
            .into_iter()
            .flat_map(|chunk| chunk.modified_slots)
            .filter_map(|chunk| {
                SignerMessage::consensus_deserialize(&mut chunk.data.as_slice()).ok()
            })
            .filter_map(|message| match message {
                SignerMessage::BlockResponse(BlockResponse::Accepted(m)) => {
                    info!("Message(accepted): {m:?}");
                    Some(m)
                }
                _ => {
                    debug!("Message(ignored): {message:?}");
                    None
                }
            });
        signer_accepted_responses.extend(messages);
    }

    info!("------------------------- Assert there are {unique_signers} unique signatures and recovered pubkeys -------------------------");

    // Pick a message hash
    let accepted = signer_accepted_responses
        .iter()
        .min_by_key(|accepted| accepted.signer_signature_hash)
        .expect("No `BlockResponse::Accepted` messages recieved");
    let selected_sighash = accepted.signer_signature_hash;

    // Filter only resonses for selected block and collect unique pubkeys and signatures
    let (pubkeys, signatures): (HashSet<_>, HashSet<_>) = signer_accepted_responses
        .into_iter()
        .filter(|accepted| accepted.signer_signature_hash == selected_sighash)
        .map(|accepted| {
            let pubkey = Secp256k1PublicKey::recover_to_pubkey(
                accepted.signer_signature_hash.bits(),
                &accepted.signature,
            )
            .expect("Failed to recover pubkey");
            (pubkey, accepted.signature)
        })
        .unzip();

    assert_eq!(pubkeys.len(), unique_signers);
    assert_eq!(signatures.len(), unique_signers);

    signer_test.shutdown();
}

/// This test involves two miners, each mining tenures with 6 blocks each. Half
/// of the signers are attached to each miner, so the test also verifies that
/// the signers' messages successfully make their way to the active miner.
#[test]
#[ignore]
fn multiple_miners_with_nakamoto_blocks() {
    let num_signers = 5;
    let max_nakamoto_tenures = 20;
    let inter_blocks_per_tenure = 5;

    // setup sender + recipient for a test stx transfer
    let sender_sk = Secp256k1PrivateKey::new();
    let sender_addr = tests::to_addr(&sender_sk);
    let send_amt = 1000;
    let send_fee = 180;
    let recipient = PrincipalData::from(StacksAddress::burn_address(false));

    let btc_miner_1_seed = vec![1, 1, 1, 1];
    let btc_miner_2_seed = vec![2, 2, 2, 2];
    let btc_miner_1_pk = Keychain::default(btc_miner_1_seed.clone()).get_pub_key();
    let btc_miner_2_pk = Keychain::default(btc_miner_2_seed.clone()).get_pub_key();

    let node_1_rpc = gen_random_port();
    let node_1_p2p = gen_random_port();
    let node_2_rpc = gen_random_port();
    let node_2_p2p = gen_random_port();

    let localhost = "127.0.0.1";
    let node_1_rpc_bind = format!("{localhost}:{node_1_rpc}");
    let node_2_rpc_bind = format!("{localhost}:{node_2_rpc}");
    let mut node_2_listeners = Vec::new();

    // partition the signer set so that ~half are listening and using node 1 for RPC and events,
    //  and the rest are using node 2
    let mut signer_test: SignerTest<SpawnedSigner> = SignerTest::new_with_config_modifications(
        num_signers,
        vec![(
            sender_addr,
            (send_amt + send_fee) * max_nakamoto_tenures * inter_blocks_per_tenure,
        )],
        |signer_config| {
            let node_host = if signer_config.endpoint.port() % 2 == 0 {
                &node_1_rpc_bind
            } else {
                &node_2_rpc_bind
            };
            signer_config.node_host = node_host.to_string();
        },
        |config| {
            config.node.rpc_bind = format!("{localhost}:{node_1_rpc}");
            config.node.p2p_bind = format!("{localhost}:{node_1_p2p}");
            config.node.data_url = format!("http://{localhost}:{node_1_rpc}");
            config.node.p2p_address = format!("{localhost}:{node_1_p2p}");
            config.miner.wait_on_interim_blocks = Duration::from_secs(5);
            config.node.pox_sync_sample_secs = 30;

            config.node.seed = btc_miner_1_seed.clone();
            config.node.local_peer_seed = btc_miner_1_seed.clone();
            config.burnchain.local_mining_public_key = Some(btc_miner_1_pk.to_hex());
            config.miner.mining_key = Some(Secp256k1PrivateKey::from_seed(&[1]));

            config.events_observers.retain(|listener| {
                let Ok(addr) = std::net::SocketAddr::from_str(&listener.endpoint) else {
                    warn!(
                        "Cannot parse {} to a socket, assuming it isn't a signer-listener binding",
                        listener.endpoint
                    );
                    return true;
                };
                if addr.port() % 2 == 0 || addr.port() == test_observer::EVENT_OBSERVER_PORT {
                    return true;
                }
                node_2_listeners.push(listener.clone());
                false
            })
        },
        Some(vec![btc_miner_1_pk, btc_miner_2_pk]),
        None,
    );
    let blocks_mined1 = signer_test.running_nodes.nakamoto_blocks_mined.clone();

    let conf = signer_test.running_nodes.conf.clone();
    let mut conf_node_2 = conf.clone();
    conf_node_2.node.rpc_bind = format!("{localhost}:{node_2_rpc}");
    conf_node_2.node.p2p_bind = format!("{localhost}:{node_2_p2p}");
    conf_node_2.node.data_url = format!("http://{localhost}:{node_2_rpc}");
    conf_node_2.node.p2p_address = format!("{localhost}:{node_2_p2p}");
    conf_node_2.node.seed = btc_miner_2_seed.clone();
    conf_node_2.burnchain.local_mining_public_key = Some(btc_miner_2_pk.to_hex());
    conf_node_2.node.local_peer_seed = btc_miner_2_seed.clone();
    conf_node_2.miner.mining_key = Some(Secp256k1PrivateKey::from_seed(&[2]));
    conf_node_2.node.miner = true;
    conf_node_2.events_observers.clear();
    conf_node_2.events_observers.extend(node_2_listeners);
    assert!(!conf_node_2.events_observers.is_empty());

    let node_1_sk = Secp256k1PrivateKey::from_seed(&conf.node.local_peer_seed);
    let node_1_pk = StacksPublicKey::from_private(&node_1_sk);

    conf_node_2.node.working_dir = format!("{}-{}", conf_node_2.node.working_dir, "1");

    conf_node_2.node.set_bootstrap_nodes(
        format!("{}@{}", &node_1_pk.to_hex(), conf.node.p2p_bind),
        conf.burnchain.chain_id,
        conf.burnchain.peer_version,
    );

    let http_origin = format!("http://{}", &conf.node.rpc_bind);

    let mut run_loop_2 = boot_nakamoto::BootRunLoop::new(conf_node_2.clone()).unwrap();
    let run_loop_stopper_2 = run_loop_2.get_termination_switch();
    let rl2_coord_channels = run_loop_2.coordinator_channels();
    let Counters {
        naka_submitted_commits: rl2_commits,
        naka_mined_blocks: blocks_mined2,
        ..
    } = run_loop_2.counters();
    let run_loop_2_thread = thread::Builder::new()
        .name("run_loop_2".into())
        .spawn(move || run_loop_2.start(None, 0))
        .unwrap();

    signer_test.boot_to_epoch_3();

    wait_for(120, || {
        let Some(node_1_info) = get_chain_info_opt(&conf) else {
            return Ok(false);
        };
        let Some(node_2_info) = get_chain_info_opt(&conf_node_2) else {
            return Ok(false);
        };
        Ok(node_1_info.stacks_tip_height == node_2_info.stacks_tip_height)
    })
    .expect("Timed out waiting for follower to catch up to the miner");

    let pre_nakamoto_peer_1_height = get_chain_info(&conf).stacks_tip_height;

    info!("------------------------- Reached Epoch 3.0 -------------------------");

    // due to the random nature of mining sortitions, the way this test is structured
    //  is that we keep track of how many tenures each miner produced, and once enough sortitions
    //  have been produced such that each miner has produced 3 tenures, we stop and check the
    //  results at the end
    let rl1_coord_channels = signer_test.running_nodes.coord_channel.clone();
    let rl1_commits = signer_test.running_nodes.commits_submitted.clone();

    let miner_1_pk = StacksPublicKey::from_private(conf.miner.mining_key.as_ref().unwrap());
    let miner_2_pk = StacksPublicKey::from_private(conf_node_2.miner.mining_key.as_ref().unwrap());
    let mut btc_blocks_mined = 1;
    let mut miner_1_tenures = 0;
    let mut miner_2_tenures = 0;
    let mut sender_nonce = 0;
    while !(miner_1_tenures >= 3 && miner_2_tenures >= 3) {
        if btc_blocks_mined > max_nakamoto_tenures {
            panic!("Produced {btc_blocks_mined} sortitions, but didn't cover the test scenarios, aborting");
        }
        let blocks_processed_before =
            blocks_mined1.load(Ordering::SeqCst) + blocks_mined2.load(Ordering::SeqCst);
        signer_test.mine_block_wait_on_processing(
            &[&rl1_coord_channels, &rl2_coord_channels],
            &[&rl1_commits, &rl2_commits],
            Duration::from_secs(30),
        );
        btc_blocks_mined += 1;

        // wait for the new block to be processed
        wait_for(60, || {
            let blocks_processed =
                blocks_mined1.load(Ordering::SeqCst) + blocks_mined2.load(Ordering::SeqCst);
            Ok(blocks_processed > blocks_processed_before)
        })
        .unwrap();

        info!(
            "Nakamoto blocks mined: {}",
            blocks_mined1.load(Ordering::SeqCst) + blocks_mined2.load(Ordering::SeqCst)
        );

        // mine the interim blocks
        info!("Mining interim blocks");
        for interim_block_ix in 0..inter_blocks_per_tenure {
            let blocks_processed_before =
                blocks_mined1.load(Ordering::SeqCst) + blocks_mined2.load(Ordering::SeqCst);
            // submit a tx so that the miner will mine an extra block
            let transfer_tx = make_stacks_transfer(
                &sender_sk,
                sender_nonce,
                send_fee,
                signer_test.running_nodes.conf.burnchain.chain_id,
                &recipient,
                send_amt,
            );
            sender_nonce += 1;
            submit_tx(&http_origin, &transfer_tx);

            wait_for(60, || {
                let blocks_processed =
                    blocks_mined1.load(Ordering::SeqCst) + blocks_mined2.load(Ordering::SeqCst);
                Ok(blocks_processed > blocks_processed_before)
            })
            .unwrap();
            info!("Mined interim block {btc_blocks_mined}:{interim_block_ix}");
        }

        let blocks = get_nakamoto_headers(&conf);
        let mut seen_burn_hashes = HashSet::new();
        miner_1_tenures = 0;
        miner_2_tenures = 0;
        for header in blocks.iter() {
            if seen_burn_hashes.contains(&header.burn_header_hash) {
                continue;
            }
            seen_burn_hashes.insert(header.burn_header_hash);

            let header = header.anchored_header.as_stacks_nakamoto().unwrap();
            if miner_1_pk
                .verify(
                    header.miner_signature_hash().as_bytes(),
                    &header.miner_signature,
                )
                .unwrap()
            {
                miner_1_tenures += 1;
            }
            if miner_2_pk
                .verify(
                    header.miner_signature_hash().as_bytes(),
                    &header.miner_signature,
                )
                .unwrap()
            {
                miner_2_tenures += 1;
            }
        }
        info!("Miner 1 tenures: {miner_1_tenures}, Miner 2 tenures: {miner_2_tenures}");
    }

    info!(
        "New chain info 1: {:?}",
        get_chain_info(&signer_test.running_nodes.conf)
    );

    info!("New chain info 2: {:?}", get_chain_info(&conf_node_2));

    let peer_1_height = get_chain_info(&conf).stacks_tip_height;
    let peer_2_height = get_chain_info(&conf_node_2).stacks_tip_height;
    info!("Peer height information"; "peer_1" => peer_1_height, "peer_2" => peer_2_height, "pre_naka_height" => pre_nakamoto_peer_1_height);
    assert_eq!(peer_1_height, peer_2_height);
    assert_eq!(
        peer_1_height,
        pre_nakamoto_peer_1_height + (btc_blocks_mined - 1) * (inter_blocks_per_tenure + 1)
    );
    assert_eq!(btc_blocks_mined, miner_1_tenures + miner_2_tenures);
    rl2_coord_channels
        .lock()
        .expect("Mutex poisoned")
        .stop_chains_coordinator();
    run_loop_stopper_2.store(false, Ordering::SeqCst);
    run_loop_2_thread.join().unwrap();
    signer_test.shutdown();
}

/// This test involves two miners, 1 and 2. During miner 1's first tenure, miner
/// 2 is forced to ignore one of the blocks in that tenure. The next time miner
/// 2 mines a block, it should attempt to fork the chain at that point. The test
/// verifies that the fork is not successful and that miner 1 is able to
/// continue mining after this fork attempt.
#[test]
#[ignore]
fn partial_tenure_fork() {
    if env::var("BITCOIND_TEST") != Ok("1".into()) {
        return;
    }

    let num_signers = 5;
    let max_nakamoto_tenures = 30;
    let inter_blocks_per_tenure = 5;

    // setup sender + recipient for a test stx transfer
    let sender_sk = Secp256k1PrivateKey::new();
    let sender_addr = tests::to_addr(&sender_sk);
    let send_amt = 1000;
    let send_fee = 180;
    let recipient = PrincipalData::from(StacksAddress::burn_address(false));

    let btc_miner_1_seed = vec![1, 1, 1, 1];
    let btc_miner_2_seed = vec![2, 2, 2, 2];
    let btc_miner_1_pk = Keychain::default(btc_miner_1_seed.clone()).get_pub_key();
    let btc_miner_2_pk = Keychain::default(btc_miner_2_seed.clone()).get_pub_key();

    let node_1_rpc = gen_random_port();
    let node_1_p2p = gen_random_port();
    let node_2_rpc = gen_random_port();
    let node_2_p2p = gen_random_port();

    let localhost = "127.0.0.1";
    let node_1_rpc_bind = format!("{localhost}:{node_1_rpc}");

    // All signers are listening to node 1
    let mut signer_test: SignerTest<SpawnedSigner> = SignerTest::new_with_config_modifications(
        num_signers,
        vec![(
            sender_addr,
            (send_amt + send_fee) * max_nakamoto_tenures * inter_blocks_per_tenure,
        )],
        |signer_config| {
            signer_config.node_host = node_1_rpc_bind.clone();
        },
        |config| {
            config.node.rpc_bind = format!("{localhost}:{node_1_rpc}");
            config.node.p2p_bind = format!("{localhost}:{node_1_p2p}");
            config.node.data_url = format!("http://{localhost}:{node_1_rpc}");
            config.node.p2p_address = format!("{localhost}:{node_1_p2p}");
            config.miner.wait_on_interim_blocks = Duration::from_secs(5);
            config.node.pox_sync_sample_secs = 30;

            config.node.seed = btc_miner_1_seed.clone();
            config.node.local_peer_seed = btc_miner_1_seed.clone();
            config.burnchain.local_mining_public_key = Some(btc_miner_1_pk.to_hex());
            config.miner.mining_key = Some(Secp256k1PrivateKey::from_seed(&[1]));

            // Increase the reward cycle length to avoid missing a prepare phase
            // while we are intentionally forking.
            config.burnchain.pox_reward_length = Some(40);
            config.burnchain.pox_prepare_length = Some(10);

            // Move epoch 2.5 and 3.0 earlier, so we have more time for the
            // test before re-stacking is required.
            if let Some(epochs) = config.burnchain.epochs.as_mut() {
                epochs[6].end_height = 131;
                epochs[7].start_height = 131;
                epochs[7].end_height = 166;
                epochs[8].start_height = 166;
            } else {
                panic!("Expected epochs to be set");
            }
        },
        Some(vec![btc_miner_1_pk, btc_miner_2_pk]),
        None,
    );
    let blocks_mined1 = signer_test.running_nodes.nakamoto_blocks_mined.clone();

    let conf = signer_test.running_nodes.conf.clone();
    let mut conf_node_2 = conf.clone();
    conf_node_2.node.rpc_bind = format!("{localhost}:{node_2_rpc}");
    conf_node_2.node.p2p_bind = format!("{localhost}:{node_2_p2p}");
    conf_node_2.node.data_url = format!("http://{localhost}:{node_2_rpc}");
    conf_node_2.node.p2p_address = format!("{localhost}:{node_2_p2p}");
    conf_node_2.node.seed = btc_miner_2_seed.clone();
    conf_node_2.burnchain.local_mining_public_key = Some(btc_miner_2_pk.to_hex());
    conf_node_2.node.local_peer_seed = btc_miner_2_seed.clone();
    conf_node_2.miner.mining_key = Some(Secp256k1PrivateKey::from_seed(&[2]));
    conf_node_2.node.miner = true;
    conf_node_2.events_observers.clear();

    let node_1_sk = Secp256k1PrivateKey::from_seed(&conf.node.local_peer_seed);
    let node_1_pk = StacksPublicKey::from_private(&node_1_sk);

    conf_node_2.node.working_dir = format!("{}-1", conf_node_2.node.working_dir);

    conf_node_2.node.set_bootstrap_nodes(
        format!("{}@{}", &node_1_pk.to_hex(), conf.node.p2p_bind),
        conf.burnchain.chain_id,
        conf.burnchain.peer_version,
    );

    let http_origin = format!("http://{}", &conf.node.rpc_bind);

    let mut run_loop_2 = boot_nakamoto::BootRunLoop::new(conf_node_2.clone()).unwrap();
    let rl2_coord_channels = run_loop_2.coordinator_channels();
    let run_loop_stopper_2 = run_loop_2.get_termination_switch();
    let Counters {
        naka_mined_blocks: blocks_mined2,
        naka_proposed_blocks: blocks_proposed2,
        ..
    } = run_loop_2.counters();

    signer_test.boot_to_epoch_3();
    let run_loop_2_thread = thread::Builder::new()
        .name("run_loop_2".into())
        .spawn(move || run_loop_2.start(None, 0))
        .unwrap();

    let pre_nakamoto_peer_1_height = get_chain_info(&conf).stacks_tip_height;

    wait_for(200, || {
        let Some(node_1_info) = get_chain_info_opt(&conf) else {
            return Ok(false);
        };
        let Some(node_2_info) = get_chain_info_opt(&conf_node_2) else {
            return Ok(false);
        };
        Ok(node_1_info.stacks_tip_height == node_2_info.stacks_tip_height)
    })
    .expect("Timed out waiting for follower to catch up to the miner");

    info!("------------------------- Reached Epoch 3.0 -------------------------");

    // due to the random nature of mining sortitions, the way this test is structured
    //  is that we keep track of how many tenures each miner produced, and once enough sortitions
    //  have been produced such that each miner has produced 3 tenures, we stop and check the
    //  results at the end
    let mut btc_blocks_mined = 0;
    let mut miner_1_tenures = 0u64;
    let mut miner_2_tenures = 0u64;
    let mut fork_initiated = false;
    let mut min_miner_1_tenures = u64::MAX;
    let mut min_miner_2_tenures = u64::MAX;
    let mut ignore_block = 0;

    let mut miner_1_blocks = 0;
    let mut miner_2_blocks = 0;
    let mut min_miner_2_blocks = 0;

    while miner_1_tenures < min_miner_1_tenures || miner_2_tenures < min_miner_2_tenures {
        if btc_blocks_mined >= max_nakamoto_tenures {
            panic!("Produced {btc_blocks_mined} sortitions, but didn't cover the test scenarios, aborting");
        }

        // Mine a block and wait for it to be processed, unless we are in a
        // forked tenure, in which case, just wait for the block proposal
        let mined_before_1 = blocks_mined1.load(Ordering::SeqCst);
        let mined_before_2 = blocks_mined2.load(Ordering::SeqCst);
        let proposed_before_2 = blocks_proposed2.load(Ordering::SeqCst);
        let proposed_before_1 = signer_test
            .running_nodes
            .nakamoto_blocks_proposed
            .load(Ordering::SeqCst);

        sleep_ms(1000);

        info!(
            "Next tenure checking";
            "fork_initiated?" => fork_initiated,
            "miner_1_tenures" => miner_1_tenures,
            "miner_2_tenures" => miner_2_tenures,
            "min_miner_1_tenures" => min_miner_2_tenures,
            "min_miner_2_tenures" => min_miner_2_tenures,
            "proposed_before_1" => proposed_before_1,
            "proposed_before_2" => proposed_before_2,
            "mined_before_1" => mined_before_1,
            "mined_before_2" => mined_before_2,
        );

        next_block_and(
            &mut signer_test.running_nodes.btc_regtest_controller,
            60,
            || {
                let mined_1 = blocks_mined1.load(Ordering::SeqCst);
                let mined_2 = blocks_mined2.load(Ordering::SeqCst);
                let proposed_2 = blocks_proposed2.load(Ordering::SeqCst);

                Ok((fork_initiated && proposed_2 > proposed_before_2)
                    || mined_1 > mined_before_1
                    || mined_2 > mined_before_2)
            },
        )
        .unwrap_or_else(|_| {
            let mined_1 = blocks_mined1.load(Ordering::SeqCst);
            let mined_2 = blocks_mined2.load(Ordering::SeqCst);
            let proposed_1 = signer_test
                .running_nodes
                .nakamoto_blocks_proposed
                .load(Ordering::SeqCst);
            let proposed_2 = blocks_proposed2.load(Ordering::SeqCst);
            error!(
                "Next tenure failed to tick";
                "fork_initiated?" => fork_initiated,
                "miner_1_tenures" => miner_1_tenures,
                "miner_2_tenures" => miner_2_tenures,
                "min_miner_1_tenures" => min_miner_2_tenures,
                "min_miner_2_tenures" => min_miner_2_tenures,
                "proposed_before_1" => proposed_before_1,
                "proposed_before_2" => proposed_before_2,
                "mined_before_1" => mined_before_1,
                "mined_before_2" => mined_before_2,
                "mined_1" => mined_1,
                "mined_2" => mined_2,
                "proposed_1" => proposed_1,
                "proposed_2" => proposed_2,
            );
            panic!();
        });
        btc_blocks_mined += 1;

        let mined_1 = blocks_mined1.load(Ordering::SeqCst);
        let miner = if mined_1 > mined_before_1 { 1 } else { 2 };

        if miner == 1 && miner_1_tenures == 0 {
            // Setup miner 2 to ignore a block in this tenure
            ignore_block = pre_nakamoto_peer_1_height
                + (btc_blocks_mined - 1) * (inter_blocks_per_tenure + 1)
                + 3;
            set_ignore_block(ignore_block, &conf_node_2.node.working_dir);

            // Ensure that miner 2 runs at least one more tenure
            min_miner_2_tenures = miner_2_tenures + 1;
            fork_initiated = true;
            min_miner_2_blocks = miner_2_blocks;
        }
        if miner == 2 && miner_2_tenures == min_miner_2_tenures {
            // This is the forking tenure. Ensure that miner 1 runs one more
            // tenure after this to validate that it continues to build off of
            // the proper block.
            min_miner_1_tenures = miner_1_tenures + 1;
        }

        let mut blocks = inter_blocks_per_tenure;
        // mine (or attempt to mine) the interim blocks
        for interim_block_ix in 0..inter_blocks_per_tenure {
            let mined_before_1 = blocks_mined1.load(Ordering::SeqCst);
            let mined_before_2 = blocks_mined2.load(Ordering::SeqCst);
            let proposed_before_2 = blocks_proposed2.load(Ordering::SeqCst);

            info!(
                "Mining interim blocks";
                "fork_initiated?" => fork_initiated,
                "miner_1_tenures" => miner_1_tenures,
                "miner_2_tenures" => miner_2_tenures,
                "min_miner_1_tenures" => min_miner_2_tenures,
                "min_miner_2_tenures" => min_miner_2_tenures,
                "proposed_before_2" => proposed_before_2,
                "mined_before_1" => mined_before_1,
                "mined_before_2" => mined_before_2,
            );

            // submit a tx so that the miner will mine an extra block
            let sender_nonce = (btc_blocks_mined - 1) * inter_blocks_per_tenure + interim_block_ix;
            let transfer_tx = make_stacks_transfer(
                &sender_sk,
                sender_nonce,
                send_fee,
                signer_test.running_nodes.conf.burnchain.chain_id,
                &recipient,
                send_amt,
            );
            // This may fail if the forking miner wins too many tenures and this account's
            // nonces get too high (TooMuchChaining)
            match submit_tx_fallible(&http_origin, &transfer_tx) {
                Ok(_) => {
                    wait_for(60, || {
                        let mined_1 = blocks_mined1.load(Ordering::SeqCst);
                        let mined_2 = blocks_mined2.load(Ordering::SeqCst);
                        let proposed_2 = blocks_proposed2.load(Ordering::SeqCst);

                        Ok((fork_initiated && proposed_2 > proposed_before_2)
                            || mined_1 > mined_before_1
                            || mined_2 > mined_before_2)
                    })
                    .unwrap_or_else(|_| {
                        let mined_1 = blocks_mined1.load(Ordering::SeqCst);
                        let mined_2 = blocks_mined2.load(Ordering::SeqCst);
                        let proposed_1 = signer_test
                            .running_nodes
                            .nakamoto_blocks_proposed
                            .load(Ordering::SeqCst);
                        let proposed_2 = blocks_proposed2.load(Ordering::SeqCst);
                        error!(
                            "Next tenure failed to tick";
                            "fork_initiated?" => fork_initiated,
                            "miner_1_tenures" => miner_1_tenures,
                            "miner_2_tenures" => miner_2_tenures,
                            "min_miner_1_tenures" => min_miner_2_tenures,
                            "min_miner_2_tenures" => min_miner_2_tenures,
                            "proposed_before_1" => proposed_before_1,
                            "proposed_before_2" => proposed_before_2,
                            "mined_before_1" => mined_before_1,
                            "mined_before_2" => mined_before_2,
                            "mined_1" => mined_1,
                            "mined_2" => mined_2,
                            "proposed_1" => proposed_1,
                            "proposed_2" => proposed_2,
                        );
                        panic!();
                    });
                }
                Err(e) => {
                    if e.to_string().contains("TooMuchChaining") {
                        info!("TooMuchChaining error, skipping block");
                        blocks = interim_block_ix;
                        break;
                    } else {
                        panic!("Failed to submit tx: {e}");
                    }
                }
            }
            info!("Attempted to mine interim block {btc_blocks_mined}:{interim_block_ix}");
        }

        if miner == 1 {
            miner_1_tenures += 1;
            miner_1_blocks += blocks;
        } else {
            miner_2_tenures += 1;
            miner_2_blocks += blocks;
        }

        let mined_1 = blocks_mined1.load(Ordering::SeqCst);
        let mined_2 = blocks_mined2.load(Ordering::SeqCst);

        info!(
            "Miner 1 tenures: {miner_1_tenures}, Miner 2 tenures: {miner_2_tenures}, Miner 1 before: {mined_before_1}, Miner 2 before: {mined_before_2}, Miner 1 blocks: {mined_1}, Miner 2 blocks: {mined_2}",
        );

        if miner == 1 {
            assert_eq!(mined_1, mined_before_1 + blocks + 1);
        } else if miner_2_tenures < min_miner_2_tenures {
            assert_eq!(mined_2, mined_before_2 + blocks + 1);
        } else {
            // Miner 2 should have mined 0 blocks after the fork
            assert_eq!(mined_2, mined_before_2);
        }
    }

    info!(
        "New chain info 1: {:?}",
        get_chain_info(&signer_test.running_nodes.conf)
    );

    info!("New chain info 2: {:?}", get_chain_info(&conf_node_2));

    let peer_1_height = get_chain_info(&conf).stacks_tip_height;
    let peer_2_height = get_chain_info(&conf_node_2).stacks_tip_height;
    assert_eq!(peer_2_height, ignore_block - 1);
    // The height may be higher than expected due to extra transactions waiting
    // to be mined during the forking miner's tenure.
    // We cannot guarantee due to TooMuchChaining that the miner will mine inter_blocks_per_tenure
    // Must be at least the number of blocks mined by miner 1 and the number of blocks mined by miner 2
    // before the fork was initiated
    assert!(peer_1_height >= pre_nakamoto_peer_1_height + miner_1_blocks + min_miner_2_blocks);
    assert_eq!(btc_blocks_mined, miner_1_tenures + miner_2_tenures);

    let sortdb = SortitionDB::open(
        &conf_node_2.get_burn_db_file_path(),
        false,
        conf_node_2.get_burnchain().pox_constants,
    )
    .unwrap();

    let (chainstate, _) = StacksChainState::open(
        false,
        conf_node_2.burnchain.chain_id,
        &conf_node_2.get_chainstate_path_str(),
        None,
    )
    .unwrap();
    let tip = NakamotoChainState::get_canonical_block_header(chainstate.db(), &sortdb)
        .unwrap()
        .unwrap();
    assert_eq!(tip.stacks_block_height, ignore_block - 1);
    rl2_coord_channels
        .lock()
        .expect("Mutex poisoned")
        .stop_chains_coordinator();
    run_loop_stopper_2.store(false, Ordering::SeqCst);
    run_loop_2_thread.join().unwrap();
    signer_test.shutdown();
}

#[test]
#[ignore]
/// Test that signers that accept a block locally, but that was rejected globally will accept a subsequent attempt
/// by the miner essentially reorg their prior locally accepted/signed block, i.e. the globally rejected block overrides
/// their local view.
///
/// Test Setup:
/// The test spins up five stacks signers, one miner Nakamoto node, and a corresponding bitcoind.
/// The stacks node is then advanced to Epoch 3.0 boundary to allow block signing.
///
/// Test Execution:
/// The node mines 1 stacks block N (all signers sign it). The subsequent block N+1 is proposed, but rejected by >30% of the signers.
/// The miner then attempts to mine N+1', and all signers accept the block.
///
/// Test Assertion:
/// Stacks tip advances to N+1'
fn locally_accepted_blocks_overriden_by_global_rejection() {
    if env::var("BITCOIND_TEST") != Ok("1".into()) {
        return;
    }

    tracing_subscriber::registry()
        .with(fmt::layer())
        .with(EnvFilter::from_default_env())
        .init();

    info!("------------------------- Test Setup -------------------------");
    let num_signers = 5;
    let sender_sk = Secp256k1PrivateKey::new();
    let sender_addr = tests::to_addr(&sender_sk);
    let send_amt = 100;
    let send_fee = 180;
    let nmb_txs = 3;
    let recipient = PrincipalData::from(StacksAddress::burn_address(false));
    let short_timeout_secs = 20;
    let mut signer_test: SignerTest<SpawnedSigner> = SignerTest::new(
        num_signers,
        vec![(sender_addr, (send_amt + send_fee) * nmb_txs)],
    );

    let all_signers: Vec<_> = signer_test
        .signer_stacks_private_keys
        .iter()
        .map(StacksPublicKey::from_private)
        .collect();

    let http_origin = format!("http://{}", &signer_test.running_nodes.conf.node.rpc_bind);
    signer_test.boot_to_epoch_3();

    info!("------------------------- Test Mine Nakamoto Block N -------------------------");
    let info_before = signer_test.stacks_client.get_peer_info().unwrap();
    let mined_blocks = signer_test.running_nodes.nakamoto_blocks_mined.clone();
    let blocks_before = mined_blocks.load(Ordering::SeqCst);
    // submit a tx so that the miner will mine a stacks block
    let mut sender_nonce = 0;
    let transfer_tx = make_stacks_transfer(
        &sender_sk,
        sender_nonce,
        send_fee,
        signer_test.running_nodes.conf.burnchain.chain_id,
        &recipient,
        send_amt,
    );
    let tx = submit_tx(&http_origin, &transfer_tx);
    info!("Submitted tx {tx} in to mine block N");
    wait_for(short_timeout_secs, || {
        Ok(mined_blocks.load(Ordering::SeqCst) > blocks_before
            && signer_test
                .stacks_client
                .get_peer_info()
                .unwrap()
                .stacks_tip_height
                > info_before.stacks_tip_height)
    })
    .expect("Timed out waiting for stacks block N to be mined");
    sender_nonce += 1;
    let info_after = signer_test.stacks_client.get_peer_info().unwrap();
    assert_eq!(
        info_before.stacks_tip_height + 1,
        info_after.stacks_tip_height
    );
    let nakamoto_blocks = test_observer::get_mined_nakamoto_blocks();
    let block_n = nakamoto_blocks.last().unwrap();
    assert_eq!(info_after.stacks_tip.to_string(), block_n.block_hash);
    signer_test
        .wait_for_block_acceptance(
            short_timeout_secs,
            &block_n.signer_signature_hash,
            &all_signers,
        )
        .expect("Timed out waiting for block acceptance of N");

    info!("------------------------- Attempt to Mine Nakamoto Block N+1 -------------------------");
    // Make half of the signers reject the block proposal by the miner to ensure its marked globally rejected
    let rejecting_signers: Vec<_> = all_signers
        .iter()
        .cloned()
        .take(num_signers / 2 + num_signers % 2)
        .collect();
    TEST_REJECT_ALL_BLOCK_PROPOSAL
        .lock()
        .unwrap()
        .replace(rejecting_signers.clone());
    test_observer::clear();
    // Make a new stacks transaction to create a different block signature, but make sure to propose it
    // AFTER the signers are unfrozen so they don't inadvertently prevent the new block being accepted
    let transfer_tx = make_stacks_transfer(
        &sender_sk,
        sender_nonce,
        send_fee,
        signer_test.running_nodes.conf.burnchain.chain_id,
        &recipient,
        send_amt,
    );
    let tx = submit_tx(&http_origin, &transfer_tx);
    sender_nonce += 1;
    info!("Submitted tx {tx} to mine block N+1");

    let blocks_before = mined_blocks.load(Ordering::SeqCst);
    let info_before = signer_test.stacks_client.get_peer_info().unwrap();
    // We cannot gaurantee that ALL signers will reject due to the testing directive as we may hit majority first..So ensure that we only assert that up to the threshold number rejected
    signer_test
        .wait_for_block_rejections(short_timeout_secs, &rejecting_signers)
        .expect("Timed out waiting for block rejection of N+1");

    assert_eq!(blocks_before, mined_blocks.load(Ordering::SeqCst));
    let info_after = signer_test.stacks_client.get_peer_info().unwrap();
    assert_eq!(info_before, info_after);
    // Ensure that the block was not accepted globally so the stacks tip has not advanced to N+1
    let nakamoto_blocks = test_observer::get_mined_nakamoto_blocks();
    let block_n_1 = nakamoto_blocks.last().unwrap();
    assert_ne!(block_n_1, block_n);

    info!("------------------------- Test Mine Nakamoto Block N+1' -------------------------");
    let info_before = signer_test.stacks_client.get_peer_info().unwrap();
    TEST_REJECT_ALL_BLOCK_PROPOSAL
        .lock()
        .unwrap()
        .replace(Vec::new());

    let transfer_tx = make_stacks_transfer(
        &sender_sk,
        sender_nonce,
        send_fee,
        signer_test.running_nodes.conf.burnchain.chain_id,
        &recipient,
        send_amt,
    );
    let tx = submit_tx(&http_origin, &transfer_tx);
    info!("Submitted tx {tx} to mine block N+1'");

    wait_for(short_timeout_secs, || {
        Ok(mined_blocks.load(Ordering::SeqCst) > blocks_before
            && signer_test
                .stacks_client
                .get_peer_info()
                .unwrap()
                .stacks_tip_height
                > info_before.stacks_tip_height
            && test_observer::get_mined_nakamoto_blocks().last().unwrap() != block_n_1)
    })
    .expect("Timed out waiting for stacks block N+1' to be mined");
    let blocks_after = mined_blocks.load(Ordering::SeqCst);
    assert_eq!(blocks_after, blocks_before + 1);

    let info_after = signer_test.stacks_client.get_peer_info().unwrap();
    assert_eq!(
        info_after.stacks_tip_height,
        info_before.stacks_tip_height + 1
    );
    // Ensure that the block was accepted globally so the stacks tip has advanced to N+1'
    let nakamoto_blocks = test_observer::get_mined_nakamoto_blocks();
    let block_n_1_prime = nakamoto_blocks.last().unwrap();
    assert_eq!(
        info_after.stacks_tip.to_string(),
        block_n_1_prime.block_hash
    );
    assert_ne!(block_n_1_prime, block_n_1);
    // Verify that all signers accepted the new block proposal
    signer_test
        .wait_for_block_acceptance(
            short_timeout_secs,
            &block_n_1_prime.signer_signature_hash,
            &all_signers,
        )
        .expect("Timed out waiting for block acceptance of N+1'");
}

#[test]
#[ignore]
/// Test that signers that reject a block locally, but that was accepted globally will accept
/// a subsequent block built on top of the accepted block
///
/// Test Setup:
/// The test spins up five stacks signers, one miner Nakamoto node, and a corresponding bitcoind.
/// The stacks node is then advanced to Epoch 3.0 boundary to allow block signing.
///
/// Test Execution:
/// The node mines 1 stacks block N (all signers sign it). The subsequent block N+1 is proposed, but rejected by <30% of the signers.
/// The miner then attempts to mine N+2, and all signers accept the block.
///
/// Test Assertion:
/// Stacks tip advances to N+2
fn locally_rejected_blocks_overriden_by_global_acceptance() {
    if env::var("BITCOIND_TEST") != Ok("1".into()) {
        return;
    }

    tracing_subscriber::registry()
        .with(fmt::layer())
        .with(EnvFilter::from_default_env())
        .init();

    info!("------------------------- Test Setup -------------------------");
    let num_signers = 5;
    let sender_sk = Secp256k1PrivateKey::new();
    let sender_addr = tests::to_addr(&sender_sk);
    let send_amt = 100;
    let send_fee = 180;
    let nmb_txs = 3;

    let recipient = PrincipalData::from(StacksAddress::burn_address(false));
    let mut signer_test: SignerTest<SpawnedSigner> = SignerTest::new(
        num_signers,
        vec![(sender_addr, (send_amt + send_fee) * nmb_txs)],
    );

    let all_signers: Vec<_> = signer_test
        .signer_stacks_private_keys
        .iter()
        .map(StacksPublicKey::from_private)
        .collect();

    let http_origin = format!("http://{}", &signer_test.running_nodes.conf.node.rpc_bind);
    let short_timeout = 30;
    signer_test.boot_to_epoch_3();

    info!("------------------------- Test Mine Nakamoto Block N -------------------------");
    let mined_blocks = signer_test.running_nodes.nakamoto_blocks_mined.clone();
    let info_before = signer_test
        .stacks_client
        .get_peer_info()
        .expect("Failed to get peer info");

    // submit a tx so that the miner will mine a stacks block N
    let mut sender_nonce = 0;
    let transfer_tx = make_stacks_transfer(
        &sender_sk,
        sender_nonce,
        send_fee,
        signer_test.running_nodes.conf.burnchain.chain_id,
        &recipient,
        send_amt,
    );
    let tx = submit_tx(&http_origin, &transfer_tx);
    sender_nonce += 1;
    info!("Submitted tx {tx} in to mine block N");

    wait_for(short_timeout, || {
        Ok(signer_test
            .stacks_client
            .get_peer_info()
            .expect("Failed to get peer info")
            .stacks_tip_height
            > info_before.stacks_tip_height)
    })
    .expect("Timed out waiting for N to be mined and processed");

    let info_after = signer_test
        .stacks_client
        .get_peer_info()
        .expect("Failed to get peer info");
    assert_eq!(
        info_before.stacks_tip_height + 1,
        info_after.stacks_tip_height
    );

    // Ensure that the block was accepted globally so the stacks tip has advanced to N
    let nakamoto_blocks = test_observer::get_mined_nakamoto_blocks();
    let block_n = nakamoto_blocks.last().unwrap();
    assert_eq!(info_after.stacks_tip.to_string(), block_n.block_hash);

    // Make sure that ALL signers accepted the block proposal
    signer_test
        .wait_for_block_acceptance(short_timeout, &block_n.signer_signature_hash, &all_signers)
        .expect("Timed out waiting for block acceptance of N");

    info!("------------------------- Mine Nakamoto Block N+1 -------------------------");
    // Make less than 30% of the signers reject the block and ensure it is STILL marked globally accepted
    let rejecting_signers: Vec<_> = all_signers
        .iter()
        .cloned()
        .take(num_signers * 3 / 10)
        .collect();
    TEST_REJECT_ALL_BLOCK_PROPOSAL
        .lock()
        .unwrap()
        .replace(rejecting_signers.clone());
    test_observer::clear();

    // submit a tx so that the miner will mine a stacks block N+1
    let blocks_before = mined_blocks.load(Ordering::SeqCst);
    let info_before = signer_test
        .stacks_client
        .get_peer_info()
        .expect("Failed to get peer info");
    let transfer_tx = make_stacks_transfer(
        &sender_sk,
        sender_nonce,
        send_fee,
        signer_test.running_nodes.conf.burnchain.chain_id,
        &recipient,
        send_amt,
    );
    let tx = submit_tx(&http_origin, &transfer_tx);
    sender_nonce += 1;
    info!("Submitted tx {tx} in to mine block N+1");

    wait_for(30, || {
        Ok(mined_blocks.load(Ordering::SeqCst) > blocks_before
            && signer_test
                .stacks_client
                .get_peer_info()
                .unwrap()
                .stacks_tip_height
                > info_before.stacks_tip_height)
    })
    .expect("Timed out waiting for stacks block N+1 to be mined");

    signer_test
        .wait_for_block_rejections(short_timeout, &rejecting_signers)
        .expect("Timed out waiting for block rejection of N+1");

    // Assert the block was mined
    let info_after = signer_test
        .stacks_client
        .get_peer_info()
        .expect("Failed to get peer info");
    assert_eq!(blocks_before + 1, mined_blocks.load(Ordering::SeqCst));
    assert_eq!(
        info_before.stacks_tip_height + 1,
        info_after.stacks_tip_height
    );

    // Ensure that the block was still accepted globally so the stacks tip has advanced to N+1
    let nakamoto_blocks = test_observer::get_mined_nakamoto_blocks();
    let block_n_1 = nakamoto_blocks.last().unwrap();
    assert_eq!(info_after.stacks_tip.to_string(), block_n_1.block_hash);
    assert_ne!(block_n_1, block_n);

    signer_test
        .wait_for_block_acceptance(
            short_timeout,
            &block_n_1.signer_signature_hash,
            &all_signers[num_signers * 3 / 10 + 1..],
        )
        .expect("Timed out waiting for block acceptance of N+1");

    info!("------------------------- Test Mine Nakamoto Block N+2 -------------------------");
    // Ensure that all signers accept the block proposal N+2
    let info_before = signer_test.stacks_client.get_peer_info().unwrap();
    let blocks_before = mined_blocks.load(Ordering::SeqCst);
    TEST_REJECT_ALL_BLOCK_PROPOSAL
        .lock()
        .unwrap()
        .replace(Vec::new());

    // submit a tx so that the miner will mine a stacks block N+2 and ensure ALL signers accept it
    let transfer_tx = make_stacks_transfer(
        &sender_sk,
        sender_nonce,
        send_fee,
        signer_test.running_nodes.conf.burnchain.chain_id,
        &recipient,
        send_amt,
    );
    let tx = submit_tx(&http_origin, &transfer_tx);
    info!("Submitted tx {tx} in to mine block N+2");
    wait_for(30, || {
        Ok(mined_blocks.load(Ordering::SeqCst) > blocks_before
            && signer_test
                .stacks_client
                .get_peer_info()
                .unwrap()
                .stacks_tip_height
                > info_before.stacks_tip_height)
    })
    .expect("Timed out waiting for stacks block N+2 to be mined");
    let blocks_after = mined_blocks.load(Ordering::SeqCst);
    assert_eq!(blocks_after, blocks_before + 1);

    let info_after = signer_test.stacks_client.get_peer_info().unwrap();
    assert_eq!(
        info_before.stacks_tip_height + 1,
        info_after.stacks_tip_height,
    );
    // Ensure that the block was accepted globally so the stacks tip has advanced to N+2
    let nakamoto_blocks = test_observer::get_mined_nakamoto_blocks();
    let block_n_2 = nakamoto_blocks.last().unwrap();
    assert_eq!(info_after.stacks_tip.to_string(), block_n_2.block_hash);
    assert_ne!(block_n_2, block_n_1);

    // Make sure that ALL signers accepted the block proposal
    signer_test
        .wait_for_block_acceptance(
            short_timeout,
            &block_n_2.signer_signature_hash,
            &all_signers,
        )
        .expect("Timed out waiting for block acceptance of N+2");
}

#[test]
#[ignore]
/// Test that signers that have accepted a locally signed block N+1 built in tenure A can sign a block proposed during a
/// new tenure B built upon the last globally accepted block N if the timeout is exceeded, i.e. a reorg can occur at a tenure boundary.
///
/// Test Setup:
/// The test spins up five stacks signers, one miner Nakamoto node, and a corresponding bitcoind.
/// The stacks node is then advanced to Epoch 3.0 boundary to allow block signing.
///
/// Test Execution:
/// The node mines 1 stacks block N (all signers sign it). The subsequent block N+1 is proposed, but <30% accept it. The remaining signers
/// do not make a decision on the block. A new tenure begins and the miner proposes a new block N+1' which all signers accept.
///
/// Test Assertion:
/// Stacks tip advances to N+1'
fn reorg_locally_accepted_blocks_across_tenures_succeeds() {
    if env::var("BITCOIND_TEST") != Ok("1".into()) {
        return;
    }

    tracing_subscriber::registry()
        .with(fmt::layer())
        .with(EnvFilter::from_default_env())
        .init();

    info!("------------------------- Test Setup -------------------------");
    let num_signers = 5;
    let sender_sk = Secp256k1PrivateKey::new();
    let sender_addr = tests::to_addr(&sender_sk);
    let send_amt = 100;
    let send_fee = 180;
    let nmb_txs = 2;
    let recipient = PrincipalData::from(StacksAddress::burn_address(false));
    let mut signer_test: SignerTest<SpawnedSigner> = SignerTest::new_with_config_modifications(
        num_signers,
        vec![(sender_addr, (send_amt + send_fee) * nmb_txs)],
<<<<<<< HEAD
        |_| {},
        |config| {
            config.miner.block_commit_delay = Duration::from_secs(0);
        },
=======
        |config| {
            // Just accept all reorg attempts
            config.tenure_last_block_proposal_timeout = Duration::from_secs(0);
        },
        |_| {},
>>>>>>> 24566459
        None,
        None,
    );
    let all_signers = signer_test
        .signer_stacks_private_keys
        .iter()
        .map(StacksPublicKey::from_private)
        .collect::<Vec<_>>();
    let http_origin = format!("http://{}", &signer_test.running_nodes.conf.node.rpc_bind);
    let short_timeout = 30;
    signer_test.boot_to_epoch_3();
    info!("------------------------- Starting Tenure A -------------------------");
    info!("------------------------- Test Mine Nakamoto Block N -------------------------");
    let mined_blocks = signer_test.running_nodes.nakamoto_blocks_mined.clone();
    let info_before = signer_test
        .stacks_client
        .get_peer_info()
        .expect("Failed to get peer info");

    // submit a tx so that the miner will mine a stacks block
    let mut sender_nonce = 0;
    let transfer_tx = make_stacks_transfer(
        &sender_sk,
        sender_nonce,
        send_fee,
        signer_test.running_nodes.conf.burnchain.chain_id,
        &recipient,
        send_amt,
    );
    let tx = submit_tx(&http_origin, &transfer_tx);
    sender_nonce += 1;
    info!("Submitted tx {tx} in to mine block N");
    wait_for(short_timeout, || {
        let info_after = signer_test
            .stacks_client
            .get_peer_info()
            .expect("Failed to get peer info");
        Ok(info_after.stacks_tip_height > info_before.stacks_tip_height)
    })
    .expect("Timed out waiting for block to be mined and processed");

    // Ensure that the block was accepted globally so the stacks tip has advanced to N
    let info_after = signer_test
        .stacks_client
        .get_peer_info()
        .expect("Failed to get peer info");
    assert_eq!(
        info_before.stacks_tip_height + 1,
        info_after.stacks_tip_height
    );
    let nakamoto_blocks = test_observer::get_mined_nakamoto_blocks();
    let block_n = nakamoto_blocks.last().unwrap();
    assert_eq!(info_after.stacks_tip.to_string(), block_n.block_hash);

    info!("------------------------- Attempt to Mine Nakamoto Block N+1 -------------------------");
    // Make more than >70% of the signers ignore the block proposal to ensure it it is not globally accepted/rejected
    let ignoring_signers: Vec<_> = all_signers
        .iter()
        .cloned()
        .take(num_signers * 7 / 10)
        .collect();
    let non_ignoring_signers: Vec<_> = all_signers
        .iter()
        .cloned()
        .skip(num_signers * 7 / 10)
        .collect();
    TEST_IGNORE_ALL_BLOCK_PROPOSALS
        .lock()
        .unwrap()
        .replace(ignoring_signers.clone());
    // Clear the stackerdb chunks
    test_observer::clear();

    let blocks_before = mined_blocks.load(Ordering::SeqCst);
    let info_before = signer_test
        .stacks_client
        .get_peer_info()
        .expect("Failed to get peer info");

    // submit a tx so that the miner will ATTEMPT to mine a stacks block N+1
    let transfer_tx = make_stacks_transfer(
        &sender_sk,
        sender_nonce,
        send_fee,
        signer_test.running_nodes.conf.burnchain.chain_id,
        &recipient,
        send_amt,
    );
    let tx = submit_tx(&http_origin, &transfer_tx);

    info!("Submitted tx {tx} in to attempt to mine block N+1");
    wait_for(short_timeout, || {
        let accepted_signers = test_observer::get_stackerdb_chunks()
            .into_iter()
            .flat_map(|chunk| chunk.modified_slots)
            .filter_map(|chunk| {
                let message = SignerMessage::consensus_deserialize(&mut chunk.data.as_slice())
                    .expect("Failed to deserialize SignerMessage");
                match message {
                    SignerMessage::BlockResponse(BlockResponse::Accepted(accepted)) => {
                        non_ignoring_signers.iter().find(|key| {
                            key.verify(accepted.signer_signature_hash.bits(), &accepted.signature)
                                .is_ok()
                        })
                    }
                    _ => None,
                }
            })
            .collect::<Vec<_>>();
        Ok(accepted_signers.len() + ignoring_signers.len() == num_signers)
    })
    .expect("FAIL: Timed out waiting for block proposal acceptance");

    let blocks_after = mined_blocks.load(Ordering::SeqCst);
    let info_after = signer_test
        .stacks_client
        .get_peer_info()
        .expect("Failed to get peer info");
    assert_eq!(blocks_after, blocks_before);
    assert_eq!(info_after, info_before);
    // Ensure that the block was NOT accepted globally so the stacks tip has NOT advanced to N+1
    let nakamoto_blocks = test_observer::get_mined_nakamoto_blocks();
    let block_n_1 = nakamoto_blocks.last().unwrap();
    assert_ne!(block_n_1, block_n);
    assert_ne!(info_after.stacks_tip.to_string(), block_n_1.block_hash);

    info!("------------------------- Starting Tenure B -------------------------");
    // Start a new tenure and ensure the miner can propose a new block N+1' that is accepted by all signers
    let commits_submitted = signer_test.running_nodes.commits_submitted.clone();
    let commits_before = commits_submitted.load(Ordering::SeqCst);
    next_block_and(
        &mut signer_test.running_nodes.btc_regtest_controller,
        60,
        || {
            let commits_count = commits_submitted.load(Ordering::SeqCst);
            Ok(commits_count > commits_before)
        },
    )
    .unwrap();

    info!(
        "------------------------- Mine Nakamoto Block N+1' in Tenure B -------------------------"
    );
    let info_before = signer_test
        .stacks_client
        .get_peer_info()
        .expect("Failed to get peer info");
    TEST_IGNORE_ALL_BLOCK_PROPOSALS
        .lock()
        .unwrap()
        .replace(Vec::new());
    wait_for(short_timeout, || {
        let info_after = signer_test
            .stacks_client
            .get_peer_info()
            .expect("Failed to get peer info");
        Ok(info_after.stacks_tip_height > info_before.stacks_tip_height)
    })
    .expect("Timed out waiting for block to be mined and processed");

    let info_after = signer_test
        .stacks_client
        .get_peer_info()
        .expect("Failed to get peer info");
    assert_eq!(
        info_before.stacks_tip_height + 1,
        info_after.stacks_tip_height
    );

    // Ensure that the block was accepted globally so the stacks tip has advanced to N+1'
    let nakamoto_blocks = test_observer::get_mined_nakamoto_blocks();
    let block_n_1_prime = nakamoto_blocks.last().unwrap();
    assert_eq!(
        info_after.stacks_tip.to_string(),
        block_n_1_prime.block_hash
    );
    assert_ne!(block_n_1_prime, block_n);

    // Make sure that ALL signers accepted the block proposal even though they signed a conflicting one in prior tenure
    signer_test
        .wait_for_block_acceptance(30, &block_n_1_prime.signer_signature_hash, &all_signers)
        .expect("Timed out waiting for block acceptance of N+1'");
}

#[test]
#[ignore]
/// Test that signers that have accepted a locally signed block N+1 built in tenure A cannot sign a block proposed during a
/// new tenure B built upon the last globally accepted block N if the timeout is not exceeded, i.e. a reorg cannot occur at a tenure boundary
/// before the specified timeout has been exceeded.
///
/// Test Setup:
/// The test spins up five stacks signers, one miner Nakamoto node, and a corresponding bitcoind.
/// The stacks node is then advanced to Epoch 3.0 boundary to allow block signing.
///
/// Test Execution:
/// The node mines 1 stacks block N (all signers sign it). The subsequent block N+1 is proposed, but <30% accept it. The remaining signers
/// do not make a decision on the block. A new tenure begins and the miner proposes a new block N+1' which all signers reject as the timeout
/// has not been exceeded.
///
/// Test Assertion:
/// Stacks tip remains at N.
fn reorg_locally_accepted_blocks_across_tenures_fails() {
    if env::var("BITCOIND_TEST") != Ok("1".into()) {
        return;
    }

    tracing_subscriber::registry()
        .with(fmt::layer())
        .with(EnvFilter::from_default_env())
        .init();

    info!("------------------------- Test Setup -------------------------");
    let num_signers = 5;
    let sender_sk = Secp256k1PrivateKey::new();
    let sender_addr = tests::to_addr(&sender_sk);
    let send_amt = 100;
    let send_fee = 180;
    let nmb_txs = 2;
    let recipient = PrincipalData::from(StacksAddress::burn_address(false));
    let mut signer_test: SignerTest<SpawnedSigner> = SignerTest::new_with_config_modifications(
        num_signers,
        vec![(sender_addr, (send_amt + send_fee) * nmb_txs)],
        |config| {
            // Do not alow any reorg attempts essentially
            config.tenure_last_block_proposal_timeout = Duration::from_secs(100_000);
        },
        |_| {},
        None,
        None,
    );
    let all_signers = signer_test
        .signer_stacks_private_keys
        .iter()
        .map(StacksPublicKey::from_private)
        .collect::<Vec<_>>();
    let http_origin = format!("http://{}", &signer_test.running_nodes.conf.node.rpc_bind);
    let short_timeout = 30;
    signer_test.boot_to_epoch_3();
    info!("------------------------- Starting Tenure A -------------------------");
    info!("------------------------- Test Mine Nakamoto Block N -------------------------");
    let mined_blocks = signer_test.running_nodes.nakamoto_blocks_mined.clone();
    let info_before = signer_test
        .stacks_client
        .get_peer_info()
        .expect("Failed to get peer info");

    // submit a tx so that the miner will mine a stacks block
    let mut sender_nonce = 0;
    let transfer_tx = make_stacks_transfer(
        &sender_sk,
        sender_nonce,
        send_fee,
        signer_test.running_nodes.conf.burnchain.chain_id,
        &recipient,
        send_amt,
    );
    let tx = submit_tx(&http_origin, &transfer_tx);
    sender_nonce += 1;
    info!("Submitted tx {tx} in to mine block N");
    wait_for(short_timeout, || {
        let info_after = signer_test
            .stacks_client
            .get_peer_info()
            .expect("Failed to get peer info");
        Ok(info_after.stacks_tip_height > info_before.stacks_tip_height)
    })
    .expect("Timed out waiting for block to be mined and processed");

    // Ensure that the block was accepted globally so the stacks tip has advanced to N
    let info_after = signer_test
        .stacks_client
        .get_peer_info()
        .expect("Failed to get peer info");
    assert_eq!(
        info_before.stacks_tip_height + 1,
        info_after.stacks_tip_height
    );
    let nakamoto_blocks = test_observer::get_mined_nakamoto_blocks();
    let block_n = nakamoto_blocks.last().unwrap();
    assert_eq!(info_after.stacks_tip.to_string(), block_n.block_hash);

    info!("------------------------- Attempt to Mine Nakamoto Block N+1 -------------------------");
    // Make more than >70% of the signers ignore the block proposal to ensure it it is not globally accepted/rejected
    let ignoring_signers: Vec<_> = all_signers
        .iter()
        .cloned()
        .take(num_signers * 7 / 10)
        .collect();
    let non_ignoring_signers: Vec<_> = all_signers
        .iter()
        .cloned()
        .skip(num_signers * 7 / 10)
        .collect();
    TEST_IGNORE_ALL_BLOCK_PROPOSALS
        .lock()
        .unwrap()
        .replace(ignoring_signers.clone());
    // Clear the stackerdb chunks
    test_observer::clear();

    // submit a tx so that the miner will ATTEMPT to mine a stacks block N+1
    let transfer_tx = make_stacks_transfer(
        &sender_sk,
        sender_nonce,
        send_fee,
        signer_test.running_nodes.conf.burnchain.chain_id,
        &recipient,
        send_amt,
    );
    let tx = submit_tx(&http_origin, &transfer_tx);

    info!("Submitted tx {tx} in to attempt to mine block N+1");
    let blocks_before = mined_blocks.load(Ordering::SeqCst);
    let info_before = signer_test
        .stacks_client
        .get_peer_info()
        .expect("Failed to get peer info");
    wait_for(short_timeout, || {
        let accepted_signers = test_observer::get_stackerdb_chunks()
            .into_iter()
            .flat_map(|chunk| chunk.modified_slots)
            .filter_map(|chunk| {
                let message = SignerMessage::consensus_deserialize(&mut chunk.data.as_slice())
                    .expect("Failed to deserialize SignerMessage");
                match message {
                    SignerMessage::BlockResponse(BlockResponse::Accepted(accepted)) => {
                        non_ignoring_signers.iter().find(|key| {
                            key.verify(accepted.signer_signature_hash.bits(), &accepted.signature)
                                .is_ok()
                        })
                    }
                    _ => None,
                }
            })
            .collect::<Vec<_>>();
        Ok(accepted_signers.len() + ignoring_signers.len() == num_signers)
    })
    .expect("FAIL: Timed out waiting for block proposal acceptance");

    let blocks_after = mined_blocks.load(Ordering::SeqCst);
    let info_after = signer_test
        .stacks_client
        .get_peer_info()
        .expect("Failed to get peer info");
    assert_eq!(blocks_after, blocks_before);
    assert_eq!(info_after, info_before);
    // Ensure that the block was NOT accepted globally so the stacks tip has NOT advanced to N+1
    let nakamoto_blocks = test_observer::get_mined_nakamoto_blocks();
    let block_n_1 = nakamoto_blocks.last().unwrap();
    assert_ne!(block_n_1, block_n);
    assert_ne!(info_after.stacks_tip.to_string(), block_n_1.block_hash);

    info!("------------------------- Starting Tenure B -------------------------");
    // Start a new tenure and ensure the miner can propose a new block N+1' that is accepted by all signers
    let commits_submitted = signer_test.running_nodes.commits_submitted.clone();
    let commits_before = commits_submitted.load(Ordering::SeqCst);
    next_block_and(
        &mut signer_test.running_nodes.btc_regtest_controller,
        60,
        || {
            let commits_count = commits_submitted.load(Ordering::SeqCst);
            Ok(commits_count > commits_before)
        },
    )
    .unwrap();

    info!(
        "------------------------- Attempt to mine Nakamoto Block N+1' in Tenure B -------------------------"
    );
    let blocks_before = mined_blocks.load(Ordering::SeqCst);
    let info_before = signer_test
        .stacks_client
        .get_peer_info()
        .expect("Failed to get peer info");
    // The miner's proposed block should get rejected by all the signers that PREVIOUSLY accepted the block
    wait_for(short_timeout, || {
        let rejected_signers = test_observer::get_stackerdb_chunks()
            .into_iter()
            .flat_map(|chunk| chunk.modified_slots)
            .filter_map(|chunk| {
                let message = SignerMessage::consensus_deserialize(&mut chunk.data.as_slice())
                    .expect("Failed to deserialize SignerMessage");
                match message {
                    SignerMessage::BlockResponse(BlockResponse::Rejected(BlockRejection {
                        signature,
                        signer_signature_hash,
                        ..
                    })) => non_ignoring_signers
                        .iter()
                        .find(|key| key.verify(signer_signature_hash.bits(), &signature).is_ok()),
                    _ => None,
                }
            })
            .collect::<Vec<_>>();
        Ok(rejected_signers.len() + ignoring_signers.len() == num_signers)
    })
    .expect("FAIL: Timed out waiting for block proposal rejections");

    let blocks_after = mined_blocks.load(Ordering::SeqCst);
    let info_after = signer_test
        .stacks_client
        .get_peer_info()
        .expect("Failed to get peer info");
    assert_eq!(blocks_after, blocks_before);
    assert_eq!(info_after, info_before);
    // Ensure that the block was NOT accepted globally so the stacks tip has NOT advanced to N+1'
    let nakamoto_blocks = test_observer::get_mined_nakamoto_blocks();
    let block_n_1_prime = nakamoto_blocks.last().unwrap();
    assert_ne!(block_n_1, block_n_1_prime);
    assert_ne!(
        info_after.stacks_tip.to_string(),
        block_n_1_prime.block_hash
    );
}

#[test]
#[ignore]
/// Test that when 70% of signers accept a block, mark it globally accepted, but a miner ends its tenure
/// before it receives these signatures, the miner can recover in the following tenure.
///
/// Test Setup:
/// The test spins up five stacks signers, one miner Nakamoto node, and a corresponding bitcoind.
/// The stacks node is then advanced to Epoch 3.0 boundary to allow block signing.
///
/// Test Execution:
/// The node mines 1 stacks block N (all signers sign it). The subsequent block N+1 is proposed, but >70% accept it.
/// The signers delay broadcasting the block and the miner ends its tenure before it receives these signatures. The
/// miner will propose an invalid block N+1' which all signers reject. The broadcast delay is removed and the miner
/// proposes a new block N+2 which all signers accept.
///
/// Test Assertion:
/// Stacks tip advances to N+2
fn miner_recovers_when_broadcast_block_delay_across_tenures_occurs() {
    if env::var("BITCOIND_TEST") != Ok("1".into()) {
        return;
    }

    tracing_subscriber::registry()
        .with(fmt::layer())
        .with(EnvFilter::from_default_env())
        .init();

    info!("------------------------- Test Setup -------------------------");
    let num_signers = 5;
    let sender_sk = Secp256k1PrivateKey::new();
    let sender_addr = tests::to_addr(&sender_sk);
    let send_amt = 100;
    let send_fee = 180;
    let nmb_txs = 3;
    let recipient = PrincipalData::from(StacksAddress::burn_address(false));
    let mut signer_test: SignerTest<SpawnedSigner> = SignerTest::new(
        num_signers,
        vec![(sender_addr, (send_amt + send_fee) * nmb_txs)],
    );
    let http_origin = format!("http://{}", &signer_test.running_nodes.conf.node.rpc_bind);
    signer_test.boot_to_epoch_3();

    info!("------------------------- Starting Tenure A -------------------------");
    info!("------------------------- Test Mine Nakamoto Block N -------------------------");

    // wait until we get a sortition.
    // we might miss a block-commit at the start of epoch 3
    let burnchain = signer_test.running_nodes.conf.get_burnchain();
    let sortdb = burnchain.open_sortition_db(true).unwrap();

    wait_for(30, || {
        let tip = SortitionDB::get_canonical_burn_chain_tip(sortdb.conn()).unwrap();
        Ok(tip.sortition)
    })
    .expect("Timed out waiting for sortition");

    let mined_blocks = signer_test.running_nodes.nakamoto_blocks_mined.clone();
    let blocks_before = mined_blocks.load(Ordering::SeqCst);
    let info_before = signer_test
        .stacks_client
        .get_peer_info()
        .expect("Failed to get peer info");
    // submit a tx so that the miner will mine a stacks block
    let mut sender_nonce = 0;
    let transfer_tx = make_stacks_transfer(
        &sender_sk,
        sender_nonce,
        send_fee,
        signer_test.running_nodes.conf.burnchain.chain_id,
        &recipient,
        send_amt,
    );
    let tx = submit_tx(&http_origin, &transfer_tx);
    info!("Submitted tx {tx} in to mine block N");

    // a tenure has begun, so wait until we mine a block
    wait_for(30, || {
        let new_height = signer_test
            .stacks_client
            .get_peer_info()
            .expect("Failed to get peer info")
            .stacks_tip_height;
        Ok(mined_blocks.load(Ordering::SeqCst) > blocks_before
            && new_height > info_before.stacks_tip_height)
    })
    .expect("Timed out waiting for block to be mined and processed");

    sender_nonce += 1;
    let info_after = signer_test
        .stacks_client
        .get_peer_info()
        .expect("Failed to get peer info");
    assert_eq!(
        info_before.stacks_tip_height + 1,
        info_after.stacks_tip_height
    );

    let nakamoto_blocks = test_observer::get_mined_nakamoto_blocks();
    let block_n = nakamoto_blocks.last().unwrap();
    assert_eq!(info_after.stacks_tip.to_string(), block_n.block_hash);

    info!("------------------------- Attempt to Mine Nakamoto Block N+1 -------------------------");
    // Propose a valid block, but force the miner to ignore the returned signatures and delay the block being
    // broadcasted to the miner so it can end its tenure before block confirmation obtained
    // Clear the stackerdb chunks
    info!("Forcing miner to ignore block responses for block N+1");
    TEST_IGNORE_SIGNERS.lock().unwrap().replace(true);
    info!("Delaying signer block N+1 broadcasting to the miner");
    TEST_PAUSE_BLOCK_BROADCAST.lock().unwrap().replace(true);
    test_observer::clear();
    let blocks_before = mined_blocks.load(Ordering::SeqCst);
    let info_before = signer_test
        .stacks_client
        .get_peer_info()
        .expect("Failed to get peer info");

    let transfer_tx = make_stacks_transfer(
        &sender_sk,
        sender_nonce,
        send_fee,
        signer_test.running_nodes.conf.burnchain.chain_id,
        &recipient,
        send_amt,
    );
    sender_nonce += 1;

    let tx = submit_tx(&http_origin, &transfer_tx);

    info!("Submitted tx {tx} in to attempt to mine block N+1");
    let mut block = None;
    wait_for(30, || {
        block = test_observer::get_stackerdb_chunks()
            .into_iter()
            .flat_map(|chunk| chunk.modified_slots)
            .find_map(|chunk| {
                let message = SignerMessage::consensus_deserialize(&mut chunk.data.as_slice())
                    .expect("Failed to deserialize SignerMessage");
                match message {
                    SignerMessage::BlockProposal(proposal) => {
                        if proposal.block.header.consensus_hash
                            == info_before.stacks_tip_consensus_hash
                        {
                            Some(proposal.block)
                        } else {
                            None
                        }
                    }
                    _ => None,
                }
            });
        let Some(block) = &block else {
            return Ok(false);
        };
        let signatures = test_observer::get_stackerdb_chunks()
            .into_iter()
            .flat_map(|chunk| chunk.modified_slots)
            .filter_map(|chunk| {
                let message = SignerMessage::consensus_deserialize(&mut chunk.data.as_slice())
                    .expect("Failed to deserialize SignerMessage");
                match message {
                    SignerMessage::BlockResponse(BlockResponse::Accepted(accepted)) => {
                        if block.header.signer_signature_hash() == accepted.signer_signature_hash {
                            Some(accepted.signature)
                        } else {
                            None
                        }
                    }
                    _ => None,
                }
            })
            .collect::<Vec<_>>();
        Ok(signatures.len() == num_signers)
    })
    .expect("Test timed out while waiting for signers signatures for first block proposal");
    let block = block.unwrap();

    let blocks_after = mined_blocks.load(Ordering::SeqCst);
    let info_after = signer_test
        .stacks_client
        .get_peer_info()
        .expect("Failed to get peer info");
    assert_eq!(blocks_after, blocks_before);
    assert_eq!(info_after, info_before);
    // Ensure that the block was not yet broadcasted to the miner so the stacks tip has NOT advanced to N+1
    let nakamoto_blocks = test_observer::get_mined_nakamoto_blocks();
    let block_n_same = nakamoto_blocks.last().unwrap();
    assert_ne!(block_n_same, block_n);
    assert_ne!(info_after.stacks_tip.to_string(), block_n_same.block_hash);

    info!("------------------------- Starting Tenure B -------------------------");
    let commits_submitted = signer_test.running_nodes.commits_submitted.clone();
    let commits_before = commits_submitted.load(Ordering::SeqCst);
    next_block_and(
        &mut signer_test.running_nodes.btc_regtest_controller,
        60,
        || {
            let commits_count = commits_submitted.load(Ordering::SeqCst);
            Ok(commits_count > commits_before)
        },
    )
    .unwrap();

    info!(
        "------------------------- Attempt to Mine Nakamoto Block N+1' -------------------------"
    );
    // Wait for the miner to propose a new invalid block N+1'
    let mut rejected_block = None;
    wait_for(30, || {
        rejected_block = test_observer::get_stackerdb_chunks()
            .into_iter()
            .flat_map(|chunk| chunk.modified_slots)
            .find_map(|chunk| {
                let message = SignerMessage::consensus_deserialize(&mut chunk.data.as_slice())
                    .expect("Failed to deserialize SignerMessage");
                match message {
                    SignerMessage::BlockProposal(proposal) => {
                        if proposal.block.header.consensus_hash != block.header.consensus_hash {
                            assert!(
                                proposal.block.header.chain_length == block.header.chain_length
                            );
                            Some(proposal.block)
                        } else {
                            None
                        }
                    }
                    _ => None,
                }
            });
        Ok(rejected_block.is_some())
    })
    .expect("Timed out waiting for block proposal of N+1' block proposal");

    info!("Allowing miner to accept block responses again. ");
    TEST_IGNORE_SIGNERS.lock().unwrap().replace(false);
    info!("Allowing signers to broadcast block N+1 to the miner");
    TEST_PAUSE_BLOCK_BROADCAST.lock().unwrap().replace(false);

    // Assert the N+1' block was rejected
    let rejected_block = rejected_block.unwrap();
    wait_for(30, || {
        let stackerdb_events = test_observer::get_stackerdb_chunks();
        let block_rejections = stackerdb_events
            .into_iter()
            .flat_map(|chunk| chunk.modified_slots)
            .filter_map(|chunk| {
                let message = SignerMessage::consensus_deserialize(&mut chunk.data.as_slice())
                    .expect("Failed to deserialize SignerMessage");
                match message {
                    SignerMessage::BlockResponse(BlockResponse::Rejected(rejection)) => {
                        if rejection.signer_signature_hash
                            == rejected_block.header.signer_signature_hash()
                        {
                            Some(rejection)
                        } else {
                            None
                        }
                    }
                    _ => None,
                }
            })
            .collect::<Vec<_>>();
        Ok(block_rejections.len() == num_signers)
    })
    .expect("FAIL: Timed out waiting for block proposal rejections");

    // Induce block N+2 to get mined
    let transfer_tx = make_stacks_transfer(
        &sender_sk,
        sender_nonce,
        send_fee,
        signer_test.running_nodes.conf.burnchain.chain_id,
        &recipient,
        send_amt,
    );

    let tx = submit_tx(&http_origin, &transfer_tx);
    info!("Submitted tx {tx} in to attempt to mine block N+2");

    info!("------------------------- Asserting a both N+1 and N+2 are accepted -------------------------");
    wait_for(30, || {
        // N.B. have to use /v2/info because mined_blocks only increments if the miner's signing
        // coordinator returns successfully (meaning, mined_blocks won't increment for block N+1)
        let info = signer_test
            .stacks_client
            .get_peer_info()
            .expect("Failed to get peer info");

        Ok(info_before.stacks_tip_height + 2 <= info.stacks_tip_height)
    })
    .expect("Timed out waiting for blocks to be mined");

    let info_after = signer_test
        .stacks_client
        .get_peer_info()
        .expect("Failed to get peer info");

    assert_eq!(
        info_before.stacks_tip_height + 2,
        info_after.stacks_tip_height
    );
    let nmb_signatures = signer_test
        .stacks_client
        .get_tenure_tip(&info_after.stacks_tip_consensus_hash)
        .expect("Failed to get tip")
        .as_stacks_nakamoto()
        .expect("Not a Nakamoto block")
        .signer_signature
        .len();
    assert!(nmb_signatures >= num_signers * 7 / 10);

    // Ensure that the block was accepted globally so the stacks tip has advanced to N+2
    let nakamoto_blocks = test_observer::get_mined_nakamoto_blocks();
    let block_n_2 = nakamoto_blocks.last().unwrap();
    assert_eq!(info_after.stacks_tip.to_string(), block_n_2.block_hash);
    assert_ne!(block_n_2, block_n);
}

#[test]
#[ignore]
/// Test that we can mine a tenure extend and then continue mining afterwards.
fn continue_after_tenure_extend() {
    if env::var("BITCOIND_TEST") != Ok("1".into()) {
        return;
    }

    tracing_subscriber::registry()
        .with(fmt::layer())
        .with(EnvFilter::from_default_env())
        .init();

    info!("------------------------- Test Setup -------------------------");
    let num_signers = 5;
    let sender_sk = Secp256k1PrivateKey::new();
    let sender_addr = tests::to_addr(&sender_sk);
    let recipient = PrincipalData::from(StacksAddress::burn_address(false));
    let send_amt = 100;
    let send_fee = 180;
    let mut signer_test: SignerTest<SpawnedSigner> =
        SignerTest::new(num_signers, vec![(sender_addr, (send_amt + send_fee) * 5)]);
    let timeout = Duration::from_secs(200);
    let coord_channel = signer_test.running_nodes.coord_channel.clone();
    let http_origin = format!("http://{}", &signer_test.running_nodes.conf.node.rpc_bind);

    signer_test.boot_to_epoch_3();

    info!("------------------------- Mine Normal Tenure -------------------------");
    signer_test.mine_and_verify_confirmed_naka_block(timeout, num_signers);

    info!("------------------------- Extend Tenure -------------------------");
    signer_test
        .running_nodes
        .nakamoto_test_skip_commit_op
        .0
        .lock()
        .unwrap()
        .replace(true);

    // It's possible that we have a pending block commit already.
    // Mine two BTC blocks to "flush" this commit.
    let burn_height = signer_test
        .stacks_client
        .get_peer_info()
        .expect("Failed to get peer info")
        .burn_block_height;
    for i in 0..2 {
        info!(
            "------------- After pausing commits, triggering 2 BTC blocks: ({} of 2) -----------",
            i + 1
        );

        let blocks_processed_before = coord_channel
            .lock()
            .expect("Mutex poisoned")
            .get_stacks_blocks_processed();
        signer_test
            .running_nodes
            .btc_regtest_controller
            .build_next_block(1);

        wait_for(60, || {
            let blocks_processed_after = coord_channel
                .lock()
                .expect("Mutex poisoned")
                .get_stacks_blocks_processed();
            Ok(blocks_processed_after > blocks_processed_before)
        })
        .expect("Timed out waiting for tenure extend block");
    }

    wait_for(30, || {
        let new_burn_height = signer_test
            .stacks_client
            .get_peer_info()
            .expect("Failed to get peer info")
            .burn_block_height;
        Ok(new_burn_height == burn_height + 2)
    })
    .expect("Timed out waiting for burnchain to advance");

    // The last block should have a single instruction in it, the tenure extend
    let blocks = test_observer::get_blocks();
    let last_block = blocks.last().unwrap();
    let transactions = last_block["transactions"].as_array().unwrap();
    let tx = transactions.first().expect("No transactions in block");
    let raw_tx = tx["raw_tx"].as_str().unwrap();
    let tx_bytes = hex_bytes(&raw_tx[2..]).unwrap();
    let parsed = StacksTransaction::consensus_deserialize(&mut &tx_bytes[..]).unwrap();
    match &parsed.payload {
        TransactionPayload::TenureChange(payload)
            if payload.cause == TenureChangeCause::Extended => {}
        _ => panic!("Expected tenure extend transaction, got {parsed:?}"),
    };

    // Verify that the miner can continue mining in the tenure with the tenure extend
    info!("------------------------- Mine After Tenure Extend -------------------------");
    let mut blocks_processed_before = coord_channel
        .lock()
        .expect("Mutex poisoned")
        .get_stacks_blocks_processed();
    for sender_nonce in 0..5 {
        // submit a tx so that the miner will mine an extra block
        let transfer_tx = make_stacks_transfer(
            &sender_sk,
            sender_nonce,
            send_fee,
            signer_test.running_nodes.conf.burnchain.chain_id,
            &recipient,
            send_amt,
        );
        submit_tx(&http_origin, &transfer_tx);

        info!("Submitted transfer tx and waiting for block proposal");
        wait_for(30, || {
            let blocks_processed_after = coord_channel
                .lock()
                .expect("Mutex poisoned")
                .get_stacks_blocks_processed();
            Ok(blocks_processed_after > blocks_processed_before)
        })
        .expect("Timed out waiting for block proposal");
        blocks_processed_before = coord_channel
            .lock()
            .expect("Mutex poisoned")
            .get_stacks_blocks_processed();
        info!("Block {blocks_processed_before} processed, continuing");
    }

    signer_test.shutdown();
}

#[test]
#[ignore]
/// Test that signers can successfully sign a block proposal in the 0th tenure of a reward cycle
/// This ensures there is no race condition in the /v2/pox endpoint which could prevent it from updating
/// on time, possibly triggering an "off by one" like behaviour in the 0th tenure.
///
fn signing_in_0th_tenure_of_reward_cycle() {
    if env::var("BITCOIND_TEST") != Ok("1".into()) {
        return;
    }

    tracing_subscriber::registry()
        .with(fmt::layer())
        .with(EnvFilter::from_default_env())
        .init();

    info!("------------------------- Test Setup -------------------------");
    let num_signers = 5;
    let mut signer_test: SignerTest<SpawnedSigner> = SignerTest::new(num_signers, vec![]);
    let signer_public_keys = signer_test
        .signer_stacks_private_keys
        .iter()
        .map(StacksPublicKey::from_private)
        .collect::<Vec<_>>();
    let long_timeout = Duration::from_secs(200);
    signer_test.boot_to_epoch_3();
    let curr_reward_cycle = signer_test.get_current_reward_cycle();
    let next_reward_cycle = curr_reward_cycle + 1;
    // Mine until the boundary of the first full Nakamoto reward cycles (epoch 3 starts in the middle of one)
    let next_reward_cycle_height_boundary = signer_test
        .running_nodes
        .btc_regtest_controller
        .get_burnchain()
        .reward_cycle_to_block_height(next_reward_cycle)
        .saturating_sub(1);

    info!("------------------------- Advancing to {next_reward_cycle} Boundary at Block {next_reward_cycle_height_boundary} -------------------------");
    signer_test.run_until_burnchain_height_nakamoto(
        long_timeout,
        next_reward_cycle_height_boundary,
        num_signers,
    );

    let http_origin = format!("http://{}", &signer_test.running_nodes.conf.node.rpc_bind);
    let get_v3_signer = |pubkey: &Secp256k1PublicKey, reward_cycle: u64| {
        let url = &format!(
            "{http_origin}/v3/signer/{pk}/{reward_cycle}",
            pk = pubkey.to_hex()
        );
        info!("Send request: GET {url}");
        reqwest::blocking::get(url)
            .unwrap_or_else(|e| panic!("GET request failed: {e}"))
            .json::<GetSignerResponse>()
            .unwrap()
            .blocks_signed
    };

    assert_eq!(signer_test.get_current_reward_cycle(), curr_reward_cycle);

    for signer in &signer_public_keys {
        let blocks_signed = get_v3_signer(signer, next_reward_cycle);
        assert_eq!(blocks_signed, 0);
    }

    info!("------------------------- Enter Reward Cycle {next_reward_cycle} -------------------------");
    for signer in &signer_public_keys {
        let blocks_signed = get_v3_signer(signer, next_reward_cycle);
        assert_eq!(blocks_signed, 0);
    }
    let blocks_before = signer_test
        .running_nodes
        .nakamoto_blocks_mined
        .load(Ordering::SeqCst);
    signer_test
        .running_nodes
        .btc_regtest_controller
        .build_next_block(1);

    wait_for(30, || {
        Ok(signer_test
            .running_nodes
            .nakamoto_blocks_mined
            .load(Ordering::SeqCst)
            > blocks_before)
    })
    .unwrap();

    let block_mined = test_observer::get_mined_nakamoto_blocks()
        .last()
        .unwrap()
        .clone();
    // Must ensure that the signers that signed the block have their blocks_signed updated appropriately
    for signature in &block_mined.signer_signature {
        let signer = signer_public_keys
            .iter()
            .find(|pk| {
                pk.verify(block_mined.signer_signature_hash.as_bytes(), signature)
                    .unwrap()
            })
            .expect("Unknown signer signature");
        let blocks_signed = get_v3_signer(signer, next_reward_cycle);
        assert_eq!(blocks_signed, 1);
    }
    assert_eq!(signer_test.get_current_reward_cycle(), next_reward_cycle);
}

/// This test involves two miners with a custom chain id, each mining tenures with 6 blocks each.
/// Half of the signers are attached to each miner, so the test also verifies that
/// the signers' messages successfully make their way to the active miner.
#[test]
#[ignore]
fn multiple_miners_with_custom_chain_id() {
    let num_signers = 5;
    let max_nakamoto_tenures = 20;
    let inter_blocks_per_tenure = 5;

    // setup sender + recipient for a test stx transfer
    let sender_sk = Secp256k1PrivateKey::new();
    let sender_addr = tests::to_addr(&sender_sk);
    let send_amt = 1000;
    let send_fee = 180;
    let recipient = PrincipalData::from(StacksAddress::burn_address(false));

    let btc_miner_1_seed = vec![1, 1, 1, 1];
    let btc_miner_2_seed = vec![2, 2, 2, 2];
    let btc_miner_1_pk = Keychain::default(btc_miner_1_seed.clone()).get_pub_key();
    let btc_miner_2_pk = Keychain::default(btc_miner_2_seed.clone()).get_pub_key();

    let node_1_rpc = gen_random_port();
    let node_1_p2p = gen_random_port();
    let node_2_rpc = gen_random_port();
    let node_2_p2p = gen_random_port();

    let localhost = "127.0.0.1";
    let node_1_rpc_bind = format!("{localhost}:{node_1_rpc}");
    let node_2_rpc_bind = format!("{localhost}:{node_2_rpc}");
    let mut node_2_listeners = Vec::new();
    let chain_id = 0x87654321;
    // partition the signer set so that ~half are listening and using node 1 for RPC and events,
    //  and the rest are using node 2
    let mut signer_test: SignerTest<SpawnedSigner> = SignerTest::new_with_config_modifications(
        num_signers,
        vec![(
            sender_addr,
            (send_amt + send_fee) * max_nakamoto_tenures * inter_blocks_per_tenure,
        )],
        |signer_config| {
            let node_host = if signer_config.endpoint.port() % 2 == 0 {
                &node_1_rpc_bind
            } else {
                &node_2_rpc_bind
            };
            signer_config.node_host = node_host.to_string();
            signer_config.chain_id = Some(chain_id)
        },
        |config| {
            config.node.rpc_bind = format!("{localhost}:{node_1_rpc}");
            config.node.p2p_bind = format!("{localhost}:{node_1_p2p}");
            config.node.data_url = format!("http://{localhost}:{node_1_rpc}");
            config.node.p2p_address = format!("{localhost}:{node_1_p2p}");
            config.miner.wait_on_interim_blocks = Duration::from_secs(5);
            config.node.pox_sync_sample_secs = 30;
            config.burnchain.chain_id = chain_id;

            config.node.seed = btc_miner_1_seed.clone();
            config.node.local_peer_seed = btc_miner_1_seed.clone();
            config.burnchain.local_mining_public_key = Some(btc_miner_1_pk.to_hex());
            config.miner.mining_key = Some(Secp256k1PrivateKey::from_seed(&[1]));

            config.events_observers.retain(|listener| {
                let Ok(addr) = std::net::SocketAddr::from_str(&listener.endpoint) else {
                    warn!(
                        "Cannot parse {} to a socket, assuming it isn't a signer-listener binding",
                        listener.endpoint
                    );
                    return true;
                };
                if addr.port() % 2 == 0 || addr.port() == test_observer::EVENT_OBSERVER_PORT {
                    return true;
                }
                node_2_listeners.push(listener.clone());
                false
            })
        },
        Some(vec![btc_miner_1_pk, btc_miner_2_pk]),
        None,
    );
    let blocks_mined1 = signer_test.running_nodes.nakamoto_blocks_mined.clone();

    let conf = signer_test.running_nodes.conf.clone();
    let mut conf_node_2 = conf.clone();
    conf_node_2.node.rpc_bind = format!("{localhost}:{node_2_rpc}");
    conf_node_2.node.p2p_bind = format!("{localhost}:{node_2_p2p}");
    conf_node_2.node.data_url = format!("http://{localhost}:{node_2_rpc}");
    conf_node_2.node.p2p_address = format!("{localhost}:{node_2_p2p}");
    conf_node_2.node.seed = btc_miner_2_seed.clone();
    conf_node_2.burnchain.local_mining_public_key = Some(btc_miner_2_pk.to_hex());
    conf_node_2.node.local_peer_seed = btc_miner_2_seed.clone();
    conf_node_2.miner.mining_key = Some(Secp256k1PrivateKey::from_seed(&[2]));
    conf_node_2.node.miner = true;
    conf_node_2.events_observers.clear();
    conf_node_2.events_observers.extend(node_2_listeners);

    assert!(!conf_node_2.events_observers.is_empty());

    let node_1_sk = Secp256k1PrivateKey::from_seed(&conf.node.local_peer_seed);
    let node_1_pk = StacksPublicKey::from_private(&node_1_sk);

    conf_node_2.node.working_dir = format!("{}-1", conf_node_2.node.working_dir);

    conf_node_2.node.set_bootstrap_nodes(
        format!("{}@{}", &node_1_pk.to_hex(), conf.node.p2p_bind),
        conf.burnchain.chain_id,
        conf.burnchain.peer_version,
    );

    let http_origin = format!("http://{}", &conf.node.rpc_bind);

    let mut run_loop_2 = boot_nakamoto::BootRunLoop::new(conf_node_2.clone()).unwrap();
    let run_loop_stopper_2 = run_loop_2.get_termination_switch();
    let rl2_coord_channels = run_loop_2.coordinator_channels();
    let Counters {
        naka_submitted_commits: rl2_commits,
        naka_mined_blocks: blocks_mined2,
        ..
    } = run_loop_2.counters();
    let run_loop_2_thread = thread::Builder::new()
        .name("run_loop_2".into())
        .spawn(move || run_loop_2.start(None, 0))
        .unwrap();

    signer_test.boot_to_epoch_3();

    wait_for(120, || {
        let Some(node_1_info) = get_chain_info_opt(&conf) else {
            return Ok(false);
        };
        let Some(node_2_info) = get_chain_info_opt(&conf_node_2) else {
            return Ok(false);
        };
        Ok(node_1_info.stacks_tip_height == node_2_info.stacks_tip_height)
    })
    .expect("Timed out waiting for follower to catch up to the miner");

    let pre_nakamoto_peer_1_height = get_chain_info(&conf).stacks_tip_height;

    info!("------------------------- Reached Epoch 3.0 -------------------------");

    // due to the random nature of mining sortitions, the way this test is structured
    //  is that we keep track of how many tenures each miner produced, and once enough sortitions
    //  have been produced such that each miner has produced 3 tenures, we stop and check the
    //  results at the end
    let rl1_coord_channels = signer_test.running_nodes.coord_channel.clone();
    let rl1_commits = signer_test.running_nodes.commits_submitted.clone();

    let miner_1_pk = StacksPublicKey::from_private(conf.miner.mining_key.as_ref().unwrap());
    let miner_2_pk = StacksPublicKey::from_private(conf_node_2.miner.mining_key.as_ref().unwrap());
    let mut btc_blocks_mined = 1;
    let mut miner_1_tenures = 0;
    let mut miner_2_tenures = 0;
    let mut sender_nonce = 0;
    while !(miner_1_tenures >= 3 && miner_2_tenures >= 3) {
        if btc_blocks_mined > max_nakamoto_tenures {
            panic!("Produced {btc_blocks_mined} sortitions, but didn't cover the test scenarios, aborting");
        }
        let blocks_processed_before =
            blocks_mined1.load(Ordering::SeqCst) + blocks_mined2.load(Ordering::SeqCst);
        signer_test.mine_block_wait_on_processing(
            &[&rl1_coord_channels, &rl2_coord_channels],
            &[&rl1_commits, &rl2_commits],
            Duration::from_secs(30),
        );
        btc_blocks_mined += 1;

        // wait for the new block to be processed
        wait_for(60, || {
            let blocks_processed =
                blocks_mined1.load(Ordering::SeqCst) + blocks_mined2.load(Ordering::SeqCst);
            Ok(blocks_processed > blocks_processed_before)
        })
        .unwrap();

        info!(
            "Nakamoto blocks mined: {}",
            blocks_mined1.load(Ordering::SeqCst) + blocks_mined2.load(Ordering::SeqCst)
        );

        // mine the interim blocks
        info!("Mining interim blocks");
        for interim_block_ix in 0..inter_blocks_per_tenure {
            let blocks_processed_before =
                blocks_mined1.load(Ordering::SeqCst) + blocks_mined2.load(Ordering::SeqCst);
            // submit a tx so that the miner will mine an extra block
            let transfer_tx = make_stacks_transfer(
                &sender_sk,
                sender_nonce,
                send_fee,
                signer_test.running_nodes.conf.burnchain.chain_id,
                &recipient,
                send_amt,
            );
            sender_nonce += 1;
            submit_tx(&http_origin, &transfer_tx);

            wait_for(60, || {
                let blocks_processed =
                    blocks_mined1.load(Ordering::SeqCst) + blocks_mined2.load(Ordering::SeqCst);
                Ok(blocks_processed > blocks_processed_before)
            })
            .unwrap();
            info!("Mined interim block {btc_blocks_mined}:{interim_block_ix}");
        }

        let blocks = get_nakamoto_headers(&conf);
        let mut seen_burn_hashes = HashSet::new();
        miner_1_tenures = 0;
        miner_2_tenures = 0;
        for header in blocks.iter() {
            if seen_burn_hashes.contains(&header.burn_header_hash) {
                continue;
            }
            seen_burn_hashes.insert(header.burn_header_hash);

            let header = header.anchored_header.as_stacks_nakamoto().unwrap();
            if miner_1_pk
                .verify(
                    header.miner_signature_hash().as_bytes(),
                    &header.miner_signature,
                )
                .unwrap()
            {
                miner_1_tenures += 1;
            }
            if miner_2_pk
                .verify(
                    header.miner_signature_hash().as_bytes(),
                    &header.miner_signature,
                )
                .unwrap()
            {
                miner_2_tenures += 1;
            }
        }
        info!("Miner 1 tenures: {miner_1_tenures}, Miner 2 tenures: {miner_2_tenures}");
    }

    info!(
        "New chain info 1: {:?}",
        get_chain_info(&signer_test.running_nodes.conf)
    );

    info!("New chain info 2: {:?}", get_chain_info(&conf_node_2));

    let peer_1_height = get_chain_info(&conf).stacks_tip_height;
    let peer_2_height = get_chain_info(&conf_node_2).stacks_tip_height;
    info!("Peer height information"; "peer_1" => peer_1_height, "peer_2" => peer_2_height, "pre_naka_height" => pre_nakamoto_peer_1_height);
    assert_eq!(peer_1_height, peer_2_height);
    assert_eq!(
        peer_1_height,
        pre_nakamoto_peer_1_height + (btc_blocks_mined - 1) * (inter_blocks_per_tenure + 1)
    );
    assert_eq!(btc_blocks_mined, miner_1_tenures + miner_2_tenures);

    // Verify both nodes have the correct chain id
    let miner1_info = get_chain_info(&signer_test.running_nodes.conf);
    assert_eq!(miner1_info.network_id, chain_id);

    let miner2_info = get_chain_info(&conf_node_2);
    assert_eq!(miner2_info.network_id, chain_id);

    rl2_coord_channels
        .lock()
        .expect("Mutex poisoned")
        .stop_chains_coordinator();
    run_loop_stopper_2.store(false, Ordering::SeqCst);
    run_loop_2_thread.join().unwrap();
    signer_test.shutdown();
}

#[test]
#[ignore]
/// This test checks the behavior of the `block_commit_delay_ms` configuration option.
fn block_commit_delay() {
    if env::var("BITCOIND_TEST") != Ok("1".into()) {
        return;
    }

    tracing_subscriber::registry()
        .with(fmt::layer())
        .with(EnvFilter::from_default_env())
        .init();

    info!("------------------------- Test Setup -------------------------");
    let num_signers = 5;
    let block_proposal_timeout = Duration::from_secs(20);
    let mut signer_test: SignerTest<SpawnedSigner> = SignerTest::new_with_config_modifications(
        num_signers,
        vec![],
        |config| {
            // make the duration long enough that the miner will be marked as malicious
            config.block_proposal_timeout = block_proposal_timeout;
        },
        |config| {
            // Set the block commit delay to 10 minutes to ensure no block commit is sent
            config.miner.block_commit_delay = Duration::from_secs(600);
        },
        None,
        None,
    );

    signer_test.boot_to_epoch_3();

    next_block_and_process_new_stacks_block(
        &mut signer_test.running_nodes.btc_regtest_controller,
        60,
        &signer_test.running_nodes.coord_channel,
    )
    .expect("Failed to mine first block");

    // Prevent a block from being mined by making signers reject it.
    let all_signers = signer_test
        .signer_stacks_private_keys
        .iter()
        .map(StacksPublicKey::from_private)
        .collect::<Vec<_>>();
    TEST_REJECT_ALL_BLOCK_PROPOSAL
        .lock()
        .unwrap()
        .replace(all_signers);

    info!("------------------------- Test Mine Burn Block  -------------------------");
    let burn_height_before = get_chain_info(&signer_test.running_nodes.conf).burn_block_height;
    let commits_before = signer_test
        .running_nodes
        .commits_submitted
        .load(Ordering::SeqCst);

    // Mine a burn block and wait for it to be processed.
    next_block_and(
        &mut signer_test.running_nodes.btc_regtest_controller,
        60,
        || {
            let burn_height = get_chain_info(&signer_test.running_nodes.conf).burn_block_height;
            Ok(burn_height > burn_height_before)
        },
    )
    .unwrap();

    // Sleep an extra minute to ensure no block commits are sent
    sleep_ms(60_000);

    let commits = signer_test
        .running_nodes
        .commits_submitted
        .load(Ordering::SeqCst);
    assert_eq!(commits, commits_before);

    let blocks_before = signer_test
        .running_nodes
        .nakamoto_blocks_mined
        .load(Ordering::SeqCst);

    info!("------------------------- Resume Signing -------------------------");
    TEST_REJECT_ALL_BLOCK_PROPOSAL
        .lock()
        .unwrap()
        .replace(Vec::new());

    // Wait for a block to be mined
    wait_for(60, || {
        let blocks = signer_test
            .running_nodes
            .nakamoto_blocks_mined
            .load(Ordering::SeqCst);
        Ok(blocks > blocks_before)
    })
    .expect("Timed out waiting for block to be mined");

    // Wait for a block commit to be sent
    wait_for(60, || {
        let commits = signer_test
            .running_nodes
            .commits_submitted
            .load(Ordering::SeqCst);
        Ok(commits > commits_before)
    })
    .expect("Timed out waiting for block commit after new Stacks block");

    signer_test.shutdown();
}<|MERGE_RESOLUTION|>--- conflicted
+++ resolved
@@ -4870,18 +4870,13 @@
     let mut signer_test: SignerTest<SpawnedSigner> = SignerTest::new_with_config_modifications(
         num_signers,
         vec![(sender_addr, (send_amt + send_fee) * nmb_txs)],
-<<<<<<< HEAD
-        |_| {},
-        |config| {
-            config.miner.block_commit_delay = Duration::from_secs(0);
-        },
-=======
         |config| {
             // Just accept all reorg attempts
             config.tenure_last_block_proposal_timeout = Duration::from_secs(0);
         },
-        |_| {},
->>>>>>> 24566459
+        |config| {
+            config.miner.block_commit_delay = Duration::from_secs(0);
+        },
         None,
         None,
     );
