--- conflicted
+++ resolved
@@ -559,27 +559,6 @@
     // Test prometheus metrics response
     #[cfg(feature = "monitoring_prom")]
     {
-<<<<<<< HEAD
-        let naka_blocks_confirmed = signer_test
-            .running_nodes
-            .nakamoto_blocks_mined
-            .load(Ordering::SeqCst);
-        info!("Nakamoto blocks confirmed: {}", naka_blocks_confirmed);
-        let metrics_response = signer_test.get_signer_metrics();
-
-        let expected_blocks = (naka_blocks_confirmed as usize) * num_signers;
-
-        // Because 5 signers are running in the same process, the prometheus metrics
-        // are incremented once for every signer. This is why we expect the metric to be
-        // `5` * `naka_blocks_confirmed`.
-        let expected_result = format!("stacks_signer_block_proposals_received {}", expected_blocks);
-        assert!(metrics_response.contains(&expected_result));
-        let expected_result = format!(
-            "stacks_signer_block_responses_sent{{response_type=\"accepted\"}} {}",
-            expected_blocks
-        );
-        assert!(metrics_response.contains(&expected_result));
-=======
         wait_for(30, || {
             let metrics_response = signer_test.get_signer_metrics();
 
@@ -596,7 +575,6 @@
                 && metrics_response.contains(&expected_result_2))
         })
         .expect("Failed to advance prometheus metrics");
->>>>>>> 21a196ac
     }
 }
 
