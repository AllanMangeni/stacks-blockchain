--- conflicted
+++ resolved
@@ -34,7 +34,6 @@
     BlockstackOperationType, LeaderBlockCommitOp, LeaderKeyRegisterOp, UserBurnSupportOp,
 };
 use stacks::chainstate::coordinator::comm::CoordinatorChannels;
-use stacks::chainstate::stacks::StacksAddress;
 use stacks::deps::bitcoin::blockdata::opcodes;
 use stacks::deps::bitcoin::blockdata::script::{Builder, Script};
 use stacks::deps::bitcoin::blockdata::transaction::{OutPoint, Transaction, TxIn, TxOut};
@@ -154,32 +153,23 @@
 
     fn setup_burnchain(&self) -> (Burnchain, BitcoinNetworkType) {
         let (network_name, network_type) = self.config.burnchain.get_bitcoin_network();
-<<<<<<< HEAD
-        let working_dir = self.config.get_burn_db_path();
-        match Burnchain::new(
-            &working_dir,
-            &self.config.burnchain.chain,
-            &network_name,
-            &self.config.burnchain.first_block_hash,
-            self.config.burnchain.first_block_height,
-        ) {
-            Ok(burnchain) => (burnchain, network_type),
-            Err(e) => {
-                error!("Failed to instantiate burnchain: {}", e);
-                panic!()
-=======
         match &self.burnchain_config {
             Some(burnchain) => (burnchain.clone(), network_type),
             None => {
                 let working_dir = self.config.get_burn_db_path();
-                match Burnchain::new(&working_dir, &self.config.burnchain.chain, &network_name) {
-                    Ok(burnchain) => (burnchain, network_type),
+                match Burnchain::new(
+                    &working_dir,
+                    &self.config.burnchain.chain,
+                    &network_name,
+                    &self.config.burnchain.first_block_hash,
+                    self.config.burnchain.first_block_height)
+                {
+	                Ok(burnchain) => (burnchain, network_type),
                     Err(e) => {
                         error!("Failed to instantiate burnchain: {}", e);
                         panic!()
                     }
                 }
->>>>>>> a619e313
             }
         }
     }
