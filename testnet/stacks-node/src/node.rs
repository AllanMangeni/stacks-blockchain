use std::convert::TryFrom;
use std::default::Default;
use std::net::SocketAddr;
use std::sync::mpsc::{sync_channel, Receiver, SyncSender};
use std::sync::{atomic::AtomicBool, Arc};
use std::{collections::HashSet, env};
use std::{thread, thread::JoinHandle, time};

use stacks::chainstate::burn::ConsensusHash;
use stacks::chainstate::stacks::db::{
    ChainStateBootData, ClarityTx, StacksChainState, StacksHeaderInfo,
};
use stacks::chainstate::stacks::events::{
    StacksTransactionEvent, StacksTransactionReceipt, TransactionOrigin,
};
use stacks::chainstate::stacks::{
    CoinbasePayload, StacksBlock, StacksMicroblock, StacksTransaction, StacksTransactionSigner,
    TransactionAnchorMode, TransactionPayload, TransactionVersion,
};
use stacks::chainstate::{burn::db::sortdb::SortitionDB, stacks::db::StacksEpochReceipt};
use stacks::core::mempool::MemPoolDB;
use stacks::cost_estimates::metrics::UnitMetric;
use stacks::cost_estimates::UnitEstimator;
use stacks::net::atlas::AttachmentInstance;
use stacks::net::{
    atlas::{AtlasConfig, AtlasDB},
    db::PeerDB,
    p2p::PeerNetwork,
    rpc::RPCHandlerArgs,
    Error as NetError, PeerAddress,
};
use stacks::types::chainstate::{
    BlockHeaderHash, BurnchainHeaderHash, StacksAddress, StacksBlockHeader, VRFSeed,
};
use stacks::types::proof::TrieHash;
use stacks::util::get_epoch_time_secs;
use stacks::util::hash::Sha256Sum;
use stacks::util::secp256k1::Secp256k1PrivateKey;
use stacks::util::strings::UrlString;
use stacks::util::vrf::VRFPublicKey;
use stacks::{
    burnchains::PoxConstants,
    chainstate::burn::operations::{
        leader_block_commit::{RewardSetInfo, BURN_BLOCK_MINED_AT_MODULUS},
        BlockstackOperationType, LeaderBlockCommitOp, LeaderKeyRegisterOp,
    },
};
use stacks::{
    burnchains::{Burnchain, Txid},
    chainstate::stacks::db::{
        ChainstateAccountBalance, ChainstateAccountLockup, ChainstateBNSName,
        ChainstateBNSNamespace,
    },
};

use crate::{genesis_data::USE_TEST_GENESIS_CHAINSTATE, run_loop::RegisteredKey};

use super::{BurnchainController, BurnchainTip, Config, EventDispatcher, Keychain, Tenure};
use stacks::burnchains::bitcoin::BitcoinNetworkType;
<<<<<<< HEAD
=======
use stacks::burnchains::PoxConstants;
use stacks::vm::database::BurnStateDB;
>>>>>>> ac6575c4

#[derive(Debug, Clone)]
pub struct ChainTip {
    pub metadata: StacksHeaderInfo,
    pub block: StacksBlock,
    pub receipts: Vec<StacksTransactionReceipt>,
}

impl ChainTip {
    pub fn genesis(
        first_burnchain_block_hash: &BurnchainHeaderHash,
        first_burnchain_block_height: u64,
        first_burnchain_block_timestamp: u64,
    ) -> ChainTip {
        ChainTip {
            metadata: StacksHeaderInfo::genesis(
                TrieHash([0u8; 32]),
                first_burnchain_block_hash,
                first_burnchain_block_height as u32,
                first_burnchain_block_timestamp,
            ),
            block: StacksBlock::genesis_block(),
            receipts: vec![],
        }
    }
}

/// Node is a structure modelising an active node working on the stacks chain.
pub struct Node {
    pub chain_state: StacksChainState,
    pub config: Config,
    active_registered_key: Option<RegisteredKey>,
    bootstraping_chain: bool,
    pub burnchain_tip: Option<BurnchainTip>,
    pub chain_tip: Option<ChainTip>,
    keychain: Keychain,
    last_sortitioned_block: Option<BurnchainTip>,
    event_dispatcher: EventDispatcher,
    nonce: u64,
    attachments_tx: SyncSender<HashSet<AttachmentInstance>>,
}

pub fn get_account_lockups(
    use_test_chainstate_data: bool,
) -> Box<dyn Iterator<Item = ChainstateAccountLockup>> {
    Box::new(
        stx_genesis::GenesisData::new(use_test_chainstate_data)
            .read_lockups()
            .map(|item| ChainstateAccountLockup {
                address: item.address,
                amount: item.amount,
                block_height: item.block_height,
            }),
    )
}

pub fn get_account_balances(
    use_test_chainstate_data: bool,
) -> Box<dyn Iterator<Item = ChainstateAccountBalance>> {
    Box::new(
        stx_genesis::GenesisData::new(use_test_chainstate_data)
            .read_balances()
            .map(|item| ChainstateAccountBalance {
                address: item.address,
                amount: item.amount,
            }),
    )
}

pub fn get_namespaces(
    use_test_chainstate_data: bool,
) -> Box<dyn Iterator<Item = ChainstateBNSNamespace>> {
    Box::new(
        stx_genesis::GenesisData::new(use_test_chainstate_data)
            .read_namespaces()
            .map(|item| ChainstateBNSNamespace {
                namespace_id: item.namespace_id,
                importer: item.importer,
                buckets: item.buckets,
                base: item.base as u64,
                coeff: item.coeff as u64,
                nonalpha_discount: item.nonalpha_discount as u64,
                no_vowel_discount: item.no_vowel_discount as u64,
                lifetime: item.lifetime as u64,
            }),
    )
}

pub fn get_names(use_test_chainstate_data: bool) -> Box<dyn Iterator<Item = ChainstateBNSName>> {
    Box::new(
        stx_genesis::GenesisData::new(use_test_chainstate_data)
            .read_names()
            .map(|item| ChainstateBNSName {
                fully_qualified_name: item.fully_qualified_name,
                owner: item.owner,
                zonefile_hash: item.zonefile_hash,
            }),
    )
}

fn spawn_peer(
    is_mainnet: bool,
    chain_id: u32,
    mut this: PeerNetwork,
    p2p_sock: &SocketAddr,
    rpc_sock: &SocketAddr,
    burn_db_path: String,
    stacks_chainstate_path: String,
    pox_consts: PoxConstants,
    event_dispatcher: EventDispatcher,
    exit_at_block_height: Option<u64>,
    genesis_chainstate_hash: Sha256Sum,
    poll_timeout: u64,
    attachments_rx: Receiver<HashSet<AttachmentInstance>>,
    config: Config,
) -> Result<JoinHandle<()>, NetError> {
    this.bind(p2p_sock, rpc_sock).unwrap();
    let server_thread = thread::spawn(move || {
        // create estimators, metric instances for RPC handler
        let cost_estimator = config
            .make_cost_estimator()
            .unwrap_or_else(|| Box::new(UnitEstimator));
        let metric = config
            .make_cost_metric()
            .unwrap_or_else(|| Box::new(UnitMetric));
        let fee_estimator = config.make_fee_estimator();

        let handler_args = RPCHandlerArgs {
            exit_at_block_height: exit_at_block_height.as_ref(),
            cost_estimator: Some(cost_estimator.as_ref()),
            cost_metric: Some(metric.as_ref()),
            fee_estimator: fee_estimator.as_ref().map(|x| x.as_ref()),
            genesis_chainstate_hash,
            ..RPCHandlerArgs::default()
        };

        loop {
            let sortdb = match SortitionDB::open(&burn_db_path, false, pox_consts.clone()) {
                Ok(x) => x,
                Err(e) => {
                    warn!("Error while connecting burnchain db in peer loop: {}", e);
                    thread::sleep(time::Duration::from_secs(1));
                    continue;
                }
            };
            let (mut chainstate, _) =
                match StacksChainState::open(is_mainnet, chain_id, &stacks_chainstate_path) {
                    Ok(x) => x,
                    Err(e) => {
                        warn!("Error while connecting chainstate db in peer loop: {}", e);
                        thread::sleep(time::Duration::from_secs(1));
                        continue;
                    }
                };

            let estimator = Box::new(UnitEstimator);
            let metric = Box::new(UnitMetric);

            let mut mem_pool = match MemPoolDB::open(
                is_mainnet,
                chain_id,
                &stacks_chainstate_path,
                estimator,
                metric,
            ) {
                Ok(x) => x,
                Err(e) => {
                    warn!("Error while connecting to mempool db in peer loop: {}", e);
                    thread::sleep(time::Duration::from_secs(1));
                    continue;
                }
            };

            let mut expected_attachments = match attachments_rx.try_recv() {
                Ok(expected_attachments) => expected_attachments,
                _ => {
                    debug!("Atlas: attachment channel is empty");
                    HashSet::new()
                }
            };

            let net_result = this
                .run(
                    &sortdb,
                    &mut chainstate,
                    &mut mem_pool,
                    None,
                    false,
                    false,
                    poll_timeout,
                    &handler_args,
                    &mut expected_attachments,
                )
                .unwrap();
            if net_result.has_transactions() {
                event_dispatcher.process_new_mempool_txs(net_result.transactions())
            }
            // Dispatch retrieved attachments, if any.
            if net_result.has_attachments() {
                event_dispatcher.process_new_attachments(&net_result.attachments);
            }
        }
    });
    Ok(server_thread)
}

// Check if the small test genesis chainstate data should be used.
// First check env var, then config file, then use default.
pub fn use_test_genesis_chainstate(config: &Config) -> bool {
    if env::var("BLOCKSTACK_USE_TEST_GENESIS_CHAINSTATE") == Ok("1".to_string()) {
        true
    } else if let Some(use_test_genesis_chainstate) = config.node.use_test_genesis_chainstate {
        use_test_genesis_chainstate
    } else {
        USE_TEST_GENESIS_CHAINSTATE
    }
}

impl Node {
    /// Instantiate and initialize a new node, given a config
    pub fn new(
        config: Config,
        boot_block_exec: Box<dyn FnOnce(&mut ClarityTx) -> ()>,
        attachments_tx: SyncSender<HashSet<AttachmentInstance>>,
    ) -> Self {
        let use_test_genesis_data = if config.burnchain.mode == "mocknet" {
            use_test_genesis_chainstate(&config)
        } else {
            USE_TEST_GENESIS_CHAINSTATE
        };

        let keychain = Keychain::default(config.node.seed.clone());

        let initial_balances = config
            .initial_balances
            .iter()
            .map(|e| (e.address.clone(), e.amount))
            .collect();
        let pox_constants = match config.burnchain.get_bitcoin_network() {
            (_, BitcoinNetworkType::Mainnet) => PoxConstants::mainnet_default(),
            (_, BitcoinNetworkType::Testnet) => PoxConstants::testnet_default(),
            (_, BitcoinNetworkType::Regtest) => PoxConstants::regtest_default(),
        };

        let mut boot_data = ChainStateBootData {
            initial_balances,
            first_burnchain_block_hash: BurnchainHeaderHash::zero(),
            first_burnchain_block_height: 0,
            first_burnchain_block_timestamp: 0,
            pox_constants,
            post_flight_callback: Some(boot_block_exec),
            get_bulk_initial_lockups: Some(Box::new(move || {
                get_account_lockups(use_test_genesis_data)
            })),
            get_bulk_initial_balances: Some(Box::new(move || {
                get_account_balances(use_test_genesis_data)
            })),
            get_bulk_initial_namespaces: Some(Box::new(move || {
                get_namespaces(use_test_genesis_data)
            })),
            get_bulk_initial_names: Some(Box::new(move || get_names(use_test_genesis_data))),
        };

        let chain_state_result = StacksChainState::open_and_exec(
            config.is_mainnet(),
            config.burnchain.chain_id,
            &config.get_chainstate_path_str(),
            Some(&mut boot_data),
        );

        let (chain_state, receipts) = match chain_state_result {
            Ok(res) => res,
            Err(err) => panic!(
                "Error while opening chain state at path {}: {:?}",
                config.get_chainstate_path_str(),
                err
            ),
        };

        let estimator = Box::new(UnitEstimator);
        let metric = Box::new(UnitMetric);

        // avoid race to create condition on mempool db
        let _mem_pool = MemPoolDB::open(
            config.is_mainnet(),
            config.burnchain.chain_id,
            &chain_state.root_path,
            estimator,
            metric,
        )
        .expect("FATAL: failed to initiate mempool");

        let mut event_dispatcher = EventDispatcher::new();

        for observer in &config.events_observers {
            event_dispatcher.register_observer(observer, Arc::new(AtomicBool::new(true)));
        }

        event_dispatcher.process_boot_receipts(receipts);

        Self {
            active_registered_key: None,
            bootstraping_chain: false,
            chain_state,
            chain_tip: None,
            keychain,
            last_sortitioned_block: None,
            config,
            burnchain_tip: None,
            nonce: 0,
            event_dispatcher,
            attachments_tx,
        }
    }

    pub fn init_and_sync(
        config: Config,
        burnchain_controller: &mut Box<dyn BurnchainController>,
    ) -> Node {
        let burnchain_tip = burnchain_controller.get_chain_tip();

        let keychain = Keychain::default(config.node.seed.clone());

        let mut event_dispatcher = EventDispatcher::new();

        for observer in &config.events_observers {
            event_dispatcher.register_observer(observer, Arc::new(AtomicBool::new(true)));
        }

        let chainstate_path = config.get_chainstate_path_str();
        let sortdb_path = config.get_burn_db_file_path();

        let (chain_state, _) = match StacksChainState::open(
            config.is_mainnet(),
            config.burnchain.chain_id,
            &chainstate_path,
        ) {
            Ok(x) => x,
            Err(_e) => panic!(),
        };

        let (attachments_tx, attachments_rx) = sync_channel(1);
        let mut node = Node {
            active_registered_key: None,
            bootstraping_chain: false,
            chain_state,
            chain_tip: None,
            keychain,
            last_sortitioned_block: None,
            config,
            burnchain_tip: None,
            nonce: 0,
            event_dispatcher,
            attachments_tx,
        };

        node.spawn_peer_server(attachments_rx);

        let pox_constants = burnchain_controller.sortdb_ref().pox_constants.clone();
        loop {
            let sortdb = SortitionDB::open(&sortdb_path, false, pox_constants.clone())
                .expect("BUG: failed to open burn database");
            if let Ok(Some(ref chain_tip)) = node.chain_state.get_stacks_chain_tip(&sortdb) {
                if chain_tip.consensus_hash == burnchain_tip.block_snapshot.consensus_hash {
                    info!("Syncing Stacks blocks - completed");
                    break;
                } else {
                    info!(
                        "Syncing Stacks blocks - received block #{}",
                        chain_tip.height
                    );
                }
            } else {
                info!("Syncing Stacks blocks - unable to progress");
            }
            thread::sleep(time::Duration::from_secs(5));
        }
        node
    }

    pub fn spawn_peer_server(&mut self, attachments_rx: Receiver<HashSet<AttachmentInstance>>) {
        // we can call _open_ here rather than _connect_, since connect is first called in
        //   make_genesis_block
<<<<<<< HEAD
=======
        let sortdb = SortitionDB::open(&self.config.get_burn_db_file_path(), true)
            .expect("Error while instantiating burnchain db");

        let epochs = SortitionDB::get_stacks_epochs(sortdb.conn())
            .expect("Error while loading stacks epochs");

>>>>>>> ac6575c4
        let burnchain = Burnchain::regtest(&self.config.get_burn_db_path());

        let sortdb = SortitionDB::open(
            &self.config.get_burn_db_file_path(),
            true,
            burnchain.pox_constants.clone(),
        )
        .expect("Error while instantiating burnchain db");

        let view = {
            let sortition_tip = SortitionDB::get_canonical_burn_chain_tip(&sortdb.conn())
                .expect("Failed to get sortition tip");
            SortitionDB::get_burnchain_view(&sortdb.conn(), &burnchain, &sortition_tip).unwrap()
        };

        // create a new peerdb
        let data_url = UrlString::try_from(format!("{}", self.config.node.data_url)).unwrap();

        let initial_neighbors = self.config.node.bootstrap_node.clone();

        println!("BOOTSTRAP WITH {:?}", initial_neighbors);

        let rpc_sock: SocketAddr = self.config.node.rpc_bind.parse().expect(&format!(
            "Failed to parse socket: {}",
            &self.config.node.rpc_bind
        ));
        let p2p_sock: SocketAddr = self.config.node.p2p_bind.parse().expect(&format!(
            "Failed to parse socket: {}",
            &self.config.node.p2p_bind
        ));
        let p2p_addr: SocketAddr = self.config.node.p2p_address.parse().expect(&format!(
            "Failed to parse socket: {}",
            &self.config.node.p2p_address
        ));
        let node_privkey = {
            let mut re_hashed_seed = self.config.node.local_peer_seed.clone();
            let my_private_key = loop {
                match Secp256k1PrivateKey::from_slice(&re_hashed_seed[..]) {
                    Ok(sk) => break sk,
                    Err(_) => {
                        re_hashed_seed = Sha256Sum::from_data(&re_hashed_seed[..])
                            .as_bytes()
                            .to_vec()
                    }
                }
            };
            my_private_key
        };

        let mut peerdb = PeerDB::connect(
            &self.config.get_peer_db_file_path(),
            true,
            self.config.burnchain.chain_id,
            burnchain.network_id,
            Some(node_privkey),
            self.config.connection_options.private_key_lifetime.clone(),
            PeerAddress::from_socketaddr(&p2p_addr),
            p2p_sock.port(),
            data_url,
            &vec![],
            Some(&initial_neighbors),
        )
        .unwrap();

        println!("DENY NEIGHBORS {:?}", &self.config.node.deny_nodes);
        {
            let mut tx = peerdb.tx_begin().unwrap();
            for denied in self.config.node.deny_nodes.iter() {
                PeerDB::set_deny_peer(
                    &mut tx,
                    denied.addr.network_id,
                    &denied.addr.addrbytes,
                    denied.addr.port,
                    get_epoch_time_secs() + 24 * 365 * 3600,
                )
                .unwrap();
            }
            tx.commit().unwrap();
        }
        let atlas_config = AtlasConfig::default(false);
        let atlasdb =
            AtlasDB::connect(atlas_config, &self.config.get_atlas_db_file_path(), true).unwrap();

        let local_peer = match PeerDB::get_local_peer(peerdb.conn()) {
            Ok(local_peer) => local_peer,
            _ => panic!("Unable to retrieve local peer"),
        };

        let event_dispatcher = self.event_dispatcher.clone();
        let exit_at_block_height = self.config.burnchain.process_exit_at_block_height.clone();

        let p2p_net = PeerNetwork::new(
            peerdb,
            atlasdb,
            local_peer,
            self.config.burnchain.peer_version,
            burnchain.clone(),
            view,
            self.config.connection_options.clone(),
            epochs,
        );
        let _join_handle = spawn_peer(
            self.config.is_mainnet(),
            self.config.burnchain.chain_id,
            p2p_net,
            &p2p_sock,
            &rpc_sock,
            self.config.get_burn_db_file_path(),
            self.config.get_chainstate_path_str(),
            burnchain.pox_constants,
            event_dispatcher,
            exit_at_block_height,
            Sha256Sum::from_hex(stx_genesis::GENESIS_CHAINSTATE_HASH).unwrap(),
            1000,
            attachments_rx,
            self.config.clone(),
        )
        .unwrap();

        info!("Start HTTP server on: {}", &self.config.node.rpc_bind);
        info!("Start P2P server on: {}", &self.config.node.p2p_bind);
    }

    pub fn setup(&mut self, burnchain_controller: &mut Box<dyn BurnchainController>) {
        // Register a new key
        let burnchain_tip = burnchain_controller.get_chain_tip();
        let vrf_pk = self
            .keychain
            .rotate_vrf_keypair(burnchain_tip.block_snapshot.block_height);
        let consensus_hash = burnchain_tip.block_snapshot.consensus_hash;
        let key_reg_op = self.generate_leader_key_register_op(vrf_pk, &consensus_hash);
        let mut op_signer = self.keychain.generate_op_signer();
        burnchain_controller.submit_operation(key_reg_op, &mut op_signer, 1);
    }

    /// Process an state coming from the burnchain, by extracting the validated KeyRegisterOp
    /// and inspecting if a sortition was won.
    pub fn process_burnchain_state(
        &mut self,
        burnchain_tip: &BurnchainTip,
    ) -> (Option<BurnchainTip>, bool) {
        let mut new_key = None;
        let mut last_sortitioned_block = None;
        let mut won_sortition = false;
        let ops = &burnchain_tip.state_transition.accepted_ops;
        let is_mainnet = self.config.is_mainnet();

        for op in ops.iter() {
            match op {
                BlockstackOperationType::LeaderKeyRegister(ref op) => {
                    if op.address == self.keychain.get_address(is_mainnet) {
                        // Registered key has been mined
                        new_key = Some(RegisteredKey {
                            vrf_public_key: op.public_key.clone(),
                            block_height: op.block_height as u64,
                            op_vtxindex: op.vtxindex as u32,
                        });
                    }
                }
                BlockstackOperationType::LeaderBlockCommit(ref op) => {
                    if op.txid == burnchain_tip.block_snapshot.winning_block_txid {
                        last_sortitioned_block = Some(burnchain_tip.clone());
                        if op.apparent_sender == self.keychain.get_burnchain_signer() {
                            won_sortition = true;
                        }
                    }
                }
                BlockstackOperationType::PreStx(_)
                | BlockstackOperationType::StackStx(_)
                | BlockstackOperationType::TransferStx(_)
                | BlockstackOperationType::UserBurnSupport(_) => {
                    // no-op, ops are not supported / produced at this point.
                }
            }
        }

        // Update the active key so we use the latest registered key.
        if new_key.is_some() {
            self.active_registered_key = new_key;
        }

        // Update last_sortitioned_block so we keep a reference to the latest
        // block including a sortition.
        if last_sortitioned_block.is_some() {
            self.last_sortitioned_block = last_sortitioned_block;
        }

        // Keep a pointer of the burnchain's chain tip.
        self.burnchain_tip = Some(burnchain_tip.clone());

        (self.last_sortitioned_block.clone(), won_sortition)
    }

    /// Prepares the node to run a tenure consisting in bootstraping the chain.
    ///
    /// Will internally call initiate_new_tenure().
    pub fn initiate_genesis_tenure(&mut self, burnchain_tip: &BurnchainTip) -> Option<Tenure> {
        // Set the `bootstraping_chain` flag, that will be unset once the
        // bootstraping tenure ran successfully (process_tenure).
        self.bootstraping_chain = true;

        self.last_sortitioned_block = Some(burnchain_tip.clone());

        self.initiate_new_tenure()
    }

    /// Constructs and returns an instance of Tenure, that can be run
    /// on an isolated thread and discarded or canceled without corrupting the
    /// chain state of the node.
    pub fn initiate_new_tenure(&mut self) -> Option<Tenure> {
        // Get the latest registered key
        let registered_key = match &self.active_registered_key {
            None => {
                // We're continuously registering new keys, as such, this branch
                // should be unreachable.
                unreachable!()
            }
            Some(ref key) => key,
        };

        let block_to_build_upon = match &self.last_sortitioned_block {
            None => unreachable!(),
            Some(block) => block.clone(),
        };

        // Generates a proof out of the sortition hash provided in the params.
        let vrf_proof = self
            .keychain
            .generate_proof(
                &registered_key.vrf_public_key,
                block_to_build_upon.block_snapshot.sortition_hash.as_bytes(),
            )
            .unwrap();

        // Generates a new secret key for signing the trail of microblocks
        // of the upcoming tenure.
        let microblock_secret_key = self
            .keychain
            .rotate_microblock_keypair(block_to_build_upon.block_snapshot.block_height);

        // Get the stack's chain tip
        let chain_tip = match self.bootstraping_chain {
            true => ChainTip::genesis(&BurnchainHeaderHash::zero(), 0, 0),
            false => match &self.chain_tip {
                Some(chain_tip) => chain_tip.clone(),
                None => unreachable!(),
            },
        };

        let estimator = self
            .config
            .make_cost_estimator()
            .unwrap_or_else(|| Box::new(UnitEstimator));
        let metric = self
            .config
            .make_cost_metric()
            .unwrap_or_else(|| Box::new(UnitMetric));

        let mem_pool = MemPoolDB::open(
            self.config.is_mainnet(),
            self.config.burnchain.chain_id,
            &self.chain_state.root_path,
            estimator,
            metric,
        )
        .expect("FATAL: failed to open mempool");

        // Construct the coinbase transaction - 1st txn that should be handled and included in
        // the upcoming tenure.
        let coinbase_tx = self.generate_coinbase_tx(self.config.is_mainnet());

        let burn_fee_cap = self.config.burnchain.burn_fee_cap;

        // Construct the upcoming tenure
        let tenure = Tenure::new(
            chain_tip,
            coinbase_tx,
            self.config.clone(),
            mem_pool,
            microblock_secret_key,
            block_to_build_upon,
            vrf_proof,
            burn_fee_cap,
        );

        Some(tenure)
    }

    pub fn commit_artifacts(
        &mut self,
        anchored_block_from_ongoing_tenure: &StacksBlock,
        burnchain_tip: &BurnchainTip,
        burnchain_controller: &mut Box<dyn BurnchainController>,
        burn_fee: u64,
    ) {
        if self.active_registered_key.is_some() {
            let registered_key = self.active_registered_key.clone().unwrap();

            let vrf_proof = self
                .keychain
                .generate_proof(
                    &registered_key.vrf_public_key,
                    burnchain_tip.block_snapshot.sortition_hash.as_bytes(),
                )
                .unwrap();

            let op = self.generate_block_commit_op(
                anchored_block_from_ongoing_tenure.header.block_hash(),
                burn_fee,
                &registered_key,
                &burnchain_tip,
                VRFSeed::from_proof(&vrf_proof),
            );

            let mut op_signer = self.keychain.generate_op_signer();
            burnchain_controller.submit_operation(op, &mut op_signer, 1);
        }
    }

    /// Process artifacts from the tenure.
    /// At this point, we're modifying the chainstate, and merging the artifacts from the previous tenure.
    pub fn process_tenure(
        &mut self,
        anchored_block: &StacksBlock,
        consensus_hash: &ConsensusHash,
        microblocks: Vec<StacksMicroblock>,
        db: &mut SortitionDB,
    ) -> ChainTip {
        let parent_consensus_hash = {
            // look up parent consensus hash
            let ic = db.index_conn();
            let parent_consensus_hash = StacksChainState::get_parent_consensus_hash(
                &ic,
                &anchored_block.header.parent_block,
                consensus_hash,
            )
            .expect(&format!(
                "BUG: could not query chainstate to find parent consensus hash of {}/{}",
                consensus_hash,
                &anchored_block.block_hash()
            ))
            .expect(&format!(
                "BUG: no such parent of block {}/{}",
                consensus_hash,
                &anchored_block.block_hash()
            ));

            // Preprocess the anchored block
            self.chain_state
                .preprocess_anchored_block(
                    &ic,
                    consensus_hash,
                    &anchored_block,
                    &parent_consensus_hash,
                    0,
                )
                .unwrap();

            // Preprocess the microblocks
            for microblock in microblocks.iter() {
                let res = self
                    .chain_state
                    .preprocess_streamed_microblock(
                        &consensus_hash,
                        &anchored_block.block_hash(),
                        microblock,
                    )
                    .unwrap();
                if !res {
                    warn!(
                        "Unhandled error while pre-processing microblock {}",
                        microblock.header.block_hash()
                    );
                }
            }

            parent_consensus_hash
        };

        // get previous burn block stats
        let (parent_burn_block_hash, parent_burn_block_height, parent_burn_block_timestamp) =
            if anchored_block.is_first_mined() {
                (BurnchainHeaderHash([0; 32]), 0, 0)
            } else {
                match SortitionDB::get_block_snapshot_consensus(db.conn(), &parent_consensus_hash)
                    .unwrap()
                {
                    Some(sn) => (
                        sn.burn_header_hash,
                        sn.block_height as u32,
                        sn.burn_header_timestamp,
                    ),
                    None => {
                        // shouldn't happen
                        warn!(
                            "CORRUPTION: block {}/{} does not correspond to a burn block",
                            &parent_consensus_hash, &anchored_block.header.parent_block
                        );
                        (BurnchainHeaderHash([0; 32]), 0, 0)
                    }
                }
            };

        let atlas_config = AtlasConfig::default(false);
        let mut processed_blocks = vec![];
        loop {
            let mut process_blocks_at_tip = {
                let tx = db.tx_begin_at_tip();
                self.chain_state.process_blocks(tx, 1)
            };
            match process_blocks_at_tip {
                Err(e) => panic!("Error while processing block - {:?}", e),
                Ok(ref mut blocks) => {
                    if blocks.len() == 0 {
                        break;
                    } else {
                        for block in blocks.iter() {
                            match block {
                                (Some(epoch_receipt), _) => {
                                    let attachments_instances =
                                        self.get_attachment_instances(epoch_receipt, &atlas_config);
                                    if !attachments_instances.is_empty() {
                                        match self.attachments_tx.send(attachments_instances) {
                                            Ok(_) => {}
                                            Err(e) => {
                                                error!("Error dispatching attachments {}", e);
                                                panic!();
                                            }
                                        };
                                    }
                                }
                                _ => {}
                            }
                        }

                        processed_blocks.append(blocks);
                    }
                }
            }
        }

        // todo(ludo): yikes but good enough in the context of helium:
        // we only expect 1 block.
        let processed_block = processed_blocks[0].clone().0.unwrap();

        let mut cost_estimator = self.config.make_cost_estimator();
        let mut fee_estimator = self.config.make_fee_estimator();

        let stacks_epoch = db
            .index_conn()
            .get_stacks_epoch_by_epoch_id(&processed_block.evaluated_epoch)
            .expect("Could not find a stacks epoch.");
        if let Some(estimator) = cost_estimator.as_mut() {
            estimator.notify_block(
                &processed_block.tx_receipts,
                &stacks_epoch.block_limit,
                &stacks_epoch.epoch_id,
            );
        }

        if let Some(estimator) = fee_estimator.as_mut() {
            if let Err(e) = estimator.notify_block(&processed_block, &stacks_epoch.block_limit) {
                warn!("FeeEstimator failed to process block receipt";
                      "stacks_block" => %processed_block.header.anchored_header.block_hash(),
                      "stacks_height" => %processed_block.header.block_height,
                      "error" => %e);
            }
        }

        // Handle events
        let receipts = processed_block.tx_receipts;
        let metadata = processed_block.header;
        let block: StacksBlock = {
            let block_path = StacksChainState::get_block_path(
                &self.chain_state.blocks_path,
                &metadata.consensus_hash,
                &metadata.anchored_header.block_hash(),
            )
            .unwrap();
            StacksChainState::consensus_load(&block_path).unwrap()
        };

        let parent_index_hash = StacksBlockHeader::make_index_block_hash(
            &parent_consensus_hash,
            &block.header.parent_block,
        );

        let chain_tip = ChainTip {
            metadata,
            block,
            receipts,
        };

        self.event_dispatcher.process_chain_tip(
            &chain_tip,
            &parent_index_hash,
            Txid([0; 32]),
            vec![],
            None,
            parent_burn_block_hash,
            parent_burn_block_height,
            parent_burn_block_timestamp,
            &processed_block.anchored_block_cost,
            &processed_block.parent_microblocks_cost,
        );

        self.chain_tip = Some(chain_tip.clone());

        // Unset the `bootstraping_chain` flag.
        if self.bootstraping_chain {
            self.bootstraping_chain = false;
        }

        chain_tip
    }

    pub fn get_attachment_instances(
        &self,
        epoch_receipt: &StacksEpochReceipt,
        atlas_config: &AtlasConfig,
    ) -> HashSet<AttachmentInstance> {
        let mut attachments_instances = HashSet::new();
        for receipt in epoch_receipt.tx_receipts.iter() {
            if let TransactionOrigin::Stacks(ref transaction) = receipt.transaction {
                if let TransactionPayload::ContractCall(ref contract_call) = transaction.payload {
                    let contract_id = contract_call.to_clarity_contract_id();
                    if atlas_config.contracts.contains(&contract_id) {
                        for event in receipt.events.iter() {
                            if let StacksTransactionEvent::SmartContractEvent(ref event_data) =
                                event
                            {
                                let res = AttachmentInstance::try_new_from_value(
                                    &event_data.value,
                                    &contract_id,
                                    epoch_receipt.header.index_block_hash(),
                                    epoch_receipt.header.block_height,
                                    receipt.transaction.txid(),
                                );
                                if let Some(attachment_instance) = res {
                                    attachments_instances.insert(attachment_instance);
                                }
                            }
                        }
                    }
                }
            }
        }
        attachments_instances
    }

    /// Returns the Stacks address of the node
    pub fn get_address(&self) -> StacksAddress {
        self.keychain.get_address(self.config.is_mainnet())
    }

    /// Constructs and returns a LeaderKeyRegisterOp out of the provided params
    fn generate_leader_key_register_op(
        &mut self,
        vrf_public_key: VRFPublicKey,
        consensus_hash: &ConsensusHash,
    ) -> BlockstackOperationType {
        BlockstackOperationType::LeaderKeyRegister(LeaderKeyRegisterOp {
            public_key: vrf_public_key,
            memo: vec![],
            address: self.keychain.get_address(self.config.is_mainnet()),
            consensus_hash: consensus_hash.clone(),
            vtxindex: 0,
            txid: Txid([0u8; 32]),
            block_height: 0,
            burn_header_hash: BurnchainHeaderHash::zero(),
        })
    }

    /// Constructs and returns a LeaderBlockCommitOp out of the provided params
    fn generate_block_commit_op(
        &mut self,
        block_header_hash: BlockHeaderHash,
        burn_fee: u64,
        key: &RegisteredKey,
        burnchain_tip: &BurnchainTip,
        vrf_seed: VRFSeed,
    ) -> BlockstackOperationType {
        let winning_tx_vtindex = burnchain_tip.get_winning_tx_index().unwrap_or(0);

        let (parent_block_ptr, parent_vtxindex) = match self.bootstraping_chain {
            true => (0, 0), // parent_block_ptr and parent_vtxindex should both be 0 on block #1
            false => (
                burnchain_tip.block_snapshot.block_height as u32,
                winning_tx_vtindex as u16,
            ),
        };

        let burnchain = Burnchain::regtest(&self.config.get_burn_db_path());
        let commit_outs = if burnchain_tip.block_snapshot.block_height + 1
            < burnchain.pox_constants.sunset_end
            && !burnchain.is_in_prepare_phase(burnchain_tip.block_snapshot.block_height + 1)
        {
            RewardSetInfo::into_commit_outs(None, self.config.is_mainnet())
        } else {
            vec![StacksAddress::burn_address(self.config.is_mainnet())]
        };
        let burn_parent_modulus =
            (burnchain_tip.block_snapshot.block_height % BURN_BLOCK_MINED_AT_MODULUS) as u8;

        BlockstackOperationType::LeaderBlockCommit(LeaderBlockCommitOp {
            sunset_burn: 0,
            block_header_hash,
            burn_fee,
            input: (Txid([0; 32]), 0),
            apparent_sender: self.keychain.get_burnchain_signer(),
            key_block_ptr: key.block_height as u32,
            key_vtxindex: key.op_vtxindex as u16,
            memo: vec![],
            new_seed: vrf_seed,
            parent_block_ptr,
            parent_vtxindex,
            vtxindex: 0,
            txid: Txid([0u8; 32]),
            commit_outs,
            block_height: 0,
            burn_header_hash: BurnchainHeaderHash::zero(),
            burn_parent_modulus,
        })
    }

    // Constructs a coinbase transaction
    fn generate_coinbase_tx(&mut self, is_mainnet: bool) -> StacksTransaction {
        let mut tx_auth = self.keychain.get_transaction_auth().unwrap();
        tx_auth.set_origin_nonce(self.nonce);

        let version = if is_mainnet {
            TransactionVersion::Mainnet
        } else {
            TransactionVersion::Testnet
        };
        let mut tx = StacksTransaction::new(
            version,
            tx_auth,
            TransactionPayload::Coinbase(CoinbasePayload([0u8; 32])),
        );
        tx.chain_id = self.config.burnchain.chain_id;
        tx.anchor_mode = TransactionAnchorMode::OnChainOnly;
        let mut tx_signer = StacksTransactionSigner::new(&tx);
        self.keychain.sign_as_origin(&mut tx_signer);

        // Increment nonce
        self.nonce += 1;

        tx_signer.get_tx().unwrap()
    }
}<|MERGE_RESOLUTION|>--- conflicted
+++ resolved
@@ -57,11 +57,7 @@
 
 use super::{BurnchainController, BurnchainTip, Config, EventDispatcher, Keychain, Tenure};
 use stacks::burnchains::bitcoin::BitcoinNetworkType;
-<<<<<<< HEAD
-=======
-use stacks::burnchains::PoxConstants;
 use stacks::vm::database::BurnStateDB;
->>>>>>> ac6575c4
 
 #[derive(Debug, Clone)]
 pub struct ChainTip {
@@ -330,6 +326,7 @@
             config.burnchain.chain_id,
             &config.get_chainstate_path_str(),
             Some(&mut boot_data),
+            config.block_limit.clone(),
         );
 
         let (chain_state, receipts) = match chain_state_result {
@@ -445,15 +442,9 @@
     pub fn spawn_peer_server(&mut self, attachments_rx: Receiver<HashSet<AttachmentInstance>>) {
         // we can call _open_ here rather than _connect_, since connect is first called in
         //   make_genesis_block
-<<<<<<< HEAD
-=======
-        let sortdb = SortitionDB::open(&self.config.get_burn_db_file_path(), true)
-            .expect("Error while instantiating burnchain db");
-
         let epochs = SortitionDB::get_stacks_epochs(sortdb.conn())
             .expect("Error while loading stacks epochs");
 
->>>>>>> ac6575c4
         let burnchain = Burnchain::regtest(&self.config.get_burn_db_path());
 
         let sortdb = SortitionDB::open(
